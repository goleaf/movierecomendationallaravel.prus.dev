--- conflicted
+++ resolved
@@ -4,10 +4,6 @@
 
 return [
     App\Providers\AppServiceProvider::class,
-<<<<<<< HEAD
-    App\Providers\HelpersServiceProvider::class,
-=======
     Laravel\Boost\BoostServiceProvider::class,
     Laravel\Mcp\Server\McpServiceProvider::class,
->>>>>>> f493665d
 ];