--- conflicted
+++ resolved
@@ -4,10 +4,5 @@
 
 return [
     App\Providers\AppServiceProvider::class,
-<<<<<<< HEAD
-    Laravel\Boost\BoostServiceProvider::class,
-    Laravel\Mcp\Server\McpServiceProvider::class,
-=======
     App\Providers\HelpersServiceProvider::class,
->>>>>>> 19e68a73
 ];