<?php

namespace Tests;

use Illuminate\Foundation\Testing\TestCase as BaseTestCase;

abstract class TestCase extends BaseTestCase
{
    use CreatesApplication;
<<<<<<< HEAD
=======

    protected function setUp(): void
    {
        parent::setUp();

        config(['app.key' => 'base64:'.base64_encode(str_repeat('A', 32))]);

        if (! function_exists('device_id')) {
            require_once app_path('Support/helpers.php');
        }
    }
>>>>>>> 21ea1b08
}<|MERGE_RESOLUTION|>--- conflicted
+++ resolved
@@ -7,8 +7,6 @@
 abstract class TestCase extends BaseTestCase
 {
     use CreatesApplication;
-<<<<<<< HEAD
-=======
 
     protected function setUp(): void
     {
@@ -20,5 +18,4 @@
             require_once app_path('Support/helpers.php');
         }
     }
->>>>>>> 21ea1b08
 }