--- conflicted
+++ resolved
@@ -15,14 +15,6 @@
     {
         parent::setUp();
 
-<<<<<<< HEAD
-        config(['app.key' => 'base64:'.base64_encode(str_repeat('A', 32))]);
-
-        if (! function_exists('device_id')) {
-            require_once app_path('Support/helpers.php');
-        }
-=======
         config()->set('app.key', 'base64:'.base64_encode(str_repeat('a', 32)));
->>>>>>> 75b7483d
     }
 }