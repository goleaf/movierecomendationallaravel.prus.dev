<?php

namespace App\Models;

// use Illuminate\Contracts\Auth\MustVerifyEmail;
use Illuminate\Database\Eloquent\Factories\HasFactory;
use Illuminate\Foundation\Auth\User as Authenticatable;
use Illuminate\Notifications\Notifiable;
<<<<<<< HEAD
use TomatoPHP\FilamentLanguageSwitcher\Traits\InteractsWithLanguages;
=======
use Laravelcm\Subscriptions\Traits\HasPlanSubscriptions;
>>>>>>> 9d9b2fcb

class User extends Authenticatable
{
    /** @use HasFactory<\Database\Factories\UserFactory> */
    use HasFactory;

<<<<<<< HEAD
    use InteractsWithLanguages;
=======
    use HasPlanSubscriptions;
>>>>>>> 9d9b2fcb
    use Notifiable;

    /**
     * The attributes that are mass assignable.
     *
     * @var list<string>
     */
    protected $fillable = [
        'name',
        'email',
        'password',
        'cep',
        'street',
        'neighborhood',
        'city',
        'state',
    ];

    /**
     * The attributes that should be hidden for serialization.
     *
     * @var list<string>
     */
    protected $hidden = [
        'password',
        'remember_token',
    ];

    /**
     * Get the attributes that should be cast.
     *
     * @return array<string, string>
     */
    protected function casts(): array
    {
        return [
            'email_verified_at' => 'datetime',
            'password' => 'hashed',
        ];
    }
}<|MERGE_RESOLUTION|>--- conflicted
+++ resolved
@@ -6,22 +6,14 @@
 use Illuminate\Database\Eloquent\Factories\HasFactory;
 use Illuminate\Foundation\Auth\User as Authenticatable;
 use Illuminate\Notifications\Notifiable;
-<<<<<<< HEAD
-use TomatoPHP\FilamentLanguageSwitcher\Traits\InteractsWithLanguages;
-=======
 use Laravelcm\Subscriptions\Traits\HasPlanSubscriptions;
->>>>>>> 9d9b2fcb
 
 class User extends Authenticatable
 {
     /** @use HasFactory<\Database\Factories\UserFactory> */
     use HasFactory;
 
-<<<<<<< HEAD
-    use InteractsWithLanguages;
-=======
     use HasPlanSubscriptions;
->>>>>>> 9d9b2fcb
     use Notifiable;
 
     /**
