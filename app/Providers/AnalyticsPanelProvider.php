<?php

namespace App\Providers;

use Filament\Panel;
use Filament\PanelProvider;
<<<<<<< HEAD
use TomatoPHP\FilamentBookmarksMenu\FilamentBookmarksMenuPlugin;
=======
use TomatoPHP\FilamentCms\FilamentCMSPlugin;
>>>>>>> 573ed797

class AnalyticsPanelProvider extends PanelProvider
{
    public function panel(Panel $panel): Panel
    {
        return $panel
            ->id('analytics')
            ->path('analytics')
            ->brandName('Analytics')
            ->navigationGroups([
                'Catalog',
                'Telemetry',
                'Analytics',
                'Administration',
            ])
<<<<<<< HEAD
            ->plugin(FilamentBookmarksMenuPlugin::make())
=======
            ->plugin(
                FilamentCMSPlugin::make()
                    ->useCategory()
                    ->usePost()
                    ->allowExport()
                    ->allowImport()
            )
>>>>>>> 573ed797
            ->discoverResources(in: app_path('Filament/Resources'), for: 'App\\Filament\\Resources')
            ->sidebarCollapsibleOnDesktop()
            ->widgets([
                \App\Filament\Widgets\QueueStatsWidget::class,
                \App\Filament\Widgets\FunnelWidget::class,
                \App\Filament\Widgets\CtrLineWidget::class,
                \App\Filament\Widgets\CtrBarsWidget::class,
                \App\Filament\Widgets\ZTestWidget::class,
                \App\Filament\Widgets\SsrStatsWidget::class,
                \App\Filament\Widgets\SsrScoreWidget::class,
                \App\Filament\Widgets\SsrDropWidget::class,
            ])
            ->pages([
                \App\Filament\Pages\Analytics\CtrPage::class,
                \App\Filament\Pages\Analytics\TrendsPage::class,
                \App\Filament\Pages\Analytics\TrendsAdvancedPage::class,
                \App\Filament\Pages\Analytics\QueuePage::class,
            ]);
    }
}<|MERGE_RESOLUTION|>--- conflicted
+++ resolved
@@ -4,11 +4,7 @@
 
 use Filament\Panel;
 use Filament\PanelProvider;
-<<<<<<< HEAD
-use TomatoPHP\FilamentBookmarksMenu\FilamentBookmarksMenuPlugin;
-=======
 use TomatoPHP\FilamentCms\FilamentCMSPlugin;
->>>>>>> 573ed797
 
 class AnalyticsPanelProvider extends PanelProvider
 {
@@ -24,9 +20,6 @@
                 'Analytics',
                 'Administration',
             ])
-<<<<<<< HEAD
-            ->plugin(FilamentBookmarksMenuPlugin::make())
-=======
             ->plugin(
                 FilamentCMSPlugin::make()
                     ->useCategory()
@@ -34,7 +27,6 @@
                     ->allowExport()
                     ->allowImport()
             )
->>>>>>> 573ed797
             ->discoverResources(in: app_path('Filament/Resources'), for: 'App\\Filament\\Resources')
             ->sidebarCollapsibleOnDesktop()
             ->widgets([
