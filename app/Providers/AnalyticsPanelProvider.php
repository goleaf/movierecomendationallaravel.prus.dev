<?php

declare(strict_types=1);

namespace App\Providers;

use Filament\Panel;
use Filament\PanelProvider;
<<<<<<< HEAD
use Kirschbaum\Commentions\CommentionsPlugin;
=======
>>>>>>> 846453d9

final class AnalyticsPanelProvider extends PanelProvider
{
    public function panel(Panel $panel): Panel
    {
        $panel = $panel
            ->id('analytics')
            ->path('analytics')
            ->brandName('Analytics')
            ->navigationGroups([
                'Catalog',
                'Telemetry',
                'Analytics',
                'Administration',
            ])
<<<<<<< HEAD
            ->plugins([
                CommentionsPlugin::make(),
            ])
=======
>>>>>>> 846453d9
            ->discoverResources(in: app_path('Filament/Resources'), for: 'App\\Filament\\Resources')
            ->sidebarCollapsibleOnDesktop()
            ->widgets([
                \App\Filament\Widgets\AnalyticsTabsWidget::class,
            ]);

        $plugins = array_values(array_filter([
            $this->instantiatePlugin('TomatoPHP\\FilamentTranslations\\FilamentTranslationsPlugin'),
            $this->instantiatePlugin('TomatoPHP\\FilamentLanguageSwitcher\\FilamentLanguageSwitcherPlugin'),
            $this->instantiatePlugin('RalphJSmit\\Filament\\Seo\\FilamentSeoPlugin'),
            $this->instantiatePlugin('TomatoPHP\\FilamentPayments\\FilamentPaymentsPlugin'),
        ]));

        if ($plugins !== []) {
            $panel = $panel->plugins($plugins);
        }

        $pages = array_values(array_filter([
            'App\\Filament\\Pages\\Analytics\\CtrPage',
            'App\\Filament\\Pages\\Analytics\\TrendsPage',
            'App\\Filament\\Pages\\Analytics\\TrendsAdvancedPage',
            'App\\Filament\\Pages\\Analytics\\QueuePage',
        ], static fn (string $class): bool => class_exists($class)));

        if ($pages !== []) {
            $panel = $panel->pages($pages);
        }

        return $panel;
    }

    private function instantiatePlugin(string $class): ?object
    {
        if (! class_exists($class) || ! method_exists($class, 'make')) {
            return null;
        }

        /** @var object $instance */
        $instance = $class::make();

        return $instance;
    }
}<|MERGE_RESOLUTION|>--- conflicted
+++ resolved
@@ -6,10 +6,6 @@
 
 use Filament\Panel;
 use Filament\PanelProvider;
-<<<<<<< HEAD
-use Kirschbaum\Commentions\CommentionsPlugin;
-=======
->>>>>>> 846453d9
 
 final class AnalyticsPanelProvider extends PanelProvider
 {
@@ -25,12 +21,6 @@
                 'Analytics',
                 'Administration',
             ])
-<<<<<<< HEAD
-            ->plugins([
-                CommentionsPlugin::make(),
-            ])
-=======
->>>>>>> 846453d9
             ->discoverResources(in: app_path('Filament/Resources'), for: 'App\\Filament\\Resources')
             ->sidebarCollapsibleOnDesktop()
             ->widgets([
