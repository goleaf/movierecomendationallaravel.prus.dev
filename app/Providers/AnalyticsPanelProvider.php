--- conflicted
+++ resolved
@@ -4,11 +4,7 @@
 
 use Filament\Panel;
 use Filament\PanelProvider;
-<<<<<<< HEAD
-use TomatoPHP\FilamentLanguageSwitcher\FilamentLanguageSwitcherPlugin;
-=======
 use TomatoPHP\FilamentPayments\FilamentPaymentsPlugin;
->>>>>>> 061d17ab
 
 class AnalyticsPanelProvider extends PanelProvider
 {
@@ -40,11 +36,7 @@
                 \App\Filament\Widgets\SsrScoreWidget::class,
                 \App\Filament\Widgets\SsrDropWidget::class,
             ])
-<<<<<<< HEAD
-            ->plugin(FilamentLocationsPlugin::make())
-=======
             ->plugin(FilamentPaymentsPlugin::make())
->>>>>>> 061d17ab
             ->pages([
                 \App\Filament\Pages\Analytics\CtrPage::class,
                 \App\Filament\Pages\Analytics\TrendsPage::class,
