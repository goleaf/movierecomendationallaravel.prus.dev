--- conflicted
+++ resolved
@@ -12,9 +12,6 @@
         return $panel
             ->id('analytics')
             ->path('analytics')
-<<<<<<< HEAD
-            ->brandName(__('analytics.panel.brand'))
-=======
             ->brandName('Analytics')
             ->navigationGroups([
                 'Catalog',
@@ -22,7 +19,6 @@
                 'Analytics',
             ])
             ->discoverResources(in: app_path('Filament/Resources'), for: 'App\\Filament\\Resources')
->>>>>>> 9ff2ec8a
             ->sidebarCollapsibleOnDesktop()
             ->widgets([
                 \App\Filament\Widgets\QueueStatsWidget::class,
