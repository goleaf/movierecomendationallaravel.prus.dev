--- conflicted
+++ resolved
@@ -4,11 +4,7 @@
 
 use Filament\Panel;
 use Filament\PanelProvider;
-<<<<<<< HEAD
-use TomatoPHP\FilamentUsers\FilamentUsersPlugin;
-=======
 use TomatoPHP\FilamentAccounts\FilamentAccountsPlugin;
->>>>>>> 6c1158c3
 
 class AnalyticsPanelProvider extends PanelProvider
 {
@@ -25,9 +21,6 @@
                 'Administration',
             ])
             ->plugin(
-<<<<<<< HEAD
-                FilamentUsersPlugin::make()
-=======
                 FilamentAccountsPlugin::make()
                     ->useTypes()
                     ->useAvatar()
@@ -38,7 +31,6 @@
                     ->useLoginBy()
                     ->canLogin()
                     ->canBlocked()
->>>>>>> 6c1158c3
             )
             ->discoverResources(in: app_path('Filament/Resources'), for: 'App\\Filament\\Resources')
             ->sidebarCollapsibleOnDesktop()
