<?php

namespace App\Http\Controllers;

use App\Services\Analytics\TrendAnalyticsService;
use Illuminate\Contracts\View\View;
use Illuminate\Http\JsonResponse;
use Illuminate\Http\Request;

class TrendsController extends Controller
{
    public function __construct(private TrendAnalyticsService $trendAnalytics) {}

    public function __invoke(Request $request): View|JsonResponse
    {
        $days = max(1, min(30, (int) $request->query('days', 7)));
        $type = trim((string) $request->query('type', ''));
        $genre = trim((string) $request->query('genre', ''));
        $yf = (int) $request->query('yf', 0);
        $yt = (int) $request->query('yt', 0);

<<<<<<< HEAD
        $result = $this->trendAnalytics->getTrends($days, $type, $genre, $yf, $yt);
        $items = $result['items'];
        $period = $result['period'];
        $filters = $result['filters'];
=======
        $from = now()->subDays($days)->format('Y-m-d 00:00:00');
        $to = now()->format('Y-m-d 23:59:59');

        $items = collect();
        if (Schema::hasTable('rec_clicks')) {
            $query = DB::table('rec_clicks')
                ->join('movies', 'movies.id', '=', 'rec_clicks.movie_id')
                ->selectRaw('movies.id, movies.title, movies.poster_url, movies.year, movies.type, movies.imdb_rating, movies.imdb_votes, count(*) as clicks')
                ->whereBetween('rec_clicks.created_at', [$from, $to])
                ->groupBy('movies.id', 'movies.title', 'movies.poster_url', 'movies.year', 'movies.type', 'movies.imdb_rating', 'movies.imdb_votes')
                ->orderByDesc('clicks');

            if ($type !== '') {
                $query->where('movies.type', $type);
            }
            if ($genre !== '') {
                $query->whereJsonContains('movies.genres', $genre);
            }
            if ($yf > 0) {
                $query->where('movies.year', '>=', $yf);
            }
            if ($yt > 0) {
                $query->where('movies.year', '<=', $yt);
            }

            $items = $query
                ->limit(40)
                ->get()
                ->map(function ($item) {
                    $item->placement = 'trends';
                    $item->variant = 'mixed';

                    return $item;
                });
        }

        if ($items->isEmpty()) {
            $fallback = Movie::query()
                ->when($type !== '', fn ($q) => $q->where('type', $type))
                ->when($genre !== '', fn ($q) => $q->whereJsonContains('genres', $genre))
                ->when($yf > 0, fn ($q) => $q->where('year', '>=', $yf))
                ->when($yt > 0, fn ($q) => $q->where('year', '<=', $yt))
                ->orderByDesc('imdb_votes')
                ->orderByDesc('imdb_rating')
                ->limit(40)
                ->get();

            $items = $fallback->map(fn (Movie $movie) => (object) [
                'id' => $movie->id,
                'title' => $movie->title,
                'poster_url' => $movie->poster_url,
                'year' => $movie->year,
                'type' => $movie->type,
                'imdb_rating' => $movie->imdb_rating,
                'imdb_votes' => $movie->imdb_votes,
                'clicks' => null,
                'placement' => 'trends',
                'variant' => 'mixed',
            ]);
        }
>>>>>>> 894369a6

        if ($request->wantsJson()) {
            return response()->json([
                'days' => $period['days'],
                'type' => $filters['type'],
                'genre' => $filters['genre'],
                'yf' => $filters['year_from'],
                'yt' => $filters['year_to'],
                'items' => $items,
            ]);
        }

        return view('trends.index', [
            'days' => $period['days'],
            'type' => $filters['type'],
            'genre' => $filters['genre'],
            'yf' => $filters['year_from'],
            'yt' => $filters['year_to'],
            'items' => $items,
            'from' => $period['from'],
            'to' => $period['to'],
        ]);
    }
}<|MERGE_RESOLUTION|>--- conflicted
+++ resolved
@@ -19,12 +19,6 @@
         $yf = (int) $request->query('yf', 0);
         $yt = (int) $request->query('yt', 0);
 
-<<<<<<< HEAD
-        $result = $this->trendAnalytics->getTrends($days, $type, $genre, $yf, $yt);
-        $items = $result['items'];
-        $period = $result['period'];
-        $filters = $result['filters'];
-=======
         $from = now()->subDays($days)->format('Y-m-d 00:00:00');
         $to = now()->format('Y-m-d 23:59:59');
 
@@ -85,7 +79,6 @@
                 'variant' => 'mixed',
             ]);
         }
->>>>>>> 894369a6
 
         if ($request->wantsJson()) {
             return response()->json([
