--- conflicted
+++ resolved
@@ -2,16 +2,6 @@
 
 namespace App\Http\Controllers;
 
-<<<<<<< HEAD
-use App\Services\Analytics\TrendAnalyticsService;
-use Illuminate\Contracts\View\View;
-use Illuminate\Http\JsonResponse;
-use Illuminate\Http\Request;
-
-class TrendsController extends Controller
-{
-    public function __construct(private TrendAnalyticsService $trendAnalytics) {}
-=======
 use App\Services\Analytics\TrendsAnalyticsService;
 use Illuminate\Contracts\View\View;
 use Illuminate\Http\JsonResponse;
@@ -23,7 +13,6 @@
     public function __construct(private readonly TrendsAnalyticsService $analytics)
     {
     }
->>>>>>> 106bde19
 
     public function __invoke(Request $request): View|JsonResponse
     {
@@ -33,70 +22,7 @@
         $yf = (int) $request->query('yf', 0);
         $yt = (int) $request->query('yt', 0);
 
-<<<<<<< HEAD
-        $from = now()->subDays($days)->format('Y-m-d 00:00:00');
-        $to = now()->format('Y-m-d 23:59:59');
-
-        $items = collect();
-        if (Schema::hasTable('rec_clicks')) {
-            $query = DB::table('rec_clicks')
-                ->join('movies', 'movies.id', '=', 'rec_clicks.movie_id')
-                ->selectRaw('movies.id, movies.title, movies.poster_url, movies.year, movies.type, movies.imdb_rating, movies.imdb_votes, count(*) as clicks')
-                ->whereBetween('rec_clicks.created_at', [$from, $to])
-                ->groupBy('movies.id', 'movies.title', 'movies.poster_url', 'movies.year', 'movies.type', 'movies.imdb_rating', 'movies.imdb_votes')
-                ->orderByDesc('clicks');
-
-            if ($type !== '') {
-                $query->where('movies.type', $type);
-            }
-            if ($genre !== '') {
-                $query->whereJsonContains('movies.genres', $genre);
-            }
-            if ($yf > 0) {
-                $query->where('movies.year', '>=', $yf);
-            }
-            if ($yt > 0) {
-                $query->where('movies.year', '<=', $yt);
-            }
-
-            $items = $query
-                ->limit(40)
-                ->get()
-                ->map(function ($item) {
-                    $item->placement = 'trends';
-                    $item->variant = 'mixed';
-
-                    return $item;
-                });
-        }
-
-        if ($items->isEmpty()) {
-            $fallback = Movie::query()
-                ->when($type !== '', fn ($q) => $q->where('type', $type))
-                ->when($genre !== '', fn ($q) => $q->whereJsonContains('genres', $genre))
-                ->when($yf > 0, fn ($q) => $q->where('year', '>=', $yf))
-                ->when($yt > 0, fn ($q) => $q->where('year', '<=', $yt))
-                ->orderByDesc('imdb_votes')
-                ->orderByDesc('imdb_rating')
-                ->limit(40)
-                ->get();
-
-            $items = $fallback->map(fn (Movie $movie) => (object) [
-                'id' => $movie->id,
-                'title' => $movie->title,
-                'poster_url' => $movie->poster_url,
-                'year' => $movie->year,
-                'type' => $movie->type,
-                'imdb_rating' => $movie->imdb_rating,
-                'imdb_votes' => $movie->imdb_votes,
-                'clicks' => null,
-                'placement' => 'trends',
-                'variant' => 'mixed',
-            ]);
-        }
-=======
         $items = $this->analytics->trending($days, $type, $genre, $yf, $yt);
->>>>>>> 106bde19
 
         if ($request->wantsJson()) {
             return response()->json([
