<?php

namespace App\Http\Controllers;

use Illuminate\Contracts\View\View;
use Illuminate\Http\Request;
use Illuminate\Support\Facades\DB;

class CtrController extends Controller
{
    public function index(Request $r): View
    {
        $from = $r->query('from', now()->subDays(7)->format('Y-m-d'));
        $to = $r->query('to', now()->format('Y-m-d'));
        $placement = $r->query('p');
        $variant = $r->query('v');

        $logs = DB::table('rec_ab_logs')->whereBetween('created_at', ["{$from} 00:00:00", "{$to} 23:59:59"]);
        $clicks = DB::table('rec_clicks')->whereBetween('created_at', ["{$from} 00:00:00", "{$to} 23:59:59"]);
<<<<<<< HEAD
        if ($placement) {
            $clicks->where('placement', $placement);
        }
        if ($variant) {
            $logs->where('variant', $variant);
            $clicks->where('variant', $variant);
        }

        $impVariant = $logs->select('variant', DB::raw('count(*) as imps'))->groupBy('variant')->pluck('imps', 'variant')->all();
        $clkVariant = $clicks->select('variant', DB::raw('count(*) as clks'))->groupBy('variant')->pluck('clks', 'variant')->all();

        $logsPlacement = DB::table('rec_ab_logs')->whereBetween('created_at', ["{$from} 00:00:00", "{$to} 23:59:59"]);
        if ($variant) {
            $logsPlacement->where('variant', $variant);
        }

        $impPlacement = $logsPlacement
            ->select('placement', DB::raw('count(*) as imps'))
            ->groupBy('placement')
            ->pluck('imps', 'placement')
            ->all();

        $viewPlacement = DB::table('device_history')
            ->whereBetween('viewed_at', ["{$from} 00:00:00", "{$to} 23:59:59"])
            ->select('page', DB::raw('count(*) as views'))
            ->groupBy('page')
            ->pluck('views', 'page')
=======

        if ($placement) {
            $clicks->where('placement', $placement);
        }

        if ($variant) {
            $logs->where('variant', $variant);
            $clicks->where('variant', $variant);
        }

        $impVariant = (clone $logs)
            ->select('variant', DB::raw('count(*) as imps'))
            ->groupBy('variant')
            ->pluck('imps', 'variant')
            ->map(static fn ($value) => (int) $value)
            ->all();

        $placementVariantImpressions = (clone $logs)
            ->select('placement', 'variant', DB::raw('count(*) as imps'))
            ->groupBy('placement', 'variant')
            ->get()
            ->groupBy('placement')
            ->map(static function ($rows) {
                return $rows
                    ->pluck('imps', 'variant')
                    ->map(static fn ($value) => (int) $value)
                    ->all();
            })
            ->all();

        $placementImpressions = [];
        foreach ($placementVariantImpressions as $placementKey => $variantCounts) {
            $placementImpressions[$placementKey] = array_sum($variantCounts);
        }

        $clkVariant = (clone $clicks)
            ->select('variant', DB::raw('count(*) as clks'))
            ->groupBy('variant')
            ->pluck('clks', 'variant')
            ->map(static fn ($value) => (int) $value)
            ->all();

        $clicksP = (clone $clicks)
            ->select('placement', DB::raw('count(*) as clks'))
            ->groupBy('placement')
            ->pluck('clks', 'placement')
            ->map(static fn ($value) => (int) $value)
>>>>>>> 2813061e
            ->all();

        $summary = [];
        foreach (['A', 'B'] as $v) {
<<<<<<< HEAD
            $imps = (int) ($impVariant[$v] ?? 0);
            $clks = (int) ($clkVariant[$v] ?? 0);
            $summary[] = ['v' => $v, 'imps' => $imps, 'clks' => $clks, 'ctr' => $imps > 0 ? round(100 * $clks / $imps, 2) : 0.0];
        }

        $clicksP = DB::table('rec_clicks')->whereBetween('created_at', ["{$from} 00:00:00", "{$to} 23:59:59"])
            ->select('placement', DB::raw('count(*) as clks'))->groupBy('placement')->pluck('clks', 'placement')->all();

        $totalImps = array_sum($impPlacement);
        $totalViews = array_sum($viewPlacement);
        $funnels = [];
        foreach (['home', 'show', 'trends'] as $pl) {
            $clks = (int) DB::table('rec_clicks')->whereBetween('created_at', ["{$from} 00:00:00", "{$to} 23:59:59"])->where('placement', $pl)->count();
            $imps = (int) ($impPlacement[$pl] ?? 0);
            $views = (int) ($viewPlacement[$pl] ?? 0);
            $funnels[$pl] = ['imps' => $imps, 'clks' => $clks, 'views' => $views];
        }
        $funnels['Итого'] = ['imps' => $totalImps, 'clks' => (int) DB::table('rec_clicks')->whereBetween('created_at', ["{$from} 00:00:00", "{$to} 23:59:59"])->count(), 'views' => $totalViews];

        // z-test data
        return view('admin.ctr', compact('from', 'to', 'placement', 'variant', 'summary', 'clicksP', 'funnels', 'impVariant', 'clkVariant'))
            ->with('funnelGenres',[])->with('funnelYears',[]);
=======
            $imps = $impVariant[$v] ?? 0;
            $clks = $clkVariant[$v] ?? 0;

            $summary[] = [
                'v' => $v,
                'imps' => $imps,
                'clks' => $clks,
                'ctr' => $imps > 0 ? round(100 * $clks / $imps, 2) : 0.0,
            ];
        }

        $totalViews = (int) DB::table('device_history')
            ->whereBetween('viewed_at', ["{$from} 00:00:00", "{$to} 23:59:59"])
            ->count();

        $funnels = [];
        $funnelPlacements = ['home', 'show', 'trends'];
        $totalImps = 0;
        $totalClicks = 0;

        foreach ($funnelPlacements as $funnelPlacement) {
            $imps = $placementImpressions[$funnelPlacement] ?? 0;
            $clks = $clicksP[$funnelPlacement] ?? 0;

            $totalImps += $imps;
            $totalClicks += $clks;

            $funnels[$funnelPlacement] = [
                'imps' => $imps,
                'clks' => $clks,
                'views' => $totalViews,
            ];
        }

        $funnels['Итого'] = [
            'imps' => $totalImps,
            'clks' => $totalClicks,
            'views' => $totalViews,
        ];

        // z-test data
        return view('admin.ctr', compact('from', 'to', 'placement', 'variant', 'summary', 'clicksP', 'funnels', 'impVariant', 'clkVariant'))
            ->with('funnelGenres', [])->with('funnelYears', []);
>>>>>>> 2813061e
    }
}<|MERGE_RESOLUTION|>--- conflicted
+++ resolved
@@ -17,35 +17,6 @@
 
         $logs = DB::table('rec_ab_logs')->whereBetween('created_at', ["{$from} 00:00:00", "{$to} 23:59:59"]);
         $clicks = DB::table('rec_clicks')->whereBetween('created_at', ["{$from} 00:00:00", "{$to} 23:59:59"]);
-<<<<<<< HEAD
-        if ($placement) {
-            $clicks->where('placement', $placement);
-        }
-        if ($variant) {
-            $logs->where('variant', $variant);
-            $clicks->where('variant', $variant);
-        }
-
-        $impVariant = $logs->select('variant', DB::raw('count(*) as imps'))->groupBy('variant')->pluck('imps', 'variant')->all();
-        $clkVariant = $clicks->select('variant', DB::raw('count(*) as clks'))->groupBy('variant')->pluck('clks', 'variant')->all();
-
-        $logsPlacement = DB::table('rec_ab_logs')->whereBetween('created_at', ["{$from} 00:00:00", "{$to} 23:59:59"]);
-        if ($variant) {
-            $logsPlacement->where('variant', $variant);
-        }
-
-        $impPlacement = $logsPlacement
-            ->select('placement', DB::raw('count(*) as imps'))
-            ->groupBy('placement')
-            ->pluck('imps', 'placement')
-            ->all();
-
-        $viewPlacement = DB::table('device_history')
-            ->whereBetween('viewed_at', ["{$from} 00:00:00", "{$to} 23:59:59"])
-            ->select('page', DB::raw('count(*) as views'))
-            ->groupBy('page')
-            ->pluck('views', 'page')
-=======
 
         if ($placement) {
             $clicks->where('placement', $placement);
@@ -93,35 +64,10 @@
             ->groupBy('placement')
             ->pluck('clks', 'placement')
             ->map(static fn ($value) => (int) $value)
->>>>>>> 2813061e
             ->all();
 
         $summary = [];
         foreach (['A', 'B'] as $v) {
-<<<<<<< HEAD
-            $imps = (int) ($impVariant[$v] ?? 0);
-            $clks = (int) ($clkVariant[$v] ?? 0);
-            $summary[] = ['v' => $v, 'imps' => $imps, 'clks' => $clks, 'ctr' => $imps > 0 ? round(100 * $clks / $imps, 2) : 0.0];
-        }
-
-        $clicksP = DB::table('rec_clicks')->whereBetween('created_at', ["{$from} 00:00:00", "{$to} 23:59:59"])
-            ->select('placement', DB::raw('count(*) as clks'))->groupBy('placement')->pluck('clks', 'placement')->all();
-
-        $totalImps = array_sum($impPlacement);
-        $totalViews = array_sum($viewPlacement);
-        $funnels = [];
-        foreach (['home', 'show', 'trends'] as $pl) {
-            $clks = (int) DB::table('rec_clicks')->whereBetween('created_at', ["{$from} 00:00:00", "{$to} 23:59:59"])->where('placement', $pl)->count();
-            $imps = (int) ($impPlacement[$pl] ?? 0);
-            $views = (int) ($viewPlacement[$pl] ?? 0);
-            $funnels[$pl] = ['imps' => $imps, 'clks' => $clks, 'views' => $views];
-        }
-        $funnels['Итого'] = ['imps' => $totalImps, 'clks' => (int) DB::table('rec_clicks')->whereBetween('created_at', ["{$from} 00:00:00", "{$to} 23:59:59"])->count(), 'views' => $totalViews];
-
-        // z-test data
-        return view('admin.ctr', compact('from', 'to', 'placement', 'variant', 'summary', 'clicksP', 'funnels', 'impVariant', 'clkVariant'))
-            ->with('funnelGenres',[])->with('funnelYears',[]);
-=======
             $imps = $impVariant[$v] ?? 0;
             $clks = $clkVariant[$v] ?? 0;
 
@@ -165,6 +111,5 @@
         // z-test data
         return view('admin.ctr', compact('from', 'to', 'placement', 'variant', 'summary', 'clicksP', 'funnels', 'impVariant', 'clkVariant'))
             ->with('funnelGenres', [])->with('funnelYears', []);
->>>>>>> 2813061e
     }
 }