<?php

namespace App\Http\Controllers;

use App\Services\Analytics\CtrAnalyticsService;
use Carbon\CarbonImmutable;
use Illuminate\Contracts\View\View;
use Illuminate\Http\Request;

class CtrController extends Controller
{
    public function __construct(private readonly CtrAnalyticsService $analytics)
    {
<<<<<<< HEAD
        $from = $r->query('from', now()->subDays(7)->format('Y-m-d'));
        $to = $r->query('to', now()->format('Y-m-d'));
        $placement = $r->query('p');
        $variant = $r->query('v');

        $logs = DB::table('rec_ab_logs')->whereBetween('created_at', ["{$from} 00:00:00", "{$to} 23:59:59"]);
        $clicks = DB::table('rec_clicks')->whereBetween('created_at', ["{$from} 00:00:00", "{$to} 23:59:59"]);

        if ($placement) {
            $clicks->where('placement', $placement);
        }

        if ($variant) {
            $logs->where('variant', $variant);
            $clicks->where('variant', $variant);
        }

        $impVariant = (clone $logs)
            ->select('variant', DB::raw('count(*) as imps'))
            ->groupBy('variant')
            ->pluck('imps', 'variant')
            ->map(static fn ($value) => (int) $value)
            ->all();

        $placementVariantImpressions = (clone $logs)
            ->select('placement', 'variant', DB::raw('count(*) as imps'))
            ->groupBy('placement', 'variant')
            ->get()
            ->groupBy('placement')
            ->map(static function ($rows) {
                return $rows
                    ->pluck('imps', 'variant')
                    ->map(static fn ($value) => (int) $value)
                    ->all();
            })
            ->all();

        $placementImpressions = [];
        foreach ($placementVariantImpressions as $placementKey => $variantCounts) {
            $placementImpressions[$placementKey] = array_sum($variantCounts);
        }

        $clkVariant = (clone $clicks)
            ->select('variant', DB::raw('count(*) as clks'))
            ->groupBy('variant')
            ->pluck('clks', 'variant')
            ->map(static fn ($value) => (int) $value)
            ->all();

        $clicksP = (clone $clicks)
            ->select('placement', DB::raw('count(*) as clks'))
            ->groupBy('placement')
            ->pluck('clks', 'placement')
            ->map(static fn ($value) => (int) $value)
            ->all();

        $summary = [];
        foreach (['A', 'B'] as $v) {
            $imps = $impVariant[$v] ?? 0;
            $clks = $clkVariant[$v] ?? 0;

            $summary[] = [
                'v' => $v,
                'imps' => $imps,
                'clks' => $clks,
                'ctr' => $imps > 0 ? round(100 * $clks / $imps, 2) : 0.0,
            ];
        }

        $totalViews = (int) DB::table('device_history')
            ->whereBetween('viewed_at', ["{$from} 00:00:00", "{$to} 23:59:59"])
            ->count();

        $funnels = [];
        $funnelPlacements = ['home', 'show', 'trends'];
        $totalImps = 0;
        $totalClicks = 0;

        foreach ($funnelPlacements as $funnelPlacement) {
            $imps = $placementImpressions[$funnelPlacement] ?? 0;
            $clks = $clicksP[$funnelPlacement] ?? 0;

            $totalImps += $imps;
            $totalClicks += $clks;

            $funnels[$funnelPlacement] = [
                'imps' => $imps,
                'clks' => $clks,
                'views' => $totalViews,
            ];
        }

        $funnels['Итого'] = [
            'imps' => $totalImps,
            'clks' => $totalClicks,
            'views' => $totalViews,
        ];

        // z-test data
        return view('admin.ctr', compact('from', 'to', 'placement', 'variant', 'summary', 'clicksP', 'funnels', 'impVariant', 'clkVariant'))
            ->with('funnelGenres', [])->with('funnelYears', []);
=======
    }

    public function index(Request $request): View
    {
        $fromDate = $this->parseDate($request->query('from'), now()->subDays(7)->format('Y-m-d'));
        $toDate = $this->parseDate($request->query('to'), now()->format('Y-m-d'));
        $placement = $request->query('p');
        $variant = $request->query('v');

        $summary = $this->analytics->variantSummary($fromDate, $toDate, $placement, $variant);
        $funnels = $this->analytics->funnels($fromDate, $toDate);

        return view('admin.ctr', [
            'from' => $fromDate->format('Y-m-d'),
            'to' => $toDate->format('Y-m-d'),
            'placement' => $placement,
            'variant' => $variant,
            'summary' => collect($summary['summary'])->map(fn ($row) => [
                'v' => $row['variant'],
                'imps' => $row['impressions'],
                'clks' => $row['clicks'],
                'ctr' => $row['ctr'],
            ])->all(),
            'clicksP' => $summary['placementClicks'],
            'funnels' => collect($funnels)->mapWithKeys(fn ($row) => [$row['label'] => [
                'imps' => $row['imps'],
                'clks' => $row['clicks'],
                'views' => $row['views'],
            ]])->all(),
            'impVariant' => $summary['impressions'],
            'clkVariant' => $summary['clicks'],
        ])->with('funnelGenres', [])->with('funnelYears', []);
    }

    private function parseDate(?string $value, string $fallback): CarbonImmutable
    {
        try {
            return CarbonImmutable::parse($value ?? $fallback);
        } catch (\Throwable) {
            return CarbonImmutable::parse($fallback);
        }
>>>>>>> 106bde19
    }
}<|MERGE_RESOLUTION|>--- conflicted
+++ resolved
@@ -11,109 +11,6 @@
 {
     public function __construct(private readonly CtrAnalyticsService $analytics)
     {
-<<<<<<< HEAD
-        $from = $r->query('from', now()->subDays(7)->format('Y-m-d'));
-        $to = $r->query('to', now()->format('Y-m-d'));
-        $placement = $r->query('p');
-        $variant = $r->query('v');
-
-        $logs = DB::table('rec_ab_logs')->whereBetween('created_at', ["{$from} 00:00:00", "{$to} 23:59:59"]);
-        $clicks = DB::table('rec_clicks')->whereBetween('created_at', ["{$from} 00:00:00", "{$to} 23:59:59"]);
-
-        if ($placement) {
-            $clicks->where('placement', $placement);
-        }
-
-        if ($variant) {
-            $logs->where('variant', $variant);
-            $clicks->where('variant', $variant);
-        }
-
-        $impVariant = (clone $logs)
-            ->select('variant', DB::raw('count(*) as imps'))
-            ->groupBy('variant')
-            ->pluck('imps', 'variant')
-            ->map(static fn ($value) => (int) $value)
-            ->all();
-
-        $placementVariantImpressions = (clone $logs)
-            ->select('placement', 'variant', DB::raw('count(*) as imps'))
-            ->groupBy('placement', 'variant')
-            ->get()
-            ->groupBy('placement')
-            ->map(static function ($rows) {
-                return $rows
-                    ->pluck('imps', 'variant')
-                    ->map(static fn ($value) => (int) $value)
-                    ->all();
-            })
-            ->all();
-
-        $placementImpressions = [];
-        foreach ($placementVariantImpressions as $placementKey => $variantCounts) {
-            $placementImpressions[$placementKey] = array_sum($variantCounts);
-        }
-
-        $clkVariant = (clone $clicks)
-            ->select('variant', DB::raw('count(*) as clks'))
-            ->groupBy('variant')
-            ->pluck('clks', 'variant')
-            ->map(static fn ($value) => (int) $value)
-            ->all();
-
-        $clicksP = (clone $clicks)
-            ->select('placement', DB::raw('count(*) as clks'))
-            ->groupBy('placement')
-            ->pluck('clks', 'placement')
-            ->map(static fn ($value) => (int) $value)
-            ->all();
-
-        $summary = [];
-        foreach (['A', 'B'] as $v) {
-            $imps = $impVariant[$v] ?? 0;
-            $clks = $clkVariant[$v] ?? 0;
-
-            $summary[] = [
-                'v' => $v,
-                'imps' => $imps,
-                'clks' => $clks,
-                'ctr' => $imps > 0 ? round(100 * $clks / $imps, 2) : 0.0,
-            ];
-        }
-
-        $totalViews = (int) DB::table('device_history')
-            ->whereBetween('viewed_at', ["{$from} 00:00:00", "{$to} 23:59:59"])
-            ->count();
-
-        $funnels = [];
-        $funnelPlacements = ['home', 'show', 'trends'];
-        $totalImps = 0;
-        $totalClicks = 0;
-
-        foreach ($funnelPlacements as $funnelPlacement) {
-            $imps = $placementImpressions[$funnelPlacement] ?? 0;
-            $clks = $clicksP[$funnelPlacement] ?? 0;
-
-            $totalImps += $imps;
-            $totalClicks += $clks;
-
-            $funnels[$funnelPlacement] = [
-                'imps' => $imps,
-                'clks' => $clks,
-                'views' => $totalViews,
-            ];
-        }
-
-        $funnels['Итого'] = [
-            'imps' => $totalImps,
-            'clks' => $totalClicks,
-            'views' => $totalViews,
-        ];
-
-        // z-test data
-        return view('admin.ctr', compact('from', 'to', 'placement', 'variant', 'summary', 'clicksP', 'funnels', 'impVariant', 'clkVariant'))
-            ->with('funnelGenres', [])->with('funnelYears', []);
-=======
     }
 
     public function index(Request $request): View
@@ -155,6 +52,5 @@
         } catch (\Throwable) {
             return CarbonImmutable::parse($fallback);
         }
->>>>>>> 106bde19
     }
 }