<?php

declare(strict_types=1);

namespace App\Http\Controllers;

use App\Http\Resources\SearchResultCollection;
use App\Models\Movie;
use App\Support\MovieSearchFilters;
use Illuminate\Contracts\View\View;
use Illuminate\Database\Eloquent\Builder;
use Illuminate\Http\JsonResponse;
use Illuminate\Http\Request;

class SearchPageController extends Controller
{
    public function __invoke(Request $request): View|SearchResultCollection|JsonResponse
    {
<<<<<<< HEAD
        $filters = MovieSearchFilters::fromRequest($request);

        $items = $filters
            ->apply(Movie::query())
=======
        $queryString = trim((string) $request->query('q', ''));
        $type = $request->query('type');
        $genre = $request->query('genre');
        $yearFrom = (int) $request->query('yf', 0);
        $yearTo = (int) $request->query('yt', 0);

        /** @var Builder<Movie> $query */
        $query = Movie::query();

        if ($queryString !== '') {
            $query->where(function (Builder $builder) use ($queryString): void {
                $builder
                    ->where('title', 'like', '%' . $queryString . '%')
                    ->orWhere('imdb_tt', $queryString);
            });
        }

        if ($type) {
            $query->where('type', $type);
        }

        if ($genre) {
            $query->whereJsonContains('genres', $genre);
        }

        if ($yearFrom) {
            $query->where('year', '>=', $yearFrom);
        }

        if ($yearTo) {
            $query->where('year', '<=', $yearTo);
        }

        $items = $query
>>>>>>> 36cda2b0
            ->orderByDesc('imdb_votes')
            ->orderByDesc('imdb_rating')
            ->limit(40)
            ->get();

        if ($request->wantsJson()) {
            return new SearchResultCollection($items);
        }

<<<<<<< HEAD
        return view('search.index', array_merge(
            ['items' => $items],
            $filters->toViewData(),
        ));
=======
        return view('search.index', [
            'q' => $queryString,
            'items' => $items,
            'type' => $type,
            'genre' => $genre,
            'yf' => $yearFrom,
            'yt' => $yearTo,
        ]);
>>>>>>> 36cda2b0
    }
}<|MERGE_RESOLUTION|>--- conflicted
+++ resolved
@@ -16,12 +16,6 @@
 {
     public function __invoke(Request $request): View|SearchResultCollection|JsonResponse
     {
-<<<<<<< HEAD
-        $filters = MovieSearchFilters::fromRequest($request);
-
-        $items = $filters
-            ->apply(Movie::query())
-=======
         $queryString = trim((string) $request->query('q', ''));
         $type = $request->query('type');
         $genre = $request->query('genre');
@@ -56,7 +50,6 @@
         }
 
         $items = $query
->>>>>>> 36cda2b0
             ->orderByDesc('imdb_votes')
             ->orderByDesc('imdb_rating')
             ->limit(40)
@@ -66,12 +59,6 @@
             return new SearchResultCollection($items);
         }
 
-<<<<<<< HEAD
-        return view('search.index', array_merge(
-            ['items' => $items],
-            $filters->toViewData(),
-        ));
-=======
         return view('search.index', [
             'q' => $queryString,
             'items' => $items,
@@ -80,6 +67,5 @@
             'yf' => $yearFrom,
             'yt' => $yearTo,
         ]);
->>>>>>> 36cda2b0
     }
 }