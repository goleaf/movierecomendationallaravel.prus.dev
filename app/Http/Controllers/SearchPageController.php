--- conflicted
+++ resolved
@@ -6,12 +6,6 @@
 
 use App\Http\Resources\SearchResultCollection;
 use App\Models\Movie;
-<<<<<<< HEAD
-
-class SearchPageController extends Controller
-{
-    public function __invoke(Request $r): SearchResultCollection
-=======
 use App\Support\MovieSearchFilters;
 use Illuminate\Contracts\View\View;
 use Illuminate\Http\JsonResponse;
@@ -20,7 +14,6 @@
 class SearchPageController extends Controller
 {
     public function __invoke(Request $request): View|SearchResultCollection|JsonResponse
->>>>>>> 068e1622
     {
         $filters = MovieSearchFilters::fromRequest($request);
 
@@ -35,19 +28,9 @@
             return new SearchResultCollection($items);
         }
 
-<<<<<<< HEAD
-        return new SearchResultCollection($items, [
-            'q'=>$q,
-            'type'=>$type,
-            'genre'=>$genre,
-            'yf'=>$yf,
-            'yt'=>$yt,
-        ]);
-=======
         return view('search.index', array_merge(
             ['items' => $items],
             $filters->toViewData(),
         ));
->>>>>>> 068e1622
     }
 }