<?php

namespace App\Services\Analytics;

use Carbon\CarbonImmutable;
use Illuminate\Support\Collection;
use Illuminate\Support\Facades\DB;
use Illuminate\Support\Facades\Schema;

class CtrAnalyticsService
{
    /**
     * @return array{
     *     summary: array<int, array{variant: string, impressions: int, clicks: int, ctr: float}>,
     *     clicksByPlacement: array<string, int>,
     *     funnels: array<string, array{imps: int, clks: int, views: int}>,
     *     totals: array{impressions: int, clicks: int, views: int},
     *     period: array{from: string, to: string},
     *     variants: array<int, string>,
     *     placements: array<int, string>
     * }
     */
    public function getMetrics(
        string $from,
        string $to,
        ?string $placement,
        ?string $variant
    ): array {
        $fromDate = CarbonImmutable::parse($from);
        $toDate = CarbonImmutable::parse($to);

<<<<<<< HEAD
        $summary = $this->variantSummary($fromDate, $toDate, $placement, $variant);
        $placementCtrs = $this->placementCtrs($fromDate, $toDate);

        $placements = $placementCtrs
=======
        $summaryData = $this->variantSummary($fromDate, $toDate, $placement, $variant);

        $placementCtrData = $this->placementCtrs($fromDate, $toDate);
        $placements = $placementCtrData
>>>>>>> 8ad2f828
            ->map(static fn (array $row) => explode('-', $row['label'])[0])
            ->unique()
            ->values()
            ->all();

        if ($placements === []) {
            $placements = ['home', 'show', 'trends'];
        }

        $clicksByPlacement = collect($placements)
<<<<<<< HEAD
            ->mapWithKeys(fn (string $placementKey) => [
                $placementKey => (int) ($summary['placementClicks'][$placementKey] ?? 0),
            ])
            ->all();

        $funnels = [];
        $totalViews = 0;
        $totalLabel = __('admin.ctr.funnels.total');

        foreach ($this->funnels($fromDate, $toDate, $placements) as $row) {
            $label = $row['label'];
            $funnels[$label] = [
                'imps' => (int) $row['imps'],
                'clks' => (int) $row['clicks'],
                'views' => (int) $row['views'],
            ];
=======
            ->mapWithKeys(static fn (string $key): array => [
                $key => (int) ($summaryData['placementClicks'][$key] ?? 0),
            ])
            ->all();

        $funnelRows = $this->funnels($fromDate, $toDate, $placements);
        $funnels = collect($funnelRows)
            ->mapWithKeys(static function (array $row): array {
                return [
                    $row['label'] => [
                        'imps' => (int) $row['imps'],
                        'clks' => (int) $row['clicks'],
                        'views' => (int) $row['views'],
                    ],
                ];
            })
            ->all();
>>>>>>> 8ad2f828

        $totalLabel = __('admin.ctr.funnels.total');
        $totalViews = $funnels[$totalLabel]['views'] ?? 0;

        $summary = $summaryData['summary'];
        $totals = [
            'impressions' => array_sum(array_map(
                static fn (array $item): int => (int) $item['impressions'],
<<<<<<< HEAD
                $summary['summary']
            )),
            'clicks' => array_sum(array_map(
                static fn (array $item): int => (int) $item['clicks'],
                $summary['summary']
=======
                $summary
            )),
            'clicks' => array_sum(array_map(
                static fn (array $item): int => (int) $item['clicks'],
                $summary
>>>>>>> 8ad2f828
            )),
            'views' => (int) $totalViews,
        ];

        $variants = array_values(array_unique(array_merge(
            ['A', 'B'],
            array_map(
                static fn (array $row): string => $row['variant'],
                $summary
            )
        )));

        return [
<<<<<<< HEAD
            'summary' => $summary['summary'],
=======
            'summary' => $summary,
>>>>>>> 8ad2f828
            'clicksByPlacement' => $clicksByPlacement,
            'funnels' => $funnels,
            'totals' => $totals,
            'period' => [
                'from' => $fromDate->toDateString(),
                'to' => $toDate->toDateString(),
            ],
            'variants' => $variants,
            'placements' => array_values($placements),
        ];
    }

    /**
     * @return array{summary: array<int, array<string, mixed>>, impressions: array<string, int>, clicks: array<string, int>, placementClicks: array<string, int>}
     */
    public function variantSummary(CarbonImmutable $from, CarbonImmutable $to, ?string $placement = null, ?string $variant = null): array
    {
        if (! Schema::hasTable('rec_ab_logs') || ! Schema::hasTable('rec_clicks')) {
            return [
                'summary' => [],
                'impressions' => [],
                'clicks' => [],
                'placementClicks' => [],
            ];
        }

        [$fromDateTime, $toDateTime] = $this->formatRange($from, $to);

        $logs = DB::table('rec_ab_logs')->whereBetween('created_at', [$fromDateTime, $toDateTime]);
        $clicks = DB::table('rec_clicks')->whereBetween('created_at', [$fromDateTime, $toDateTime]);

        if ($placement !== null && $placement !== '') {
            $logs->where('placement', $placement);
            $clicks->where('placement', $placement);
        }

        if ($variant !== null && $variant !== '') {
            $logs->where('variant', $variant);
            $clicks->where('variant', $variant);
        }

        /** @var array<string, int> $impVariant */
        $impVariant = $logs
            ->select('variant', DB::raw('count(*) as imps'))
            ->groupBy('variant')
            ->pluck('imps', 'variant')
            ->map(fn ($value) => (int) $value)
            ->all();

        /** @var array<string, int> $clkVariant */
        $clkVariant = $clicks
            ->select('variant', DB::raw('count(*) as clks'))
            ->groupBy('variant')
            ->pluck('clks', 'variant')
            ->map(fn ($value) => (int) $value)
            ->all();

        $variants = $variant && $variant !== '' ? [$variant] : ['A', 'B'];
        $summary = [];
        foreach ($variants as $code) {
            $imps = (int) ($impVariant[$code] ?? 0);
            $clks = (int) ($clkVariant[$code] ?? 0);
            $summary[] = [
                'variant' => $code,
                'impressions' => $imps,
                'clicks' => $clks,
                'ctr' => $imps > 0 ? round(100 * $clks / $imps, 2) : 0.0,
            ];
        }

        /** @var array<string, int> $placementClicks */
        $placementClicks = DB::table('rec_clicks')
            ->whereBetween('created_at', [$fromDateTime, $toDateTime])
            ->when($variant !== null && $variant !== '', fn ($query) => $query->where('variant', $variant))
            ->select('placement', DB::raw('count(*) as clks'))
            ->groupBy('placement')
            ->pluck('clks', 'placement')
            ->map(fn ($value) => (int) $value)
            ->all();

        return [
            'summary' => $summary,
            'impressions' => $impVariant,
            'clicks' => $clkVariant,
            'placementClicks' => $placementClicks,
        ];
    }

    /**
     * @return array<int, array{label: string, imps: int, clicks: int, views: int, ctr: float, view_rate: float}>
     */
    public function funnels(CarbonImmutable $from, CarbonImmutable $to, array $placements = ['home', 'show', 'trends']): array
    {
        if (! Schema::hasTable('rec_ab_logs')) {
            return [];
        }

        [$fromDateTime, $toDateTime] = $this->formatRange($from, $to);

        /** @var array<string, int> $impressionsByPlacement */
        $impressionsByPlacement = DB::table('rec_ab_logs')
            ->select('placement', DB::raw('count(*) as imps'))
            ->whereBetween('created_at', [$fromDateTime, $toDateTime])
            ->groupBy('placement')
            ->pluck('imps', 'placement')
            ->map(fn ($value) => (int) $value)
            ->all();

        /** @var array<string, int> $clicksByPlacement */
        $clicksByPlacement = Schema::hasTable('rec_clicks')
            ? DB::table('rec_clicks')
                ->select('placement', DB::raw('count(*) as clks'))
                ->whereBetween('created_at', [$fromDateTime, $toDateTime])
                ->groupBy('placement')
                ->pluck('clks', 'placement')
                ->map(fn ($value) => (int) $value)
                ->all()
            : [];

        $viewsByPlacement = [];
        if (Schema::hasTable('device_history')) {
            $viewsPlacementColumn = null;
            if (Schema::hasColumn('device_history', 'placement')) {
                $viewsPlacementColumn = 'placement';
            } elseif (Schema::hasColumn('device_history', 'page')) {
                $viewsPlacementColumn = 'page';
            }

            if ($viewsPlacementColumn !== null) {
                /** @var array<string, int> $viewsByPlacement */
                $viewsByPlacement = DB::table('device_history')
                    ->select($viewsPlacementColumn.' as placement', DB::raw('count(*) as views'))
                    ->whereBetween('viewed_at', [$fromDateTime, $toDateTime])
                    ->groupBy($viewsPlacementColumn)
                    ->pluck('views', 'placement')
                    ->map(fn ($value) => (int) $value)
                    ->all();
            }
        }

        $rows = [];
        $totalImps = 0;
        $totalClicks = 0;
        $totalViews = 0;

        foreach ($placements as $placement) {
            $imps = (int) ($impressionsByPlacement[$placement] ?? 0);
            $clicks = (int) ($clicksByPlacement[$placement] ?? 0);
            $views = (int) ($viewsByPlacement[$placement] ?? 0);

            $rows[] = [
                'label' => $this->translatePlacement($placement),
                'imps' => $imps,
                'clicks' => $clicks,
                'views' => $views,
                'ctr' => $imps > 0 ? round(100 * $clicks / $imps, 2) : 0.0,
                'view_rate' => $views > 0 ? round(100 * $clicks / $views, 2) : 0.0,
            ];

            $totalImps += $imps;
            $totalClicks += $clicks;
            $totalViews += $views;
        }

        $rows[] = [
            'label' => __('admin.ctr.funnels.total'),
            'imps' => $totalImps,
            'clicks' => $totalClicks,
            'views' => $totalViews,
            'ctr' => $totalImps > 0 ? round(100 * $totalClicks / $totalImps, 2) : 0.0,
            'view_rate' => $totalViews > 0 ? round(100 * $totalClicks / $totalViews, 2) : 0.0,
        ];

        return $rows;
    }

    /**
     * @return array{days: array<int, string>, series: array<string, array<int, float>>, max: float}
     */
    public function dailySeries(CarbonImmutable $from, CarbonImmutable $to): array
    {
        if (! Schema::hasTable('rec_ab_logs') || ! Schema::hasTable('rec_clicks')) {
            return [
                'days' => [],
                'series' => ['A' => [], 'B' => []],
                'max' => 0.0,
            ];
        }

        [$fromDateTime, $toDateTime] = $this->formatRange($from, $to);

        $logs = DB::table('rec_ab_logs')
            ->selectRaw('date(created_at) as d, variant, count(*) as imps')
            ->whereBetween('created_at', [$fromDateTime, $toDateTime])
            ->groupBy('d', 'variant')
            ->get();

        $clicks = DB::table('rec_clicks')
            ->selectRaw('date(created_at) as d, variant, count(*) as clks')
            ->whereBetween('created_at', [$fromDateTime, $toDateTime])
            ->groupBy('d', 'variant')
            ->get();

        $days = [];
        $current = $from->startOfDay();
        $end = $to->endOfDay();

        while ($current->lessThanOrEqualTo($end)) {
            $days[] = $current->format('Y-m-d');
            $current = $current->addDay();
        }

        $series = ['A' => [], 'B' => []];
        $max = 0.0;
        foreach ($days as $day) {
            $logA = $logs->first(fn ($row) => $row->d === $day && $row->variant === 'A');
            $logB = $logs->first(fn ($row) => $row->d === $day && $row->variant === 'B');
            $clkA = $clicks->first(fn ($row) => $row->d === $day && $row->variant === 'A');
            $clkB = $clicks->first(fn ($row) => $row->d === $day && $row->variant === 'B');

            $impsA = (int) ($logA->imps ?? 0);
            $impsB = (int) ($logB->imps ?? 0);
            $clksA = (int) ($clkA->clks ?? 0);
            $clksB = (int) ($clkB->clks ?? 0);

            $ctrA = $impsA > 0 ? 100.0 * $clksA / $impsA : 0.0;
            $ctrB = $impsB > 0 ? 100.0 * $clksB / $impsB : 0.0;

            $series['A'][] = round($ctrA, 2);
            $series['B'][] = round($ctrB, 2);
            $max = max($max, $ctrA, $ctrB);
        }

        $max = max(5.0, ceil($max / 5.0) * 5.0);

        return [
            'days' => $days,
            'series' => $series,
            'max' => $max,
        ];
    }

    public function buildDailyCtrSvg(CarbonImmutable $from, CarbonImmutable $to): ?string
    {
        $data = $this->dailySeries($from, $to);

        if ($data['days'] === []) {
            return null;
        }

        $width = 720;
        $height = 260;
        $pad = 40;
        $mapPoints = function (array $values) use ($data, $width, $height, $pad): string {
            $count = count($values);
            if ($count <= 1) {
                $count = 1;
            }

            $points = [];
            foreach ($values as $index => $value) {
                $x = $pad + ($count <= 1 ? 0 : $index * ($width - 2 * $pad) / ($count - 1));
                $y = $height - $pad - ($value / max(1.0, $data['max'])) * ($height - 2 * $pad);
                $points[] = sprintf('%.1f,%.1f', $x, $y);
            }

            return implode(' ', $points);
        };

        $grid = '';
        for ($i = 0; $i <= 5; $i++) {
            $y = $pad + $i * ($height - 2 * $pad) / 5;
            $value = round($data['max'] - $i * $data['max'] / 5, 1);
            $grid .= '<line x1="'.$pad.'" y1="'.($y).'" x2="'.($width - $pad).'" y2="'.($y).'" stroke="#1d2229" stroke-width="1"/>';
            $grid .= '<text x="5" y="'.($y + 4).'" fill="#889" font-size="10">'.$value.'%</text>';
        }

        return '<svg xmlns="http://www.w3.org/2000/svg" width="'.$width.'" height="'.$height.'">'
            .'<rect x="0" y="0" width="'.$width.'" height="'.$height.'" fill="#0b0c0f"/>'
            .$grid
            .'<polyline fill="none" stroke="#5aa0ff" stroke-width="2" points="'.$mapPoints($data['series']['A']).'"/>'
            .'<polyline fill="none" stroke="#8ee38b" stroke-width="2" points="'.$mapPoints($data['series']['B']).'"/>'
            .'<text x="10" y="16" fill="#ddd">CTR по дням: A (синяя) vs B (зелёная)</text>'
            .'</svg>';
    }

    public function buildPlacementCtrSvg(CarbonImmutable $from, CarbonImmutable $to): ?string
    {
        $data = $this->placementCtrs($from, $to);

        if ($data->isEmpty()) {
            return null;
        }

        $width = 720;
        $height = 260;
        $pad = 40;
        $barWidth = 24;
        $gap = 18;
        $max = (float) $data->max('ctr');
        $max = max(5.0, ceil($max / 5.0) * 5.0);

        $svg = '<svg xmlns="http://www.w3.org/2000/svg" width="'.$width.'" height="'.$height.'">'
            .'<rect x="0" y="0" width="'.$width.'" height="'.$height.'" fill="#0b0c0f"/>';

        for ($i = 0; $i <= 5; $i++) {
            $y = $pad + $i * ($height - 2 * $pad) / 5;
            $value = round($max - $i * $max / 5, 1);
            $svg .= '<line x1="'.$pad.'" y1="'.($y).'" x2="'.($width - $pad).'" y2="'.($y).'" stroke="#1d2229" stroke-width="1"/>';
            $svg .= '<text x="5" y="'.($y + 4).'" fill="#889" font-size="10">'.$value.'%</text>';
        }

        $xOffset = $pad + 10;
        $index = 0;
        foreach ($data as $row) {
            $ctr = (float) $row['ctr'];
            $heightValue = ($height - 2 * $pad) * ($ctr / max(1.0, $max));
            $x = $xOffset + $index * ($barWidth + $gap);
            $y = $height - $pad - $heightValue;
            $color = str_contains($row['label'], '-A') ? '#5aa0ff' : '#8ee38b';

            $svg .= '<rect x="'.$x.'" y="'.$y.'" width="'.$barWidth.'" height="'.$heightValue.'" fill="'.$color.'"/>';
            $svg .= '<text x="'.$x.'" y="'.($height - $pad + 12).'" fill="#aaa" font-size="10" transform="rotate(45 '.$x.','.
                ($height - $pad + 12).')">'.$row['label'].'</text>';

            $index++;
        }

        $svg .= '<text x="10" y="16" fill="#ddd">CTR по площадкам (A — синий, B — зелёный)</text>';
        $svg .= '</svg>';

        return $svg;
    }

    /**
     * @return Collection<int, array{label: string, ctr: float}>
     */
    public function placementCtrs(CarbonImmutable $from, CarbonImmutable $to): Collection
    {
        if (! Schema::hasTable('rec_clicks') || ! Schema::hasTable('rec_ab_logs')) {
            return collect();
        }

        [$fromDateTime, $toDateTime] = $this->formatRange($from, $to);

        $clickRows = DB::table('rec_clicks')
            ->selectRaw('placement, variant, count(*) as clicks')
            ->whereBetween('created_at', [$fromDateTime, $toDateTime])
            ->groupBy('placement', 'variant')
            ->get();

        $clicksByPlacementVariant = [];
        foreach ($clickRows as $row) {
            $placement = $row->placement;
            $variant = $row->variant;

            if (! isset($clicksByPlacementVariant[$placement])) {
                $clicksByPlacementVariant[$placement] = [];
            }

            $clicksByPlacementVariant[$placement][$variant] = (int) $row->clicks;
        }

        $impressionRows = DB::table('rec_ab_logs')
            ->selectRaw('placement, variant, count(*) as impressions')
            ->whereBetween('created_at', [$fromDateTime, $toDateTime])
            ->groupBy('placement', 'variant')
            ->get();

        $impressionsByPlacementVariant = [];
        foreach ($impressionRows as $row) {
            $placement = $row->placement;
            $variant = $row->variant;

            if (! isset($impressionsByPlacementVariant[$placement])) {
                $impressionsByPlacementVariant[$placement] = [];
            }

            $impressionsByPlacementVariant[$placement][$variant] = (int) $row->impressions;
        }

        $placements = collect(array_keys($impressionsByPlacementVariant))
            ->merge(array_keys($clicksByPlacementVariant))
            ->unique()
            ->values();

        if ($placements->isEmpty()) {
            $placements = collect(['home', 'show', 'trends']);
        }

        $variants = ['A', 'B'];

        return $placements->flatMap(function (string $placement) use ($variants, $clicksByPlacementVariant, $impressionsByPlacementVariant) {
            return collect($variants)->map(function (string $variant) use ($placement, $clicksByPlacementVariant, $impressionsByPlacementVariant) {
                $clickCount = (int) ($clicksByPlacementVariant[$placement][$variant] ?? 0);
                $imps = (int) ($impressionsByPlacementVariant[$placement][$variant] ?? 0);

                return [
                    'label' => $placement.'-'.$variant,
                    'ctr' => $imps > 0 ? round(100 * $clickCount / $imps, 2) : 0.0,
                ];
            });
        });
    }

    /**
     * @return array{0: string, 1: string}
     */
    private function formatRange(CarbonImmutable $from, CarbonImmutable $to): array
    {
        if ($from->greaterThan($to)) {
            [$from, $to] = [$to, $from];
        }

        return [
            $from->startOfDay()->format('Y-m-d H:i:s'),
            $to->endOfDay()->format('Y-m-d H:i:s'),
        ];
    }

    private function translatePlacement(string $placement): string
    {
        $key = "admin.ctr.filters.placements.$placement";
        $translated = __($key);

        return $translated === $key ? ucfirst($placement) : $translated;
    }
}<|MERGE_RESOLUTION|>--- conflicted
+++ resolved
@@ -29,17 +29,10 @@
         $fromDate = CarbonImmutable::parse($from);
         $toDate = CarbonImmutable::parse($to);
 
-<<<<<<< HEAD
-        $summary = $this->variantSummary($fromDate, $toDate, $placement, $variant);
-        $placementCtrs = $this->placementCtrs($fromDate, $toDate);
-
-        $placements = $placementCtrs
-=======
         $summaryData = $this->variantSummary($fromDate, $toDate, $placement, $variant);
 
         $placementCtrData = $this->placementCtrs($fromDate, $toDate);
         $placements = $placementCtrData
->>>>>>> 8ad2f828
             ->map(static fn (array $row) => explode('-', $row['label'])[0])
             ->unique()
             ->values()
@@ -50,24 +43,6 @@
         }
 
         $clicksByPlacement = collect($placements)
-<<<<<<< HEAD
-            ->mapWithKeys(fn (string $placementKey) => [
-                $placementKey => (int) ($summary['placementClicks'][$placementKey] ?? 0),
-            ])
-            ->all();
-
-        $funnels = [];
-        $totalViews = 0;
-        $totalLabel = __('admin.ctr.funnels.total');
-
-        foreach ($this->funnels($fromDate, $toDate, $placements) as $row) {
-            $label = $row['label'];
-            $funnels[$label] = [
-                'imps' => (int) $row['imps'],
-                'clks' => (int) $row['clicks'],
-                'views' => (int) $row['views'],
-            ];
-=======
             ->mapWithKeys(static fn (string $key): array => [
                 $key => (int) ($summaryData['placementClicks'][$key] ?? 0),
             ])
@@ -85,7 +60,6 @@
                 ];
             })
             ->all();
->>>>>>> 8ad2f828
 
         $totalLabel = __('admin.ctr.funnels.total');
         $totalViews = $funnels[$totalLabel]['views'] ?? 0;
@@ -94,19 +68,11 @@
         $totals = [
             'impressions' => array_sum(array_map(
                 static fn (array $item): int => (int) $item['impressions'],
-<<<<<<< HEAD
-                $summary['summary']
-            )),
-            'clicks' => array_sum(array_map(
-                static fn (array $item): int => (int) $item['clicks'],
-                $summary['summary']
-=======
                 $summary
             )),
             'clicks' => array_sum(array_map(
                 static fn (array $item): int => (int) $item['clicks'],
                 $summary
->>>>>>> 8ad2f828
             )),
             'views' => (int) $totalViews,
         ];
@@ -120,11 +86,7 @@
         )));
 
         return [
-<<<<<<< HEAD
-            'summary' => $summary['summary'],
-=======
             'summary' => $summary,
->>>>>>> 8ad2f828
             'clicksByPlacement' => $clicksByPlacement,
             'funnels' => $funnels,
             'totals' => $totals,
