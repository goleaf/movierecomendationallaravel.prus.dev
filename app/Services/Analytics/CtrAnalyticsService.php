--- conflicted
+++ resolved
@@ -189,15 +189,9 @@
 
         /** @var array<string, int> $impressionsByPlacement */
         $impressionsByPlacement = DB::table('rec_ab_logs')
-<<<<<<< HEAD
-            ->select('placement', DB::raw('count(*) as imps'))
-            ->whereBetween('created_at', [$fromDateTime, $toDateTime])
-            ->groupBy('placement')
-=======
             ->selectRaw('coalesce(placement, ?) as placement, count(*) as imps', ['unknown'])
             ->whereBetween('created_at', [$fromDateTime, $toDateTime])
             ->groupByRaw('coalesce(placement, ?)', ['unknown'])
->>>>>>> 7b8a2418
             ->pluck('imps', 'placement')
             ->map(fn ($value) => (int) $value)
             ->all();
@@ -205,50 +199,14 @@
         /** @var array<string, int> $clicksByPlacement */
         $clicksByPlacement = Schema::hasTable('rec_clicks')
             ? DB::table('rec_clicks')
-<<<<<<< HEAD
-                ->select('placement', DB::raw('count(*) as clks'))
-                ->whereBetween('created_at', [$fromDateTime, $toDateTime])
-                ->groupBy('placement')
-                ->pluck('clks', 'placement')
-=======
                 ->selectRaw('coalesce(placement, ?) as placement, count(*) as clicks', ['unknown'])
                 ->whereBetween('created_at', [$fromDateTime, $toDateTime])
                 ->groupByRaw('coalesce(placement, ?)', ['unknown'])
                 ->pluck('clicks', 'placement')
->>>>>>> 7b8a2418
                 ->map(fn ($value) => (int) $value)
                 ->all()
             : [];
 
-<<<<<<< HEAD
-        $viewsByPlacement = [];
-        if (Schema::hasTable('device_history')) {
-            $viewsPlacementColumn = null;
-            if (Schema::hasColumn('device_history', 'placement')) {
-                $viewsPlacementColumn = 'placement';
-            } elseif (Schema::hasColumn('device_history', 'page')) {
-                $viewsPlacementColumn = 'page';
-            }
-
-            if ($viewsPlacementColumn !== null) {
-                /** @var array<string, int> $viewsByPlacement */
-                $viewsByPlacement = DB::table('device_history')
-                    ->select($viewsPlacementColumn.' as placement', DB::raw('count(*) as views'))
-                    ->whereBetween('viewed_at', [$fromDateTime, $toDateTime])
-                    ->groupBy($viewsPlacementColumn)
-                    ->pluck('views', 'placement')
-                    ->map(fn ($value) => (int) $value)
-                    ->all();
-            }
-        }
-
-        $rows = [];
-        $totalImps = 0;
-        $totalClicks = 0;
-        $totalViews = 0;
-
-        foreach ($placements as $placement) {
-=======
         /** @var array<string, int> $viewsByPlacement */
         $viewsByPlacement = Schema::hasTable('device_history')
             ? DB::table('device_history')
@@ -275,7 +233,6 @@
 
         $rows = [];
         foreach ($allPlacements as $placement) {
->>>>>>> 7b8a2418
             $imps = (int) ($impressionsByPlacement[$placement] ?? 0);
             $clicks = (int) ($clicksByPlacement[$placement] ?? 0);
             $views = (int) ($viewsByPlacement[$placement] ?? 0);
@@ -485,57 +442,12 @@
             ->groupBy('placement', 'variant')
             ->get();
 
-<<<<<<< HEAD
-        $clicksByPlacementVariant = [];
-        foreach ($clickRows as $row) {
-            $placement = $row->placement;
-            $variant = $row->variant;
-
-            if (! isset($clicksByPlacementVariant[$placement])) {
-                $clicksByPlacementVariant[$placement] = [];
-            }
-
-            $clicksByPlacementVariant[$placement][$variant] = (int) $row->clicks;
-        }
-
-        $impressionRows = DB::table('rec_ab_logs')
-=======
         $impressions = DB::table('rec_ab_logs')
->>>>>>> 7b8a2418
             ->selectRaw('placement, variant, count(*) as impressions')
             ->whereBetween('created_at', [$fromDateTime, $toDateTime])
             ->groupBy('placement', 'variant')
             ->get();
 
-<<<<<<< HEAD
-        $impressionsByPlacementVariant = [];
-        foreach ($impressionRows as $row) {
-            $placement = $row->placement;
-            $variant = $row->variant;
-
-            if (! isset($impressionsByPlacementVariant[$placement])) {
-                $impressionsByPlacementVariant[$placement] = [];
-            }
-
-            $impressionsByPlacementVariant[$placement][$variant] = (int) $row->impressions;
-        }
-
-        $placements = collect(array_keys($impressionsByPlacementVariant))
-            ->merge(array_keys($clicksByPlacementVariant))
-            ->unique()
-            ->values();
-
-        if ($placements->isEmpty()) {
-            $placements = collect(['home', 'show', 'trends']);
-        }
-
-        $variants = ['A', 'B'];
-
-        return $placements->flatMap(function (string $placement) use ($variants, $clicksByPlacementVariant, $impressionsByPlacementVariant) {
-            return collect($variants)->map(function (string $variant) use ($placement, $clicksByPlacementVariant, $impressionsByPlacementVariant) {
-                $clickCount = (int) ($clicksByPlacementVariant[$placement][$variant] ?? 0);
-                $imps = (int) ($impressionsByPlacementVariant[$placement][$variant] ?? 0);
-=======
         $placements = $impressions
             ->pluck('placement')
             ->merge($clicks->pluck('placement'))
@@ -557,7 +469,6 @@
 
                 $clickCount = (int) ($clickRow->clicks ?? 0);
                 $imps = (int) ($impressionRow->impressions ?? 0);
->>>>>>> 7b8a2418
 
                 return [
                     'label' => $placement.'-'.$variant,
