<?php

namespace App\Services;

use App\Models\Movie;
use Illuminate\Support\Collection;

class RecAb
{
<<<<<<< HEAD
    private const DEFAULT_WEIGHTS = [
        'pop' => 0.5,
        'recent' => 0.2,
        'pref' => 0.3,
    ];

=======
>>>>>>> 8625e6e1
    /**
     * @return array{0:string,1:Collection<int,Movie>}
     */
    public function forDevice(string $deviceId, int $limit = 12): array
    {
        $variant = (crc32($deviceId) % 2 === 0) ? 'A' : 'B';
<<<<<<< HEAD
        $list = $this->score($deviceId, $variant, $limit);
=======

        $list = $this->score($variant, $limit);
>>>>>>> 8625e6e1

        return [$variant, $list];
    }

    /**
     * @return Collection<int,Movie>
     */
<<<<<<< HEAD
    protected function score(string $deviceId, string $variant, int $limit): Collection
    {
        $weights = array_merge(self::DEFAULT_WEIGHTS, (array) config("recs.$variant"));

        $movies = Movie::query()
            ->orderByDesc('imdb_votes')
            ->limit(200)
            ->get();

        return $movies->map(function (Movie $movie) use ($weights) {
            $popularity = ((float) ($movie->imdb_rating ?? 0)) / 10 * (max(0.0, (float) log10(($movie->imdb_votes ?? 0) + 1)) / 6);
            $recency = $movie->year ? max(0.0, (5 - (now()->year - (int) $movie->year)) / 5.0) : 0.0;
            $score = $weights['pop'] * $popularity + $weights['recent'] * $recency + $weights['pref'] * 0.0;

            return [
                'movie' => $movie,
                'score' => $score,
            ];
        })
            ->sortByDesc('score')
            ->pluck('movie')
            ->take($limit)
            ->values();
=======
    protected function score(string $variant, int $limit): Collection
    {
        $weights = $this->weightsForVariant($variant);

        $movies = Movie::query()
            ->orderByDesc('imdb_votes')
            ->limit(200)
            ->get();

        return $movies
            ->map(function (Movie $movie) use ($weights): array {
                $popularity = ((float) ($movie->imdb_rating ?? 0)) / 10 * (
                    max(0.0, (float) log10(($movie->imdb_votes ?? 0) + 1)) / 6
                );
                $recency = $movie->year
                    ? max(0.0, (5 - (now()->year - (int) $movie->year))) / 5.0
                    : 0.0;
                $score = $weights['pop'] * $popularity
                    + $weights['recent'] * $recency
                    + $weights['pref'] * 0.0;

                return ['movie' => $movie, 'score' => $score];
            })
            ->sortByDesc('score')
            ->pluck('movie')
            ->take($limit);
    }

    /**
     * @return array{pop:float,recent:float,pref:float}
     */
    protected function weightsForVariant(string $variant): array
    {
        $defaults = [
            'pop' => 0.5,
            'recent' => 0.2,
            'pref' => 0.3,
        ];

        $configured = config("recs.$variant");
        if (is_array($configured)) {
            $weights = array_merge($defaults, $configured);
        } else {
            $weights = $defaults;
        }

        return [
            'pop' => (float) $weights['pop'],
            'recent' => (float) $weights['recent'],
            'pref' => (float) $weights['pref'],
        ];
>>>>>>> 8625e6e1
    }
}<|MERGE_RESOLUTION|>--- conflicted
+++ resolved
@@ -7,27 +7,14 @@
 
 class RecAb
 {
-<<<<<<< HEAD
-    private const DEFAULT_WEIGHTS = [
-        'pop' => 0.5,
-        'recent' => 0.2,
-        'pref' => 0.3,
-    ];
-
-=======
->>>>>>> 8625e6e1
     /**
      * @return array{0:string,1:Collection<int,Movie>}
      */
     public function forDevice(string $deviceId, int $limit = 12): array
     {
         $variant = (crc32($deviceId) % 2 === 0) ? 'A' : 'B';
-<<<<<<< HEAD
-        $list = $this->score($deviceId, $variant, $limit);
-=======
 
         $list = $this->score($variant, $limit);
->>>>>>> 8625e6e1
 
         return [$variant, $list];
     }
@@ -35,31 +22,6 @@
     /**
      * @return Collection<int,Movie>
      */
-<<<<<<< HEAD
-    protected function score(string $deviceId, string $variant, int $limit): Collection
-    {
-        $weights = array_merge(self::DEFAULT_WEIGHTS, (array) config("recs.$variant"));
-
-        $movies = Movie::query()
-            ->orderByDesc('imdb_votes')
-            ->limit(200)
-            ->get();
-
-        return $movies->map(function (Movie $movie) use ($weights) {
-            $popularity = ((float) ($movie->imdb_rating ?? 0)) / 10 * (max(0.0, (float) log10(($movie->imdb_votes ?? 0) + 1)) / 6);
-            $recency = $movie->year ? max(0.0, (5 - (now()->year - (int) $movie->year)) / 5.0) : 0.0;
-            $score = $weights['pop'] * $popularity + $weights['recent'] * $recency + $weights['pref'] * 0.0;
-
-            return [
-                'movie' => $movie,
-                'score' => $score,
-            ];
-        })
-            ->sortByDesc('score')
-            ->pluck('movie')
-            ->take($limit)
-            ->values();
-=======
     protected function score(string $variant, int $limit): Collection
     {
         $weights = $this->weightsForVariant($variant);
@@ -111,6 +73,5 @@
             'recent' => (float) $weights['recent'],
             'pref' => (float) $weights['pref'],
         ];
->>>>>>> 8625e6e1
     }
 }