--- conflicted
+++ resolved
@@ -7,13 +7,6 @@
 
 class RecAb
 {
-<<<<<<< HEAD
-    /** @return array{0:string,1:Collection<int,Movie>} */
-    public function forDevice(string $deviceId, int $limit = 12): array
-    {
-        $variant = (crc32($deviceId) % 2 === 0) ? 'A' : 'B';
-        $list = $this->score($variant, $deviceId, $limit);
-=======
     private const DEFAULT_WEIGHTS = [
         'pop' => 0.5,
         'recent' => 0.2,
@@ -27,26 +20,10 @@
     {
         $variant = (crc32($deviceId) % 2 === 0) ? 'A' : 'B';
         $list = $this->score($deviceId, $variant, $limit);
->>>>>>> 561f3797
 
         return [$variant, $list];
     }
 
-<<<<<<< HEAD
-    /** @return Collection<int,Movie> */
-    protected function score(string $variant, string $deviceId, int $limit): Collection
-    {
-        $W = config("recs.$variant", ['pop' => 0.5, 'recent' => 0.2, 'pref' => 0.3]);
-        $movies = Movie::query()->orderByDesc('imdb_votes')->limit(200)->get();
-
-        return $movies->map(function (Movie $m) use ($W) {
-            $pop = ((float) ($m->imdb_rating ?? 0)) / 10 * (max(0.0, (float) log10(($m->imdb_votes ?? 0) + 1)) / 6);
-            $recent = $m->year ? max(0.0, (5 - (now()->year - (int) $m->year))) / 5.0 : 0.0;
-            $score = $W['pop'] * $pop + $W['recent'] * $recent + $W['pref'] * 0.0;
-
-            return ['m' => $m, 's' => $score];
-        })->sortByDesc('s')->pluck('m')->take($limit);
-=======
     /**
      * @return Collection<int,Movie>
      */
@@ -73,6 +50,5 @@
             ->pluck('movie')
             ->take($limit)
             ->values();
->>>>>>> 561f3797
     }
 }