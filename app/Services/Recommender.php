--- conflicted
+++ resolved
@@ -17,14 +17,6 @@
     {
         [$variant, $list] = $this->ab->forDevice($deviceId, $limit);
 
-<<<<<<< HEAD
-        Log::debug('rec_ab.variant_selected', [
-            'device_id' => $deviceId,
-            'variant' => $variant,
-        ]);
-
-=======
->>>>>>> 8625e6e1
         return [
             'variant' => $variant,
             'recommendations' => $list,
