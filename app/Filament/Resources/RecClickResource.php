--- conflicted
+++ resolved
@@ -18,14 +18,7 @@
 use Filament\Tables\Table;
 use Illuminate\Database\Eloquent\Builder;
 
-<<<<<<< HEAD
-/**
- * @extends Resource<RecClick>
- */
-class RecClickResource extends Resource
-=======
 final class RecClickResource extends Resource
->>>>>>> 846453d9
 {
     protected static ?string $model = RecClick::class;
 
