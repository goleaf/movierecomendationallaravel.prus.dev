<?php

namespace App\Filament\Resources\MovieResource\Pages;

use App\Filament\Resources\MovieResource;
use Filament\Actions;
use Filament\Resources\Pages\ViewRecord;
<<<<<<< HEAD
use TomatoPHP\FilamentBookmarksMenu\Filament\Actions\BookmarkAction;
=======
use Kirschbaum\Commentions\Filament\Actions\CommentsAction;
use Kirschbaum\Commentions\Filament\Actions\SubscriptionAction;
>>>>>>> 0183d41a

class ViewMovie extends ViewRecord
{
    protected static string $resource = MovieResource::class;

    protected function getHeaderActions(): array
    {
        return [
<<<<<<< HEAD
            BookmarkAction::make(),
=======
            CommentsAction::make()
                ->mentionables(fn () => MovieResource::getCommentMentionables()),
            SubscriptionAction::make(),
>>>>>>> 0183d41a
            Actions\EditAction::make(),
        ];
    }
}<|MERGE_RESOLUTION|>--- conflicted
+++ resolved
@@ -5,12 +5,8 @@
 use App\Filament\Resources\MovieResource;
 use Filament\Actions;
 use Filament\Resources\Pages\ViewRecord;
-<<<<<<< HEAD
-use TomatoPHP\FilamentBookmarksMenu\Filament\Actions\BookmarkAction;
-=======
 use Kirschbaum\Commentions\Filament\Actions\CommentsAction;
 use Kirschbaum\Commentions\Filament\Actions\SubscriptionAction;
->>>>>>> 0183d41a
 
 class ViewMovie extends ViewRecord
 {
@@ -19,13 +15,9 @@
     protected function getHeaderActions(): array
     {
         return [
-<<<<<<< HEAD
-            BookmarkAction::make(),
-=======
             CommentsAction::make()
                 ->mentionables(fn () => MovieResource::getCommentMentionables()),
             SubscriptionAction::make(),
->>>>>>> 0183d41a
             Actions\EditAction::make(),
         ];
     }
