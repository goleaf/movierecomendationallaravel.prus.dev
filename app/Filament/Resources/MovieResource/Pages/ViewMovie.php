--- conflicted
+++ resolved
@@ -18,14 +18,10 @@
     {
         return [
             CommentsAction::make()
-<<<<<<< HEAD
-                ->mentionables(fn () => MovieResource::getCommentMentionables()),
-=======
                 ->mentionables(fn () => MovieResource::getCommentMentionables())
                 ->perPage(10)
                 ->loadMoreIncrementsBy(10)
                 ->loadMoreLabel('Show older comments'),
->>>>>>> 0d323518
             SubscriptionAction::make(),
             Actions\EditAction::make(),
         ];
