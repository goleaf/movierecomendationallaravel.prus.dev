--- conflicted
+++ resolved
@@ -12,64 +12,6 @@
 
     protected static string $view = 'filament.analytics.queue';
 
-<<<<<<< HEAD
-    protected static ?string $navigationLabel = 'Queue / Horizon';
-
-    protected static ?string $navigationGroup = 'Analytics';
-
-    public int $queueCount = 0;
-
-    public int $failedCount = 0;
-
-    public int $processedCount = 0;
-
-    /**
-     * @var array{workload: array<string, int>, supervisors: array<int, string>}
-     */
-    public array $horizon = [
-        'workload' => [],
-        'supervisors' => [],
-    ];
-
-    public function mount(): void
-    {
-        $this->loadMetrics();
-    }
-
-    public function refreshMetrics(): void
-    {
-        $this->loadMetrics();
-    }
-
-    protected function loadMetrics(): void
-    {
-        $this->queueCount = (int) (DB::table('jobs')->count() ?? 0);
-        $this->failedCount = (int) (DB::table('failed_jobs')->count() ?? 0);
-        $this->processedCount = (int) (DB::table('job_batches')->count() ?? 0);
-
-        $this->horizon = [
-            'workload' => [],
-            'supervisors' => [],
-        ];
-
-        try {
-            $workload = Redis::hgetall('horizon:workload');
-            $supervisors = Redis::smembers('horizon:supervisors');
-
-            if (is_array($workload) && $workload !== []) {
-                $this->horizon['workload'] = array_map('intval', $workload);
-            }
-
-            if (is_array($supervisors) && $supervisors !== []) {
-                $this->horizon['supervisors'] = array_values($supervisors);
-            }
-        } catch (\Throwable) {
-            $this->horizon = [
-                'workload' => [],
-                'supervisors' => [],
-            ];
-        }
-=======
     public static function getNavigationLabel(): string
     {
         return __('analytics.panel.navigation.queue');
@@ -78,6 +20,5 @@
     public static function getNavigationGroup(): ?string
     {
         return __('analytics.panel.navigation_group');
->>>>>>> 8591b810
     }
 }