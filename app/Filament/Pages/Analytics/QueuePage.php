--- conflicted
+++ resolved
@@ -10,19 +10,6 @@
 class QueuePage extends Page
 {
     protected static ?string $navigationIcon = 'heroicon-o-queue-list';
-<<<<<<< HEAD
-
-    protected static string $view = 'filament.analytics.queue';
-
-    public static function getNavigationLabel(): string
-    {
-        return __('analytics.panel.navigation.queue');
-    }
-
-    public static function getNavigationGroup(): ?string
-    {
-        return __('analytics.panel.navigation_group');
-=======
     protected static string $view = 'filament.analytics.queue';
     protected static ?string $navigationLabel = 'Queue / Horizon';
     protected static ?string $navigationGroup = 'Analytics';
@@ -48,6 +35,5 @@
         $this->failed = $snapshot['failed'];
         $this->batches = $snapshot['batches'];
         $this->horizon = $snapshot['horizon'];
->>>>>>> 106bde19
     }
 }