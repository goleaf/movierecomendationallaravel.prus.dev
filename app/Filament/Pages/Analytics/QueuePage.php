<?php

namespace App\Filament\Pages\Analytics;

use Filament\Pages\Page;
use Illuminate\Support\Facades\DB;
use Illuminate\Support\Facades\Redis;
<<<<<<< HEAD
use Illuminate\Support\Facades\Schema;
=======
>>>>>>> 27e3f785

class QueuePage extends Page
{
    protected static ?string $navigationIcon = 'heroicon-o-queue-list';

    protected static string $view = 'filament.analytics.queue';

    protected static ?string $navigationLabel = 'Queue / Horizon';

    protected static ?string $navigationGroup = 'Analytics';

    public int $queueCount = 0;

    public int $failedCount = 0;

<<<<<<< HEAD
    public int $batchCount = 0;

    /**
     * @var array<string,mixed>
=======
    public int $processedCount = 0;

    /**
     * @var array{workload: array<string, int>, supervisors: array<int, string>}
>>>>>>> 27e3f785
     */
    public array $horizon = [
        'workload' => [],
        'supervisors' => [],
    ];

    public function mount(): void
    {
<<<<<<< HEAD
        $this->refreshMetrics();
=======
        $this->loadMetrics();
>>>>>>> 27e3f785
    }

    public function refreshMetrics(): void
    {
<<<<<<< HEAD
        $this->queueCount = $this->countTable('jobs');
        $this->failedCount = $this->countTable('failed_jobs');
        $this->batchCount = $this->countTable('job_batches');
=======
        $this->loadMetrics();
    }

    protected function loadMetrics(): void
    {
        $this->queueCount = (int) (DB::table('jobs')->count() ?? 0);
        $this->failedCount = (int) (DB::table('failed_jobs')->count() ?? 0);
        $this->processedCount = (int) (DB::table('job_batches')->count() ?? 0);
>>>>>>> 27e3f785

        $this->horizon = [
            'workload' => [],
            'supervisors' => [],
        ];

        try {
            $workload = Redis::hgetall('horizon:workload');
<<<<<<< HEAD
            if (! empty($workload)) {
                $this->horizon['workload'] = $workload;
            }

            $supervisors = Redis::smembers('horizon:supervisors');
            if (! empty($supervisors)) {
                $this->horizon['supervisors'] = $supervisors;
            }
        } catch (\Throwable $exception) {
            $this->horizon['error'] = $exception->getMessage();
        }
    }

    protected function countTable(string $table): int
    {
        if (! Schema::hasTable($table)) {
            return 0;
        }

        return (int) DB::table($table)->count();
=======
            $supervisors = Redis::smembers('horizon:supervisors');

            if (is_array($workload) && $workload !== []) {
                $this->horizon['workload'] = array_map('intval', $workload);
            }

            if (is_array($supervisors) && $supervisors !== []) {
                $this->horizon['supervisors'] = array_values($supervisors);
            }
        } catch (\Throwable) {
            $this->horizon = [
                'workload' => [],
                'supervisors' => [],
            ];
        }
>>>>>>> 27e3f785
    }
}<|MERGE_RESOLUTION|>--- conflicted
+++ resolved
@@ -5,10 +5,6 @@
 use Filament\Pages\Page;
 use Illuminate\Support\Facades\DB;
 use Illuminate\Support\Facades\Redis;
-<<<<<<< HEAD
-use Illuminate\Support\Facades\Schema;
-=======
->>>>>>> 27e3f785
 
 class QueuePage extends Page
 {
@@ -24,17 +20,10 @@
 
     public int $failedCount = 0;
 
-<<<<<<< HEAD
-    public int $batchCount = 0;
-
-    /**
-     * @var array<string,mixed>
-=======
     public int $processedCount = 0;
 
     /**
      * @var array{workload: array<string, int>, supervisors: array<int, string>}
->>>>>>> 27e3f785
      */
     public array $horizon = [
         'workload' => [],
@@ -43,20 +32,11 @@
 
     public function mount(): void
     {
-<<<<<<< HEAD
-        $this->refreshMetrics();
-=======
         $this->loadMetrics();
->>>>>>> 27e3f785
     }
 
     public function refreshMetrics(): void
     {
-<<<<<<< HEAD
-        $this->queueCount = $this->countTable('jobs');
-        $this->failedCount = $this->countTable('failed_jobs');
-        $this->batchCount = $this->countTable('job_batches');
-=======
         $this->loadMetrics();
     }
 
@@ -65,7 +45,6 @@
         $this->queueCount = (int) (DB::table('jobs')->count() ?? 0);
         $this->failedCount = (int) (DB::table('failed_jobs')->count() ?? 0);
         $this->processedCount = (int) (DB::table('job_batches')->count() ?? 0);
->>>>>>> 27e3f785
 
         $this->horizon = [
             'workload' => [],
@@ -74,28 +53,6 @@
 
         try {
             $workload = Redis::hgetall('horizon:workload');
-<<<<<<< HEAD
-            if (! empty($workload)) {
-                $this->horizon['workload'] = $workload;
-            }
-
-            $supervisors = Redis::smembers('horizon:supervisors');
-            if (! empty($supervisors)) {
-                $this->horizon['supervisors'] = $supervisors;
-            }
-        } catch (\Throwable $exception) {
-            $this->horizon['error'] = $exception->getMessage();
-        }
-    }
-
-    protected function countTable(string $table): int
-    {
-        if (! Schema::hasTable($table)) {
-            return 0;
-        }
-
-        return (int) DB::table($table)->count();
-=======
             $supervisors = Redis::smembers('horizon:supervisors');
 
             if (is_array($workload) && $workload !== []) {
@@ -111,6 +68,5 @@
                 'supervisors' => [],
             ];
         }
->>>>>>> 27e3f785
     }
 }