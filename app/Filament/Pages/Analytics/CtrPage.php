<?php

namespace App\Filament\Pages\Analytics;

use Filament\Pages\Page;
<<<<<<< HEAD
use Illuminate\Support\Collection;
use Illuminate\Support\Facades\DB;
use Illuminate\Support\Facades\Schema;
=======
use Illuminate\Support\Carbon;
use Illuminate\Support\Facades\DB;
>>>>>>> 27e3f785
use Livewire\Attributes\Url;

class CtrPage extends Page
{
    protected static ?string $navigationIcon = 'heroicon-o-chart-bar';

    protected static string $view = 'filament.analytics.ctr';

    protected static ?string $navigationLabel = 'CTR';

    protected static ?string $navigationGroup = 'Analytics';

<<<<<<< HEAD
    #[Url(as: 'from')]
    public string $from;

    #[Url(as: 'to')]
    public string $to;

    #[Url(as: 'placement')]
    public string $placement = '';

    #[Url(as: 'variant')]
    public string $variant = '';

    /**
     * @var array<int,array{variant:string,imps:int,clks:int,ctr:float}>
=======
    #[Url]
    public string $from = '';

    #[Url]
    public string $to = '';

    #[Url]
    public string $placement = '';

    #[Url]
    public string $variant = '';

    /**
     * @var array<int, array{variant:string, impressions:int, clicks:int, ctr:float}>
>>>>>>> 27e3f785
     */
    public array $summary = [];

    /**
<<<<<<< HEAD
     * @var array<int,array{placement:string,clicks:int}>
     */
    public array $clicksByPlacement = [];

    /**
     * @var array<int,array{label:string,imps:int,clks:int,views:int}>
     */
    public array $funnels = [];

    /**
     * @var array<int,string>
     */
    public array $availablePlacements = [];

    public function mount(): void
    {
        $this->from = $this->from ?? now()->subDays(7)->toDateString();
        $this->to = $this->to ?? now()->toDateString();

        $this->loadData();
    }

    public function applyFilters(): void
    {
        $this->loadData();
    }

    protected function loadData(): void
    {
        if (! $this->tablesAvailable()) {
            $this->summary = [];
            $this->clicksByPlacement = [];
            $this->funnels = [];
            $this->availablePlacements = [];
=======
     * @var array<int, array{placement:string, clicks:int}>
     */
    public array $placements = [];

    /**
     * @var array<int, array{label:string, impressions:int, clicks:int, views:int, ctr:float}>
     */
    public array $funnels = [];

    public function mount(): void
    {
        $this->from = $this->from !== '' ? $this->from : now()->copy()->subDays(7)->toDateString();
        $this->to = $this->to !== '' ? $this->to : now()->toDateString();

        $this->sanitizeFilters();
        $this->loadReport();
    }

    public function updatedFrom(): void
    {
        if ($this->synchronizeDates('from')) {
            return;
        }

        $this->loadReport();
    }

    public function updatedTo(): void
    {
        if ($this->synchronizeDates('to')) {
            return;
        }

        $this->loadReport();
    }

    public function updatedPlacement(): void
    {
        $sanitized = $this->sanitizePlacement($this->placement);
        if ($sanitized !== $this->placement) {
            $this->placement = $sanitized;

            return;
        }

        $this->loadReport();
    }

    public function updatedVariant(): void
    {
        $sanitized = $this->sanitizeVariant($this->variant);
        if ($sanitized !== $this->variant) {
            $this->variant = $sanitized;
>>>>>>> 27e3f785

            return;
        }

<<<<<<< HEAD
        $from = "{$this->from} 00:00:00";
        $to = "{$this->to} 23:59:59";

        $logsQuery = DB::table('rec_ab_logs')
            ->whereBetween('created_at', [$from, $to]);

        $clicksQuery = DB::table('rec_clicks')
            ->whereBetween('created_at', [$from, $to]);

        if ($this->placement !== '') {
            $clicksQuery->where('placement', $this->placement);
        }

        if ($this->variant !== '') {
            $logsQuery->where('variant', $this->variant);
            $clicksQuery->where('variant', $this->variant);
        }

        $impressionsByVariant = $logsQuery
            ->select('variant', DB::raw('count(*) as imps'))
            ->groupBy('variant')
            ->pluck('imps', 'variant')
            ->map(fn (int $imps) => (int) $imps)
            ->all();

        $clicksByVariant = $clicksQuery
            ->select('variant', DB::raw('count(*) as clks'))
            ->groupBy('variant')
            ->pluck('clks', 'variant')
            ->map(fn (int $clks) => (int) $clks)
            ->all();

        $variants = Collection::make(array_keys($impressionsByVariant + $clicksByVariant))
            ->unique()
            ->sort()
            ->values();

        $this->summary = $variants
            ->map(function (string $variant) use ($impressionsByVariant, $clicksByVariant) {
                $imps = (int) ($impressionsByVariant[$variant] ?? 0);
                $clks = (int) ($clicksByVariant[$variant] ?? 0);

                return [
                    'variant' => $variant,
                    'imps' => $imps,
                    'clks' => $clks,
                    'ctr' => $imps > 0 ? round(100 * $clks / $imps, 2) : 0.0,
                ];
            })
            ->values()
            ->all();

        $this->clicksByPlacement = DB::table('rec_clicks')
            ->whereBetween('created_at', [$from, $to])
            ->select('placement', DB::raw('count(*) as clks'))
            ->groupBy('placement')
            ->orderByDesc('clks')
            ->get()
            ->map(fn (object $row) => [
                'placement' => (string) $row->placement,
                'clicks' => (int) $row->clks,
            ])
            ->all();

        $this->availablePlacements = Collection::make($this->clicksByPlacement)
            ->pluck('placement')
            ->filter()
            ->unique()
            ->values()
            ->all();

        $totalImps = array_sum($impressionsByVariant);
        $totalViews = Schema::hasTable('device_history')
            ? (int) DB::table('device_history')
                ->whereBetween('viewed_at', [$from, $to])
                ->count()
            : 0;

        $placements = ! empty($this->availablePlacements)
            ? $this->availablePlacements
            : ['home', 'show', 'trends'];

        $funnels = Collection::make($placements)
            ->map(function (string $placement) use ($from, $to, $totalImps, $totalViews) {
                $clicks = (int) DB::table('rec_clicks')
                    ->whereBetween('created_at', [$from, $to])
                    ->where('placement', $placement)
                    ->count();

                return [
                    'label' => $placement,
                    'imps' => $totalImps,
                    'clks' => $clicks,
                    'views' => $totalViews,
                ];
            })
            ->all();

        $totalClicks = Schema::hasTable('rec_clicks')
            ? (int) DB::table('rec_clicks')->whereBetween('created_at', [$from, $to])->count()
            : 0;

        $this->funnels = array_merge($funnels, [[
            'label' => 'Итого',
            'imps' => $totalImps,
            'clks' => $totalClicks,
            'views' => $totalViews,
        ]]);
    }

    protected function tablesAvailable(): bool
    {
        return Schema::hasTable('rec_ab_logs')
            && Schema::hasTable('rec_clicks');
=======
        $this->loadReport();
    }

    public function refreshReport(): void
    {
        $this->sanitizeFilters();
        $this->loadReport();
    }

    protected function sanitizeFilters(): void
    {
        if (! $this->isValidDate($this->from)) {
            $this->from = now()->copy()->subDays(7)->toDateString();
        }

        if (! $this->isValidDate($this->to)) {
            $this->to = now()->toDateString();
        }

        $from = Carbon::parse($this->from)->startOfDay();
        $to = Carbon::parse($this->to)->endOfDay();

        if ($from->gt($to)) {
            $this->from = $to->copy()->subDays(7)->toDateString();
            $from = Carbon::parse($this->from)->startOfDay();
        }

        $this->placement = $this->sanitizePlacement($this->placement);
        $this->variant = $this->sanitizeVariant($this->variant);
    }

    protected function sanitizePlacement(string $placement): string
    {
        $placement = trim($placement);
        $allowed = ['', 'home', 'show', 'trends'];

        return in_array($placement, $allowed, true) ? $placement : '';
    }

    protected function sanitizeVariant(string $variant): string
    {
        $variant = strtoupper(trim($variant));
        $allowed = ['', 'A', 'B'];

        return in_array($variant, $allowed, true) ? $variant : '';
    }

    protected function synchronizeDates(string $field): bool
    {
        $value = $field === 'from' ? $this->from : $this->to;

        if (! $this->isValidDate($value)) {
            if ($field === 'from') {
                $this->from = now()->copy()->subDays(7)->toDateString();
            } else {
                $this->to = now()->toDateString();
            }

            return true;
        }

        $from = Carbon::parse($this->from)->startOfDay();
        $to = Carbon::parse($this->to)->endOfDay();

        if ($from->gt($to)) {
            if ($field === 'from') {
                $this->from = $to->copy()->subDays(7)->toDateString();
            } else {
                $this->to = $from->copy()->addDays(7)->toDateString();
            }

            return true;
        }

        return false;
    }

    protected function isValidDate(string $value): bool
    {
        if ($value === '') {
            return false;
        }

        return Carbon::hasFormat($value, 'Y-m-d');
    }

    protected function loadReport(): void
    {
        $from = Carbon::parse($this->from)->startOfDay();
        $to = Carbon::parse($this->to)->endOfDay();

        $logs = DB::table('rec_ab_logs')
            ->whereBetween('created_at', [$from->toDateTimeString(), $to->toDateTimeString()]);
        $clicks = DB::table('rec_clicks')
            ->whereBetween('created_at', [$from->toDateTimeString(), $to->toDateTimeString()]);

        if ($this->placement !== '') {
            $clicks->where('placement', $this->placement);
        }

        if ($this->variant !== '') {
            $logs->where('variant', $this->variant);
            $clicks->where('variant', $this->variant);
        }

        $impVariant = $logs
            ->select('variant', DB::raw('count(*) as imps'))
            ->groupBy('variant')
            ->pluck('imps', 'variant')
            ->all();

        $clkVariant = $clicks
            ->select('variant', DB::raw('count(*) as clks'))
            ->groupBy('variant')
            ->pluck('clks', 'variant')
            ->all();

        $this->summary = collect(['A', 'B'])
            ->map(function (string $variant) use ($impVariant, $clkVariant) {
                $impressions = (int) ($impVariant[$variant] ?? 0);
                $clicks = (int) ($clkVariant[$variant] ?? 0);

                return [
                    'variant' => $variant,
                    'impressions' => $impressions,
                    'clicks' => $clicks,
                    'ctr' => $impressions > 0 ? round(100 * $clicks / $impressions, 2) : 0.0,
                ];
            })
            ->all();

        $clicksByPlacement = DB::table('rec_clicks')
            ->whereBetween('created_at', [$from->toDateTimeString(), $to->toDateTimeString()]);

        if ($this->variant !== '') {
            $clicksByPlacement->where('variant', $this->variant);
        }

        if ($this->placement !== '') {
            $clicksByPlacement->where('placement', $this->placement);
        }

        $this->placements = $clicksByPlacement
            ->select('placement', DB::raw('count(*) as clks'))
            ->groupBy('placement')
            ->pluck('clks', 'placement')
            ->map(fn ($count, $placement) => [
                'placement' => $placement,
                'clicks' => (int) $count,
            ])
            ->values()
            ->all();

        $totalImpressions = array_sum($impVariant);
        $totalClicks = array_sum($clkVariant);

        $totalViews = (int) DB::table('device_history')
            ->whereBetween('viewed_at', [$from->toDateTimeString(), $to->toDateTimeString()])
            ->count();

        $placements = ['home', 'show', 'trends'];

        $funnels = [];
        foreach ($placements as $placement) {
            $clickCount = (int) DB::table('rec_clicks')
                ->whereBetween('created_at', [$from->toDateTimeString(), $to->toDateTimeString()])
                ->where('placement', $placement)
                ->count();

            $funnels[] = [
                'label' => $placement,
                'impressions' => $totalImpressions,
                'clicks' => $clickCount,
                'views' => $totalViews,
                'ctr' => $totalImpressions > 0 ? round(100 * $clickCount / max(1, $totalImpressions), 2) : 0.0,
            ];
        }

        $funnels[] = [
            'label' => 'Итого',
            'impressions' => $totalImpressions,
            'clicks' => $totalClicks,
            'views' => $totalViews,
            'ctr' => $totalImpressions > 0 ? round(100 * $totalClicks / max(1, $totalImpressions), 2) : 0.0,
        ];

        $this->funnels = $funnels;
>>>>>>> 27e3f785
    }
}<|MERGE_RESOLUTION|>--- conflicted
+++ resolved
@@ -3,14 +3,8 @@
 namespace App\Filament\Pages\Analytics;
 
 use Filament\Pages\Page;
-<<<<<<< HEAD
-use Illuminate\Support\Collection;
-use Illuminate\Support\Facades\DB;
-use Illuminate\Support\Facades\Schema;
-=======
 use Illuminate\Support\Carbon;
 use Illuminate\Support\Facades\DB;
->>>>>>> 27e3f785
 use Livewire\Attributes\Url;
 
 class CtrPage extends Page
@@ -23,22 +17,6 @@
 
     protected static ?string $navigationGroup = 'Analytics';
 
-<<<<<<< HEAD
-    #[Url(as: 'from')]
-    public string $from;
-
-    #[Url(as: 'to')]
-    public string $to;
-
-    #[Url(as: 'placement')]
-    public string $placement = '';
-
-    #[Url(as: 'variant')]
-    public string $variant = '';
-
-    /**
-     * @var array<int,array{variant:string,imps:int,clks:int,ctr:float}>
-=======
     #[Url]
     public string $from = '';
 
@@ -53,47 +31,10 @@
 
     /**
      * @var array<int, array{variant:string, impressions:int, clicks:int, ctr:float}>
->>>>>>> 27e3f785
      */
     public array $summary = [];
 
     /**
-<<<<<<< HEAD
-     * @var array<int,array{placement:string,clicks:int}>
-     */
-    public array $clicksByPlacement = [];
-
-    /**
-     * @var array<int,array{label:string,imps:int,clks:int,views:int}>
-     */
-    public array $funnels = [];
-
-    /**
-     * @var array<int,string>
-     */
-    public array $availablePlacements = [];
-
-    public function mount(): void
-    {
-        $this->from = $this->from ?? now()->subDays(7)->toDateString();
-        $this->to = $this->to ?? now()->toDateString();
-
-        $this->loadData();
-    }
-
-    public function applyFilters(): void
-    {
-        $this->loadData();
-    }
-
-    protected function loadData(): void
-    {
-        if (! $this->tablesAvailable()) {
-            $this->summary = [];
-            $this->clicksByPlacement = [];
-            $this->funnels = [];
-            $this->availablePlacements = [];
-=======
      * @var array<int, array{placement:string, clicks:int}>
      */
     public array $placements = [];
@@ -147,127 +88,10 @@
         $sanitized = $this->sanitizeVariant($this->variant);
         if ($sanitized !== $this->variant) {
             $this->variant = $sanitized;
->>>>>>> 27e3f785
-
-            return;
-        }
-
-<<<<<<< HEAD
-        $from = "{$this->from} 00:00:00";
-        $to = "{$this->to} 23:59:59";
-
-        $logsQuery = DB::table('rec_ab_logs')
-            ->whereBetween('created_at', [$from, $to]);
-
-        $clicksQuery = DB::table('rec_clicks')
-            ->whereBetween('created_at', [$from, $to]);
-
-        if ($this->placement !== '') {
-            $clicksQuery->where('placement', $this->placement);
-        }
-
-        if ($this->variant !== '') {
-            $logsQuery->where('variant', $this->variant);
-            $clicksQuery->where('variant', $this->variant);
-        }
-
-        $impressionsByVariant = $logsQuery
-            ->select('variant', DB::raw('count(*) as imps'))
-            ->groupBy('variant')
-            ->pluck('imps', 'variant')
-            ->map(fn (int $imps) => (int) $imps)
-            ->all();
-
-        $clicksByVariant = $clicksQuery
-            ->select('variant', DB::raw('count(*) as clks'))
-            ->groupBy('variant')
-            ->pluck('clks', 'variant')
-            ->map(fn (int $clks) => (int) $clks)
-            ->all();
-
-        $variants = Collection::make(array_keys($impressionsByVariant + $clicksByVariant))
-            ->unique()
-            ->sort()
-            ->values();
-
-        $this->summary = $variants
-            ->map(function (string $variant) use ($impressionsByVariant, $clicksByVariant) {
-                $imps = (int) ($impressionsByVariant[$variant] ?? 0);
-                $clks = (int) ($clicksByVariant[$variant] ?? 0);
-
-                return [
-                    'variant' => $variant,
-                    'imps' => $imps,
-                    'clks' => $clks,
-                    'ctr' => $imps > 0 ? round(100 * $clks / $imps, 2) : 0.0,
-                ];
-            })
-            ->values()
-            ->all();
-
-        $this->clicksByPlacement = DB::table('rec_clicks')
-            ->whereBetween('created_at', [$from, $to])
-            ->select('placement', DB::raw('count(*) as clks'))
-            ->groupBy('placement')
-            ->orderByDesc('clks')
-            ->get()
-            ->map(fn (object $row) => [
-                'placement' => (string) $row->placement,
-                'clicks' => (int) $row->clks,
-            ])
-            ->all();
-
-        $this->availablePlacements = Collection::make($this->clicksByPlacement)
-            ->pluck('placement')
-            ->filter()
-            ->unique()
-            ->values()
-            ->all();
-
-        $totalImps = array_sum($impressionsByVariant);
-        $totalViews = Schema::hasTable('device_history')
-            ? (int) DB::table('device_history')
-                ->whereBetween('viewed_at', [$from, $to])
-                ->count()
-            : 0;
-
-        $placements = ! empty($this->availablePlacements)
-            ? $this->availablePlacements
-            : ['home', 'show', 'trends'];
-
-        $funnels = Collection::make($placements)
-            ->map(function (string $placement) use ($from, $to, $totalImps, $totalViews) {
-                $clicks = (int) DB::table('rec_clicks')
-                    ->whereBetween('created_at', [$from, $to])
-                    ->where('placement', $placement)
-                    ->count();
-
-                return [
-                    'label' => $placement,
-                    'imps' => $totalImps,
-                    'clks' => $clicks,
-                    'views' => $totalViews,
-                ];
-            })
-            ->all();
-
-        $totalClicks = Schema::hasTable('rec_clicks')
-            ? (int) DB::table('rec_clicks')->whereBetween('created_at', [$from, $to])->count()
-            : 0;
-
-        $this->funnels = array_merge($funnels, [[
-            'label' => 'Итого',
-            'imps' => $totalImps,
-            'clks' => $totalClicks,
-            'views' => $totalViews,
-        ]]);
-    }
-
-    protected function tablesAvailable(): bool
-    {
-        return Schema::hasTable('rec_ab_logs')
-            && Schema::hasTable('rec_clicks');
-=======
+
+            return;
+        }
+
         $this->loadReport();
     }
 
@@ -455,6 +279,5 @@
         ];
 
         $this->funnels = $funnels;
->>>>>>> 27e3f785
     }
 }