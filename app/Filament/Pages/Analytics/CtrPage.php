<?php

namespace App\Filament\Pages\Analytics;

use App\Services\Analytics\CtrAnalyticsService;
use Carbon\CarbonImmutable;
use Filament\Pages\Page;
use Illuminate\Support\Carbon;
use Illuminate\Support\Facades\DB;
use Livewire\Attributes\Url;

class CtrPage extends Page
{
    protected static ?string $navigationIcon = 'heroicon-o-chart-bar';
<<<<<<< HEAD

    protected static string $view = 'filament.analytics.ctr';

    public static function getNavigationLabel(): string
    {
        return __('analytics.panel.navigation.ctr');
    }

    public static function getNavigationGroup(): ?string
    {
        return __('analytics.panel.navigation_group');
=======
    protected static string $view = 'filament.analytics.ctr';
    protected static ?string $navigationLabel = 'CTR';
    protected static ?string $navigationGroup = 'Analytics';
    protected static ?string $slug = 'ctr';

    public string $from;
    public string $to;
    public string $placement = '';
    public string $variant = '';

    /** @var array<int, array<string, mixed>> */
    public array $summary = [];

    /** @var array<string, int> */
    public array $placementClicks = [];

    /** @var array<int, array<string, mixed>> */
    public array $funnels = [];

    public ?string $lineSvg = null;
    public ?string $barsSvg = null;

    /** @var array<int, string> */
    public array $placementOptions = ['' => ''];

    /** @var array<int, string> */
    public array $variantOptions = ['' => ''];

    public function mount(): void
    {
        $this->from = now()->subDays(7)->format('Y-m-d');
        $this->to = now()->format('Y-m-d');
        $this->placementOptions = [
            '' => __('admin.ctr.filters.placements.all'),
            'home' => __('admin.ctr.filters.placements.home'),
            'show' => __('admin.ctr.filters.placements.show'),
            'trends' => __('admin.ctr.filters.placements.trends'),
        ];
        $this->variantOptions = [
            '' => __('admin.ctr.filters.variants.all'),
            'A' => __('admin.ctr.filters.variants.a'),
            'B' => __('admin.ctr.filters.variants.b'),
        ];

        $this->refreshData();
    }

    public function refreshData(): void
    {
        $fromDate = $this->parseDate($this->from, now()->subDays(7)->format('Y-m-d'));
        $toDate = $this->parseDate($this->to, now()->format('Y-m-d'));

        if ($fromDate->greaterThan($toDate)) {
            [$fromDate, $toDate] = [$toDate, $fromDate];
        }

        $service = app(CtrAnalyticsService::class);

        $summary = $service->variantSummary($fromDate, $toDate, $this->placement ?: null, $this->variant ?: null);
        $this->summary = $summary['summary'];
        $this->placementClicks = $summary['placementClicks'];
        $this->funnels = $service->funnels($fromDate, $toDate);
        $this->lineSvg = $service->buildDailyCtrSvg($fromDate, $toDate);
        $this->barsSvg = $service->buildPlacementCtrSvg($fromDate, $toDate);

        $this->from = $fromDate->format('Y-m-d');
        $this->to = $toDate->format('Y-m-d');
    }

    public function updated($property): void
    {
        if (in_array($property, ['from', 'to', 'placement', 'variant'], true)) {
            $this->refreshData();
        }
    }

    private function parseDate(?string $value, string $fallback): CarbonImmutable
    {
        try {
            return CarbonImmutable::parse($value ?? $fallback);
        } catch (\Throwable) {
            return CarbonImmutable::parse($fallback);
        }
>>>>>>> 106bde19
    }
}<|MERGE_RESOLUTION|>--- conflicted
+++ resolved
@@ -12,19 +12,6 @@
 class CtrPage extends Page
 {
     protected static ?string $navigationIcon = 'heroicon-o-chart-bar';
-<<<<<<< HEAD
-
-    protected static string $view = 'filament.analytics.ctr';
-
-    public static function getNavigationLabel(): string
-    {
-        return __('analytics.panel.navigation.ctr');
-    }
-
-    public static function getNavigationGroup(): ?string
-    {
-        return __('analytics.panel.navigation_group');
-=======
     protected static string $view = 'filament.analytics.ctr';
     protected static ?string $navigationLabel = 'CTR';
     protected static ?string $navigationGroup = 'Analytics';
@@ -108,6 +95,5 @@
         } catch (\Throwable) {
             return CarbonImmutable::parse($fallback);
         }
->>>>>>> 106bde19
     }
 }