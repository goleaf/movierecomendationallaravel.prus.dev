--- conflicted
+++ resolved
@@ -13,75 +13,6 @@
 
     protected static string $view = 'filament.analytics.trends_advanced';
 
-<<<<<<< HEAD
-    protected static ?string $navigationLabel = 'Trends (Advanced)';
-
-    protected static ?string $navigationGroup = 'Analytics';
-
-    #[Url(as: 'days')]
-    public int $days = 7;
-
-    #[Url(as: 'type')]
-    public string $type = '';
-
-    #[Url(as: 'genre')]
-    public string $genre = '';
-
-    #[Url(as: 'yf')]
-    public ?int $yf = null;
-
-    #[Url(as: 'yt')]
-    public ?int $yt = null;
-
-    /**
-     * @var Collection<int,array{id:int,title:string,poster_url:?string,year:?int,type:?string,imdb_rating:?float,imdb_votes:?int,clicks:?int}>
-     */
-    public Collection $items;
-
-    public string $fromDate = '';
-
-    public string $toDate = '';
-
-    public array $availableTypes = [
-        '' => 'Любой тип',
-        'movie' => 'Фильмы',
-        'series' => 'Сериалы',
-        'animation' => 'Мультфильмы',
-    ];
-
-    public function mount(TrendingService $service): void
-    {
-        $this->items = collect();
-        $this->refreshResults($service);
-    }
-
-    public function applyFilters(): void
-    {
-        $this->normalize();
-        $this->refreshResults(app(TrendingService::class));
-    }
-
-    protected function normalize(): void
-    {
-        $this->days = max(1, min(30, (int) $this->days));
-        $this->type = trim($this->type);
-        $this->genre = trim($this->genre);
-        $this->yf = $this->yf !== null ? max(0, (int) $this->yf) : null;
-        $this->yt = $this->yt !== null ? max(0, (int) $this->yt) : null;
-    }
-
-    protected function refreshResults(TrendingService $service): void
-    {
-        [$this->fromDate, $this->toDate] = $service->rangeDates($this->days);
-
-        $this->items = $service->filtered(
-            $this->days,
-            $this->type,
-            $this->genre,
-            $this->yf,
-            $this->yt,
-        );
-=======
     public static function getNavigationLabel(): string
     {
         return __('analytics.panel.navigation.trends_advanced');
@@ -90,6 +21,5 @@
     public static function getNavigationGroup(): ?string
     {
         return __('analytics.panel.navigation_group');
->>>>>>> 8591b810
     }
 }