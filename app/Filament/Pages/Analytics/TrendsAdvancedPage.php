--- conflicted
+++ resolved
@@ -2,27 +2,6 @@
 
 namespace App\Filament\Pages\Analytics;
 
-<<<<<<< HEAD
-use App\Support\TrendingService;
-use Filament\Pages\Page;
-use Illuminate\Support\Collection;
-use Livewire\Attributes\Url;
-
-class TrendsAdvancedPage extends Page
-{
-    protected static ?string $navigationIcon = 'heroicon-o-adjustments-horizontal';
-
-    protected static string $view = 'filament.analytics.trends_advanced';
-
-    public static function getNavigationLabel(): string
-    {
-        return __('analytics.panel.navigation.trends_advanced');
-    }
-
-    public static function getNavigationGroup(): ?string
-    {
-        return __('analytics.panel.navigation_group');
-=======
 class TrendsAdvancedPage extends TrendsPage
 {
     protected static ?string $navigationIcon = 'heroicon-o-adjustments-horizontal';
@@ -36,6 +15,5 @@
     public function mount(): void
     {
         parent::mount();
->>>>>>> 106bde19
     }
 }