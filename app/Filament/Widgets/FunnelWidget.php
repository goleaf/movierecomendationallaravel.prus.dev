<?php

namespace App\Filament\Widgets;

use App\Models\DeviceHistory;
use App\Models\RecAbLog;
use App\Models\RecClick;
use Filament\Widgets\Widget;
use Illuminate\Support\Facades\Schema;

class FunnelWidget extends Widget
{
    protected static string $view = 'filament.widgets.funnel';

    protected static ?string $heading = 'Funnels (7 дней)';

    protected function getViewData(): array
    {
        $from = now()->subDays(7)->format('Y-m-d');
        $to = now()->format('Y-m-d');

<<<<<<< HEAD
        $impPlacement = Schema::hasTable('rec_ab_logs')
            ? DB::table('rec_ab_logs')
                ->selectRaw('placement, count(*) as imps')
                ->whereBetween('created_at', ["{$from} 00:00:00", "{$to} 23:59:59"])
                ->groupBy('placement')
                ->pluck('imps', 'placement')
                ->all()
            : [];

        $totalImps = array_sum($impPlacement);
=======
        $placementVariantImpressions = Schema::hasTable('rec_ab_logs')
            ? DB::table('rec_ab_logs')
                ->selectRaw('placement, variant, count(*) as imps')
                ->whereBetween('created_at', ["{$from} 00:00:00", "{$to} 23:59:59"])
                ->groupBy('placement', 'variant')
                ->get()
                ->groupBy('placement')
                ->map(static function ($rows) {
                    return $rows
                        ->pluck('imps', 'variant')
                        ->map(static fn ($value) => (int) $value)
                        ->all();
                })
                ->all()
            : [];

        $placementImps = [];
        foreach ($placementVariantImpressions as $placement => $variants) {
            $placementImps[$placement] = array_sum($variants);
        }
>>>>>>> 2813061e

        $viewPlacement = Schema::hasTable('device_history')
            ? DB::table('device_history')
                ->selectRaw('page, count(*) as views')
                ->whereBetween('viewed_at', ["{$from} 00:00:00", "{$to} 23:59:59"])
                ->groupBy('page')
                ->pluck('views', 'page')
                ->all()
            : [];

        $totalViews = array_sum($viewPlacement);

<<<<<<< HEAD
        $totalClicks = Schema::hasTable('rec_clicks')
            ? (int) RecClick::query()
                ->betweenCreatedAt("{$from} 00:00:00", "{$to} 23:59:59")
                ->count()
            : 0;
=======
        $clicksPerPlacement = Schema::hasTable('rec_clicks')
            ? DB::table('rec_clicks')
                ->selectRaw('placement, count(*) as clks')
                ->whereBetween('created_at', ["{$from} 00:00:00", "{$to} 23:59:59"])
                ->groupBy('placement')
                ->pluck('clks', 'placement')
                ->map(static fn ($value) => (int) $value)
                ->all()
            : [];
>>>>>>> 2813061e

        $rows = [];
        $placements = ['home', 'show', 'trends'];
        foreach ($placements as $placement) {
<<<<<<< HEAD
            $clicks = Schema::hasTable('rec_clicks')
                ? (int) RecClick::query()
                    ->where('placement', $placement)
                    ->betweenCreatedAt("{$from} 00:00:00", "{$to} 23:59:59")
                    ->count()
                : 0;

            $rows[] = [
                'label' => $placement,
                'imps' => (int) ($impPlacement[$placement] ?? 0),
                'clicks' => $clicks,
                'views' => (int) ($viewPlacement[$placement] ?? 0),
                'ctr' => ((int) ($impPlacement[$placement] ?? 0)) > 0 ? round(100 * $clicks / (int) $impPlacement[$placement], 2) : 0.0,
                'view_rate' => ((int) ($viewPlacement[$placement] ?? 0)) > 0 ? round(100 * $clicks / (int) $viewPlacement[$placement], 2) : 0.0,
=======
            $imps = $placementImps[$placement] ?? 0;
            $clicks = $clicksPerPlacement[$placement] ?? 0;

            $rows[] = [
                'label' => $placement,
                'imps' => $imps,
                'clicks' => $clicks,
                'views' => $totalViews,
                'ctr' => $imps > 0 ? round(100 * $clicks / $imps, 2) : 0.0,
                'view_rate' => $totalViews > 0 ? round(100 * $clicks / $totalViews, 2) : 0.0,
>>>>>>> 2813061e
            ];
        }

        $totalImps = array_sum(array_column($rows, 'imps'));
        $totalClicks = array_sum(array_column($rows, 'clicks'));

        $rows[] = [
            'label' => __('analytics.widgets.funnel.total'),
            'imps' => $totalImps,
            'clicks' => $totalClicks,
            'views' => $totalViews,
            'ctr' => $totalImps > 0 ? round(100 * $totalClicks / $totalImps, 2) : 0.0,
            'view_rate' => $totalViews > 0 ? round(100 * $totalClicks / $totalViews, 2) : 0.0,
        ];

        return [
            'heading' => $this->getHeading(),
            'rows' => $rows,
            'from' => $from,
            'to' => $to,
        ];
    }
}<|MERGE_RESOLUTION|>--- conflicted
+++ resolved
@@ -19,18 +19,6 @@
         $from = now()->subDays(7)->format('Y-m-d');
         $to = now()->format('Y-m-d');
 
-<<<<<<< HEAD
-        $impPlacement = Schema::hasTable('rec_ab_logs')
-            ? DB::table('rec_ab_logs')
-                ->selectRaw('placement, count(*) as imps')
-                ->whereBetween('created_at', ["{$from} 00:00:00", "{$to} 23:59:59"])
-                ->groupBy('placement')
-                ->pluck('imps', 'placement')
-                ->all()
-            : [];
-
-        $totalImps = array_sum($impPlacement);
-=======
         $placementVariantImpressions = Schema::hasTable('rec_ab_logs')
             ? DB::table('rec_ab_logs')
                 ->selectRaw('placement, variant, count(*) as imps')
@@ -51,7 +39,6 @@
         foreach ($placementVariantImpressions as $placement => $variants) {
             $placementImps[$placement] = array_sum($variants);
         }
->>>>>>> 2813061e
 
         $viewPlacement = Schema::hasTable('device_history')
             ? DB::table('device_history')
@@ -64,13 +51,6 @@
 
         $totalViews = array_sum($viewPlacement);
 
-<<<<<<< HEAD
-        $totalClicks = Schema::hasTable('rec_clicks')
-            ? (int) RecClick::query()
-                ->betweenCreatedAt("{$from} 00:00:00", "{$to} 23:59:59")
-                ->count()
-            : 0;
-=======
         $clicksPerPlacement = Schema::hasTable('rec_clicks')
             ? DB::table('rec_clicks')
                 ->selectRaw('placement, count(*) as clks')
@@ -80,27 +60,10 @@
                 ->map(static fn ($value) => (int) $value)
                 ->all()
             : [];
->>>>>>> 2813061e
 
         $rows = [];
         $placements = ['home', 'show', 'trends'];
         foreach ($placements as $placement) {
-<<<<<<< HEAD
-            $clicks = Schema::hasTable('rec_clicks')
-                ? (int) RecClick::query()
-                    ->where('placement', $placement)
-                    ->betweenCreatedAt("{$from} 00:00:00", "{$to} 23:59:59")
-                    ->count()
-                : 0;
-
-            $rows[] = [
-                'label' => $placement,
-                'imps' => (int) ($impPlacement[$placement] ?? 0),
-                'clicks' => $clicks,
-                'views' => (int) ($viewPlacement[$placement] ?? 0),
-                'ctr' => ((int) ($impPlacement[$placement] ?? 0)) > 0 ? round(100 * $clicks / (int) $impPlacement[$placement], 2) : 0.0,
-                'view_rate' => ((int) ($viewPlacement[$placement] ?? 0)) > 0 ? round(100 * $clicks / (int) $viewPlacement[$placement], 2) : 0.0,
-=======
             $imps = $placementImps[$placement] ?? 0;
             $clicks = $clicksPerPlacement[$placement] ?? 0;
 
@@ -111,7 +74,6 @@
                 'views' => $totalViews,
                 'ctr' => $imps > 0 ? round(100 * $clicks / $imps, 2) : 0.0,
                 'view_rate' => $totalViews > 0 ? round(100 * $clicks / $totalViews, 2) : 0.0,
->>>>>>> 2813061e
             ];
         }
 
