--- conflicted
+++ resolved
@@ -2,17 +2,9 @@
 
 namespace App\Filament\Widgets;
 
-<<<<<<< HEAD
-use App\Models\DeviceHistory;
-use App\Models\RecAbLog;
-use App\Models\RecClick;
-use Filament\Widgets\Widget;
-use Illuminate\Support\Facades\Schema;
-=======
 use App\Services\Analytics\CtrAnalyticsService;
 use Carbon\CarbonImmutable;
 use Filament\Widgets\Widget;
->>>>>>> 106bde19
 
 class FunnelWidget extends Widget
 {
@@ -25,80 +17,8 @@
         $from = CarbonImmutable::now()->subDays(7);
         $to = CarbonImmutable::now();
 
-<<<<<<< HEAD
-        $placementVariantImpressions = Schema::hasTable('rec_ab_logs')
-            ? DB::table('rec_ab_logs')
-                ->selectRaw('placement, variant, count(*) as imps')
-                ->whereBetween('created_at', ["{$from} 00:00:00", "{$to} 23:59:59"])
-                ->groupBy('placement', 'variant')
-                ->get()
-                ->groupBy('placement')
-                ->map(static function ($rows) {
-                    return $rows
-                        ->pluck('imps', 'variant')
-                        ->map(static fn ($value) => (int) $value)
-                        ->all();
-                })
-                ->all()
-            : [];
-
-        $placementImps = [];
-        foreach ($placementVariantImpressions as $placement => $variants) {
-            $placementImps[$placement] = array_sum($variants);
-        }
-
-        $viewPlacement = Schema::hasTable('device_history')
-            ? DB::table('device_history')
-                ->selectRaw('page, count(*) as views')
-                ->whereBetween('viewed_at', ["{$from} 00:00:00", "{$to} 23:59:59"])
-                ->groupBy('page')
-                ->pluck('views', 'page')
-                ->all()
-            : [];
-
-        $totalViews = array_sum($viewPlacement);
-
-        $clicksPerPlacement = Schema::hasTable('rec_clicks')
-            ? DB::table('rec_clicks')
-                ->selectRaw('placement, count(*) as clks')
-                ->whereBetween('created_at', ["{$from} 00:00:00", "{$to} 23:59:59"])
-                ->groupBy('placement')
-                ->pluck('clks', 'placement')
-                ->map(static fn ($value) => (int) $value)
-                ->all()
-            : [];
-
-        $rows = [];
-        $placements = ['home', 'show', 'trends'];
-        foreach ($placements as $placement) {
-            $imps = $placementImps[$placement] ?? 0;
-            $clicks = $clicksPerPlacement[$placement] ?? 0;
-
-            $rows[] = [
-                'label' => $placement,
-                'imps' => $imps,
-                'clicks' => $clicks,
-                'views' => $totalViews,
-                'ctr' => $imps > 0 ? round(100 * $clicks / $imps, 2) : 0.0,
-                'view_rate' => $totalViews > 0 ? round(100 * $clicks / $totalViews, 2) : 0.0,
-            ];
-        }
-
-        $totalImps = array_sum(array_column($rows, 'imps'));
-        $totalClicks = array_sum(array_column($rows, 'clicks'));
-
-        $rows[] = [
-            'label' => __('analytics.widgets.funnel.total'),
-            'imps' => $totalImps,
-            'clicks' => $totalClicks,
-            'views' => $totalViews,
-            'ctr' => $totalImps > 0 ? round(100 * $totalClicks / $totalImps, 2) : 0.0,
-            'view_rate' => $totalViews > 0 ? round(100 * $totalClicks / $totalViews, 2) : 0.0,
-        ];
-=======
         $service = app(CtrAnalyticsService::class);
         $rows = $service->funnels($from, $to);
->>>>>>> 106bde19
 
         return [
             'heading' => $this->getHeading(),
