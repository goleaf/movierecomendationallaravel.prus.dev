<?php

namespace App\Filament\Widgets;

use App\Models\DeviceHistory;
use App\Models\RecAbLog;
use App\Models\RecClick;
use Filament\Widgets\Widget;
use Illuminate\Support\Facades\Schema;

class FunnelWidget extends Widget
{
    protected static string $view = 'filament.widgets.funnel';

<<<<<<< HEAD
    protected static ?string $heading = 'Funnels (7 дней)';
=======
    public function getHeading(): ?string
    {
        return __('analytics.widgets.funnel.heading');
    }
>>>>>>> 8591b810

    protected function getViewData(): array
    {
        $from = now()->subDays(7)->format('Y-m-d');
        $to = now()->format('Y-m-d');

        $impVariant = Schema::hasTable('rec_ab_logs')
            ? RecAbLog::query()
                ->selectRaw('variant, count(*) as imps')
                ->betweenCreatedAt("{$from} 00:00:00", "{$to} 23:59:59")
                ->groupBy('variant')
                ->pluck('imps', 'variant')
                ->all()
            : [];

        $totalImps = array_sum($impVariant);

        $totalViews = Schema::hasTable('device_history')
            ? (int) DeviceHistory::query()
                ->betweenViewedAt("{$from} 00:00:00", "{$to} 23:59:59")
                ->count()
            : 0;

        $totalClicks = Schema::hasTable('rec_clicks')
            ? (int) RecClick::query()
                ->betweenCreatedAt("{$from} 00:00:00", "{$to} 23:59:59")
                ->count()
            : 0;

        $rows = [];
        $placements = ['home', 'show', 'trends'];
        foreach ($placements as $placement) {
            $clicks = Schema::hasTable('rec_clicks')
                ? (int) RecClick::query()
                    ->where('placement', $placement)
                    ->betweenCreatedAt("{$from} 00:00:00", "{$to} 23:59:59")
                    ->count()
                : 0;

            $rows[] = [
                'label' => __('analytics.widgets.funnel.placements.'.$placement),
                'imps' => $totalImps,
                'clicks' => $clicks,
                'views' => $totalViews,
                'ctr' => $totalImps > 0 ? round(100 * $clicks / $totalImps, 2) : 0.0,
                'view_rate' => $totalViews > 0 ? round(100 * $clicks / $totalViews, 2) : 0.0,
            ];
        }

        $rows[] = [
            'label' => __('analytics.widgets.funnel.total'),
            'imps' => $totalImps,
            'clicks' => $totalClicks,
            'views' => $totalViews,
            'ctr' => $totalImps > 0 ? round(100 * $totalClicks / $totalImps, 2) : 0.0,
            'view_rate' => $totalViews > 0 ? round(100 * $totalClicks / $totalViews, 2) : 0.0,
        ];

        return [
            'heading' => $this->getHeading(),
            'rows' => $rows,
            'from' => $from,
            'to' => $to,
        ];
    }
}<|MERGE_RESOLUTION|>--- conflicted
+++ resolved
@@ -12,14 +12,10 @@
 {
     protected static string $view = 'filament.widgets.funnel';
 
-<<<<<<< HEAD
-    protected static ?string $heading = 'Funnels (7 дней)';
-=======
     public function getHeading(): ?string
     {
         return __('analytics.widgets.funnel.heading');
     }
->>>>>>> 8591b810
 
     protected function getViewData(): array
     {
