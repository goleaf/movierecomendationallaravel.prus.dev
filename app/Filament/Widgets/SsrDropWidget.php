<?php

namespace App\Filament\Widgets;

use App\Models\SsrMetric;
use Filament\Tables;
use Filament\Widgets\TableWidget as BaseWidget;
use Illuminate\Database\Eloquent\Builder;
use Illuminate\Database\Eloquent\Relations\Relation;
use Illuminate\Support\Facades\DB;
use Illuminate\Support\Facades\Schema;

class SsrDropWidget extends BaseWidget
{
    protected int|string|array $columnSpan = 'full';

    public function getHeading(): ?string
    {
        return __('analytics.widgets.ssr_drop.heading');
    }

    protected function getTableQuery(): Builder|Relation|null
    {
        if (! Schema::hasTable('ssr_metrics')) {
<<<<<<< HEAD
            return null;
=======
            return SsrMetric::query()->whereRaw('1=0');
>>>>>>> cf7fbd01
        }

        $yesterday = now()->subDay()->toDateString();
        $today = now()->toDateString();

        $sql = <<<'SQL'
            with agg as (
                select path, date(created_at) as d, avg(score) as avg_score
                from ssr_metrics
                where date(created_at) in (?, ?)
                group by path, date(created_at)
            ), pivot as (
                select path,
                    max(case when d = ? then avg_score end) as score_today,
                    max(case when d = ? then avg_score end) as score_yesterday
                from agg
                group by path
            )
            select row_number() over (order by coalesce(score_today, 0) - coalesce(score_yesterday, 0), path) as id,
                path,
                coalesce(score_today, 0) as score_today,
                coalesce(score_yesterday, 0) as score_yesterday,
                coalesce(score_today, 0) - coalesce(score_yesterday, 0) as delta
            from pivot
            order by delta asc
            limit 10
        SQL;

        return SsrMetric::query()
            ->fromRaw("({$sql}) as ssr_metrics", [$yesterday, $today, $today, $yesterday]);
    }

    protected function getTableColumns(): array
    {
        return [
            Tables\Columns\TextColumn::make('path')
                ->label(__('analytics.widgets.ssr_drop.columns.path'))
                ->wrap(),
            Tables\Columns\TextColumn::make('score_yesterday')
                ->label(__('analytics.widgets.ssr_drop.columns.yesterday'))
                ->formatStateUsing(fn ($state) => number_format((float) $state, 2)),
            Tables\Columns\TextColumn::make('score_today')
                ->label(__('analytics.widgets.ssr_drop.columns.today'))
                ->formatStateUsing(fn ($state) => number_format((float) $state, 2)),
            Tables\Columns\TextColumn::make('delta')
                ->label(__('analytics.widgets.ssr_drop.columns.delta'))
                ->formatStateUsing(fn ($state) => number_format((float) $state, 2))
                ->color(fn ($state) => $state >= 0 ? 'success' : 'danger'),
        ];
    }
}<|MERGE_RESOLUTION|>--- conflicted
+++ resolved
@@ -22,11 +22,7 @@
     protected function getTableQuery(): Builder|Relation|null
     {
         if (! Schema::hasTable('ssr_metrics')) {
-<<<<<<< HEAD
-            return null;
-=======
             return SsrMetric::query()->whereRaw('1=0');
->>>>>>> cf7fbd01
         }
 
         $yesterday = now()->subDay()->toDateString();
