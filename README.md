--- conflicted
+++ resolved
@@ -6,11 +6,7 @@
 
 ## Project trackers
 
-<<<<<<< HEAD
-- [TODO backlog](TODO.md) — domain-grouped analytics, observability, and infrastructure backlog
-=======
 - [TODO backlog](TODO.md) — canonical uppercase filename to prevent case-insensitive checkout conflicts
->>>>>>> 6801064c
 - [Works log](WORKS.md)
 - [MCP & Boost playbook](docs/mcp-tooling.md)
 
