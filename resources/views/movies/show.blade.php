@extends('layouts.app')
@section('title', $movie->title)
@section('content')
<<<<<<< HEAD
<div class="rounded-2xl border border-slate-800 bg-slate-950/70 p-6 shadow-sm">
    <div class="grid gap-6 md:grid-cols-[220px_1fr]">
        @if($movie->poster_url)
            <img src="{{ $movie->poster_url }}" alt="{{ $movie->title }}" class="w-full rounded-xl object-cover"/>
        @endif
        <div class="space-y-4">
            <div>
                <h1 class="text-3xl font-semibold text-slate-50">{{ $movie->title }} <span class="text-2xl font-normal text-slate-400">({{ $movie->year ?? '—' }})</span></h1>
                <p class="mt-2 text-sm text-slate-400">IMDb {{ $movie->imdb_rating ?? '—' }} • {{ number_format($movie->imdb_votes ?? 0, 0, '.', ' ') }} голосов • Weighted {{ $movie->weighted_score }}</p>
            </div>
            @if($movie->plot)
                <p class="text-sm leading-relaxed text-slate-200">{{ $movie->plot }}</p>
            @endif
            @if($movie->genres)
                <p class="text-sm text-slate-400">Жанры: {{ implode(', ', $movie->genres) }}</p>
            @endif
        </div>
=======
<div class="card">
  <div style="display:grid;grid-template-columns:220px 1fr;gap:12px;">
    @if($movie->poster_url)<img src="{{ $movie->poster_url }}" alt="{{ $movie->title }}"/><br>@endif
    <div>
      <h2>{{ $movie->title }} ({{ $movie->year ?? __('messages.common.dash') }})</h2>
      <div class="muted">{{ __('messages.movies.imdb_caption', [
        'rating' => $movie->imdb_rating ?? __('messages.common.dash'),
        'votes' => __('messages.movies.votes', ['count' => number_format($movie->imdb_votes ?? 0, 0, '.', ' ')]),
        'score' => $movie->weighted_score,
      ]) }}</div>
      <p>{{ $movie->plot }}</p>
      @if($movie->genres)<div class="muted">{{ __('messages.movies.genres', ['genres' => implode(', ', $movie->genres)]) }}</div>@endif
>>>>>>> 007752a5
    </div>
</div>
@endsection<|MERGE_RESOLUTION|>--- conflicted
+++ resolved
@@ -1,25 +1,6 @@
 @extends('layouts.app')
 @section('title', $movie->title)
 @section('content')
-<<<<<<< HEAD
-<div class="rounded-2xl border border-slate-800 bg-slate-950/70 p-6 shadow-sm">
-    <div class="grid gap-6 md:grid-cols-[220px_1fr]">
-        @if($movie->poster_url)
-            <img src="{{ $movie->poster_url }}" alt="{{ $movie->title }}" class="w-full rounded-xl object-cover"/>
-        @endif
-        <div class="space-y-4">
-            <div>
-                <h1 class="text-3xl font-semibold text-slate-50">{{ $movie->title }} <span class="text-2xl font-normal text-slate-400">({{ $movie->year ?? '—' }})</span></h1>
-                <p class="mt-2 text-sm text-slate-400">IMDb {{ $movie->imdb_rating ?? '—' }} • {{ number_format($movie->imdb_votes ?? 0, 0, '.', ' ') }} голосов • Weighted {{ $movie->weighted_score }}</p>
-            </div>
-            @if($movie->plot)
-                <p class="text-sm leading-relaxed text-slate-200">{{ $movie->plot }}</p>
-            @endif
-            @if($movie->genres)
-                <p class="text-sm text-slate-400">Жанры: {{ implode(', ', $movie->genres) }}</p>
-            @endif
-        </div>
-=======
 <div class="card">
   <div style="display:grid;grid-template-columns:220px 1fr;gap:12px;">
     @if($movie->poster_url)<img src="{{ $movie->poster_url }}" alt="{{ $movie->title }}"/><br>@endif
@@ -32,7 +13,6 @@
       ]) }}</div>
       <p>{{ $movie->plot }}</p>
       @if($movie->genres)<div class="muted">{{ __('messages.movies.genres', ['genres' => implode(', ', $movie->genres)]) }}</div>@endif
->>>>>>> 007752a5
     </div>
 </div>
 @endsection