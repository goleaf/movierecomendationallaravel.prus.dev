@extends('layouts.app')
@section('title', $movie->title)
@section('content')
<<<<<<< HEAD
<div class="card">
  <div style="display:grid;grid-template-columns:220px 1fr;gap:12px;">
    @if($movie->poster_url)<img src="{{ $movie->poster_url }}" alt="{{ $movie->title }}"/><br>@endif
    <div>
      <h2>{{ $movie->title }} ({{ $movie->year ?? __('messages.common.dash') }})</h2>
      <div class="muted">{{ __('messages.movies.imdb_caption', [
        'rating' => $movie->imdb_rating ?? __('messages.common.dash'),
        'votes' => __('messages.movies.votes', ['count' => number_format($movie->imdb_votes ?? 0, 0, '.', ' ')]),
        'score' => $movie->weighted_score,
      ]) }}</div>
      <p>{{ $movie->plot }}</p>
      @if($movie->genres)<div class="muted">{{ __('messages.movies.genres', ['genres' => implode(', ', $movie->genres)]) }}</div>@endif
=======
<div class="rounded-3xl border border-slate-800 bg-slate-900/60 p-8 shadow-sm shadow-slate-900/40">
    <div class="grid gap-8 md:grid-cols-[220px,1fr]">
        @if($movie->poster_url)
            <div class="overflow-hidden rounded-2xl border border-slate-800 bg-slate-950">
                <img class="w-full object-cover" src="{{ $movie->poster_url }}" alt="{{ $movie->title }}">
            </div>
        @endif

        <div class="space-y-4">
            <div>
                <h2 class="text-3xl font-semibold text-white">{{ $movie->title }} <span class="text-slate-400">({{ $movie->year ?? '—' }})</span></h2>
                <p class="mt-2 text-sm text-slate-400">
                    IMDb {{ $movie->imdb_rating ?? '—' }} • {{ number_format($movie->imdb_votes ?? 0, 0, '.', ' ') }} голосов • Weighted {{ $movie->weighted_score }}
                </p>
            </div>

            @if($movie->plot)
                <p class="text-base text-slate-200">{{ $movie->plot }}</p>
            @endif

            @if($movie->genres)
                <div class="flex flex-wrap gap-2 text-sm text-slate-300">
                    @foreach($movie->genres as $genre)
                        <span class="rounded-full border border-slate-700 bg-slate-800/60 px-3 py-1">{{ $genre }}</span>
                    @endforeach
                </div>
            @endif
        </div>
>>>>>>> 4183c89d
    </div>
</div>
@endsection<|MERGE_RESOLUTION|>--- conflicted
+++ resolved
@@ -1,20 +1,6 @@
 @extends('layouts.app')
 @section('title', $movie->title)
 @section('content')
-<<<<<<< HEAD
-<div class="card">
-  <div style="display:grid;grid-template-columns:220px 1fr;gap:12px;">
-    @if($movie->poster_url)<img src="{{ $movie->poster_url }}" alt="{{ $movie->title }}"/><br>@endif
-    <div>
-      <h2>{{ $movie->title }} ({{ $movie->year ?? __('messages.common.dash') }})</h2>
-      <div class="muted">{{ __('messages.movies.imdb_caption', [
-        'rating' => $movie->imdb_rating ?? __('messages.common.dash'),
-        'votes' => __('messages.movies.votes', ['count' => number_format($movie->imdb_votes ?? 0, 0, '.', ' ')]),
-        'score' => $movie->weighted_score,
-      ]) }}</div>
-      <p>{{ $movie->plot }}</p>
-      @if($movie->genres)<div class="muted">{{ __('messages.movies.genres', ['genres' => implode(', ', $movie->genres)]) }}</div>@endif
-=======
 <div class="rounded-3xl border border-slate-800 bg-slate-900/60 p-8 shadow-sm shadow-slate-900/40">
     <div class="grid gap-8 md:grid-cols-[220px,1fr]">
         @if($movie->poster_url)
@@ -43,7 +29,6 @@
                 </div>
             @endif
         </div>
->>>>>>> 4183c89d
     </div>
 </div>
 @endsection