<x-filament-widgets::widget>
<<<<<<< HEAD
  <img src="{{ route('admin.ctr.svg') }}" alt="{{ __('analytics.widgets.images.ctr_line_alt') }}"/>
=======
  @if($svg)
    <div wire:ignore>{!! $svg !!}</div>
  @else
    <div class="text-sm text-gray-400">{{ __('admin.ctr.no_data') }}</div>
  @endif
>>>>>>> 106bde19
</x-filament-widgets::widget><|MERGE_RESOLUTION|>--- conflicted
+++ resolved
@@ -1,11 +1,7 @@
 <x-filament-widgets::widget>
-<<<<<<< HEAD
-  <img src="{{ route('admin.ctr.svg') }}" alt="{{ __('analytics.widgets.images.ctr_line_alt') }}"/>
-=======
   @if($svg)
     <div wire:ignore>{!! $svg !!}</div>
   @else
     <div class="text-sm text-gray-400">{{ __('admin.ctr.no_data') }}</div>
   @endif
->>>>>>> 106bde19
 </x-filament-widgets::widget>