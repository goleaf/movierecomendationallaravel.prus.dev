--- conflicted
+++ resolved
@@ -1,59 +1,8 @@
 <x-filament-panels::page>
-<<<<<<< HEAD
-    <div class="flex flex-col gap-6">
-        <div class="flex flex-col gap-4 rounded-3xl border border-white/10 bg-white/10 p-6 lg:flex-row lg:items-center lg:justify-between">
-            <div>
-                <h1 class="text-2xl font-semibold text-white">Тренды рекомендаций</h1>
-                <p class="text-sm text-white/70">Период: {{ $fromDate }} — {{ $toDate }} ({{ $days }} дн.)</p>
-            </div>
-            <label class="text-sm text-white/70">
-                Период выборки
-                <select wire:model.live="days" class="ml-3 rounded-xl border border-white/10 bg-slate-950/60 px-3 py-2 text-sm text-white focus:border-sky-500 focus:outline-none focus:ring-1 focus:ring-sky-500">
-                    @foreach([3, 7, 14, 30] as $option)
-                        <option value="{{ $option }}">{{ $option }} дн.</option>
-                    @endforeach
-                </select>
-            </label>
-        </div>
-
-        @if($items->isEmpty())
-            <p class="rounded-3xl border border-white/10 bg-slate-950/50 p-6 text-sm text-white/60">Нет данных для выбранного периода.</p>
-        @else
-            <div class="grid gap-6 sm:grid-cols-2 xl:grid-cols-3">
-                @foreach($items as $item)
-                    <div class="flex flex-col overflow-hidden rounded-3xl border border-white/10 bg-slate-950/50">
-                        @if($item['poster_url'])
-                            <div class="aspect-[2/3] w-full overflow-hidden bg-slate-950">
-                                <img alt="{{ $item['title'] }}" class="h-full w-full object-cover" loading="lazy" src="{{ $item['poster_url'] }}">
-                            </div>
-                        @endif
-
-                        <div class="flex flex-1 flex-col gap-3 p-5">
-                            <div>
-                                <h3 class="text-lg font-semibold text-white">{{ $item['title'] }}</h3>
-                                <p class="text-sm text-white/60">{{ $item['year'] ?? '—' }}</p>
-                            </div>
-                            <p class="text-sm text-white/70">
-                                Клики: {{ $item['clicks'] ?? '—' }}
-                                @if(!empty($item['imdb_rating']))
-                                    • IMDb {{ $item['imdb_rating'] }}
-                                @endif
-                                @if(!empty($item['imdb_votes']))
-                                    • {{ number_format($item['imdb_votes'], 0, '.', ' ') }} голосов
-                                @endif
-                            </p>
-                            <a href="{{ route('movies.show', ['movie' => $item['id']]) }}" class="mt-auto inline-flex items-center justify-center rounded-xl border border-sky-400/50 bg-sky-500/20 px-3 py-2 text-sm font-medium text-sky-200 transition hover:bg-sky-500/40">Открыть фильм</a>
-                        </div>
-                    </div>
-                @endforeach
-            </div>
-        @endif
-=======
     <div class="rounded-2xl border border-slate-800 bg-slate-950/70 p-4 shadow-sm">
         <iframe
             src="{{ route('trends') }}"
             class="h-[1200px] w-full rounded-xl border-0"
         ></iframe>
->>>>>>> 27e3f785
     </div>
 </x-filament-panels::page>