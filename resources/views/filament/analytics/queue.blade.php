<x-filament-panels::page>
<<<<<<< HEAD
    <div class="flex flex-col gap-6">
        <div class="flex flex-col gap-4 rounded-3xl border border-white/10 bg-white/10 p-6 lg:flex-row lg:items-center lg:justify-between">
            <div>
                <h1 class="text-2xl font-semibold text-white">Очереди и Horizon</h1>
                <p class="text-sm text-white/70">Быстрая сводка по очередям Laravel и состоянию Horizon.</p>
            </div>
            <button wire:click="refreshMetrics" class="inline-flex items-center justify-center rounded-xl bg-sky-500 px-4 py-2 text-sm font-semibold text-slate-950 transition hover:bg-sky-400 focus:outline-none focus:ring-2 focus:ring-sky-300 focus:ring-offset-2 focus:ring-offset-slate-900">
                Обновить данные
            </button>
        </div>

        <div class="grid gap-6 sm:grid-cols-2 lg:grid-cols-3">
            <div class="rounded-3xl border border-white/10 bg-slate-950/50 p-6">
                <p class="text-sm text-white/60">Отложенные задачи</p>
                <p class="mt-2 text-3xl font-semibold text-sky-400">{{ number_format($queueCount, 0, '.', ' ') }}</p>
            </div>
            <div class="rounded-3xl border border-white/10 bg-slate-950/50 p-6">
                <p class="text-sm text-white/60">Неудачные задачи</p>
                <p class="mt-2 text-3xl font-semibold text-rose-400">{{ number_format($failedCount, 0, '.', ' ') }}</p>
            </div>
            <div class="rounded-3xl border border-white/10 bg-slate-950/50 p-6">
                <p class="text-sm text-white/60">Завершённые партии</p>
                <p class="mt-2 text-3xl font-semibold text-emerald-400">{{ number_format($batchCount, 0, '.', ' ') }}</p>
            </div>
        </div>

        <div class="rounded-3xl border border-white/10 bg-white/10 p-6">
            <h2 class="text-lg font-semibold text-white">Horizon Workload</h2>
            @if(!empty($horizon['workload']))
                <div class="mt-4 overflow-hidden rounded-2xl border border-white/10">
                    <table class="min-w-full divide-y divide-white/10 text-left text-sm text-white">
                        <thead class="bg-white/5 text-xs uppercase text-white/60">
                            <tr>
                                <th class="px-4 py-3 font-semibold">Очередь</th>
                                <th class="px-4 py-3 font-semibold">Задачи</th>
                            </tr>
                        </thead>
                        <tbody class="divide-y divide-white/5 bg-slate-950/40">
                            @foreach($horizon['workload'] as $queue => $size)
                                <tr>
                                    <td class="px-4 py-3">{{ $queue }}</td>
                                    <td class="px-4 py-3">{{ number_format((int) $size, 0, '.', ' ') }}</td>
                                </tr>
                            @endforeach
                        </tbody>
                    </table>
                </div>
            @else
                <p class="mt-4 text-sm text-white/60">Нет данных о нагрузке Horizon или Horizon неактивен.</p>
            @endif
        </div>

        <div class="rounded-3xl border border-white/10 bg-white/10 p-6">
            <h2 class="text-lg font-semibold text-white">Supervisors</h2>
            @if(!empty($horizon['supervisors']))
                <ul class="mt-4 space-y-2">
                    @foreach($horizon['supervisors'] as $supervisor)
                        <li class="rounded-2xl border border-white/10 bg-slate-950/40 px-4 py-3 text-sm text-white">{{ $supervisor }}</li>
                    @endforeach
                </ul>
            @else
                <p class="mt-4 text-sm text-white/60">Активные supervisors Horizon не найдены.</p>
            @endif

            @if(isset($horizon['error']))
                <p class="mt-4 rounded-2xl border border-rose-400/40 bg-rose-500/10 px-4 py-3 text-sm text-rose-200">
                    {{ $horizon['error'] }}
                </p>
            @endif
        </div>
=======
    <div class="space-y-6">
        <section class="grid gap-4 sm:grid-cols-3">
            <div class="rounded-2xl border border-slate-800 bg-slate-950/70 p-6 shadow-sm">
                <p class="text-xs font-semibold uppercase tracking-wide text-slate-500">Jobs</p>
                <p class="mt-3 text-3xl font-semibold text-slate-50">{{ number_format($queueCount) }}</p>
                <p class="mt-2 text-xs text-slate-500">Активные задания в очереди</p>
            </div>
            <div class="rounded-2xl border border-slate-800 bg-slate-950/70 p-6 shadow-sm">
                <p class="text-xs font-semibold uppercase tracking-wide text-slate-500">Failed</p>
                <p class="mt-3 text-3xl font-semibold text-slate-50">{{ number_format($failedCount) }}</p>
                <p class="mt-2 text-xs text-slate-500">Ошибок обработки</p>
            </div>
            <div class="rounded-2xl border border-slate-800 bg-slate-950/70 p-6 shadow-sm">
                <p class="text-xs font-semibold uppercase tracking-wide text-slate-500">Batches</p>
                <p class="mt-3 text-3xl font-semibold text-slate-50">{{ number_format($processedCount) }}</p>
                <p class="mt-2 text-xs text-slate-500">Обработанные батчи</p>
            </div>
        </section>

        <section class="rounded-2xl border border-slate-800 bg-slate-950/70 p-6 shadow-sm">
            <div class="flex flex-col gap-4 sm:flex-row sm:items-center sm:justify-between">
                <h3 class="text-lg font-semibold text-slate-50">Laravel Horizon</h3>
                <button
                    type="button"
                    wire:click="refreshMetrics"
                    class="inline-flex items-center justify-center rounded-xl border border-sky-500 bg-sky-500/10 px-4 py-2 text-sm font-medium text-sky-200 transition hover:bg-sky-500/20"
                >
                    Обновить
                </button>
            </div>

            <div class="mt-6 space-y-6">
                <div>
                    <p class="text-xs font-semibold uppercase tracking-wide text-slate-500">Workload</p>
                    @if (!empty($horizon['workload']))
                        <div class="mt-3 grid gap-3 sm:grid-cols-2 lg:grid-cols-3">
                            @foreach ($horizon['workload'] as $queue => $count)
                                <div class="rounded-2xl border border-slate-800 bg-slate-900/60 px-4 py-3">
                                    <p class="text-sm font-medium text-slate-100">{{ $queue }}</p>
                                    <p class="mt-1 text-sm text-slate-400">{{ number_format($count) }} в обработке</p>
                                </div>
                            @endforeach
                        </div>
                    @else
                        <p class="mt-3 text-sm text-slate-400">Данные Horizon недоступны.</p>
                    @endif
                </div>

                <div>
                    <p class="text-xs font-semibold uppercase tracking-wide text-slate-500">Supervisors</p>
                    @if (!empty($horizon['supervisors']))
                        <div class="mt-3 flex flex-wrap gap-2">
                            @foreach ($horizon['supervisors'] as $supervisor)
                                <span class="inline-flex items-center rounded-full bg-slate-800 px-3 py-1 text-xs text-slate-200">{{ $supervisor }}</span>
                            @endforeach
                        </div>
                    @else
                        <p class="mt-3 text-sm text-slate-400">Супервайзеры не подключены.</p>
                    @endif
                </div>
            </div>
        </section>
>>>>>>> 27e3f785
    </div>
</x-filament-panels::page><|MERGE_RESOLUTION|>--- conflicted
+++ resolved
@@ -1,76 +1,4 @@
 <x-filament-panels::page>
-<<<<<<< HEAD
-    <div class="flex flex-col gap-6">
-        <div class="flex flex-col gap-4 rounded-3xl border border-white/10 bg-white/10 p-6 lg:flex-row lg:items-center lg:justify-between">
-            <div>
-                <h1 class="text-2xl font-semibold text-white">Очереди и Horizon</h1>
-                <p class="text-sm text-white/70">Быстрая сводка по очередям Laravel и состоянию Horizon.</p>
-            </div>
-            <button wire:click="refreshMetrics" class="inline-flex items-center justify-center rounded-xl bg-sky-500 px-4 py-2 text-sm font-semibold text-slate-950 transition hover:bg-sky-400 focus:outline-none focus:ring-2 focus:ring-sky-300 focus:ring-offset-2 focus:ring-offset-slate-900">
-                Обновить данные
-            </button>
-        </div>
-
-        <div class="grid gap-6 sm:grid-cols-2 lg:grid-cols-3">
-            <div class="rounded-3xl border border-white/10 bg-slate-950/50 p-6">
-                <p class="text-sm text-white/60">Отложенные задачи</p>
-                <p class="mt-2 text-3xl font-semibold text-sky-400">{{ number_format($queueCount, 0, '.', ' ') }}</p>
-            </div>
-            <div class="rounded-3xl border border-white/10 bg-slate-950/50 p-6">
-                <p class="text-sm text-white/60">Неудачные задачи</p>
-                <p class="mt-2 text-3xl font-semibold text-rose-400">{{ number_format($failedCount, 0, '.', ' ') }}</p>
-            </div>
-            <div class="rounded-3xl border border-white/10 bg-slate-950/50 p-6">
-                <p class="text-sm text-white/60">Завершённые партии</p>
-                <p class="mt-2 text-3xl font-semibold text-emerald-400">{{ number_format($batchCount, 0, '.', ' ') }}</p>
-            </div>
-        </div>
-
-        <div class="rounded-3xl border border-white/10 bg-white/10 p-6">
-            <h2 class="text-lg font-semibold text-white">Horizon Workload</h2>
-            @if(!empty($horizon['workload']))
-                <div class="mt-4 overflow-hidden rounded-2xl border border-white/10">
-                    <table class="min-w-full divide-y divide-white/10 text-left text-sm text-white">
-                        <thead class="bg-white/5 text-xs uppercase text-white/60">
-                            <tr>
-                                <th class="px-4 py-3 font-semibold">Очередь</th>
-                                <th class="px-4 py-3 font-semibold">Задачи</th>
-                            </tr>
-                        </thead>
-                        <tbody class="divide-y divide-white/5 bg-slate-950/40">
-                            @foreach($horizon['workload'] as $queue => $size)
-                                <tr>
-                                    <td class="px-4 py-3">{{ $queue }}</td>
-                                    <td class="px-4 py-3">{{ number_format((int) $size, 0, '.', ' ') }}</td>
-                                </tr>
-                            @endforeach
-                        </tbody>
-                    </table>
-                </div>
-            @else
-                <p class="mt-4 text-sm text-white/60">Нет данных о нагрузке Horizon или Horizon неактивен.</p>
-            @endif
-        </div>
-
-        <div class="rounded-3xl border border-white/10 bg-white/10 p-6">
-            <h2 class="text-lg font-semibold text-white">Supervisors</h2>
-            @if(!empty($horizon['supervisors']))
-                <ul class="mt-4 space-y-2">
-                    @foreach($horizon['supervisors'] as $supervisor)
-                        <li class="rounded-2xl border border-white/10 bg-slate-950/40 px-4 py-3 text-sm text-white">{{ $supervisor }}</li>
-                    @endforeach
-                </ul>
-            @else
-                <p class="mt-4 text-sm text-white/60">Активные supervisors Horizon не найдены.</p>
-            @endif
-
-            @if(isset($horizon['error']))
-                <p class="mt-4 rounded-2xl border border-rose-400/40 bg-rose-500/10 px-4 py-3 text-sm text-rose-200">
-                    {{ $horizon['error'] }}
-                </p>
-            @endif
-        </div>
-=======
     <div class="space-y-6">
         <section class="grid gap-4 sm:grid-cols-3">
             <div class="rounded-2xl border border-slate-800 bg-slate-950/70 p-6 shadow-sm">
@@ -133,6 +61,5 @@
                 </div>
             </div>
         </section>
->>>>>>> 27e3f785
     </div>
 </x-filament-panels::page>