--- conflicted
+++ resolved
@@ -1,37 +1,4 @@
 <x-filament-panels::page>
-<<<<<<< HEAD
-    <div class="space-y-4">
-        <form id="filters" class="grid gap-3 rounded-2xl border border-slate-800 bg-slate-950/70 p-4 md:grid-cols-6">
-            <select name="days" class="rounded-xl border border-slate-800 bg-slate-950/60 px-3 py-2 text-sm text-slate-100 focus:border-sky-400 focus:outline-none focus:ring-2 focus:ring-sky-400/40">
-                @foreach ([3, 7, 14, 30] as $d)
-                    <option value="{{ $d }}">{{ $d }} дней</option>
-                @endforeach
-            </select>
-            <select name="type" class="rounded-xl border border-slate-800 bg-slate-950/60 px-3 py-2 text-sm text-slate-100 focus:border-sky-400 focus:outline-none focus:ring-2 focus:ring-sky-400/40">
-                <option value="">Тип</option>
-                <option value="movie">Фильмы</option>
-                <option value="series">Сериалы</option>
-                <option value="animation">Мультики</option>
-            </select>
-            <input name="genre" placeholder="Жанр" class="rounded-xl border border-slate-800 bg-slate-950/60 px-3 py-2 text-sm text-slate-100 placeholder:text-slate-500 focus:border-sky-400 focus:outline-none focus:ring-2 focus:ring-sky-400/40">
-            <input name="yf" placeholder="Год от" type="number" class="rounded-xl border border-slate-800 bg-slate-950/60 px-3 py-2 text-sm text-slate-100 focus:border-sky-400 focus:outline-none focus:ring-2 focus:ring-sky-400/40">
-            <input name="yt" placeholder="Год до" type="number" class="rounded-xl border border-slate-800 bg-slate-950/60 px-3 py-2 text-sm text-slate-100 focus:border-sky-400 focus:outline-none focus:ring-2 focus:ring-sky-400/40">
-            <button type="button" onclick="applyFilters()" class="rounded-xl border border-sky-500 bg-sky-500/10 px-3 py-2 text-sm font-medium text-sky-200 transition hover:bg-sky-500/20">Показать</button>
-        </form>
-
-        <div class="rounded-2xl border border-slate-800 bg-slate-950/70 p-4">
-            <iframe id="trendsframe" src="{{ route('trends') }}" class="h-[1200px] w-full rounded-xl border-0"></iframe>
-        </div>
-    </div>
-
-    <script>
-        function applyFilters() {
-            const form = document.getElementById('filters');
-            const params = new URLSearchParams(new FormData(form)).toString();
-            document.getElementById('trendsframe').src = '{{ route('trends') }}?' + params;
-        }
-    </script>
-=======
   <form id="filters" style="display:grid;grid-template-columns:repeat(6,minmax(0,1fr));gap:12px;margin-bottom:12px;">
     <select name="days">@foreach([3,7,14,30] as $d)<option value="{{ $d }}">{{ __('admin.trends.days_option', ['days' => $d]) }}</option>@endforeach</select>
     <select name="type"><option value="">{{ __('admin.trends.type_placeholder') }}</option><option value="movie">{{ __('admin.trends.types.movie') }}</option><option value="series">{{ __('admin.trends.types.series') }}</option><option value="animation">{{ __('admin.trends.types.animation') }}</option></select>
@@ -42,5 +9,4 @@
   <script>
     function apply(){ const f=document.getElementById('filters'); const p=new URLSearchParams(new FormData(f)).toString(); document.getElementById('trendsframe').src='{{ route('trends') }}?'+p; }
   </script>
->>>>>>> 1f1ea7f2
 </x-filament-panels::page>