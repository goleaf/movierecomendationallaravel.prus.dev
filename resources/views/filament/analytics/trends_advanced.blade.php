<x-filament-panels::page>
<<<<<<< HEAD
    <livewire:analytics.trends-browser :show-advanced="true" />
=======
    <div class="flex flex-col gap-6">
        <div class="rounded-3xl border border-white/10 bg-white/10 p-6">
            <h1 class="text-2xl font-semibold text-white">Расширенные фильтры трендов</h1>
            <p class="mt-2 text-sm text-white/70">Период: {{ $fromDate }} — {{ $toDate }} ({{ $days }} дн.)</p>
        </div>

        <form wire:submit.prevent="applyFilters" class="grid gap-4 rounded-3xl border border-white/10 bg-slate-950/40 p-6 sm:grid-cols-2 lg:grid-cols-6">
            <div class="lg:col-span-1">
                <label class="block text-xs font-semibold uppercase tracking-wide text-white/60">Период</label>
                <select wire:model.defer="days" class="mt-2 w-full rounded-xl border border-white/10 bg-slate-950/60 px-3 py-2 text-sm text-white focus:border-sky-500 focus:outline-none focus:ring-1 focus:ring-sky-500">
                    @foreach([3, 7, 14, 30] as $option)
                        <option value="{{ $option }}">{{ $option }} дн.</option>
                    @endforeach
                </select>
            </div>

            <div class="lg:col-span-1">
                <label class="block text-xs font-semibold uppercase tracking-wide text-white/60">Тип</label>
                <select wire:model.defer="type" class="mt-2 w-full rounded-xl border border-white/10 bg-slate-950/60 px-3 py-2 text-sm text-white focus:border-sky-500 focus:outline-none focus:ring-1 focus:ring-sky-500">
                    @foreach($availableTypes as $value => $label)
                        <option value="{{ $value }}">{{ $label }}</option>
                    @endforeach
                </select>
            </div>

            <div class="lg:col-span-1">
                <label class="block text-xs font-semibold uppercase tracking-wide text-white/60">Жанр</label>
                <input wire:model.defer="genre" type="text" placeholder="drama" class="mt-2 w-full rounded-xl border border-white/10 bg-slate-950/60 px-3 py-2 text-sm text-white placeholder:text-white/40 focus:border-sky-500 focus:outline-none focus:ring-1 focus:ring-sky-500">
            </div>

            <div class="lg:col-span-1">
                <label class="block text-xs font-semibold uppercase tracking-wide text-white/60">Год от</label>
                <input wire:model.defer="yf" type="number" min="1900" class="mt-2 w-full rounded-xl border border-white/10 bg-slate-950/60 px-3 py-2 text-sm text-white placeholder:text-white/40 focus:border-sky-500 focus:outline-none focus:ring-1 focus:ring-sky-500">
            </div>

            <div class="lg:col-span-1">
                <label class="block text-xs font-semibold uppercase tracking-wide text-white/60">Год до</label>
                <input wire:model.defer="yt" type="number" min="1900" class="mt-2 w-full rounded-xl border border-white/10 bg-slate-950/60 px-3 py-2 text-sm text-white placeholder:text-white/40 focus:border-sky-500 focus:outline-none focus:ring-1 focus:ring-sky-500">
            </div>

            <div class="flex items-end lg:col-span-1">
                <button type="submit" class="w-full rounded-xl bg-sky-500 px-4 py-2 text-sm font-semibold text-slate-950 transition hover:bg-sky-400 focus:outline-none focus:ring-2 focus:ring-sky-300 focus:ring-offset-2 focus:ring-offset-slate-900">Показать</button>
            </div>
        </form>

        <div class="rounded-3xl border border-white/10 bg-white/10 p-6">
            @if($items->isEmpty())
                <p class="text-sm text-white/60">Нет данных по заданным фильтрам.</p>
            @else
                <div class="overflow-hidden rounded-2xl border border-white/10">
                    <table class="min-w-full divide-y divide-white/10 text-left text-sm text-white">
                        <thead class="bg-white/5 text-xs uppercase text-white/60">
                            <tr>
                                <th class="px-4 py-3 font-semibold">Название</th>
                                <th class="px-4 py-3 font-semibold">Год</th>
                                <th class="px-4 py-3 font-semibold">Тип</th>
                                <th class="px-4 py-3 font-semibold">Клики</th>
                                <th class="px-4 py-3 font-semibold">IMDb</th>
                                <th class="px-4 py-3 font-semibold">Действие</th>
                            </tr>
                        </thead>
                        <tbody class="divide-y divide-white/5 bg-slate-950/40">
                            @foreach($items as $item)
                                <tr>
                                    <td class="px-4 py-3 font-medium">{{ $item['title'] }}</td>
                                    <td class="px-4 py-3">{{ $item['year'] ?? '—' }}</td>
                                    <td class="px-4 py-3 uppercase text-white/60">{{ $item['type'] ?? '—' }}</td>
                                    <td class="px-4 py-3">{{ $item['clicks'] ?? '—' }}</td>
                                    <td class="px-4 py-3">
                                        @if(!empty($item['imdb_rating']))
                                            {{ $item['imdb_rating'] }}
                                            @if(!empty($item['imdb_votes']))
                                                <span class="text-xs text-white/50">({{ number_format($item['imdb_votes'], 0, '.', ' ') }})</span>
                                            @endif
                                        @else
                                            —
                                        @endif
                                    </td>
                                    <td class="px-4 py-3">
                                        <a href="{{ route('movies.show', ['movie' => $item['id']]) }}" class="inline-flex items-center justify-center rounded-lg border border-sky-400/50 bg-sky-500/20 px-3 py-1 text-xs font-medium text-sky-200 transition hover:bg-sky-500/40">Открыть</a>
                                    </td>
                                </tr>
                            @endforeach
                        </tbody>
                    </table>
                </div>
            @endif
        </div>
    </div>

    <div wire:loading.flex class="fixed inset-0 z-10 flex items-center justify-center bg-slate-950/60 backdrop-blur">
        <div class="flex items-center gap-3 rounded-2xl border border-white/10 bg-slate-950 px-5 py-3 text-sm text-white/80">
            <svg class="h-5 w-5 animate-spin text-sky-400" xmlns="http://www.w3.org/2000/svg" fill="none" viewBox="0 0 24 24">
                <circle class="opacity-25" cx="12" cy="12" r="10" stroke="currentColor" stroke-width="4"></circle>
                <path class="opacity-75" fill="currentColor" d="M4 12a8 8 0 018-8v4a4 4 0 00-4 4H4z"></path>
            </svg>
            Загружаем отчёт…
        </div>
    </div>
>>>>>>> 4183c89d
</x-filament-panels::page><|MERGE_RESOLUTION|>--- conflicted
+++ resolved
@@ -1,7 +1,4 @@
 <x-filament-panels::page>
-<<<<<<< HEAD
-    <livewire:analytics.trends-browser :show-advanced="true" />
-=======
     <div class="flex flex-col gap-6">
         <div class="rounded-3xl border border-white/10 bg-white/10 p-6">
             <h1 class="text-2xl font-semibold text-white">Расширенные фильтры трендов</h1>
@@ -101,5 +98,4 @@
             Загружаем отчёт…
         </div>
     </div>
->>>>>>> 4183c89d
 </x-filament-panels::page>