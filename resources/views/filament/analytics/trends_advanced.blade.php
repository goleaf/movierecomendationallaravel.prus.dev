<x-filament-panels::page>
<<<<<<< HEAD
    <div class="flex flex-col gap-6">
        <div class="rounded-3xl border border-white/10 bg-white/10 p-6">
            <h1 class="text-2xl font-semibold text-white">Расширенные фильтры трендов</h1>
            <p class="mt-2 text-sm text-white/70">Период: {{ $fromDate }} — {{ $toDate }} ({{ $days }} дн.)</p>
        </div>

        <form wire:submit.prevent="applyFilters" class="grid gap-4 rounded-3xl border border-white/10 bg-slate-950/40 p-6 sm:grid-cols-2 lg:grid-cols-6">
            <div class="lg:col-span-1">
                <label class="block text-xs font-semibold uppercase tracking-wide text-white/60">Период</label>
                <select wire:model.defer="days" class="mt-2 w-full rounded-xl border border-white/10 bg-slate-950/60 px-3 py-2 text-sm text-white focus:border-sky-500 focus:outline-none focus:ring-1 focus:ring-sky-500">
                    @foreach([3, 7, 14, 30] as $option)
                        <option value="{{ $option }}">{{ $option }} дн.</option>
                    @endforeach
                </select>
            </div>

            <div class="lg:col-span-1">
                <label class="block text-xs font-semibold uppercase tracking-wide text-white/60">Тип</label>
                <select wire:model.defer="type" class="mt-2 w-full rounded-xl border border-white/10 bg-slate-950/60 px-3 py-2 text-sm text-white focus:border-sky-500 focus:outline-none focus:ring-1 focus:ring-sky-500">
                    @foreach($availableTypes as $value => $label)
                        <option value="{{ $value }}">{{ $label }}</option>
                    @endforeach
                </select>
            </div>

            <div class="lg:col-span-1">
                <label class="block text-xs font-semibold uppercase tracking-wide text-white/60">Жанр</label>
                <input wire:model.defer="genre" type="text" placeholder="drama" class="mt-2 w-full rounded-xl border border-white/10 bg-slate-950/60 px-3 py-2 text-sm text-white placeholder:text-white/40 focus:border-sky-500 focus:outline-none focus:ring-1 focus:ring-sky-500">
            </div>

            <div class="lg:col-span-1">
                <label class="block text-xs font-semibold uppercase tracking-wide text-white/60">Год от</label>
                <input wire:model.defer="yf" type="number" min="1900" class="mt-2 w-full rounded-xl border border-white/10 bg-slate-950/60 px-3 py-2 text-sm text-white placeholder:text-white/40 focus:border-sky-500 focus:outline-none focus:ring-1 focus:ring-sky-500">
            </div>

            <div class="lg:col-span-1">
                <label class="block text-xs font-semibold uppercase tracking-wide text-white/60">Год до</label>
                <input wire:model.defer="yt" type="number" min="1900" class="mt-2 w-full rounded-xl border border-white/10 bg-slate-950/60 px-3 py-2 text-sm text-white placeholder:text-white/40 focus:border-sky-500 focus:outline-none focus:ring-1 focus:ring-sky-500">
            </div>

            <div class="flex items-end lg:col-span-1">
                <button type="submit" class="w-full rounded-xl bg-sky-500 px-4 py-2 text-sm font-semibold text-slate-950 transition hover:bg-sky-400 focus:outline-none focus:ring-2 focus:ring-sky-300 focus:ring-offset-2 focus:ring-offset-slate-900">Показать</button>
            </div>
        </form>

        <div class="rounded-3xl border border-white/10 bg-white/10 p-6">
            @if($items->isEmpty())
                <p class="text-sm text-white/60">Нет данных по заданным фильтрам.</p>
            @else
                <div class="overflow-hidden rounded-2xl border border-white/10">
                    <table class="min-w-full divide-y divide-white/10 text-left text-sm text-white">
                        <thead class="bg-white/5 text-xs uppercase text-white/60">
                            <tr>
                                <th class="px-4 py-3 font-semibold">Название</th>
                                <th class="px-4 py-3 font-semibold">Год</th>
                                <th class="px-4 py-3 font-semibold">Тип</th>
                                <th class="px-4 py-3 font-semibold">Клики</th>
                                <th class="px-4 py-3 font-semibold">IMDb</th>
                                <th class="px-4 py-3 font-semibold">Действие</th>
                            </tr>
                        </thead>
                        <tbody class="divide-y divide-white/5 bg-slate-950/40">
                            @foreach($items as $item)
                                <tr>
                                    <td class="px-4 py-3 font-medium">{{ $item['title'] }}</td>
                                    <td class="px-4 py-3">{{ $item['year'] ?? '—' }}</td>
                                    <td class="px-4 py-3 uppercase text-white/60">{{ $item['type'] ?? '—' }}</td>
                                    <td class="px-4 py-3">{{ $item['clicks'] ?? '—' }}</td>
                                    <td class="px-4 py-3">
                                        @if(!empty($item['imdb_rating']))
                                            {{ $item['imdb_rating'] }}
                                            @if(!empty($item['imdb_votes']))
                                                <span class="text-xs text-white/50">({{ number_format($item['imdb_votes'], 0, '.', ' ') }})</span>
                                            @endif
                                        @else
                                            —
                                        @endif
                                    </td>
                                    <td class="px-4 py-3">
                                        <a href="{{ route('movies.show', ['movie' => $item['id']]) }}" class="inline-flex items-center justify-center rounded-lg border border-sky-400/50 bg-sky-500/20 px-3 py-1 text-xs font-medium text-sky-200 transition hover:bg-sky-500/40">Открыть</a>
                                    </td>
                                </tr>
                            @endforeach
                        </tbody>
                    </table>
                </div>
            @endif
        </div>
    </div>

    <div wire:loading.flex class="fixed inset-0 z-10 flex items-center justify-center bg-slate-950/60 backdrop-blur">
        <div class="flex items-center gap-3 rounded-2xl border border-white/10 bg-slate-950 px-5 py-3 text-sm text-white/80">
            <svg class="h-5 w-5 animate-spin text-sky-400" xmlns="http://www.w3.org/2000/svg" fill="none" viewBox="0 0 24 24">
                <circle class="opacity-25" cx="12" cy="12" r="10" stroke="currentColor" stroke-width="4"></circle>
                <path class="opacity-75" fill="currentColor" d="M4 12a8 8 0 018-8v4a4 4 0 00-4 4H4z"></path>
            </svg>
            Загружаем отчёт…
        </div>
    </div>
=======
    <div class="space-y-4">
        <form id="filters" class="grid gap-3 rounded-2xl border border-slate-800 bg-slate-950/70 p-4 md:grid-cols-6">
            <select name="days" class="rounded-xl border border-slate-800 bg-slate-950/60 px-3 py-2 text-sm text-slate-100 focus:border-sky-400 focus:outline-none focus:ring-2 focus:ring-sky-400/40">
                @foreach ([3, 7, 14, 30] as $d)
                    <option value="{{ $d }}">{{ $d }} дней</option>
                @endforeach
            </select>
            <select name="type" class="rounded-xl border border-slate-800 bg-slate-950/60 px-3 py-2 text-sm text-slate-100 focus:border-sky-400 focus:outline-none focus:ring-2 focus:ring-sky-400/40">
                <option value="">Тип</option>
                <option value="movie">Фильмы</option>
                <option value="series">Сериалы</option>
                <option value="animation">Мультики</option>
            </select>
            <input name="genre" placeholder="Жанр" class="rounded-xl border border-slate-800 bg-slate-950/60 px-3 py-2 text-sm text-slate-100 placeholder:text-slate-500 focus:border-sky-400 focus:outline-none focus:ring-2 focus:ring-sky-400/40">
            <input name="yf" placeholder="Год от" type="number" class="rounded-xl border border-slate-800 bg-slate-950/60 px-3 py-2 text-sm text-slate-100 focus:border-sky-400 focus:outline-none focus:ring-2 focus:ring-sky-400/40">
            <input name="yt" placeholder="Год до" type="number" class="rounded-xl border border-slate-800 bg-slate-950/60 px-3 py-2 text-sm text-slate-100 focus:border-sky-400 focus:outline-none focus:ring-2 focus:ring-sky-400/40">
            <button type="button" onclick="applyFilters()" class="rounded-xl border border-sky-500 bg-sky-500/10 px-3 py-2 text-sm font-medium text-sky-200 transition hover:bg-sky-500/20">Показать</button>
        </form>

        <div class="rounded-2xl border border-slate-800 bg-slate-950/70 p-4">
            <iframe id="trendsframe" src="{{ route('trends') }}" class="h-[1200px] w-full rounded-xl border-0"></iframe>
        </div>
    </div>

    <script>
        function applyFilters() {
            const form = document.getElementById('filters');
            const params = new URLSearchParams(new FormData(form)).toString();
            document.getElementById('trendsframe').src = '{{ route('trends') }}?' + params;
        }
    </script>
>>>>>>> 27e3f785
</x-filament-panels::page><|MERGE_RESOLUTION|>--- conflicted
+++ resolved
@@ -1,105 +1,4 @@
 <x-filament-panels::page>
-<<<<<<< HEAD
-    <div class="flex flex-col gap-6">
-        <div class="rounded-3xl border border-white/10 bg-white/10 p-6">
-            <h1 class="text-2xl font-semibold text-white">Расширенные фильтры трендов</h1>
-            <p class="mt-2 text-sm text-white/70">Период: {{ $fromDate }} — {{ $toDate }} ({{ $days }} дн.)</p>
-        </div>
-
-        <form wire:submit.prevent="applyFilters" class="grid gap-4 rounded-3xl border border-white/10 bg-slate-950/40 p-6 sm:grid-cols-2 lg:grid-cols-6">
-            <div class="lg:col-span-1">
-                <label class="block text-xs font-semibold uppercase tracking-wide text-white/60">Период</label>
-                <select wire:model.defer="days" class="mt-2 w-full rounded-xl border border-white/10 bg-slate-950/60 px-3 py-2 text-sm text-white focus:border-sky-500 focus:outline-none focus:ring-1 focus:ring-sky-500">
-                    @foreach([3, 7, 14, 30] as $option)
-                        <option value="{{ $option }}">{{ $option }} дн.</option>
-                    @endforeach
-                </select>
-            </div>
-
-            <div class="lg:col-span-1">
-                <label class="block text-xs font-semibold uppercase tracking-wide text-white/60">Тип</label>
-                <select wire:model.defer="type" class="mt-2 w-full rounded-xl border border-white/10 bg-slate-950/60 px-3 py-2 text-sm text-white focus:border-sky-500 focus:outline-none focus:ring-1 focus:ring-sky-500">
-                    @foreach($availableTypes as $value => $label)
-                        <option value="{{ $value }}">{{ $label }}</option>
-                    @endforeach
-                </select>
-            </div>
-
-            <div class="lg:col-span-1">
-                <label class="block text-xs font-semibold uppercase tracking-wide text-white/60">Жанр</label>
-                <input wire:model.defer="genre" type="text" placeholder="drama" class="mt-2 w-full rounded-xl border border-white/10 bg-slate-950/60 px-3 py-2 text-sm text-white placeholder:text-white/40 focus:border-sky-500 focus:outline-none focus:ring-1 focus:ring-sky-500">
-            </div>
-
-            <div class="lg:col-span-1">
-                <label class="block text-xs font-semibold uppercase tracking-wide text-white/60">Год от</label>
-                <input wire:model.defer="yf" type="number" min="1900" class="mt-2 w-full rounded-xl border border-white/10 bg-slate-950/60 px-3 py-2 text-sm text-white placeholder:text-white/40 focus:border-sky-500 focus:outline-none focus:ring-1 focus:ring-sky-500">
-            </div>
-
-            <div class="lg:col-span-1">
-                <label class="block text-xs font-semibold uppercase tracking-wide text-white/60">Год до</label>
-                <input wire:model.defer="yt" type="number" min="1900" class="mt-2 w-full rounded-xl border border-white/10 bg-slate-950/60 px-3 py-2 text-sm text-white placeholder:text-white/40 focus:border-sky-500 focus:outline-none focus:ring-1 focus:ring-sky-500">
-            </div>
-
-            <div class="flex items-end lg:col-span-1">
-                <button type="submit" class="w-full rounded-xl bg-sky-500 px-4 py-2 text-sm font-semibold text-slate-950 transition hover:bg-sky-400 focus:outline-none focus:ring-2 focus:ring-sky-300 focus:ring-offset-2 focus:ring-offset-slate-900">Показать</button>
-            </div>
-        </form>
-
-        <div class="rounded-3xl border border-white/10 bg-white/10 p-6">
-            @if($items->isEmpty())
-                <p class="text-sm text-white/60">Нет данных по заданным фильтрам.</p>
-            @else
-                <div class="overflow-hidden rounded-2xl border border-white/10">
-                    <table class="min-w-full divide-y divide-white/10 text-left text-sm text-white">
-                        <thead class="bg-white/5 text-xs uppercase text-white/60">
-                            <tr>
-                                <th class="px-4 py-3 font-semibold">Название</th>
-                                <th class="px-4 py-3 font-semibold">Год</th>
-                                <th class="px-4 py-3 font-semibold">Тип</th>
-                                <th class="px-4 py-3 font-semibold">Клики</th>
-                                <th class="px-4 py-3 font-semibold">IMDb</th>
-                                <th class="px-4 py-3 font-semibold">Действие</th>
-                            </tr>
-                        </thead>
-                        <tbody class="divide-y divide-white/5 bg-slate-950/40">
-                            @foreach($items as $item)
-                                <tr>
-                                    <td class="px-4 py-3 font-medium">{{ $item['title'] }}</td>
-                                    <td class="px-4 py-3">{{ $item['year'] ?? '—' }}</td>
-                                    <td class="px-4 py-3 uppercase text-white/60">{{ $item['type'] ?? '—' }}</td>
-                                    <td class="px-4 py-3">{{ $item['clicks'] ?? '—' }}</td>
-                                    <td class="px-4 py-3">
-                                        @if(!empty($item['imdb_rating']))
-                                            {{ $item['imdb_rating'] }}
-                                            @if(!empty($item['imdb_votes']))
-                                                <span class="text-xs text-white/50">({{ number_format($item['imdb_votes'], 0, '.', ' ') }})</span>
-                                            @endif
-                                        @else
-                                            —
-                                        @endif
-                                    </td>
-                                    <td class="px-4 py-3">
-                                        <a href="{{ route('movies.show', ['movie' => $item['id']]) }}" class="inline-flex items-center justify-center rounded-lg border border-sky-400/50 bg-sky-500/20 px-3 py-1 text-xs font-medium text-sky-200 transition hover:bg-sky-500/40">Открыть</a>
-                                    </td>
-                                </tr>
-                            @endforeach
-                        </tbody>
-                    </table>
-                </div>
-            @endif
-        </div>
-    </div>
-
-    <div wire:loading.flex class="fixed inset-0 z-10 flex items-center justify-center bg-slate-950/60 backdrop-blur">
-        <div class="flex items-center gap-3 rounded-2xl border border-white/10 bg-slate-950 px-5 py-3 text-sm text-white/80">
-            <svg class="h-5 w-5 animate-spin text-sky-400" xmlns="http://www.w3.org/2000/svg" fill="none" viewBox="0 0 24 24">
-                <circle class="opacity-25" cx="12" cy="12" r="10" stroke="currentColor" stroke-width="4"></circle>
-                <path class="opacity-75" fill="currentColor" d="M4 12a8 8 0 018-8v4a4 4 0 00-4 4H4z"></path>
-            </svg>
-            Загружаем отчёт…
-        </div>
-    </div>
-=======
     <div class="space-y-4">
         <form id="filters" class="grid gap-3 rounded-2xl border border-slate-800 bg-slate-950/70 p-4 md:grid-cols-6">
             <select name="days" class="rounded-xl border border-slate-800 bg-slate-950/60 px-3 py-2 text-sm text-slate-100 focus:border-sky-400 focus:outline-none focus:ring-2 focus:ring-sky-400/40">
@@ -131,5 +30,4 @@
             document.getElementById('trendsframe').src = '{{ route('trends') }}?' + params;
         }
     </script>
->>>>>>> 27e3f785
 </x-filament-panels::page>