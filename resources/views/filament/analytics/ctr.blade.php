--- conflicted
+++ resolved
@@ -1,7 +1,4 @@
 <x-filament-panels::page>
-<<<<<<< HEAD
-    <livewire:analytics.ctr-overview />
-=======
     <form wire:submit.prevent="applyFilters" class="grid gap-4 rounded-3xl border border-white/10 bg-white/5 p-6 backdrop-blur sm:grid-cols-2 lg:grid-cols-5">
         <div class="lg:col-span-1">
             <label class="block text-xs font-medium uppercase tracking-wide text-white/60">С даты</label>
@@ -131,5 +128,4 @@
             Обновляем данные…
         </div>
     </div>
->>>>>>> 4183c89d
 </x-filament-panels::page>