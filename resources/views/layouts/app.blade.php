--- conflicted
+++ resolved
@@ -1,9 +1,5 @@
 <!doctype html>
-<<<<<<< HEAD
-<html lang="{{ str_replace('_', '-', app()->getLocale()) }}" class="h-full">
-=======
 <html lang="{{ str_replace('_', '-', app()->getLocale()) }}">
->>>>>>> 007752a5
 <head>
 <meta charset="utf-8"><meta name="viewport" content="width=device-width, initial-scale=1">
 <title>@yield('title', __('messages.app.default_title'))</title>
@@ -31,36 +27,8 @@
 @media(max-width:1000px){.grid-4{grid-template-columns:repeat(2,1fr)}}@media(max-width:560px){.grid-4{grid-template-columns:1fr}}
 </style>
 </head>
-<<<<<<< HEAD
-<body class="min-h-screen bg-slate-950 font-sans text-slate-100 antialiased">
-    <div class="mx-auto flex min-h-screen max-w-6xl flex-col px-4 py-8 sm:px-6 lg:px-8">
-        <header class="mb-10 flex flex-col gap-2 sm:flex-row sm:items-center sm:justify-between">
-            <a href="{{ url('/') }}" class="text-lg font-semibold text-slate-50 transition hover:text-sky-300">MovieRec</a>
-            <span class="text-sm text-slate-400">SSR • SVG-графики</span>
-        </header>
-
-        <main class="flex-1">
-            @if (trim($__env->yieldContent('content')) !== '')
-                {{ $slot ?? '' }}
-                @yield('content')
-            @elseif (isset($slot))
-                {{ $slot }}
-            @endif
-        </main>
-
-        <footer class="mt-12 border-t border-slate-800 pt-6 text-sm text-slate-500">
-            © {{ now()->year }} MovieRec
-        </footer>
-    </div>
-
-    @stack('scripts')
-    @livewireScripts
-</body>
-</html>
-=======
 <body><div class="container">
 <header class="mb"><a href="{{ url('/') }}"><strong>{{ __('messages.app.name') }}</strong></a> <span class="muted">{{ __('messages.app.tagline') }}</span></header>
 @yield('content')
 <footer class="muted">{{ __('messages.app.footer', ['year' => date('Y')]) }}</footer>
-</div></body></html>
->>>>>>> 007752a5
+</div></body></html>