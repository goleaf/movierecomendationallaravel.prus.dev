--- conflicted
+++ resolved
@@ -1,25 +1,6 @@
 <!doctype html>
 <html lang="{{ str_replace('_', '-', app()->getLocale()) }}" class="h-full">
 <head>
-<<<<<<< HEAD
-    <meta charset="utf-8" />
-    <meta name="viewport" content="width=device-width, initial-scale=1" />
-    <title>{{ trim($__env->yieldContent('title', $title ?? 'MovieRec')) }}</title>
-    <meta name="description" content="{{ trim($__env->yieldContent('meta_description', $metaDescription ?? 'Подборки, тренды и рекомендации')) }}" />
-    <meta name="color-scheme" content="dark" />
-    <link rel="canonical" href="{{ url()->current() }}" />
-    <meta property="og:type" content="website" />
-    <meta property="og:title" content="{{ trim($__env->yieldContent('og_title', $ogTitle ?? trim($__env->yieldContent('title', $title ?? 'MovieRec')))) }}" />
-    <meta property="og:description" content="{{ trim($__env->yieldContent('og_desc', $ogDescription ?? trim($__env->yieldContent('meta_description', $metaDescription ?? 'Подборки и рекомендации')))) }}" />
-    <meta property="og:url" content="{{ url()->current() }}" />
-    <meta property="og:image" content="{{ $ogImage ?? trim($__env->yieldContent('og_image', asset('img/og_default.jpg'))) }}" />
-    @php($hasViteAssets = file_exists(public_path('build/manifest.json')) || file_exists(public_path('hot')))
-    @if ($hasViteAssets)
-        @vite(['resources/css/app.css', 'resources/js/app.js'])
-    @endif
-    @livewireStyles
-    @stack('styles')
-=======
 <meta charset="utf-8"><meta name="viewport" content="width=device-width, initial-scale=1">
 <title>@yield('title','MovieRec')</title>
 <meta name="description" content="@yield('meta_description','Подборки, тренды и рекомендации')">
@@ -45,7 +26,6 @@
 .markdown li{margin-bottom:.35rem;line-height:1.5}
 @media(max-width:1000px){.grid-4{grid-template-columns:repeat(2,1fr)}}@media(max-width:560px){.grid-4{grid-template-columns:1fr}}
 </style>
->>>>>>> 4188d388
 </head>
 <body class="min-h-screen bg-slate-950 font-sans text-slate-100 antialiased">
     <div class="mx-auto flex min-h-screen max-w-6xl flex-col px-4 py-8 sm:px-6 lg:px-8">
