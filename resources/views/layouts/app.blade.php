--- conflicted
+++ resolved
@@ -1,55 +1,3 @@
-<<<<<<< HEAD
-<!DOCTYPE html>
-<html lang="{{ str_replace('_', '-', app()->getLocale()) }}">
-    <head>
-        <meta charset="utf-8">
-        <meta name="viewport" content="width=device-width, initial-scale=1">
-        <title>{{ $title ?? trim($__env->yieldContent('title', 'MovieRec')) }}</title>
-        <meta name="description" content="{{ $metaDescription ?? trim($__env->yieldContent('meta_description', 'Подборки, тренды и рекомендации')) }}">
-        <link rel="canonical" href="{{ url()->current() }}">
-        <meta property="og:type" content="website">
-        <meta property="og:title" content="{{ $ogTitle ?? trim($__env->yieldContent('og_title', $__env->yieldContent('title', 'MovieRec'))) }}">
-        <meta property="og:description" content="{{ $ogDescription ?? trim($__env->yieldContent('og_desc', $__env->yieldContent('meta_description', 'Подборки и рекомендации'))) }}">
-        <meta property="og:url" content="{{ url()->current() }}">
-        <meta property="og:image" content="{{ $ogImage ?? $__env->yieldContent('og_image', asset('img/og_default.jpg')) }}">
-        <script type="application/ld+json">
-            {
-                "@@context": "https://schema.org",
-                "@@type": "WebSite",
-                "name": "MovieRec",
-                "url": "{{ url('/') }}",
-                "potentialAction": {
-                    "@@type": "SearchAction",
-                    "target": "{{ url('/search') }}?q={query}",
-                    "query-input": "required name=query"
-                }
-            }
-        </script>
-        @unless(app()->runningUnitTests())
-            @vite(['resources/css/app.css', 'resources/js/app.js'])
-        @endunless
-        @livewireStyles
-        @stack('styles')
-    </head>
-    <body class="bg-slate-950 font-sans text-slate-100 antialiased">
-        <div class="mx-auto flex min-h-screen w-full max-w-6xl flex-col px-4 py-8 sm:px-6 lg:px-8">
-            <header class="flex flex-col gap-1 pb-8">
-                <a href="{{ url('/') }}" class="text-2xl font-semibold text-sky-400 transition hover:text-sky-300">MovieRec</a>
-                <span class="text-sm text-slate-400">SSR • SVG-графики</span>
-            </header>
-
-            <main class="flex-1 space-y-10">
-                {{ $slot ?? '' }}
-                @yield('content')
-            </main>
-
-            <footer class="pt-8 text-sm text-slate-500">© {{ date('Y') }} MovieRec</footer>
-        </div>
-
-        @livewireScripts
-        @stack('scripts')
-    </body>
-=======
 <!doctype html>
 <html lang="{{ str_replace('_', '-', app()->getLocale()) }}" class="h-full">
 <head>
@@ -95,5 +43,4 @@
     @stack('scripts')
     @livewireScripts
 </body>
->>>>>>> 27e3f785
 </html>