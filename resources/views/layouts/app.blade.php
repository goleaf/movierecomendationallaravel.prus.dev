--- conflicted
+++ resolved
@@ -1,126 +1,6 @@
 <!doctype html>
 <html lang="{{ str_replace('_', '-', app()->getLocale()) }}">
 <head>
-<<<<<<< HEAD
-    <meta charset="utf-8">
-    <meta name="viewport" content="width=device-width, initial-scale=1">
-
-    @php
-        $defaultTitle = __('messages.app.default_title');
-        $pageTitle = trim($__env->yieldContent('title', $defaultTitle));
-
-        if (! $__env->hasSection('title')) {
-            $__env->startSection('title', $pageTitle);
-            $__env->stopSection();
-        }
-
-        $defaultDescription = $metaDescription ?? __('messages.app.meta_description');
-        $metaDescriptionContent = trim($__env->yieldContent('meta_description', $defaultDescription));
-
-        if (! $__env->hasSection('description')) {
-            $__env->startSection('description', $metaDescriptionContent);
-            $__env->stopSection();
-        }
-
-        $keywordsFallback = $metaKeywords ?? __('messages.app.meta_keywords');
-
-        if (! $__env->hasSection('keywords') && filled($keywordsFallback)) {
-            $__env->startSection('keywords', $keywordsFallback);
-            $__env->stopSection();
-        }
-
-        $authorFallback = $metaAuthor ?? __('messages.app.meta_author');
-
-        if (! $__env->hasSection('author')) {
-            $__env->startSection('author', $authorFallback);
-            $__env->stopSection();
-        }
-
-        $imageFallback = $metaImage ?? asset('img/og_default.jpg');
-
-        if (! $__env->hasSection('image')) {
-            $__env->startSection('image', $imageFallback);
-            $__env->stopSection();
-        }
-
-        $typeFallback = $metaType ?? 'website';
-
-        if (! $__env->hasSection('type')) {
-            $__env->startSection('type', $typeFallback);
-            $__env->stopSection();
-        }
-
-        $categoryFallback = $metaCategory ?? __('messages.app.meta_category');
-
-        if (! $__env->hasSection('category')) {
-            $__env->startSection('category', $categoryFallback);
-            $__env->stopSection();
-        }
-
-        $dateFallback = $metaDate ?? now()->toIso8601String();
-
-        if (! $__env->hasSection('date')) {
-            $__env->startSection('date', $dateFallback);
-            $__env->stopSection();
-        }
-
-        $pageTitle = trim($__env->yieldContent('title'));
-        $pageDescription = trim($__env->yieldContent('description'));
-        $pageImage = trim($__env->yieldContent('image'));
-    @endphp
-
-    @filamentSeo
-    <x-filament-meta />
-
-    <script type="application/ld+json">
-        {!! json_encode([
-            '@context' => 'https://schema.org',
-            '@type' => 'WebSite',
-            'name' => $pageTitle,
-            'url' => url('/'),
-            'description' => $pageDescription,
-            'image' => $pageImage,
-            'potentialAction' => [
-                '@type' => 'SearchAction',
-                'target' => url('/search').'?q={query}',
-                'query-input' => 'required name=query',
-            ],
-        ], JSON_UNESCAPED_SLASHES | JSON_UNESCAPED_UNICODE) !!}
-    </script>
-
-    <style>
-        :root {color-scheme: dark;}
-        body {margin: 0; font-family: ui-sans-serif, system-ui, -apple-system, Segoe UI, Roboto, Arial, Noto Sans; background: #0b0c0f; color: #e6e7e8;}
-        a {color: #9fc5ff; text-decoration: none;}
-        .container {max-width: 1200px; margin: 0 auto; padding: 20px;}
-        .grid {display: grid; gap: 14px;}
-        .grid-4 {grid-template-columns: repeat(4, 1fr);}
-        .card {background: #11151a; border: 1px solid #171b22; border-radius: 14px; padding: 12px;}
-        .muted {color: #98a2b3; font-size: .92em;}
-        img {max-width: 100%; border-radius: 10px; display: block;}
-        .markdown h1 {font-size: 1.8rem; margin-top: 0;}
-        .markdown h2 {margin-top: 1.6rem; font-size: 1.4rem;}
-        .markdown h3 {margin-top: 1.2rem; font-size: 1.15rem;}
-        .markdown ul {padding-left: 1.2rem;}
-        .markdown li {margin-bottom: .35rem; line-height: 1.5;}
-        @media (max-width: 1000px) {.grid-4 {grid-template-columns: repeat(2, 1fr);} }
-        @media (max-width: 560px) {.grid-4 {grid-template-columns: 1fr;} }
-    </style>
-</head>
-<body>
-    <div class="container">
-        <header class="mb">
-            <a href="{{ url('/') }}"><strong>{{ __('messages.app.name') }}</strong></a>
-            <span class="muted">{{ __('messages.app.tagline') }}</span>
-        </header>
-
-        @yield('content')
-
-        <footer class="muted">{{ __('messages.app.footer', ['year' => date('Y')]) }}</footer>
-    </div>
-</body>
-</html>
-=======
 <meta charset="utf-8"><meta name="viewport" content="width=device-width, initial-scale=1">
 <title>@yield('title', __('messages.app.default_title'))</title>
 <meta name="description" content="@yield('meta_description', __('messages.app.meta_description'))">
@@ -166,5 +46,4 @@
     'filament/filament',
     'kirschbaum-development/commentions',
 ], true)
-</body></html>
->>>>>>> 0d323518
+</body></html>