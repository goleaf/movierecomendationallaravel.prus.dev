@extends('layouts.app')
@section('title','Поиск')
@section('content')
<<<<<<< HEAD
<div class="rounded-3xl border border-slate-800 bg-slate-900/60 p-6 shadow-sm shadow-slate-900/40">
    <form method="get" class="grid gap-4 sm:grid-cols-2 lg:grid-cols-6">
        <input type="text" name="q" value="{{ $q }}" placeholder="Название или tt..." class="rounded-xl border border-slate-700 bg-slate-950/80 px-3 py-2 text-sm text-white placeholder:text-slate-500 focus:border-sky-500 focus:outline-none focus:ring-1 focus:ring-sky-500">
        <select name="type" class="rounded-xl border border-slate-700 bg-slate-950/80 px-3 py-2 text-sm text-white focus:border-sky-500 focus:outline-none focus:ring-1 focus:ring-sky-500">
            <option value="">Тип</option>
            <option value="movie" @selected(($type ?? '')==='movie')>Фильмы</option>
            <option value="series" @selected(($type ?? '')==='series')>Сериалы</option>
            <option value="animation" @selected(($type ?? '')==='animation')>Мультики</option>
        </select>
        <input type="text" name="genre" value="{{ $genre }}" placeholder="Жанр" class="rounded-xl border border-slate-700 bg-slate-950/80 px-3 py-2 text-sm text-white placeholder:text-slate-500 focus:border-sky-500 focus:outline-none focus:ring-1 focus:ring-sky-500">
        <input type="number" name="yf" value="{{ $yf }}" placeholder="Год от" class="rounded-xl border border-slate-700 bg-slate-950/80 px-3 py-2 text-sm text-white placeholder:text-slate-500 focus:border-sky-500 focus:outline-none focus:ring-1 focus:ring-sky-500">
        <input type="number" name="yt" value="{{ $yt }}" placeholder="Год до" class="rounded-xl border border-slate-700 bg-slate-950/80 px-3 py-2 text-sm text-white placeholder:text-slate-500 focus:border-sky-500 focus:outline-none focus:ring-1 focus:ring-sky-500">
        <button class="rounded-xl bg-sky-500 px-4 py-2 text-sm font-semibold text-slate-950 transition hover:bg-sky-400 focus:outline-none focus:ring-2 focus:ring-sky-300 focus:ring-offset-2 focus:ring-offset-slate-900">Искать</button>
    </form>
</div>

@if($items->isEmpty())
    <p class="text-sm text-slate-400">Ничего не найдено</p>
@else
    <div class="mt-6 grid gap-6 sm:grid-cols-2 xl:grid-cols-4">
        @foreach($items as $m)
            <a href="{{ route('movies.show',$m) }}" class="group flex flex-col overflow-hidden rounded-2xl border border-slate-800 bg-slate-900/50 transition hover:border-slate-700 hover:bg-slate-900">
                @if($m->poster_url)
                    <div class="aspect-[2/3] w-full overflow-hidden bg-slate-950">
                        <img src="{{ $m->poster_url }}" alt="{{ $m->title }}" class="h-full w-full object-cover transition duration-300 group-hover:scale-105" loading="lazy">
                    </div>
                @endif
                <div class="flex flex-1 flex-col gap-2 p-5">
                    <div>
                        <p class="text-lg font-semibold text-white">{{ $m->title }}</p>
                        <p class="text-sm text-slate-400">{{ $m->year ?? '—' }}</p>
                    </div>
                    <p class="text-sm text-slate-400">IMDb: {{ $m->imdb_rating ?? '—' }} • {{ number_format($m->imdb_votes ?? 0, 0, '.', ' ') }}</p>
                </div>
            </a>
        @endforeach
    </div>
@endif
=======
<div class="space-y-6">
    <div class="rounded-2xl border border-slate-800 bg-slate-950/70 p-6 shadow-sm">
        <form method="get" class="grid gap-3 md:grid-cols-6">
            <input
                type="text"
                name="q"
                value="{{ $q }}"
                placeholder="Название или tt..."
                class="rounded-xl border border-slate-800 bg-slate-950/60 px-3 py-2 text-sm text-slate-100 placeholder:text-slate-500 focus:border-sky-400 focus:outline-none focus:ring-2 focus:ring-sky-400/40"
            >
            <select
                name="type"
                class="rounded-xl border border-slate-800 bg-slate-950/60 px-3 py-2 text-sm text-slate-100 focus:border-sky-400 focus:outline-none focus:ring-2 focus:ring-sky-400/40"
            >
                <option value="">Тип</option>
                <option value="movie" @selected(($type ?? '')==='movie')>Фильмы</option>
                <option value="series" @selected(($type ?? '')==='series')>Сериалы</option>
                <option value="animation" @selected(($type ?? '')==='animation')>Мультики</option>
            </select>
            <input
                type="text"
                name="genre"
                value="{{ $genre }}"
                placeholder="Жанр"
                class="rounded-xl border border-slate-800 bg-slate-950/60 px-3 py-2 text-sm text-slate-100 placeholder:text-slate-500 focus:border-sky-400 focus:outline-none focus:ring-2 focus:ring-sky-400/40"
            >
            <input
                type="number"
                name="yf"
                value="{{ $yf }}"
                placeholder="Год от"
                class="rounded-xl border border-slate-800 bg-slate-950/60 px-3 py-2 text-sm text-slate-100 focus:border-sky-400 focus:outline-none focus:ring-2 focus:ring-sky-400/40"
            >
            <input
                type="number"
                name="yt"
                value="{{ $yt }}"
                placeholder="Год до"
                class="rounded-xl border border-slate-800 bg-slate-950/60 px-3 py-2 text-sm text-slate-100 focus:border-sky-400 focus:outline-none focus:ring-2 focus:ring-sky-400/40"
            >
            <button class="rounded-xl border border-sky-500 bg-sky-500/10 px-3 py-2 text-sm font-medium text-sky-200 transition hover:bg-sky-500/20">Искать</button>
        </form>
    </div>

    @if($items->isEmpty())
        <p class="text-sm text-slate-400">Ничего не найдено.</p>
    @else
        <div class="grid gap-4 sm:grid-cols-2 lg:grid-cols-3 xl:grid-cols-4">
            @foreach($items as $m)
                <a
                    href="{{ route('movies.show',$m) }}"
                    class="group flex flex-col overflow-hidden rounded-2xl border border-slate-800 bg-slate-900/60 p-4 transition duration-200 hover:border-slate-700 hover:bg-slate-900"
                >
                    @if($m->poster_url)
                        <img src="{{ $m->poster_url }}" alt="{{ $m->title }}" class="mb-4 aspect-[2/3] w-full rounded-xl object-cover"/>
                    @endif
                    <div class="space-y-1">
                        <p class="text-base font-semibold text-slate-50">{{ $m->title }} <span class="font-normal text-slate-400">({{ $m->year ?? '—' }})</span></p>
                        <p class="text-sm text-slate-400">IMDb: {{ $m->imdb_rating ?? '—' }} • {{ number_format($m->imdb_votes ?? 0, 0, '.', ' ') }}</p>
                    </div>
                </a>
            @endforeach
        </div>
    @endif
</div>
>>>>>>> 27e3f785
@endsection<|MERGE_RESOLUTION|>--- conflicted
+++ resolved
@@ -1,46 +1,6 @@
 @extends('layouts.app')
 @section('title','Поиск')
 @section('content')
-<<<<<<< HEAD
-<div class="rounded-3xl border border-slate-800 bg-slate-900/60 p-6 shadow-sm shadow-slate-900/40">
-    <form method="get" class="grid gap-4 sm:grid-cols-2 lg:grid-cols-6">
-        <input type="text" name="q" value="{{ $q }}" placeholder="Название или tt..." class="rounded-xl border border-slate-700 bg-slate-950/80 px-3 py-2 text-sm text-white placeholder:text-slate-500 focus:border-sky-500 focus:outline-none focus:ring-1 focus:ring-sky-500">
-        <select name="type" class="rounded-xl border border-slate-700 bg-slate-950/80 px-3 py-2 text-sm text-white focus:border-sky-500 focus:outline-none focus:ring-1 focus:ring-sky-500">
-            <option value="">Тип</option>
-            <option value="movie" @selected(($type ?? '')==='movie')>Фильмы</option>
-            <option value="series" @selected(($type ?? '')==='series')>Сериалы</option>
-            <option value="animation" @selected(($type ?? '')==='animation')>Мультики</option>
-        </select>
-        <input type="text" name="genre" value="{{ $genre }}" placeholder="Жанр" class="rounded-xl border border-slate-700 bg-slate-950/80 px-3 py-2 text-sm text-white placeholder:text-slate-500 focus:border-sky-500 focus:outline-none focus:ring-1 focus:ring-sky-500">
-        <input type="number" name="yf" value="{{ $yf }}" placeholder="Год от" class="rounded-xl border border-slate-700 bg-slate-950/80 px-3 py-2 text-sm text-white placeholder:text-slate-500 focus:border-sky-500 focus:outline-none focus:ring-1 focus:ring-sky-500">
-        <input type="number" name="yt" value="{{ $yt }}" placeholder="Год до" class="rounded-xl border border-slate-700 bg-slate-950/80 px-3 py-2 text-sm text-white placeholder:text-slate-500 focus:border-sky-500 focus:outline-none focus:ring-1 focus:ring-sky-500">
-        <button class="rounded-xl bg-sky-500 px-4 py-2 text-sm font-semibold text-slate-950 transition hover:bg-sky-400 focus:outline-none focus:ring-2 focus:ring-sky-300 focus:ring-offset-2 focus:ring-offset-slate-900">Искать</button>
-    </form>
-</div>
-
-@if($items->isEmpty())
-    <p class="text-sm text-slate-400">Ничего не найдено</p>
-@else
-    <div class="mt-6 grid gap-6 sm:grid-cols-2 xl:grid-cols-4">
-        @foreach($items as $m)
-            <a href="{{ route('movies.show',$m) }}" class="group flex flex-col overflow-hidden rounded-2xl border border-slate-800 bg-slate-900/50 transition hover:border-slate-700 hover:bg-slate-900">
-                @if($m->poster_url)
-                    <div class="aspect-[2/3] w-full overflow-hidden bg-slate-950">
-                        <img src="{{ $m->poster_url }}" alt="{{ $m->title }}" class="h-full w-full object-cover transition duration-300 group-hover:scale-105" loading="lazy">
-                    </div>
-                @endif
-                <div class="flex flex-1 flex-col gap-2 p-5">
-                    <div>
-                        <p class="text-lg font-semibold text-white">{{ $m->title }}</p>
-                        <p class="text-sm text-slate-400">{{ $m->year ?? '—' }}</p>
-                    </div>
-                    <p class="text-sm text-slate-400">IMDb: {{ $m->imdb_rating ?? '—' }} • {{ number_format($m->imdb_votes ?? 0, 0, '.', ' ') }}</p>
-                </div>
-            </a>
-        @endforeach
-    </div>
-@endif
-=======
 <div class="space-y-6">
     <div class="rounded-2xl border border-slate-800 bg-slate-950/70 p-6 shadow-sm">
         <form method="get" class="grid gap-3 md:grid-cols-6">
@@ -106,5 +66,4 @@
         </div>
     @endif
 </div>
->>>>>>> 27e3f785
 @endsection