@extends('layouts.app')
@section('title', __('messages.search.title'))
@section('content')
<<<<<<< HEAD
<div class="space-y-6">
    <div class="rounded-2xl border border-slate-800 bg-slate-950/70 p-6 shadow-sm">
        <form method="get" class="grid gap-3 md:grid-cols-6">
            <input
                type="text"
                name="q"
                value="{{ $q }}"
                placeholder="Название или tt..."
                class="rounded-xl border border-slate-800 bg-slate-950/60 px-3 py-2 text-sm text-slate-100 placeholder:text-slate-500 focus:border-sky-400 focus:outline-none focus:ring-2 focus:ring-sky-400/40"
            >
            <select
                name="type"
                class="rounded-xl border border-slate-800 bg-slate-950/60 px-3 py-2 text-sm text-slate-100 focus:border-sky-400 focus:outline-none focus:ring-2 focus:ring-sky-400/40"
            >
                <option value="">Тип</option>
                <option value="movie" @selected(($type ?? '')==='movie')>Фильмы</option>
                <option value="series" @selected(($type ?? '')==='series')>Сериалы</option>
                <option value="animation" @selected(($type ?? '')==='animation')>Мультики</option>
            </select>
            <input
                type="text"
                name="genre"
                value="{{ $genre }}"
                placeholder="Жанр"
                class="rounded-xl border border-slate-800 bg-slate-950/60 px-3 py-2 text-sm text-slate-100 placeholder:text-slate-500 focus:border-sky-400 focus:outline-none focus:ring-2 focus:ring-sky-400/40"
            >
            <input
                type="number"
                name="yf"
                value="{{ $yf }}"
                placeholder="Год от"
                class="rounded-xl border border-slate-800 bg-slate-950/60 px-3 py-2 text-sm text-slate-100 focus:border-sky-400 focus:outline-none focus:ring-2 focus:ring-sky-400/40"
            >
            <input
                type="number"
                name="yt"
                value="{{ $yt }}"
                placeholder="Год до"
                class="rounded-xl border border-slate-800 bg-slate-950/60 px-3 py-2 text-sm text-slate-100 focus:border-sky-400 focus:outline-none focus:ring-2 focus:ring-sky-400/40"
            >
            <button class="rounded-xl border border-sky-500 bg-sky-500/10 px-3 py-2 text-sm font-medium text-sky-200 transition hover:bg-sky-500/20">Искать</button>
        </form>
    </div>

    @if($items->isEmpty())
        <p class="text-sm text-slate-400">Ничего не найдено.</p>
    @else
        <div class="grid gap-4 sm:grid-cols-2 lg:grid-cols-3 xl:grid-cols-4">
            @foreach($items as $m)
                <a
                    href="{{ route('movies.show',$m) }}"
                    class="group flex flex-col overflow-hidden rounded-2xl border border-slate-800 bg-slate-900/60 p-4 transition duration-200 hover:border-slate-700 hover:bg-slate-900"
                >
                    @if($m->poster_url)
                        <img src="{{ $m->poster_url }}" alt="{{ $m->title }}" class="mb-4 aspect-[2/3] w-full rounded-xl object-cover"/>
                    @endif
                    <div class="space-y-1">
                        <p class="text-base font-semibold text-slate-50">{{ $m->title }} <span class="font-normal text-slate-400">({{ $m->year ?? '—' }})</span></p>
                        <p class="text-sm text-slate-400">IMDb: {{ $m->imdb_rating ?? '—' }} • {{ number_format($m->imdb_votes ?? 0, 0, '.', ' ') }}</p>
                    </div>
                </a>
            @endforeach
        </div>
    @endif
</div>
=======
<div class="card">
  <form method="get" style="display:grid;grid-template-columns:repeat(6,minmax(0,1fr));gap:10px;">
    <input type="text" name="q" value="{{ $q }}" placeholder="{{ __('messages.search.form.query_placeholder') }}">
    <select name="type">
      <option value="">{{ __('messages.search.form.type_label') }}</option>
      <option value="movie" @selected(($type ?? '')==='movie')>{{ __('messages.search.form.type_movie') }}</option>
      <option value="series" @selected(($type ?? '')==='series')>{{ __('messages.search.form.type_series') }}</option>
      <option value="animation" @selected(($type ?? '')==='animation')>{{ __('messages.search.form.type_animation') }}</option>
    </select>
    <input type="text" name="genre" value="{{ $genre }}" placeholder="{{ __('messages.search.form.genre_placeholder') }}">
    <input type="number" name="yf" value="{{ $yf }}" placeholder="{{ __('messages.search.form.year_from_placeholder') }}">
    <input type="number" name="yt" value="{{ $yt }}" placeholder="{{ __('messages.search.form.year_to_placeholder') }}">
    <button>{{ __('messages.search.form.submit') }}</button>
  </form>
</div>
@if($items->isEmpty())
  <div class="muted">{{ __('messages.search.empty') }}</div>
@else
  <div class="grid grid-4" style="margin-top:10px;">
    @foreach($items as $m)
      <a class="card" href="{{ route('movies.show',$m) }}">
        @if($m->poster_url)<img src="{{ $m->poster_url }}" alt="{{ $m->title }}"/>@endif
        <div><strong>{{ $m->title }}</strong> ({{ $m->year ?? __('messages.common.dash') }})</div>
        <div class="muted">{{ __('messages.common.imdb_with_votes_colon', ['rating' => $m->imdb_rating ?? __('messages.common.dash'), 'votes' => $m->imdb_votes ?? 0]) }}</div>
      </a>
    @endforeach
  </div>
@endif
>>>>>>> 007752a5
@endsection<|MERGE_RESOLUTION|>--- conflicted
+++ resolved
@@ -1,73 +1,6 @@
 @extends('layouts.app')
 @section('title', __('messages.search.title'))
 @section('content')
-<<<<<<< HEAD
-<div class="space-y-6">
-    <div class="rounded-2xl border border-slate-800 bg-slate-950/70 p-6 shadow-sm">
-        <form method="get" class="grid gap-3 md:grid-cols-6">
-            <input
-                type="text"
-                name="q"
-                value="{{ $q }}"
-                placeholder="Название или tt..."
-                class="rounded-xl border border-slate-800 bg-slate-950/60 px-3 py-2 text-sm text-slate-100 placeholder:text-slate-500 focus:border-sky-400 focus:outline-none focus:ring-2 focus:ring-sky-400/40"
-            >
-            <select
-                name="type"
-                class="rounded-xl border border-slate-800 bg-slate-950/60 px-3 py-2 text-sm text-slate-100 focus:border-sky-400 focus:outline-none focus:ring-2 focus:ring-sky-400/40"
-            >
-                <option value="">Тип</option>
-                <option value="movie" @selected(($type ?? '')==='movie')>Фильмы</option>
-                <option value="series" @selected(($type ?? '')==='series')>Сериалы</option>
-                <option value="animation" @selected(($type ?? '')==='animation')>Мультики</option>
-            </select>
-            <input
-                type="text"
-                name="genre"
-                value="{{ $genre }}"
-                placeholder="Жанр"
-                class="rounded-xl border border-slate-800 bg-slate-950/60 px-3 py-2 text-sm text-slate-100 placeholder:text-slate-500 focus:border-sky-400 focus:outline-none focus:ring-2 focus:ring-sky-400/40"
-            >
-            <input
-                type="number"
-                name="yf"
-                value="{{ $yf }}"
-                placeholder="Год от"
-                class="rounded-xl border border-slate-800 bg-slate-950/60 px-3 py-2 text-sm text-slate-100 focus:border-sky-400 focus:outline-none focus:ring-2 focus:ring-sky-400/40"
-            >
-            <input
-                type="number"
-                name="yt"
-                value="{{ $yt }}"
-                placeholder="Год до"
-                class="rounded-xl border border-slate-800 bg-slate-950/60 px-3 py-2 text-sm text-slate-100 focus:border-sky-400 focus:outline-none focus:ring-2 focus:ring-sky-400/40"
-            >
-            <button class="rounded-xl border border-sky-500 bg-sky-500/10 px-3 py-2 text-sm font-medium text-sky-200 transition hover:bg-sky-500/20">Искать</button>
-        </form>
-    </div>
-
-    @if($items->isEmpty())
-        <p class="text-sm text-slate-400">Ничего не найдено.</p>
-    @else
-        <div class="grid gap-4 sm:grid-cols-2 lg:grid-cols-3 xl:grid-cols-4">
-            @foreach($items as $m)
-                <a
-                    href="{{ route('movies.show',$m) }}"
-                    class="group flex flex-col overflow-hidden rounded-2xl border border-slate-800 bg-slate-900/60 p-4 transition duration-200 hover:border-slate-700 hover:bg-slate-900"
-                >
-                    @if($m->poster_url)
-                        <img src="{{ $m->poster_url }}" alt="{{ $m->title }}" class="mb-4 aspect-[2/3] w-full rounded-xl object-cover"/>
-                    @endif
-                    <div class="space-y-1">
-                        <p class="text-base font-semibold text-slate-50">{{ $m->title }} <span class="font-normal text-slate-400">({{ $m->year ?? '—' }})</span></p>
-                        <p class="text-sm text-slate-400">IMDb: {{ $m->imdb_rating ?? '—' }} • {{ number_format($m->imdb_votes ?? 0, 0, '.', ' ') }}</p>
-                    </div>
-                </a>
-            @endforeach
-        </div>
-    @endif
-</div>
-=======
 <div class="card">
   <form method="get" style="display:grid;grid-template-columns:repeat(6,minmax(0,1fr));gap:10px;">
     <input type="text" name="q" value="{{ $q }}" placeholder="{{ __('messages.search.form.query_placeholder') }}">
@@ -96,5 +29,4 @@
     @endforeach
   </div>
 @endif
->>>>>>> 007752a5
 @endsection