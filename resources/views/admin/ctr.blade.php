@extends('layouts.app')
@section('title', __('admin.ctr.title'))
@section('content')
<div class="card">
<<<<<<< HEAD
  <div class="muted">Период: {{ $from }} — {{ $to }} · <a href="{{ route('works') }}" target="_blank">Works log</a></div>
  <img src="{{ route('admin.ctr.svg',['from'=>$from,'to'=>$to]) }}" alt="CTR line"/>
  <img src="{{ route('admin.ctr.bars.svg',['from'=>$from,'to'=>$to]) }}" alt="CTR bars" style="margin-top:10px;"/>
  <h3>Итоги A/B</h3>
=======
  <div class="muted">{{ __('admin.ctr.period', ['from' => $from, 'to' => $to]) }}</div>
  <img src="{{ route('admin.ctr.svg',['from'=>$from,'to'=>$to]) }}" alt="{{ __('admin.ctr.line_alt') }}"/>
  <img src="{{ route('admin.ctr.bars.svg',['from'=>$from,'to'=>$to]) }}" alt="{{ __('admin.ctr.bars_alt') }}" style="margin-top:10px;"/>
  <h3>{{ __('admin.ctr.ab_summary_heading') }}</h3>
>>>>>>> 1f1ea7f2
  <ul>
    @foreach($summary as $s)
      <li>{{ __('admin.ctr.ab_summary_item', [
        'variant' => $s['v'],
        'impressions' => $s['imps'],
        'clicks' => $s['clks'],
        'ctr' => $s['ctr'],
      ]) }}</li>
    @endforeach
  </ul>
</div>
@endsection<|MERGE_RESOLUTION|>--- conflicted
+++ resolved
@@ -2,17 +2,10 @@
 @section('title', __('admin.ctr.title'))
 @section('content')
 <div class="card">
-<<<<<<< HEAD
-  <div class="muted">Период: {{ $from }} — {{ $to }} · <a href="{{ route('works') }}" target="_blank">Works log</a></div>
-  <img src="{{ route('admin.ctr.svg',['from'=>$from,'to'=>$to]) }}" alt="CTR line"/>
-  <img src="{{ route('admin.ctr.bars.svg',['from'=>$from,'to'=>$to]) }}" alt="CTR bars" style="margin-top:10px;"/>
-  <h3>Итоги A/B</h3>
-=======
   <div class="muted">{{ __('admin.ctr.period', ['from' => $from, 'to' => $to]) }}</div>
   <img src="{{ route('admin.ctr.svg',['from'=>$from,'to'=>$to]) }}" alt="{{ __('admin.ctr.line_alt') }}"/>
   <img src="{{ route('admin.ctr.bars.svg',['from'=>$from,'to'=>$to]) }}" alt="{{ __('admin.ctr.bars_alt') }}" style="margin-top:10px;"/>
   <h3>{{ __('admin.ctr.ab_summary_heading') }}</h3>
->>>>>>> 1f1ea7f2
   <ul>
     @foreach($summary as $s)
       <li>{{ __('admin.ctr.ab_summary_item', [
