--- conflicted
+++ resolved
@@ -4,11 +4,7 @@
 
 namespace Database\Seeders;
 
-<<<<<<< HEAD
-use App\Models\Cep;
-=======
 use App\Models\Movie;
->>>>>>> 0d323518
 use App\Models\User;
 use Illuminate\Database\Console\Seeds\WithoutModelEvents;
 use Illuminate\Database\Seeder;
@@ -30,76 +26,19 @@
             DeviceHistorySeeder::class,
         ]);
 
-<<<<<<< HEAD
-        $address = $this->generateBrazilianAddress();
-
-        Cep::upsertFromAddress(
-            cep: $address['cep'],
-            state: $address['state'],
-            city: $address['city'],
-            neighborhood: $address['neighborhood'],
-            street: $address['street'],
+        $admin = User::query()->firstOrCreate(
+            ['email' => 'admin@example.com'],
+            [
+                'name' => 'Demo Admin',
+                'password' => Hash::make('password'),
+            ],
         );
 
-        User::query()->updateOrCreate(
-=======
-        $admin = User::query()->firstOrCreate(
->>>>>>> 0d323518
-            ['email' => 'admin@example.com'],
-            array_merge(
-                [
-                    'name' => 'Demo Admin',
-                    'password' => Hash::make('password'),
-                    'email_verified_at' => now(),
-                ],
-                $address,
-            ),
-        );
-
-<<<<<<< HEAD
-        User::factory()->count(5)->create();
-    }
-
-    /**
-     * @return array{
-     *     cep: ?string,
-     *     street: string,
-     *     neighborhood: string,
-     *     city: string,
-     *     state: string
-     * }
-     */
-    private function generateBrazilianAddress(): array
-    {
-        $faker = fake('pt_BR');
-
-        $cepDigits = preg_replace('/\D/', '', $faker->postcode()) ?? '';
-        $cep = substr($cepDigits, 0, 8);
-
-        if ($cep === '') {
-            $cep = null;
-        }
-
-        $neighborhood = trim($faker->citySuffix());
-
-        if ($neighborhood === '') {
-            $neighborhood = $faker->words(2, true);
-        }
-
-        return [
-            'cep' => $cep,
-            'street' => $faker->streetName(),
-            'neighborhood' => $neighborhood,
-            'city' => $faker->city(),
-            'state' => mb_strtoupper($faker->stateAbbr()),
-        ];
-=======
         $featuredMovie = Movie::query()->orderByDesc('imdb_votes')->first();
 
         if ($featuredMovie !== null && ! $featuredMovie->comments()->exists()) {
             $featuredMovie->comment('Thanks for checking out MovieRec! What did you think of this recommendation?', $admin);
             $featuredMovie->subscribe($admin);
         }
->>>>>>> 0d323518
     }
 }