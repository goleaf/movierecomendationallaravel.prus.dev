--- conflicted
+++ resolved
@@ -4,11 +4,7 @@
         "Read more about it at https://getcomposer.org/doc/01-basic-usage.md#installing-dependencies",
         "This file is @generated automatically"
     ],
-<<<<<<< HEAD
-    "content-hash": "c13f81c3e1ad5bd524a051d02b70f97b",
-=======
     "content-hash": "fb383e62bbdb9c68499d80f0b08d7bc0",
->>>>>>> c47d92ea
     "packages": [
         {
             "name": "anourvalar/eloquent-serialize",
@@ -2261,38 +2257,6 @@
             "time": "2025-08-22T14:27:06+00:00"
         },
         {
-<<<<<<< HEAD
-            "name": "inertiajs/inertia-laravel",
-            "version": "v2.0.10",
-            "source": {
-                "type": "git",
-                "url": "https://github.com/inertiajs/inertia-laravel.git",
-                "reference": "07da425d58a3a0e3ace9c296e67bd897a6e47009"
-            },
-            "dist": {
-                "type": "zip",
-                "url": "https://api.github.com/repos/inertiajs/inertia-laravel/zipball/07da425d58a3a0e3ace9c296e67bd897a6e47009",
-                "reference": "07da425d58a3a0e3ace9c296e67bd897a6e47009",
-                "shasum": ""
-            },
-            "require": {
-                "ext-json": "*",
-                "laravel/framework": "^10.0|^11.0|^12.0",
-                "php": "^8.1.0",
-                "symfony/console": "^6.2|^7.0"
-            },
-            "require-dev": {
-                "guzzlehttp/guzzle": "^7.2",
-                "larastan/larastan": "^3.0",
-                "laravel/pint": "^1.16",
-                "mockery/mockery": "^1.3.3",
-                "orchestra/testbench": "^8.0|^9.2|^10.0",
-                "phpunit/phpunit": "^10.4|^11.5",
-                "roave/security-advisories": "dev-master"
-            },
-            "suggest": {
-                "ext-pcntl": "Recommended when running the Inertia SSR server via the `inertia:start-ssr` artisan command."
-=======
             "name": "jeffersongoncalves/filament-cep-field",
             "version": "1.1.0",
             "source": {
@@ -2318,56 +2282,26 @@
                 "orchestra/testbench": "^9.0|^10.0",
                 "pestphp/pest": "^3.7.4",
                 "pestphp/pest-plugin-laravel": "^3.0"
->>>>>>> c47d92ea
             },
             "type": "library",
             "extra": {
                 "laravel": {
                     "providers": [
-<<<<<<< HEAD
-                        "Inertia\\ServiceProvider"
-=======
                         "JeffersonGoncalves\\Filament\\CepField\\CepFieldServiceProvider"
->>>>>>> c47d92ea
                     ]
                 }
             },
             "autoload": {
-<<<<<<< HEAD
-                "files": [
-                    "./helpers.php"
-                ],
-                "psr-4": {
-                    "Inertia\\": "src"
-=======
                 "psr-4": {
                     "JeffersonGoncalves\\Filament\\CepField\\": "src"
->>>>>>> c47d92ea
-                }
-            },
-            "notification-url": "https://packagist.org/downloads/",
-            "license": [
-                "MIT"
-            ],
-            "authors": [
-                {
-<<<<<<< HEAD
-                    "name": "Jonathan Reinink",
-                    "email": "jonathan@reinink.ca",
-                    "homepage": "https://reinink.ca"
-                }
-            ],
-            "description": "The Laravel adapter for Inertia.js.",
-            "keywords": [
-                "inertia",
-                "laravel"
-            ],
-            "support": {
-                "issues": "https://github.com/inertiajs/inertia-laravel/issues",
-                "source": "https://github.com/inertiajs/inertia-laravel/tree/v2.0.10"
-            },
-            "time": "2025-09-28T21:21:36+00:00"
-=======
+                }
+            },
+            "notification-url": "https://packagist.org/downloads/",
+            "license": [
+                "MIT"
+            ],
+            "authors": [
+                {
                     "name": "Jefferson Gonçalves",
                     "email": "gerson.simao.92@gmail.com",
                     "role": "Developer"
@@ -2449,7 +2383,6 @@
                 "source": "https://github.com/jeffersongoncalves/laravel-cep/tree/1.1.1"
             },
             "time": "2025-07-26T20:08:06+00:00"
->>>>>>> c47d92ea
         },
         {
             "name": "kirschbaum-development/eloquent-power-joins",
