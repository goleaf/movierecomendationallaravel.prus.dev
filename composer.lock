--- conflicted
+++ resolved
@@ -4,11 +4,7 @@
         "Read more about it at https://getcomposer.org/doc/01-basic-usage.md#installing-dependencies",
         "This file is @generated automatically"
     ],
-<<<<<<< HEAD
-    "content-hash": "fb383e62bbdb9c68499d80f0b08d7bc0",
-=======
     "content-hash": "84faaac9ff7f960f01962280c9c0e1da",
->>>>>>> bbb79732
     "packages": [
         {
             "name": "anourvalar/eloquent-serialize",
@@ -8845,98 +8841,6 @@
             "time": "2023-02-12T12:00:38+00:00"
         },
         {
-<<<<<<< HEAD
-            "name": "tomatophp/filament-locations",
-            "version": "2.0.0",
-            "source": {
-                "type": "git",
-                "url": "https://github.com/tomatophp/filament-locations.git",
-                "reference": "ab265e7f6081d21745b84660e441dfdd81ba06d7"
-            },
-            "dist": {
-                "type": "zip",
-                "url": "https://api.github.com/repos/tomatophp/filament-locations/zipball/ab265e7f6081d21745b84660e441dfdd81ba06d7",
-                "reference": "ab265e7f6081d21745b84660e441dfdd81ba06d7",
-                "shasum": ""
-            },
-            "require": {
-                "calebporzio/sushi": "*",
-                "filament/filament": "^3.2",
-                "php": "^8.1|^8.2",
-                "tomatophp/console-helpers": "^1.1",
-                "tomatophp/filament-settings-hub": "^2.0"
-            },
-            "require-dev": {
-                "laravel/pint": "^1.18",
-                "livewire/livewire": "^2.10|^3.0",
-                "nunomaduro/larastan": "^2.9",
-                "orchestra/testbench": "^9.5",
-                "pestphp/pest": "^2.36",
-                "pestphp/pest-plugin-laravel": "^2.4",
-                "pestphp/pest-plugin-livewire": "^2.1",
-                "phpstan/extension-installer": "^1.4",
-                "phpstan/phpstan-deprecation-rules": "^1.2",
-                "phpstan/phpstan-phpunit": "^1.4"
-            },
-            "type": "library",
-            "extra": {
-                "laravel": {
-                    "providers": [
-                        "TomatoPHP\\FilamentLocations\\FilamentLocationsServiceProvider"
-                    ]
-                }
-            },
-            "autoload": {
-                "psr-4": {
-                    "TomatoPHP\\FilamentLocations\\": "src/"
-                }
-            },
-            "notification-url": "https://packagist.org/downloads/",
-            "license": [
-                "MIT"
-            ],
-            "authors": [
-                {
-                    "name": "Fady Mondy",
-                    "email": "info@3x1.io"
-                }
-            ],
-            "description": "Database Seeds for Countries / Cities / Areas / Languages / Currancy with ready to use resources for FilamentPHP",
-            "keywords": [
-                "area",
-                "city",
-                "country",
-                "database",
-                "filament",
-                "laravel",
-                "locations",
-                "php"
-            ],
-            "support": {
-                "issues": "https://github.com/tomatophp/filament-locations/issues",
-                "source": "https://github.com/tomatophp/filament-locations/tree/v2.0.0"
-            },
-            "funding": [
-                {
-                    "url": "https://github.com/3x1io",
-                    "type": "github"
-                }
-            ],
-            "time": "2024-11-27T12:36:49+00:00"
-        },
-        {
-            "name": "tomatophp/filament-settings-hub",
-            "version": "2.0.2",
-            "source": {
-                "type": "git",
-                "url": "https://github.com/tomatophp/filament-settings-hub.git",
-                "reference": "5a34d39f768d901dd728f2228a5a9e305b13696c"
-            },
-            "dist": {
-                "type": "zip",
-                "url": "https://api.github.com/repos/tomatophp/filament-settings-hub/zipball/5a34d39f768d901dd728f2228a5a9e305b13696c",
-                "reference": "5a34d39f768d901dd728f2228a5a9e305b13696c",
-=======
             "name": "tomatophp/filament-language-switcher",
             "version": "v1.0.6",
             "source": {
@@ -8948,19 +8852,11 @@
                 "type": "zip",
                 "url": "https://api.github.com/repos/tomatophp/filament-language-switcher/zipball/fb7234214aef6098992e76321237b62add39aea9",
                 "reference": "fb7234214aef6098992e76321237b62add39aea9",
->>>>>>> bbb79732
                 "shasum": ""
             },
             "require": {
                 "filament/filament": "^3.3",
-<<<<<<< HEAD
-                "filament/notifications": "^3.3",
-                "filament/spatie-laravel-settings-plugin": "^3.3",
                 "php": "^8.2|^8.3|^8.4",
-                "spatie/laravel-sitemap": "^7.3",
-=======
-                "php": "^8.2|^8.3|^8.4",
->>>>>>> bbb79732
                 "tomatophp/console-helpers": "^1.1"
             },
             "require-dev": {
@@ -8979,21 +8875,13 @@
             "extra": {
                 "laravel": {
                     "providers": [
-<<<<<<< HEAD
-                        "TomatoPHP\\FilamentSettingsHub\\FilamentSettingsHubServiceProvider"
-=======
                         "TomatoPHP\\FilamentLanguageSwitcher\\FilamentLanguageSwitcherServiceProvider"
->>>>>>> bbb79732
                     ]
                 }
             },
             "autoload": {
                 "psr-4": {
-<<<<<<< HEAD
-                    "TomatoPHP\\FilamentSettingsHub\\": "src/"
-=======
                     "TomatoPHP\\FilamentLanguageSwitcher\\": "src/"
->>>>>>> bbb79732
                 }
             },
             "notification-url": "https://packagist.org/downloads/",
@@ -9006,20 +8894,6 @@
                     "email": "info@3x1.io"
                 }
             ],
-<<<<<<< HEAD
-            "description": "Manage your Filament app settings with GUI and helpers",
-            "keywords": [
-                "Settings",
-                "filament",
-                "laravel",
-                "php",
-                "spatie-integrations",
-                "tomatophp"
-            ],
-            "support": {
-                "issues": "https://github.com/tomatophp/filament-settings-hub/issues",
-                "source": "https://github.com/tomatophp/filament-settings-hub/tree/v2.0.2"
-=======
             "description": "Switch between languages on your app using user base column on database",
             "keywords": [
                 "filament-plugin",
@@ -9031,7 +8905,6 @@
             "support": {
                 "issues": "https://github.com/tomatophp/filament-language-switcher/issues",
                 "source": "https://github.com/tomatophp/filament-language-switcher/tree/v1.0.6"
->>>>>>> bbb79732
             },
             "funding": [
                 {
@@ -9039,11 +8912,7 @@
                     "type": "github"
                 }
             ],
-<<<<<<< HEAD
-            "time": "2025-02-26T03:03:24+00:00"
-=======
             "time": "2025-03-24T12:06:33+00:00"
->>>>>>> bbb79732
         },
         {
             "name": "vlucas/phpdotenv",
