{
    "_readme": [
        "This file locks the dependencies of your project to a known state",
        "Read more about it at https://getcomposer.org/doc/01-basic-usage.md#installing-dependencies",
        "This file is @generated automatically"
    ],
<<<<<<< HEAD
    "content-hash": "8b8514a81bafcebb31820b23bdf43834",
=======
    "content-hash": "fb383e62bbdb9c68499d80f0b08d7bc0",
>>>>>>> 88192a70
    "packages": [
        {
            "name": "anourvalar/eloquent-serialize",
            "version": "1.3.4",
            "source": {
                "type": "git",
                "url": "https://github.com/AnourValar/eloquent-serialize.git",
                "reference": "0934a98866e02b73e38696961a9d7984b834c9d9"
            },
            "dist": {
                "type": "zip",
                "url": "https://api.github.com/repos/AnourValar/eloquent-serialize/zipball/0934a98866e02b73e38696961a9d7984b834c9d9",
                "reference": "0934a98866e02b73e38696961a9d7984b834c9d9",
                "shasum": ""
            },
            "require": {
                "laravel/framework": "^8.0|^9.0|^10.0|^11.0|^12.0",
                "php": "^7.4|^8.0"
            },
            "require-dev": {
                "friendsofphp/php-cs-fixer": "^3.26",
                "laravel/legacy-factories": "^1.1",
                "orchestra/testbench": "^6.0|^7.0|^8.0|^9.0|^10.0",
                "phpstan/phpstan": "^2.0",
                "phpunit/phpunit": "^9.5|^10.5|^11.0",
                "psalm/plugin-laravel": "^2.8|^3.0",
                "squizlabs/php_codesniffer": "^3.7"
            },
            "type": "library",
            "extra": {
                "laravel": {
                    "aliases": {
                        "EloquentSerialize": "AnourValar\\EloquentSerialize\\Facades\\EloquentSerializeFacade"
                    }
                }
            },
            "autoload": {
                "psr-4": {
                    "AnourValar\\EloquentSerialize\\": "src/"
                }
            },
            "notification-url": "https://packagist.org/downloads/",
            "license": [
                "MIT"
            ],
            "description": "Laravel Query Builder (Eloquent) serialization",
            "homepage": "https://github.com/AnourValar/eloquent-serialize",
            "keywords": [
                "anourvalar",
                "builder",
                "copy",
                "eloquent",
                "job",
                "laravel",
                "query",
                "querybuilder",
                "queue",
                "serializable",
                "serialization",
                "serialize"
            ],
            "support": {
                "issues": "https://github.com/AnourValar/eloquent-serialize/issues",
                "source": "https://github.com/AnourValar/eloquent-serialize/tree/1.3.4"
            },
            "time": "2025-07-30T15:45:57+00:00"
        },
        {
            "name": "blade-ui-kit/blade-heroicons",
            "version": "2.6.0",
            "source": {
                "type": "git",
                "url": "https://github.com/driesvints/blade-heroicons.git",
                "reference": "4553b2a1f6c76f0ac7f3bc0de4c0cfa06a097d19"
            },
            "dist": {
                "type": "zip",
                "url": "https://api.github.com/repos/driesvints/blade-heroicons/zipball/4553b2a1f6c76f0ac7f3bc0de4c0cfa06a097d19",
                "reference": "4553b2a1f6c76f0ac7f3bc0de4c0cfa06a097d19",
                "shasum": ""
            },
            "require": {
                "blade-ui-kit/blade-icons": "^1.6",
                "illuminate/support": "^9.0|^10.0|^11.0|^12.0",
                "php": "^8.0"
            },
            "require-dev": {
                "orchestra/testbench": "^7.0|^8.0|^9.0|^10.0",
                "phpunit/phpunit": "^9.0|^10.5|^11.0"
            },
            "type": "library",
            "extra": {
                "laravel": {
                    "providers": [
                        "BladeUI\\Heroicons\\BladeHeroiconsServiceProvider"
                    ]
                }
            },
            "autoload": {
                "psr-4": {
                    "BladeUI\\Heroicons\\": "src"
                }
            },
            "notification-url": "https://packagist.org/downloads/",
            "license": [
                "MIT"
            ],
            "authors": [
                {
                    "name": "Dries Vints",
                    "homepage": "https://driesvints.com"
                }
            ],
            "description": "A package to easily make use of Heroicons in your Laravel Blade views.",
            "homepage": "https://github.com/blade-ui-kit/blade-heroicons",
            "keywords": [
                "Heroicons",
                "blade",
                "laravel"
            ],
            "support": {
                "issues": "https://github.com/driesvints/blade-heroicons/issues",
                "source": "https://github.com/driesvints/blade-heroicons/tree/2.6.0"
            },
            "funding": [
                {
                    "url": "https://github.com/sponsors/driesvints",
                    "type": "github"
                },
                {
                    "url": "https://www.paypal.com/paypalme/driesvints",
                    "type": "paypal"
                }
            ],
            "time": "2025-02-13T20:53:33+00:00"
        },
        {
            "name": "blade-ui-kit/blade-icons",
            "version": "1.8.0",
            "source": {
                "type": "git",
                "url": "https://github.com/driesvints/blade-icons.git",
                "reference": "7b743f27476acb2ed04cb518213d78abe096e814"
            },
            "dist": {
                "type": "zip",
                "url": "https://api.github.com/repos/driesvints/blade-icons/zipball/7b743f27476acb2ed04cb518213d78abe096e814",
                "reference": "7b743f27476acb2ed04cb518213d78abe096e814",
                "shasum": ""
            },
            "require": {
                "illuminate/contracts": "^8.0|^9.0|^10.0|^11.0|^12.0",
                "illuminate/filesystem": "^8.0|^9.0|^10.0|^11.0|^12.0",
                "illuminate/support": "^8.0|^9.0|^10.0|^11.0|^12.0",
                "illuminate/view": "^8.0|^9.0|^10.0|^11.0|^12.0",
                "php": "^7.4|^8.0",
                "symfony/console": "^5.3|^6.0|^7.0",
                "symfony/finder": "^5.3|^6.0|^7.0"
            },
            "require-dev": {
                "mockery/mockery": "^1.5.1",
                "orchestra/testbench": "^6.0|^7.0|^8.0|^9.0|^10.0",
                "phpunit/phpunit": "^9.0|^10.5|^11.0"
            },
            "bin": [
                "bin/blade-icons-generate"
            ],
            "type": "library",
            "extra": {
                "laravel": {
                    "providers": [
                        "BladeUI\\Icons\\BladeIconsServiceProvider"
                    ]
                }
            },
            "autoload": {
                "files": [
                    "src/helpers.php"
                ],
                "psr-4": {
                    "BladeUI\\Icons\\": "src"
                }
            },
            "notification-url": "https://packagist.org/downloads/",
            "license": [
                "MIT"
            ],
            "authors": [
                {
                    "name": "Dries Vints",
                    "homepage": "https://driesvints.com"
                }
            ],
            "description": "A package to easily make use of icons in your Laravel Blade views.",
            "homepage": "https://github.com/blade-ui-kit/blade-icons",
            "keywords": [
                "blade",
                "icons",
                "laravel",
                "svg"
            ],
            "support": {
                "issues": "https://github.com/blade-ui-kit/blade-icons/issues",
                "source": "https://github.com/blade-ui-kit/blade-icons"
            },
            "funding": [
                {
                    "url": "https://github.com/sponsors/driesvints",
                    "type": "github"
                },
                {
                    "url": "https://www.paypal.com/paypalme/driesvints",
                    "type": "paypal"
                }
            ],
            "time": "2025-02-13T20:35:06+00:00"
        },
        {
            "name": "brick/math",
            "version": "0.14.0",
            "source": {
                "type": "git",
                "url": "https://github.com/brick/math.git",
                "reference": "113a8ee2656b882d4c3164fa31aa6e12cbb7aaa2"
            },
            "dist": {
                "type": "zip",
                "url": "https://api.github.com/repos/brick/math/zipball/113a8ee2656b882d4c3164fa31aa6e12cbb7aaa2",
                "reference": "113a8ee2656b882d4c3164fa31aa6e12cbb7aaa2",
                "shasum": ""
            },
            "require": {
                "php": "^8.2"
            },
            "require-dev": {
                "php-coveralls/php-coveralls": "^2.2",
                "phpstan/phpstan": "2.1.22",
                "phpunit/phpunit": "^11.5"
            },
            "type": "library",
            "autoload": {
                "psr-4": {
                    "Brick\\Math\\": "src/"
                }
            },
            "notification-url": "https://packagist.org/downloads/",
            "license": [
                "MIT"
            ],
            "description": "Arbitrary-precision arithmetic library",
            "keywords": [
                "Arbitrary-precision",
                "BigInteger",
                "BigRational",
                "arithmetic",
                "bigdecimal",
                "bignum",
                "bignumber",
                "brick",
                "decimal",
                "integer",
                "math",
                "mathematics",
                "rational"
            ],
            "support": {
                "issues": "https://github.com/brick/math/issues",
                "source": "https://github.com/brick/math/tree/0.14.0"
            },
            "funding": [
                {
                    "url": "https://github.com/BenMorel",
                    "type": "github"
                }
            ],
            "time": "2025-08-29T12:40:03+00:00"
        },
        {
            "name": "calebporzio/sushi",
            "version": "v2.5.3",
            "source": {
                "type": "git",
                "url": "https://github.com/calebporzio/sushi.git",
                "reference": "bf184973f943216b2aaa8dbc79631ea806038bb1"
            },
            "dist": {
                "type": "zip",
                "url": "https://api.github.com/repos/calebporzio/sushi/zipball/bf184973f943216b2aaa8dbc79631ea806038bb1",
                "reference": "bf184973f943216b2aaa8dbc79631ea806038bb1",
                "shasum": ""
            },
            "require": {
                "ext-pdo_sqlite": "*",
                "ext-sqlite3": "*",
                "illuminate/database": "^5.8 || ^6.0 || ^7.0 || ^8.0 || ^9.0 || ^10.0 || ^11.0 || ^12.0",
                "illuminate/support": "^5.8 || ^6.0 || ^7.0 || ^8.0 || ^9.0 || ^10.0 || ^11.0 || ^12.0",
                "php": "^7.1.3|^8.0"
            },
            "require-dev": {
                "doctrine/dbal": "^2.9 || ^3.1.4",
                "orchestra/testbench": "3.8.* || 3.9.* || ^4.0 || ^5.0 || ^6.0 || ^7.0 || ^8.0 || ^9.0 || ^10.0",
                "phpunit/phpunit": "^7.5 || ^8.4 || ^9.0 || ^10.0 || ^11.0"
            },
            "type": "library",
            "autoload": {
                "psr-4": {
                    "Sushi\\": "src/"
                }
            },
            "notification-url": "https://packagist.org/downloads/",
            "license": [
                "MIT"
            ],
            "authors": [
                {
                    "name": "Caleb Porzio",
                    "email": "calebporzio@gmail.com"
                }
            ],
            "description": "Eloquent's missing \"array\" driver.",
            "support": {
                "source": "https://github.com/calebporzio/sushi/tree/v2.5.3"
            },
            "funding": [
                {
                    "url": "https://github.com/calebporzio",
                    "type": "github"
                }
            ],
            "time": "2025-02-13T21:03:57+00:00"
        },
        {
            "name": "carbonphp/carbon-doctrine-types",
            "version": "3.2.0",
            "source": {
                "type": "git",
                "url": "https://github.com/CarbonPHP/carbon-doctrine-types.git",
                "reference": "18ba5ddfec8976260ead6e866180bd5d2f71aa1d"
            },
            "dist": {
                "type": "zip",
                "url": "https://api.github.com/repos/CarbonPHP/carbon-doctrine-types/zipball/18ba5ddfec8976260ead6e866180bd5d2f71aa1d",
                "reference": "18ba5ddfec8976260ead6e866180bd5d2f71aa1d",
                "shasum": ""
            },
            "require": {
                "php": "^8.1"
            },
            "conflict": {
                "doctrine/dbal": "<4.0.0 || >=5.0.0"
            },
            "require-dev": {
                "doctrine/dbal": "^4.0.0",
                "nesbot/carbon": "^2.71.0 || ^3.0.0",
                "phpunit/phpunit": "^10.3"
            },
            "type": "library",
            "autoload": {
                "psr-4": {
                    "Carbon\\Doctrine\\": "src/Carbon/Doctrine/"
                }
            },
            "notification-url": "https://packagist.org/downloads/",
            "license": [
                "MIT"
            ],
            "authors": [
                {
                    "name": "KyleKatarn",
                    "email": "kylekatarnls@gmail.com"
                }
            ],
            "description": "Types to use Carbon in Doctrine",
            "keywords": [
                "carbon",
                "date",
                "datetime",
                "doctrine",
                "time"
            ],
            "support": {
                "issues": "https://github.com/CarbonPHP/carbon-doctrine-types/issues",
                "source": "https://github.com/CarbonPHP/carbon-doctrine-types/tree/3.2.0"
            },
            "funding": [
                {
                    "url": "https://github.com/kylekatarnls",
                    "type": "github"
                },
                {
                    "url": "https://opencollective.com/Carbon",
                    "type": "open_collective"
                },
                {
                    "url": "https://tidelift.com/funding/github/packagist/nesbot/carbon",
                    "type": "tidelift"
                }
            ],
            "time": "2024-02-09T16:56:22+00:00"
        },
        {
            "name": "chillerlan/php-qrcode",
            "version": "5.0.4",
            "source": {
                "type": "git",
                "url": "https://github.com/chillerlan/php-qrcode.git",
                "reference": "390393e97a6e42ccae0e0d6205b8d4200f7ddc43"
            },
            "dist": {
                "type": "zip",
                "url": "https://api.github.com/repos/chillerlan/php-qrcode/zipball/390393e97a6e42ccae0e0d6205b8d4200f7ddc43",
                "reference": "390393e97a6e42ccae0e0d6205b8d4200f7ddc43",
                "shasum": ""
            },
            "require": {
                "chillerlan/php-settings-container": "^2.1.6 || ^3.2.1",
                "ext-mbstring": "*",
                "php": "^7.4 || ^8.0"
            },
            "require-dev": {
                "chillerlan/php-authenticator": "^4.3.1 || ^5.2.1",
                "ext-fileinfo": "*",
                "phan/phan": "^5.5.1",
                "phpcompatibility/php-compatibility": "10.x-dev",
                "phpmd/phpmd": "^2.15",
                "phpunit/phpunit": "^9.6",
                "setasign/fpdf": "^1.8.2",
                "slevomat/coding-standard": "^8.23.0",
                "squizlabs/php_codesniffer": "^4.0.0"
            },
            "suggest": {
                "chillerlan/php-authenticator": "Yet another Google authenticator! Also creates URIs for mobile apps.",
                "setasign/fpdf": "Required to use the QR FPDF output.",
                "simple-icons/simple-icons": "SVG icons that you can use to embed as logos in the QR Code"
            },
            "type": "library",
            "autoload": {
                "psr-4": {
                    "chillerlan\\QRCode\\": "src"
                }
            },
            "notification-url": "https://packagist.org/downloads/",
            "license": [
                "MIT",
                "Apache-2.0"
            ],
            "authors": [
                {
                    "name": "Kazuhiko Arase",
                    "homepage": "https://github.com/kazuhikoarase/qrcode-generator"
                },
                {
                    "name": "ZXing Authors",
                    "homepage": "https://github.com/zxing/zxing"
                },
                {
                    "name": "Ashot Khanamiryan",
                    "homepage": "https://github.com/khanamiryan/php-qrcode-detector-decoder"
                },
                {
                    "name": "Smiley",
                    "email": "smiley@chillerlan.net",
                    "homepage": "https://github.com/codemasher"
                },
                {
                    "name": "Contributors",
                    "homepage": "https://github.com/chillerlan/php-qrcode/graphs/contributors"
                }
            ],
            "description": "A QR Code generator and reader with a user-friendly API. PHP 7.4+",
            "homepage": "https://github.com/chillerlan/php-qrcode",
            "keywords": [
                "phpqrcode",
                "qr",
                "qr code",
                "qr-reader",
                "qrcode",
                "qrcode-generator",
                "qrcode-reader"
            ],
            "support": {
                "docs": "https://php-qrcode.readthedocs.io",
                "issues": "https://github.com/chillerlan/php-qrcode/issues",
                "source": "https://github.com/chillerlan/php-qrcode"
            },
            "funding": [
                {
                    "url": "https://ko-fi.com/codemasher",
                    "type": "Ko-Fi"
                }
            ],
            "time": "2025-09-19T17:30:27+00:00"
        },
        {
            "name": "chillerlan/php-settings-container",
            "version": "3.2.1",
            "source": {
                "type": "git",
                "url": "https://github.com/chillerlan/php-settings-container.git",
                "reference": "95ed3e9676a1d47cab2e3174d19b43f5dbf52681"
            },
            "dist": {
                "type": "zip",
                "url": "https://api.github.com/repos/chillerlan/php-settings-container/zipball/95ed3e9676a1d47cab2e3174d19b43f5dbf52681",
                "reference": "95ed3e9676a1d47cab2e3174d19b43f5dbf52681",
                "shasum": ""
            },
            "require": {
                "ext-json": "*",
                "php": "^8.1"
            },
            "require-dev": {
                "phpmd/phpmd": "^2.15",
                "phpstan/phpstan": "^1.11",
                "phpstan/phpstan-deprecation-rules": "^1.2",
                "phpunit/phpunit": "^10.5",
                "squizlabs/php_codesniffer": "^3.10"
            },
            "type": "library",
            "autoload": {
                "psr-4": {
                    "chillerlan\\Settings\\": "src"
                }
            },
            "notification-url": "https://packagist.org/downloads/",
            "license": [
                "MIT"
            ],
            "authors": [
                {
                    "name": "Smiley",
                    "email": "smiley@chillerlan.net",
                    "homepage": "https://github.com/codemasher"
                }
            ],
            "description": "A container class for immutable settings objects. Not a DI container.",
            "homepage": "https://github.com/chillerlan/php-settings-container",
            "keywords": [
                "Settings",
                "configuration",
                "container",
                "helper"
            ],
            "support": {
                "issues": "https://github.com/chillerlan/php-settings-container/issues",
                "source": "https://github.com/chillerlan/php-settings-container"
            },
            "funding": [
                {
                    "url": "https://www.paypal.com/donate?hosted_button_id=WLYUNAT9ZTJZ4",
                    "type": "custom"
                },
                {
                    "url": "https://ko-fi.com/codemasher",
                    "type": "ko_fi"
                }
            ],
            "time": "2024-07-16T11:13:48+00:00"
        },
        {
            "name": "danharrin/date-format-converter",
            "version": "v0.3.1",
            "source": {
                "type": "git",
                "url": "https://github.com/danharrin/date-format-converter.git",
                "reference": "7c31171bc981e48726729a5f3a05a2d2b63f0b1e"
            },
            "dist": {
                "type": "zip",
                "url": "https://api.github.com/repos/danharrin/date-format-converter/zipball/7c31171bc981e48726729a5f3a05a2d2b63f0b1e",
                "reference": "7c31171bc981e48726729a5f3a05a2d2b63f0b1e",
                "shasum": ""
            },
            "require": {
                "php": "^7.2|^8.0"
            },
            "type": "library",
            "autoload": {
                "files": [
                    "src/helpers.php",
                    "src/standards.php"
                ],
                "psr-4": {
                    "DanHarrin\\DateFormatConverter\\": "src/"
                }
            },
            "notification-url": "https://packagist.org/downloads/",
            "license": [
                "MIT"
            ],
            "authors": [
                {
                    "name": "Dan Harrin",
                    "email": "dan@danharrin.com"
                }
            ],
            "description": "Convert token-based date formats between standards.",
            "homepage": "https://github.com/danharrin/date-format-converter",
            "support": {
                "issues": "https://github.com/danharrin/date-format-converter/issues",
                "source": "https://github.com/danharrin/date-format-converter"
            },
            "funding": [
                {
                    "url": "https://github.com/danharrin",
                    "type": "github"
                }
            ],
            "time": "2024-06-13T09:38:44+00:00"
        },
        {
            "name": "danharrin/livewire-rate-limiting",
            "version": "v2.1.0",
            "source": {
                "type": "git",
                "url": "https://github.com/danharrin/livewire-rate-limiting.git",
                "reference": "14dde653a9ae8f38af07a0ba4921dc046235e1a0"
            },
            "dist": {
                "type": "zip",
                "url": "https://api.github.com/repos/danharrin/livewire-rate-limiting/zipball/14dde653a9ae8f38af07a0ba4921dc046235e1a0",
                "reference": "14dde653a9ae8f38af07a0ba4921dc046235e1a0",
                "shasum": ""
            },
            "require": {
                "illuminate/support": "^9.0|^10.0|^11.0|^12.0",
                "php": "^8.0"
            },
            "require-dev": {
                "livewire/livewire": "^3.0",
                "livewire/volt": "^1.3",
                "orchestra/testbench": "^7.0|^8.0|^9.0|^10.0",
                "phpunit/phpunit": "^9.0|^10.0|^11.5.3"
            },
            "type": "library",
            "autoload": {
                "psr-4": {
                    "DanHarrin\\LivewireRateLimiting\\": "src"
                }
            },
            "notification-url": "https://packagist.org/downloads/",
            "license": [
                "MIT"
            ],
            "authors": [
                {
                    "name": "Dan Harrin",
                    "email": "dan@danharrin.com"
                }
            ],
            "description": "Apply rate limiters to Laravel Livewire actions.",
            "homepage": "https://github.com/danharrin/livewire-rate-limiting",
            "support": {
                "issues": "https://github.com/danharrin/livewire-rate-limiting/issues",
                "source": "https://github.com/danharrin/livewire-rate-limiting"
            },
            "funding": [
                {
                    "url": "https://github.com/danharrin",
                    "type": "github"
                }
            ],
            "time": "2025-02-21T08:52:11+00:00"
        },
        {
            "name": "dflydev/dot-access-data",
            "version": "v3.0.3",
            "source": {
                "type": "git",
                "url": "https://github.com/dflydev/dflydev-dot-access-data.git",
                "reference": "a23a2bf4f31d3518f3ecb38660c95715dfead60f"
            },
            "dist": {
                "type": "zip",
                "url": "https://api.github.com/repos/dflydev/dflydev-dot-access-data/zipball/a23a2bf4f31d3518f3ecb38660c95715dfead60f",
                "reference": "a23a2bf4f31d3518f3ecb38660c95715dfead60f",
                "shasum": ""
            },
            "require": {
                "php": "^7.1 || ^8.0"
            },
            "require-dev": {
                "phpstan/phpstan": "^0.12.42",
                "phpunit/phpunit": "^7.5 || ^8.5 || ^9.3",
                "scrutinizer/ocular": "1.6.0",
                "squizlabs/php_codesniffer": "^3.5",
                "vimeo/psalm": "^4.0.0"
            },
            "type": "library",
            "extra": {
                "branch-alias": {
                    "dev-main": "3.x-dev"
                }
            },
            "autoload": {
                "psr-4": {
                    "Dflydev\\DotAccessData\\": "src/"
                }
            },
            "notification-url": "https://packagist.org/downloads/",
            "license": [
                "MIT"
            ],
            "authors": [
                {
                    "name": "Dragonfly Development Inc.",
                    "email": "info@dflydev.com",
                    "homepage": "http://dflydev.com"
                },
                {
                    "name": "Beau Simensen",
                    "email": "beau@dflydev.com",
                    "homepage": "http://beausimensen.com"
                },
                {
                    "name": "Carlos Frutos",
                    "email": "carlos@kiwing.it",
                    "homepage": "https://github.com/cfrutos"
                },
                {
                    "name": "Colin O'Dell",
                    "email": "colinodell@gmail.com",
                    "homepage": "https://www.colinodell.com"
                }
            ],
            "description": "Given a deep data structure, access data by dot notation.",
            "homepage": "https://github.com/dflydev/dflydev-dot-access-data",
            "keywords": [
                "access",
                "data",
                "dot",
                "notation"
            ],
            "support": {
                "issues": "https://github.com/dflydev/dflydev-dot-access-data/issues",
                "source": "https://github.com/dflydev/dflydev-dot-access-data/tree/v3.0.3"
            },
            "time": "2024-07-08T12:26:09+00:00"
        },
        {
            "name": "doctrine/inflector",
            "version": "2.1.0",
            "source": {
                "type": "git",
                "url": "https://github.com/doctrine/inflector.git",
                "reference": "6d6c96277ea252fc1304627204c3d5e6e15faa3b"
            },
            "dist": {
                "type": "zip",
                "url": "https://api.github.com/repos/doctrine/inflector/zipball/6d6c96277ea252fc1304627204c3d5e6e15faa3b",
                "reference": "6d6c96277ea252fc1304627204c3d5e6e15faa3b",
                "shasum": ""
            },
            "require": {
                "php": "^7.2 || ^8.0"
            },
            "require-dev": {
                "doctrine/coding-standard": "^12.0 || ^13.0",
                "phpstan/phpstan": "^1.12 || ^2.0",
                "phpstan/phpstan-phpunit": "^1.4 || ^2.0",
                "phpstan/phpstan-strict-rules": "^1.6 || ^2.0",
                "phpunit/phpunit": "^8.5 || ^12.2"
            },
            "type": "library",
            "autoload": {
                "psr-4": {
                    "Doctrine\\Inflector\\": "src"
                }
            },
            "notification-url": "https://packagist.org/downloads/",
            "license": [
                "MIT"
            ],
            "authors": [
                {
                    "name": "Guilherme Blanco",
                    "email": "guilhermeblanco@gmail.com"
                },
                {
                    "name": "Roman Borschel",
                    "email": "roman@code-factory.org"
                },
                {
                    "name": "Benjamin Eberlei",
                    "email": "kontakt@beberlei.de"
                },
                {
                    "name": "Jonathan Wage",
                    "email": "jonwage@gmail.com"
                },
                {
                    "name": "Johannes Schmitt",
                    "email": "schmittjoh@gmail.com"
                }
            ],
            "description": "PHP Doctrine Inflector is a small library that can perform string manipulations with regard to upper/lowercase and singular/plural forms of words.",
            "homepage": "https://www.doctrine-project.org/projects/inflector.html",
            "keywords": [
                "inflection",
                "inflector",
                "lowercase",
                "manipulation",
                "php",
                "plural",
                "singular",
                "strings",
                "uppercase",
                "words"
            ],
            "support": {
                "issues": "https://github.com/doctrine/inflector/issues",
                "source": "https://github.com/doctrine/inflector/tree/2.1.0"
            },
            "funding": [
                {
                    "url": "https://www.doctrine-project.org/sponsorship.html",
                    "type": "custom"
                },
                {
                    "url": "https://www.patreon.com/phpdoctrine",
                    "type": "patreon"
                },
                {
                    "url": "https://tidelift.com/funding/github/packagist/doctrine%2Finflector",
                    "type": "tidelift"
                }
            ],
            "time": "2025-08-10T19:31:58+00:00"
        },
        {
            "name": "doctrine/lexer",
            "version": "3.0.1",
            "source": {
                "type": "git",
                "url": "https://github.com/doctrine/lexer.git",
                "reference": "31ad66abc0fc9e1a1f2d9bc6a42668d2fbbcd6dd"
            },
            "dist": {
                "type": "zip",
                "url": "https://api.github.com/repos/doctrine/lexer/zipball/31ad66abc0fc9e1a1f2d9bc6a42668d2fbbcd6dd",
                "reference": "31ad66abc0fc9e1a1f2d9bc6a42668d2fbbcd6dd",
                "shasum": ""
            },
            "require": {
                "php": "^8.1"
            },
            "require-dev": {
                "doctrine/coding-standard": "^12",
                "phpstan/phpstan": "^1.10",
                "phpunit/phpunit": "^10.5",
                "psalm/plugin-phpunit": "^0.18.3",
                "vimeo/psalm": "^5.21"
            },
            "type": "library",
            "autoload": {
                "psr-4": {
                    "Doctrine\\Common\\Lexer\\": "src"
                }
            },
            "notification-url": "https://packagist.org/downloads/",
            "license": [
                "MIT"
            ],
            "authors": [
                {
                    "name": "Guilherme Blanco",
                    "email": "guilhermeblanco@gmail.com"
                },
                {
                    "name": "Roman Borschel",
                    "email": "roman@code-factory.org"
                },
                {
                    "name": "Johannes Schmitt",
                    "email": "schmittjoh@gmail.com"
                }
            ],
            "description": "PHP Doctrine Lexer parser library that can be used in Top-Down, Recursive Descent Parsers.",
            "homepage": "https://www.doctrine-project.org/projects/lexer.html",
            "keywords": [
                "annotations",
                "docblock",
                "lexer",
                "parser",
                "php"
            ],
            "support": {
                "issues": "https://github.com/doctrine/lexer/issues",
                "source": "https://github.com/doctrine/lexer/tree/3.0.1"
            },
            "funding": [
                {
                    "url": "https://www.doctrine-project.org/sponsorship.html",
                    "type": "custom"
                },
                {
                    "url": "https://www.patreon.com/phpdoctrine",
                    "type": "patreon"
                },
                {
                    "url": "https://tidelift.com/funding/github/packagist/doctrine%2Flexer",
                    "type": "tidelift"
                }
            ],
            "time": "2024-02-05T11:56:58+00:00"
        },
        {
            "name": "dragonmantank/cron-expression",
            "version": "v3.4.0",
            "source": {
                "type": "git",
                "url": "https://github.com/dragonmantank/cron-expression.git",
                "reference": "8c784d071debd117328803d86b2097615b457500"
            },
            "dist": {
                "type": "zip",
                "url": "https://api.github.com/repos/dragonmantank/cron-expression/zipball/8c784d071debd117328803d86b2097615b457500",
                "reference": "8c784d071debd117328803d86b2097615b457500",
                "shasum": ""
            },
            "require": {
                "php": "^7.2|^8.0",
                "webmozart/assert": "^1.0"
            },
            "replace": {
                "mtdowling/cron-expression": "^1.0"
            },
            "require-dev": {
                "phpstan/extension-installer": "^1.0",
                "phpstan/phpstan": "^1.0",
                "phpunit/phpunit": "^7.0|^8.0|^9.0"
            },
            "type": "library",
            "extra": {
                "branch-alias": {
                    "dev-master": "3.x-dev"
                }
            },
            "autoload": {
                "psr-4": {
                    "Cron\\": "src/Cron/"
                }
            },
            "notification-url": "https://packagist.org/downloads/",
            "license": [
                "MIT"
            ],
            "authors": [
                {
                    "name": "Chris Tankersley",
                    "email": "chris@ctankersley.com",
                    "homepage": "https://github.com/dragonmantank"
                }
            ],
            "description": "CRON for PHP: Calculate the next or previous run date and determine if a CRON expression is due",
            "keywords": [
                "cron",
                "schedule"
            ],
            "support": {
                "issues": "https://github.com/dragonmantank/cron-expression/issues",
                "source": "https://github.com/dragonmantank/cron-expression/tree/v3.4.0"
            },
            "funding": [
                {
                    "url": "https://github.com/dragonmantank",
                    "type": "github"
                }
            ],
            "time": "2024-10-09T13:47:03+00:00"
        },
        {
            "name": "egulias/email-validator",
            "version": "4.0.4",
            "source": {
                "type": "git",
                "url": "https://github.com/egulias/EmailValidator.git",
                "reference": "d42c8731f0624ad6bdc8d3e5e9a4524f68801cfa"
            },
            "dist": {
                "type": "zip",
                "url": "https://api.github.com/repos/egulias/EmailValidator/zipball/d42c8731f0624ad6bdc8d3e5e9a4524f68801cfa",
                "reference": "d42c8731f0624ad6bdc8d3e5e9a4524f68801cfa",
                "shasum": ""
            },
            "require": {
                "doctrine/lexer": "^2.0 || ^3.0",
                "php": ">=8.1",
                "symfony/polyfill-intl-idn": "^1.26"
            },
            "require-dev": {
                "phpunit/phpunit": "^10.2",
                "vimeo/psalm": "^5.12"
            },
            "suggest": {
                "ext-intl": "PHP Internationalization Libraries are required to use the SpoofChecking validation"
            },
            "type": "library",
            "extra": {
                "branch-alias": {
                    "dev-master": "4.0.x-dev"
                }
            },
            "autoload": {
                "psr-4": {
                    "Egulias\\EmailValidator\\": "src"
                }
            },
            "notification-url": "https://packagist.org/downloads/",
            "license": [
                "MIT"
            ],
            "authors": [
                {
                    "name": "Eduardo Gulias Davis"
                }
            ],
            "description": "A library for validating emails against several RFCs",
            "homepage": "https://github.com/egulias/EmailValidator",
            "keywords": [
                "email",
                "emailvalidation",
                "emailvalidator",
                "validation",
                "validator"
            ],
            "support": {
                "issues": "https://github.com/egulias/EmailValidator/issues",
                "source": "https://github.com/egulias/EmailValidator/tree/4.0.4"
            },
            "funding": [
                {
                    "url": "https://github.com/egulias",
                    "type": "github"
                }
            ],
            "time": "2025-03-06T22:45:56+00:00"
        },
        {
            "name": "ezyang/htmlpurifier",
            "version": "v4.19.0",
            "source": {
                "type": "git",
                "url": "https://github.com/ezyang/htmlpurifier.git",
                "reference": "b287d2a16aceffbf6e0295559b39662612b77fcf"
            },
            "dist": {
                "type": "zip",
                "url": "https://api.github.com/repos/ezyang/htmlpurifier/zipball/b287d2a16aceffbf6e0295559b39662612b77fcf",
                "reference": "b287d2a16aceffbf6e0295559b39662612b77fcf",
                "shasum": ""
            },
            "require": {
                "php": "~5.6.0 || ~7.0.0 || ~7.1.0 || ~7.2.0 || ~7.3.0 || ~7.4.0 || ~8.0.0 || ~8.1.0 || ~8.2.0 || ~8.3.0 || ~8.4.0 || ~8.5.0"
            },
            "require-dev": {
                "cerdic/css-tidy": "^1.7 || ^2.0",
                "simpletest/simpletest": "dev-master"
            },
            "suggest": {
                "cerdic/css-tidy": "If you want to use the filter 'Filter.ExtractStyleBlocks'.",
                "ext-bcmath": "Used for unit conversion and imagecrash protection",
                "ext-iconv": "Converts text to and from non-UTF-8 encodings",
                "ext-tidy": "Used for pretty-printing HTML"
            },
            "type": "library",
            "autoload": {
                "files": [
                    "library/HTMLPurifier.composer.php"
                ],
                "psr-0": {
                    "HTMLPurifier": "library/"
                },
                "exclude-from-classmap": [
                    "/library/HTMLPurifier/Language/"
                ]
            },
            "notification-url": "https://packagist.org/downloads/",
            "license": [
                "LGPL-2.1-or-later"
            ],
            "authors": [
                {
                    "name": "Edward Z. Yang",
                    "email": "admin@htmlpurifier.org",
                    "homepage": "http://ezyang.com"
                }
            ],
            "description": "Standards compliant HTML filter written in PHP",
            "homepage": "http://htmlpurifier.org/",
            "keywords": [
                "html"
            ],
            "support": {
                "issues": "https://github.com/ezyang/htmlpurifier/issues",
                "source": "https://github.com/ezyang/htmlpurifier/tree/v4.19.0"
            },
            "time": "2025-10-17T16:34:55+00:00"
        },
        {
            "name": "filament/actions",
            "version": "v4.1.9",
            "source": {
                "type": "git",
                "url": "https://github.com/filamentphp/actions.git",
                "reference": "cd17a34e7bacebf74064a6e43fab6ff87c21630a"
            },
            "dist": {
                "type": "zip",
                "url": "https://api.github.com/repos/filamentphp/actions/zipball/cd17a34e7bacebf74064a6e43fab6ff87c21630a",
                "reference": "cd17a34e7bacebf74064a6e43fab6ff87c21630a",
                "shasum": ""
            },
            "require": {
                "anourvalar/eloquent-serialize": "^1.2",
                "filament/forms": "self.version",
                "filament/infolists": "self.version",
                "filament/notifications": "self.version",
                "filament/support": "self.version",
                "league/csv": "^9.16",
                "openspout/openspout": "^4.23",
                "php": "^8.2"
            },
            "type": "library",
            "extra": {
                "laravel": {
                    "providers": [
                        "Filament\\Actions\\ActionsServiceProvider"
                    ]
                }
            },
            "autoload": {
                "psr-4": {
                    "Filament\\Actions\\": "src"
                }
            },
            "notification-url": "https://packagist.org/downloads/",
            "license": [
                "MIT"
            ],
            "description": "Easily add beautiful action modals to any Livewire component.",
            "homepage": "https://github.com/filamentphp/filament",
            "support": {
                "issues": "https://github.com/filamentphp/filament/issues",
                "source": "https://github.com/filamentphp/filament"
            },
            "time": "2025-10-14T15:20:45+00:00"
        },
        {
            "name": "filament/filament",
            "version": "v4.1.9",
            "source": {
                "type": "git",
                "url": "https://github.com/filamentphp/panels.git",
                "reference": "010728faccca684f5b1ee0c64d640c843cc1ade4"
            },
            "dist": {
                "type": "zip",
                "url": "https://api.github.com/repos/filamentphp/panels/zipball/010728faccca684f5b1ee0c64d640c843cc1ade4",
                "reference": "010728faccca684f5b1ee0c64d640c843cc1ade4",
                "shasum": ""
            },
            "require": {
                "chillerlan/php-qrcode": "^5.0",
                "filament/actions": "self.version",
                "filament/forms": "self.version",
                "filament/infolists": "self.version",
                "filament/notifications": "self.version",
                "filament/schemas": "self.version",
                "filament/support": "self.version",
                "filament/tables": "self.version",
                "filament/widgets": "self.version",
                "php": "^8.2",
                "pragmarx/google2fa": "^8.0",
                "pragmarx/google2fa-qrcode": "^3.0"
            },
            "type": "library",
            "extra": {
                "laravel": {
                    "providers": [
                        "Filament\\FilamentServiceProvider"
                    ]
                }
            },
            "autoload": {
                "files": [
                    "src/global_helpers.php",
                    "src/helpers.php"
                ],
                "psr-4": {
                    "Filament\\": "src"
                }
            },
            "notification-url": "https://packagist.org/downloads/",
            "license": [
                "MIT"
            ],
            "description": "A collection of full-stack components for accelerated Laravel app development.",
            "homepage": "https://github.com/filamentphp/filament",
            "support": {
                "issues": "https://github.com/filamentphp/filament/issues",
                "source": "https://github.com/filamentphp/filament"
            },
            "time": "2025-10-15T14:31:27+00:00"
        },
        {
            "name": "filament/forms",
            "version": "v4.1.9",
            "source": {
                "type": "git",
                "url": "https://github.com/filamentphp/forms.git",
                "reference": "1993328e69d58088c3ac533a2e9464b09212df78"
            },
            "dist": {
                "type": "zip",
                "url": "https://api.github.com/repos/filamentphp/forms/zipball/1993328e69d58088c3ac533a2e9464b09212df78",
                "reference": "1993328e69d58088c3ac533a2e9464b09212df78",
                "shasum": ""
            },
            "require": {
                "danharrin/date-format-converter": "^0.3",
                "filament/actions": "self.version",
                "filament/schemas": "self.version",
                "filament/support": "self.version",
                "php": "^8.2",
                "ueberdosis/tiptap-php": "^2.0"
            },
            "type": "library",
            "extra": {
                "laravel": {
                    "providers": [
                        "Filament\\Forms\\FormsServiceProvider"
                    ]
                }
            },
            "autoload": {
                "files": [
                    "src/helpers.php"
                ],
                "psr-4": {
                    "Filament\\Forms\\": "src"
                }
            },
            "notification-url": "https://packagist.org/downloads/",
            "license": [
                "MIT"
            ],
            "description": "Easily add beautiful forms to any Livewire component.",
            "homepage": "https://github.com/filamentphp/filament",
            "support": {
                "issues": "https://github.com/filamentphp/filament/issues",
                "source": "https://github.com/filamentphp/filament"
            },
            "time": "2025-10-15T14:31:46+00:00"
        },
        {
            "name": "filament/infolists",
            "version": "v4.1.9",
            "source": {
                "type": "git",
                "url": "https://github.com/filamentphp/infolists.git",
                "reference": "c6572b83fd6b97105c9f915797c6b2c10fae424d"
            },
            "dist": {
                "type": "zip",
                "url": "https://api.github.com/repos/filamentphp/infolists/zipball/c6572b83fd6b97105c9f915797c6b2c10fae424d",
                "reference": "c6572b83fd6b97105c9f915797c6b2c10fae424d",
                "shasum": ""
            },
            "require": {
                "filament/actions": "self.version",
                "filament/schemas": "self.version",
                "filament/support": "self.version",
                "php": "^8.2"
            },
            "type": "library",
            "extra": {
                "laravel": {
                    "providers": [
                        "Filament\\Infolists\\InfolistsServiceProvider"
                    ]
                }
            },
            "autoload": {
                "psr-4": {
                    "Filament\\Infolists\\": "src"
                }
            },
            "notification-url": "https://packagist.org/downloads/",
            "license": [
                "MIT"
            ],
            "description": "Easily add beautiful read-only infolists to any Livewire component.",
            "homepage": "https://github.com/filamentphp/filament",
            "support": {
                "issues": "https://github.com/filamentphp/filament/issues",
                "source": "https://github.com/filamentphp/filament"
            },
            "time": "2025-10-12T16:21:24+00:00"
        },
        {
            "name": "filament/notifications",
            "version": "v4.1.9",
            "source": {
                "type": "git",
                "url": "https://github.com/filamentphp/notifications.git",
                "reference": "9e606c9566084032f6645ea633ce954b5dd6d113"
            },
            "dist": {
                "type": "zip",
                "url": "https://api.github.com/repos/filamentphp/notifications/zipball/9e606c9566084032f6645ea633ce954b5dd6d113",
                "reference": "9e606c9566084032f6645ea633ce954b5dd6d113",
                "shasum": ""
            },
            "require": {
                "filament/actions": "self.version",
                "filament/support": "self.version",
                "php": "^8.2"
            },
            "type": "library",
            "extra": {
                "laravel": {
                    "providers": [
                        "Filament\\Notifications\\NotificationsServiceProvider"
                    ]
                }
            },
            "autoload": {
                "files": [
                    "src/Testing/helpers.php"
                ],
                "psr-4": {
                    "Filament\\Notifications\\": "src"
                }
            },
            "notification-url": "https://packagist.org/downloads/",
            "license": [
                "MIT"
            ],
            "description": "Easily add beautiful notifications to any Livewire app.",
            "homepage": "https://github.com/filamentphp/filament",
            "support": {
                "issues": "https://github.com/filamentphp/filament/issues",
                "source": "https://github.com/filamentphp/filament"
            },
            "time": "2025-10-14T15:22:44+00:00"
        },
        {
            "name": "filament/schemas",
            "version": "v4.1.9",
            "source": {
                "type": "git",
                "url": "https://github.com/filamentphp/schemas.git",
                "reference": "9b58c386499862e751752ab1e61787a84c6912a6"
            },
            "dist": {
                "type": "zip",
                "url": "https://api.github.com/repos/filamentphp/schemas/zipball/9b58c386499862e751752ab1e61787a84c6912a6",
                "reference": "9b58c386499862e751752ab1e61787a84c6912a6",
                "shasum": ""
            },
            "require": {
                "danharrin/date-format-converter": "^0.3",
                "filament/actions": "self.version",
                "filament/support": "self.version",
                "php": "^8.2"
            },
            "type": "library",
            "extra": {
                "laravel": {
                    "providers": [
                        "Filament\\Schemas\\SchemasServiceProvider"
                    ]
                }
            },
            "autoload": {
                "psr-4": {
                    "Filament\\Schemas\\": "src"
                }
            },
            "notification-url": "https://packagist.org/downloads/",
            "license": [
                "MIT"
            ],
            "description": "Easily add beautiful UI to any Livewire component.",
            "homepage": "https://github.com/filamentphp/filament",
            "support": {
                "issues": "https://github.com/filamentphp/filament/issues",
                "source": "https://github.com/filamentphp/filament"
            },
            "time": "2025-10-15T14:31:34+00:00"
        },
        {
            "name": "filament/support",
            "version": "v4.1.9",
            "source": {
                "type": "git",
                "url": "https://github.com/filamentphp/support.git",
                "reference": "9f1140bf16a9dd7b4720bd2784e8730f440183c4"
            },
            "dist": {
                "type": "zip",
                "url": "https://api.github.com/repos/filamentphp/support/zipball/9f1140bf16a9dd7b4720bd2784e8730f440183c4",
                "reference": "9f1140bf16a9dd7b4720bd2784e8730f440183c4",
                "shasum": ""
            },
            "require": {
                "blade-ui-kit/blade-heroicons": "^2.5",
                "danharrin/livewire-rate-limiting": "^2.0",
                "ext-intl": "*",
                "illuminate/contracts": "^11.28|^12.0",
                "kirschbaum-development/eloquent-power-joins": "^4.0",
                "league/uri-components": "^7.0",
                "livewire/livewire": "^3.5",
                "nette/php-generator": "^4.0",
                "php": "^8.2",
                "ryangjchandler/blade-capture-directive": "^1.0",
                "spatie/invade": "^2.0",
                "spatie/laravel-package-tools": "^1.9",
                "symfony/console": "^7.0",
                "symfony/html-sanitizer": "^7.0"
            },
            "type": "library",
            "extra": {
                "laravel": {
                    "providers": [
                        "Filament\\Support\\SupportServiceProvider"
                    ]
                }
            },
            "autoload": {
                "files": [
                    "src/helpers.php"
                ],
                "psr-4": {
                    "Filament\\Support\\": "src"
                }
            },
            "notification-url": "https://packagist.org/downloads/",
            "license": [
                "MIT"
            ],
            "description": "Core helper methods and foundation code for all Filament packages.",
            "homepage": "https://github.com/filamentphp/filament",
            "support": {
                "issues": "https://github.com/filamentphp/filament/issues",
                "source": "https://github.com/filamentphp/filament"
            },
            "time": "2025-10-14T15:22:28+00:00"
        },
        {
            "name": "filament/tables",
            "version": "v4.1.9",
            "source": {
                "type": "git",
                "url": "https://github.com/filamentphp/tables.git",
                "reference": "0e9b47129e42a7429c020ace617a54cbda4852ce"
            },
            "dist": {
                "type": "zip",
                "url": "https://api.github.com/repos/filamentphp/tables/zipball/0e9b47129e42a7429c020ace617a54cbda4852ce",
                "reference": "0e9b47129e42a7429c020ace617a54cbda4852ce",
                "shasum": ""
            },
            "require": {
                "filament/actions": "self.version",
                "filament/forms": "self.version",
                "filament/support": "self.version",
                "php": "^8.2"
            },
            "type": "library",
            "extra": {
                "laravel": {
                    "providers": [
                        "Filament\\Tables\\TablesServiceProvider"
                    ]
                }
            },
            "autoload": {
                "psr-4": {
                    "Filament\\Tables\\": "src"
                }
            },
            "notification-url": "https://packagist.org/downloads/",
            "license": [
                "MIT"
            ],
            "description": "Easily add beautiful tables to any Livewire component.",
            "homepage": "https://github.com/filamentphp/filament",
            "support": {
                "issues": "https://github.com/filamentphp/filament/issues",
                "source": "https://github.com/filamentphp/filament"
            },
            "time": "2025-10-15T14:31:42+00:00"
        },
        {
            "name": "filament/widgets",
            "version": "v4.1.9",
            "source": {
                "type": "git",
                "url": "https://github.com/filamentphp/widgets.git",
                "reference": "8e3077612a5842aba4cd8d712c729e1042e197aa"
            },
            "dist": {
                "type": "zip",
                "url": "https://api.github.com/repos/filamentphp/widgets/zipball/8e3077612a5842aba4cd8d712c729e1042e197aa",
                "reference": "8e3077612a5842aba4cd8d712c729e1042e197aa",
                "shasum": ""
            },
            "require": {
                "filament/schemas": "self.version",
                "filament/support": "self.version",
                "php": "^8.2"
            },
            "type": "library",
            "extra": {
                "laravel": {
                    "providers": [
                        "Filament\\Widgets\\WidgetsServiceProvider"
                    ]
                }
            },
            "autoload": {
                "psr-4": {
                    "Filament\\Widgets\\": "src"
                }
            },
            "notification-url": "https://packagist.org/downloads/",
            "license": [
                "MIT"
            ],
            "description": "Easily add beautiful dashboard widgets to any Livewire component.",
            "homepage": "https://github.com/filamentphp/filament",
            "support": {
                "issues": "https://github.com/filamentphp/filament/issues",
                "source": "https://github.com/filamentphp/filament"
            },
            "time": "2025-10-14T15:22:46+00:00"
        },
        {
            "name": "firebase/php-jwt",
            "version": "v6.11.1",
            "source": {
                "type": "git",
                "url": "https://github.com/firebase/php-jwt.git",
                "reference": "d1e91ecf8c598d073d0995afa8cd5c75c6e19e66"
            },
            "dist": {
                "type": "zip",
                "url": "https://api.github.com/repos/firebase/php-jwt/zipball/d1e91ecf8c598d073d0995afa8cd5c75c6e19e66",
                "reference": "d1e91ecf8c598d073d0995afa8cd5c75c6e19e66",
                "shasum": ""
            },
            "require": {
                "php": "^8.0"
            },
            "require-dev": {
                "guzzlehttp/guzzle": "^7.4",
                "phpspec/prophecy-phpunit": "^2.0",
                "phpunit/phpunit": "^9.5",
                "psr/cache": "^2.0||^3.0",
                "psr/http-client": "^1.0",
                "psr/http-factory": "^1.0"
            },
            "suggest": {
                "ext-sodium": "Support EdDSA (Ed25519) signatures",
                "paragonie/sodium_compat": "Support EdDSA (Ed25519) signatures when libsodium is not present"
            },
            "type": "library",
            "autoload": {
                "psr-4": {
                    "Firebase\\JWT\\": "src"
                }
            },
            "notification-url": "https://packagist.org/downloads/",
            "license": [
                "BSD-3-Clause"
            ],
            "authors": [
                {
                    "name": "Neuman Vong",
                    "email": "neuman+pear@twilio.com",
                    "role": "Developer"
                },
                {
                    "name": "Anant Narayanan",
                    "email": "anant@php.net",
                    "role": "Developer"
                }
            ],
            "description": "A simple library to encode and decode JSON Web Tokens (JWT) in PHP. Should conform to the current spec.",
            "homepage": "https://github.com/firebase/php-jwt",
            "keywords": [
                "jwt",
                "php"
            ],
            "support": {
                "issues": "https://github.com/firebase/php-jwt/issues",
                "source": "https://github.com/firebase/php-jwt/tree/v6.11.1"
            },
            "time": "2025-04-09T20:32:01+00:00"
        },
        {
            "name": "fruitcake/php-cors",
            "version": "v1.3.0",
            "source": {
                "type": "git",
                "url": "https://github.com/fruitcake/php-cors.git",
                "reference": "3d158f36e7875e2f040f37bc0573956240a5a38b"
            },
            "dist": {
                "type": "zip",
                "url": "https://api.github.com/repos/fruitcake/php-cors/zipball/3d158f36e7875e2f040f37bc0573956240a5a38b",
                "reference": "3d158f36e7875e2f040f37bc0573956240a5a38b",
                "shasum": ""
            },
            "require": {
                "php": "^7.4|^8.0",
                "symfony/http-foundation": "^4.4|^5.4|^6|^7"
            },
            "require-dev": {
                "phpstan/phpstan": "^1.4",
                "phpunit/phpunit": "^9",
                "squizlabs/php_codesniffer": "^3.5"
            },
            "type": "library",
            "extra": {
                "branch-alias": {
                    "dev-master": "1.2-dev"
                }
            },
            "autoload": {
                "psr-4": {
                    "Fruitcake\\Cors\\": "src/"
                }
            },
            "notification-url": "https://packagist.org/downloads/",
            "license": [
                "MIT"
            ],
            "authors": [
                {
                    "name": "Fruitcake",
                    "homepage": "https://fruitcake.nl"
                },
                {
                    "name": "Barryvdh",
                    "email": "barryvdh@gmail.com"
                }
            ],
            "description": "Cross-origin resource sharing library for the Symfony HttpFoundation",
            "homepage": "https://github.com/fruitcake/php-cors",
            "keywords": [
                "cors",
                "laravel",
                "symfony"
            ],
            "support": {
                "issues": "https://github.com/fruitcake/php-cors/issues",
                "source": "https://github.com/fruitcake/php-cors/tree/v1.3.0"
            },
            "funding": [
                {
                    "url": "https://fruitcake.nl",
                    "type": "custom"
                },
                {
                    "url": "https://github.com/barryvdh",
                    "type": "github"
                }
            ],
            "time": "2023-10-12T05:21:21+00:00"
        },
        {
            "name": "google/apiclient",
            "version": "v2.18.4",
            "source": {
                "type": "git",
                "url": "https://github.com/googleapis/google-api-php-client.git",
                "reference": "5b51fdb2cbd2a96088e3dfc6f565bdf6fb0af94b"
            },
            "dist": {
                "type": "zip",
                "url": "https://api.github.com/repos/googleapis/google-api-php-client/zipball/5b51fdb2cbd2a96088e3dfc6f565bdf6fb0af94b",
                "reference": "5b51fdb2cbd2a96088e3dfc6f565bdf6fb0af94b",
                "shasum": ""
            },
            "require": {
                "firebase/php-jwt": "^6.0",
                "google/apiclient-services": "~0.350",
                "google/auth": "^1.37",
                "guzzlehttp/guzzle": "^7.4.5",
                "guzzlehttp/psr7": "^2.6",
                "monolog/monolog": "^2.9||^3.0",
                "php": "^8.1",
                "phpseclib/phpseclib": "^3.0.36"
            },
            "require-dev": {
                "cache/filesystem-adapter": "^1.1",
                "composer/composer": "^1.10.23",
                "phpcompatibility/php-compatibility": "^9.2",
                "phpspec/prophecy-phpunit": "^2.1",
                "phpunit/phpunit": "^9.6",
                "squizlabs/php_codesniffer": "^3.8",
                "symfony/css-selector": "~2.1",
                "symfony/dom-crawler": "~2.1"
            },
            "suggest": {
                "cache/filesystem-adapter": "For caching certs and tokens (using Google\\Client::setCache)"
            },
            "type": "library",
            "extra": {
                "branch-alias": {
                    "dev-main": "2.x-dev"
                }
            },
            "autoload": {
                "files": [
                    "src/aliases.php"
                ],
                "psr-4": {
                    "Google\\": "src/"
                },
                "classmap": [
                    "src/aliases.php"
                ]
            },
            "notification-url": "https://packagist.org/downloads/",
            "license": [
                "Apache-2.0"
            ],
            "description": "Client library for Google APIs",
            "homepage": "http://developers.google.com/api-client-library/php",
            "keywords": [
                "google"
            ],
            "support": {
                "issues": "https://github.com/googleapis/google-api-php-client/issues",
                "source": "https://github.com/googleapis/google-api-php-client/tree/v2.18.4"
            },
            "time": "2025-09-30T04:23:07+00:00"
        },
        {
            "name": "google/apiclient-services",
            "version": "v0.416.0",
            "source": {
                "type": "git",
                "url": "https://github.com/googleapis/google-api-php-client-services.git",
                "reference": "a7b96415b22d85cee12ab730089f1d1b66bc191f"
            },
            "dist": {
                "type": "zip",
                "url": "https://api.github.com/repos/googleapis/google-api-php-client-services/zipball/a7b96415b22d85cee12ab730089f1d1b66bc191f",
                "reference": "a7b96415b22d85cee12ab730089f1d1b66bc191f",
                "shasum": ""
            },
            "require": {
                "php": "^8.1"
            },
            "require-dev": {
                "phpunit/phpunit": "^9.6"
            },
            "type": "library",
            "autoload": {
                "files": [
                    "autoload.php"
                ],
                "psr-4": {
                    "Google\\Service\\": "src"
                }
            },
            "notification-url": "https://packagist.org/downloads/",
            "license": [
                "Apache-2.0"
            ],
            "description": "Client library for Google APIs",
            "homepage": "http://developers.google.com/api-client-library/php",
            "keywords": [
                "google"
            ],
            "support": {
                "issues": "https://github.com/googleapis/google-api-php-client-services/issues",
                "source": "https://github.com/googleapis/google-api-php-client-services/tree/v0.416.0"
            },
            "time": "2025-10-13T01:08:26+00:00"
        },
        {
            "name": "google/auth",
            "version": "v1.48.1",
            "source": {
                "type": "git",
                "url": "https://github.com/googleapis/google-auth-library-php.git",
                "reference": "023f41a2c80fb98a493dfb9dffcab643481a7ab0"
            },
            "dist": {
                "type": "zip",
                "url": "https://api.github.com/repos/googleapis/google-auth-library-php/zipball/023f41a2c80fb98a493dfb9dffcab643481a7ab0",
                "reference": "023f41a2c80fb98a493dfb9dffcab643481a7ab0",
                "shasum": ""
            },
            "require": {
                "firebase/php-jwt": "^6.0",
                "guzzlehttp/guzzle": "^7.4.5",
                "guzzlehttp/psr7": "^2.4.5",
                "php": "^8.1",
                "psr/cache": "^2.0||^3.0",
                "psr/http-message": "^1.1||^2.0",
                "psr/log": "^3.0"
            },
            "require-dev": {
                "guzzlehttp/promises": "^2.0",
                "kelvinmo/simplejwt": "0.7.1",
                "phpseclib/phpseclib": "^3.0.35",
                "phpspec/prophecy-phpunit": "^2.1",
                "phpunit/phpunit": "^9.6",
                "sebastian/comparator": ">=1.2.3",
                "squizlabs/php_codesniffer": "^4.0",
                "symfony/process": "^6.0||^7.0",
                "webmozart/assert": "^1.11"
            },
            "suggest": {
                "phpseclib/phpseclib": "May be used in place of OpenSSL for signing strings or for token management. Please require version ^2."
            },
            "type": "library",
            "autoload": {
                "psr-4": {
                    "Google\\Auth\\": "src"
                }
            },
            "notification-url": "https://packagist.org/downloads/",
            "license": [
                "Apache-2.0"
            ],
            "description": "Google Auth Library for PHP",
            "homepage": "https://github.com/google/google-auth-library-php",
            "keywords": [
                "Authentication",
                "google",
                "oauth2"
            ],
            "support": {
                "docs": "https://cloud.google.com/php/docs/reference/auth/latest",
                "issues": "https://github.com/googleapis/google-auth-library-php/issues",
                "source": "https://github.com/googleapis/google-auth-library-php/tree/v1.48.1"
            },
            "time": "2025-09-30T04:22:33+00:00"
        },
        {
            "name": "graham-campbell/result-type",
            "version": "v1.1.3",
            "source": {
                "type": "git",
                "url": "https://github.com/GrahamCampbell/Result-Type.git",
                "reference": "3ba905c11371512af9d9bdd27d99b782216b6945"
            },
            "dist": {
                "type": "zip",
                "url": "https://api.github.com/repos/GrahamCampbell/Result-Type/zipball/3ba905c11371512af9d9bdd27d99b782216b6945",
                "reference": "3ba905c11371512af9d9bdd27d99b782216b6945",
                "shasum": ""
            },
            "require": {
                "php": "^7.2.5 || ^8.0",
                "phpoption/phpoption": "^1.9.3"
            },
            "require-dev": {
                "phpunit/phpunit": "^8.5.39 || ^9.6.20 || ^10.5.28"
            },
            "type": "library",
            "autoload": {
                "psr-4": {
                    "GrahamCampbell\\ResultType\\": "src/"
                }
            },
            "notification-url": "https://packagist.org/downloads/",
            "license": [
                "MIT"
            ],
            "authors": [
                {
                    "name": "Graham Campbell",
                    "email": "hello@gjcampbell.co.uk",
                    "homepage": "https://github.com/GrahamCampbell"
                }
            ],
            "description": "An Implementation Of The Result Type",
            "keywords": [
                "Graham Campbell",
                "GrahamCampbell",
                "Result Type",
                "Result-Type",
                "result"
            ],
            "support": {
                "issues": "https://github.com/GrahamCampbell/Result-Type/issues",
                "source": "https://github.com/GrahamCampbell/Result-Type/tree/v1.1.3"
            },
            "funding": [
                {
                    "url": "https://github.com/GrahamCampbell",
                    "type": "github"
                },
                {
                    "url": "https://tidelift.com/funding/github/packagist/graham-campbell/result-type",
                    "type": "tidelift"
                }
            ],
            "time": "2024-07-20T21:45:45+00:00"
        },
        {
            "name": "guava/filament-icon-picker",
            "version": "2.3.1",
            "source": {
                "type": "git",
                "url": "https://github.com/lukas-frey/filament-icon-picker.git",
                "reference": "a9c2709db2df2d658fd045022d0300c2fa8a6fba"
            },
            "dist": {
                "type": "zip",
                "url": "https://api.github.com/repos/lukas-frey/filament-icon-picker/zipball/a9c2709db2df2d658fd045022d0300c2fa8a6fba",
                "reference": "a9c2709db2df2d658fd045022d0300c2fa8a6fba",
                "shasum": ""
            },
            "require": {
                "filament/filament": "^3.0@stable",
                "php": "^8.0"
            },
            "require-dev": {
                "orchestra/testbench": "^7.0|^8.0|^9.0"
            },
            "type": "library",
            "extra": {
                "laravel": {
                    "providers": [
                        "Guava\\FilamentIconPicker\\FilamentIconPickerServiceProvider"
                    ]
                }
            },
            "autoload": {
                "psr-4": {
                    "Guava\\FilamentIconPicker\\": "src"
                }
            },
            "notification-url": "https://packagist.org/downloads/",
            "license": [
                "MIT"
            ],
            "authors": [
                {
                    "name": "Lukas Frey",
                    "email": "mail@lukasfrey.cz"
                }
            ],
            "description": "A filament plugin that adds an icon picker field.",
            "support": {
                "issues": "https://github.com/lukas-frey/filament-icon-picker/issues",
                "source": "https://github.com/lukas-frey/filament-icon-picker/tree/2.3.1"
            },
            "funding": [
                {
                    "url": "https://github.com/LukasFreyCZ",
                    "type": "github"
                }
            ],
            "time": "2025-08-19T12:48:35+00:00"
        },
        {
            "name": "guzzlehttp/guzzle",
            "version": "7.10.0",
            "source": {
                "type": "git",
                "url": "https://github.com/guzzle/guzzle.git",
                "reference": "b51ac707cfa420b7bfd4e4d5e510ba8008e822b4"
            },
            "dist": {
                "type": "zip",
                "url": "https://api.github.com/repos/guzzle/guzzle/zipball/b51ac707cfa420b7bfd4e4d5e510ba8008e822b4",
                "reference": "b51ac707cfa420b7bfd4e4d5e510ba8008e822b4",
                "shasum": ""
            },
            "require": {
                "ext-json": "*",
                "guzzlehttp/promises": "^2.3",
                "guzzlehttp/psr7": "^2.8",
                "php": "^7.2.5 || ^8.0",
                "psr/http-client": "^1.0",
                "symfony/deprecation-contracts": "^2.2 || ^3.0"
            },
            "provide": {
                "psr/http-client-implementation": "1.0"
            },
            "require-dev": {
                "bamarni/composer-bin-plugin": "^1.8.2",
                "ext-curl": "*",
                "guzzle/client-integration-tests": "3.0.2",
                "php-http/message-factory": "^1.1",
                "phpunit/phpunit": "^8.5.39 || ^9.6.20",
                "psr/log": "^1.1 || ^2.0 || ^3.0"
            },
            "suggest": {
                "ext-curl": "Required for CURL handler support",
                "ext-intl": "Required for Internationalized Domain Name (IDN) support",
                "psr/log": "Required for using the Log middleware"
            },
            "type": "library",
            "extra": {
                "bamarni-bin": {
                    "bin-links": true,
                    "forward-command": false
                }
            },
            "autoload": {
                "files": [
                    "src/functions_include.php"
                ],
                "psr-4": {
                    "GuzzleHttp\\": "src/"
                }
            },
            "notification-url": "https://packagist.org/downloads/",
            "license": [
                "MIT"
            ],
            "authors": [
                {
                    "name": "Graham Campbell",
                    "email": "hello@gjcampbell.co.uk",
                    "homepage": "https://github.com/GrahamCampbell"
                },
                {
                    "name": "Michael Dowling",
                    "email": "mtdowling@gmail.com",
                    "homepage": "https://github.com/mtdowling"
                },
                {
                    "name": "Jeremy Lindblom",
                    "email": "jeremeamia@gmail.com",
                    "homepage": "https://github.com/jeremeamia"
                },
                {
                    "name": "George Mponos",
                    "email": "gmponos@gmail.com",
                    "homepage": "https://github.com/gmponos"
                },
                {
                    "name": "Tobias Nyholm",
                    "email": "tobias.nyholm@gmail.com",
                    "homepage": "https://github.com/Nyholm"
                },
                {
                    "name": "Márk Sági-Kazár",
                    "email": "mark.sagikazar@gmail.com",
                    "homepage": "https://github.com/sagikazarmark"
                },
                {
                    "name": "Tobias Schultze",
                    "email": "webmaster@tubo-world.de",
                    "homepage": "https://github.com/Tobion"
                }
            ],
            "description": "Guzzle is a PHP HTTP client library",
            "keywords": [
                "client",
                "curl",
                "framework",
                "http",
                "http client",
                "psr-18",
                "psr-7",
                "rest",
                "web service"
            ],
            "support": {
                "issues": "https://github.com/guzzle/guzzle/issues",
                "source": "https://github.com/guzzle/guzzle/tree/7.10.0"
            },
            "funding": [
                {
                    "url": "https://github.com/GrahamCampbell",
                    "type": "github"
                },
                {
                    "url": "https://github.com/Nyholm",
                    "type": "github"
                },
                {
                    "url": "https://tidelift.com/funding/github/packagist/guzzlehttp/guzzle",
                    "type": "tidelift"
                }
            ],
            "time": "2025-08-23T22:36:01+00:00"
        },
        {
            "name": "guzzlehttp/promises",
            "version": "2.3.0",
            "source": {
                "type": "git",
                "url": "https://github.com/guzzle/promises.git",
                "reference": "481557b130ef3790cf82b713667b43030dc9c957"
            },
            "dist": {
                "type": "zip",
                "url": "https://api.github.com/repos/guzzle/promises/zipball/481557b130ef3790cf82b713667b43030dc9c957",
                "reference": "481557b130ef3790cf82b713667b43030dc9c957",
                "shasum": ""
            },
            "require": {
                "php": "^7.2.5 || ^8.0"
            },
            "require-dev": {
                "bamarni/composer-bin-plugin": "^1.8.2",
                "phpunit/phpunit": "^8.5.44 || ^9.6.25"
            },
            "type": "library",
            "extra": {
                "bamarni-bin": {
                    "bin-links": true,
                    "forward-command": false
                }
            },
            "autoload": {
                "psr-4": {
                    "GuzzleHttp\\Promise\\": "src/"
                }
            },
            "notification-url": "https://packagist.org/downloads/",
            "license": [
                "MIT"
            ],
            "authors": [
                {
                    "name": "Graham Campbell",
                    "email": "hello@gjcampbell.co.uk",
                    "homepage": "https://github.com/GrahamCampbell"
                },
                {
                    "name": "Michael Dowling",
                    "email": "mtdowling@gmail.com",
                    "homepage": "https://github.com/mtdowling"
                },
                {
                    "name": "Tobias Nyholm",
                    "email": "tobias.nyholm@gmail.com",
                    "homepage": "https://github.com/Nyholm"
                },
                {
                    "name": "Tobias Schultze",
                    "email": "webmaster@tubo-world.de",
                    "homepage": "https://github.com/Tobion"
                }
            ],
            "description": "Guzzle promises library",
            "keywords": [
                "promise"
            ],
            "support": {
                "issues": "https://github.com/guzzle/promises/issues",
                "source": "https://github.com/guzzle/promises/tree/2.3.0"
            },
            "funding": [
                {
                    "url": "https://github.com/GrahamCampbell",
                    "type": "github"
                },
                {
                    "url": "https://github.com/Nyholm",
                    "type": "github"
                },
                {
                    "url": "https://tidelift.com/funding/github/packagist/guzzlehttp/promises",
                    "type": "tidelift"
                }
            ],
            "time": "2025-08-22T14:34:08+00:00"
        },
        {
            "name": "guzzlehttp/psr7",
            "version": "2.8.0",
            "source": {
                "type": "git",
                "url": "https://github.com/guzzle/psr7.git",
                "reference": "21dc724a0583619cd1652f673303492272778051"
            },
            "dist": {
                "type": "zip",
                "url": "https://api.github.com/repos/guzzle/psr7/zipball/21dc724a0583619cd1652f673303492272778051",
                "reference": "21dc724a0583619cd1652f673303492272778051",
                "shasum": ""
            },
            "require": {
                "php": "^7.2.5 || ^8.0",
                "psr/http-factory": "^1.0",
                "psr/http-message": "^1.1 || ^2.0",
                "ralouphie/getallheaders": "^3.0"
            },
            "provide": {
                "psr/http-factory-implementation": "1.0",
                "psr/http-message-implementation": "1.0"
            },
            "require-dev": {
                "bamarni/composer-bin-plugin": "^1.8.2",
                "http-interop/http-factory-tests": "0.9.0",
                "phpunit/phpunit": "^8.5.44 || ^9.6.25"
            },
            "suggest": {
                "laminas/laminas-httphandlerrunner": "Emit PSR-7 responses"
            },
            "type": "library",
            "extra": {
                "bamarni-bin": {
                    "bin-links": true,
                    "forward-command": false
                }
            },
            "autoload": {
                "psr-4": {
                    "GuzzleHttp\\Psr7\\": "src/"
                }
            },
            "notification-url": "https://packagist.org/downloads/",
            "license": [
                "MIT"
            ],
            "authors": [
                {
                    "name": "Graham Campbell",
                    "email": "hello@gjcampbell.co.uk",
                    "homepage": "https://github.com/GrahamCampbell"
                },
                {
                    "name": "Michael Dowling",
                    "email": "mtdowling@gmail.com",
                    "homepage": "https://github.com/mtdowling"
                },
                {
                    "name": "George Mponos",
                    "email": "gmponos@gmail.com",
                    "homepage": "https://github.com/gmponos"
                },
                {
                    "name": "Tobias Nyholm",
                    "email": "tobias.nyholm@gmail.com",
                    "homepage": "https://github.com/Nyholm"
                },
                {
                    "name": "Márk Sági-Kazár",
                    "email": "mark.sagikazar@gmail.com",
                    "homepage": "https://github.com/sagikazarmark"
                },
                {
                    "name": "Tobias Schultze",
                    "email": "webmaster@tubo-world.de",
                    "homepage": "https://github.com/Tobion"
                },
                {
                    "name": "Márk Sági-Kazár",
                    "email": "mark.sagikazar@gmail.com",
                    "homepage": "https://sagikazarmark.hu"
                }
            ],
            "description": "PSR-7 message implementation that also provides common utility methods",
            "keywords": [
                "http",
                "message",
                "psr-7",
                "request",
                "response",
                "stream",
                "uri",
                "url"
            ],
            "support": {
                "issues": "https://github.com/guzzle/psr7/issues",
                "source": "https://github.com/guzzle/psr7/tree/2.8.0"
            },
            "funding": [
                {
                    "url": "https://github.com/GrahamCampbell",
                    "type": "github"
                },
                {
                    "url": "https://github.com/Nyholm",
                    "type": "github"
                },
                {
                    "url": "https://tidelift.com/funding/github/packagist/guzzlehttp/psr7",
                    "type": "tidelift"
                }
            ],
            "time": "2025-08-23T21:21:41+00:00"
        },
        {
            "name": "guzzlehttp/uri-template",
            "version": "v1.0.5",
            "source": {
                "type": "git",
                "url": "https://github.com/guzzle/uri-template.git",
                "reference": "4f4bbd4e7172148801e76e3decc1e559bdee34e1"
            },
            "dist": {
                "type": "zip",
                "url": "https://api.github.com/repos/guzzle/uri-template/zipball/4f4bbd4e7172148801e76e3decc1e559bdee34e1",
                "reference": "4f4bbd4e7172148801e76e3decc1e559bdee34e1",
                "shasum": ""
            },
            "require": {
                "php": "^7.2.5 || ^8.0",
                "symfony/polyfill-php80": "^1.24"
            },
            "require-dev": {
                "bamarni/composer-bin-plugin": "^1.8.2",
                "phpunit/phpunit": "^8.5.44 || ^9.6.25",
                "uri-template/tests": "1.0.0"
            },
            "type": "library",
            "extra": {
                "bamarni-bin": {
                    "bin-links": true,
                    "forward-command": false
                }
            },
            "autoload": {
                "psr-4": {
                    "GuzzleHttp\\UriTemplate\\": "src"
                }
            },
            "notification-url": "https://packagist.org/downloads/",
            "license": [
                "MIT"
            ],
            "authors": [
                {
                    "name": "Graham Campbell",
                    "email": "hello@gjcampbell.co.uk",
                    "homepage": "https://github.com/GrahamCampbell"
                },
                {
                    "name": "Michael Dowling",
                    "email": "mtdowling@gmail.com",
                    "homepage": "https://github.com/mtdowling"
                },
                {
                    "name": "George Mponos",
                    "email": "gmponos@gmail.com",
                    "homepage": "https://github.com/gmponos"
                },
                {
                    "name": "Tobias Nyholm",
                    "email": "tobias.nyholm@gmail.com",
                    "homepage": "https://github.com/Nyholm"
                }
            ],
            "description": "A polyfill class for uri_template of PHP",
            "keywords": [
                "guzzlehttp",
                "uri-template"
            ],
            "support": {
                "issues": "https://github.com/guzzle/uri-template/issues",
                "source": "https://github.com/guzzle/uri-template/tree/v1.0.5"
            },
            "funding": [
                {
                    "url": "https://github.com/GrahamCampbell",
                    "type": "github"
                },
                {
                    "url": "https://github.com/Nyholm",
                    "type": "github"
                },
                {
                    "url": "https://tidelift.com/funding/github/packagist/guzzlehttp/uri-template",
                    "type": "tidelift"
                }
            ],
            "time": "2025-08-22T14:27:06+00:00"
        },
        {
<<<<<<< HEAD
            "name": "kirschbaum-development/commentions",
            "version": "0.7.4",
=======
            "name": "jeffersongoncalves/filament-cep-field",
            "version": "1.1.0",
            "source": {
                "type": "git",
                "url": "https://github.com/jeffersongoncalves/filament-cep-field.git",
                "reference": "191830774b01b5cc486307799d3cc6a7aeee64bb"
            },
            "dist": {
                "type": "zip",
                "url": "https://api.github.com/repos/jeffersongoncalves/filament-cep-field/zipball/191830774b01b5cc486307799d3cc6a7aeee64bb",
                "reference": "191830774b01b5cc486307799d3cc6a7aeee64bb",
                "shasum": ""
            },
            "require": {
                "filament/filament": "^3.0",
                "jeffersongoncalves/laravel-cep": "^1.0",
                "php": "^8.2|^8.3",
                "spatie/laravel-package-tools": "^1.14.0"
            },
            "require-dev": {
                "larastan/larastan": "^3.0",
                "laravel/pint": "^1.21",
                "orchestra/testbench": "^9.0|^10.0",
                "pestphp/pest": "^3.7.4",
                "pestphp/pest-plugin-laravel": "^3.0"
            },
            "type": "library",
            "extra": {
                "laravel": {
                    "providers": [
                        "JeffersonGoncalves\\Filament\\CepField\\CepFieldServiceProvider"
                    ]
                }
            },
            "autoload": {
                "psr-4": {
                    "JeffersonGoncalves\\Filament\\CepField\\": "src"
                }
            },
            "notification-url": "https://packagist.org/downloads/",
            "license": [
                "MIT"
            ],
            "authors": [
                {
                    "name": "Jefferson Gonçalves",
                    "email": "gerson.simao.92@gmail.com",
                    "role": "Developer"
                }
            ],
            "description": "The Filament CEP Field is a custom input component designed specifically for Brazilian postal codes (CEP - Código de Endereçamento Postal). This component extends Filament's form capabilities by providing a specialized input field that handles CEP formatting, validation, and automatic address lookup.",
            "homepage": "https://github.com/jeffersongoncalves/filament-cep-field",
            "keywords": [
                "filament",
                "filament-cep-field",
                "jeffersongoncalves",
                "laravel"
            ],
            "support": {
                "issues": "https://github.com/jeffersongoncalves/filament-cep-field/issues",
                "source": "https://github.com/jeffersongoncalves/filament-cep-field/tree/1.1.0"
            },
            "time": "2025-07-17T20:05:06+00:00"
        },
        {
            "name": "jeffersongoncalves/laravel-cep",
            "version": "1.1.1",
            "source": {
                "type": "git",
                "url": "https://github.com/jeffersongoncalves/laravel-cep.git",
                "reference": "88ed63e792007804a94997a044353ed1f015b7eb"
            },
            "dist": {
                "type": "zip",
                "url": "https://api.github.com/repos/jeffersongoncalves/laravel-cep/zipball/88ed63e792007804a94997a044353ed1f015b7eb",
                "reference": "88ed63e792007804a94997a044353ed1f015b7eb",
                "shasum": ""
            },
            "require": {
                "laravel/framework": "^11.0|^12.0",
                "php": "^8.2|^8.3",
                "spatie/laravel-package-tools": "^1.14.0"
            },
            "require-dev": {
                "larastan/larastan": "^3.0",
                "laravel/pint": "^1.24",
                "orchestra/testbench": "^9.0|^10.0",
                "pestphp/pest": "^3.7.4",
                "pestphp/pest-plugin-laravel": "^3.0"
            },
            "type": "library",
            "extra": {
                "laravel": {
                    "providers": [
                        "JeffersonGoncalves\\Cep\\CepServiceProvider"
                    ]
                }
            },
            "autoload": {
                "psr-4": {
                    "JeffersonGoncalves\\Cep\\": "src/"
                }
            },
            "notification-url": "https://packagist.org/downloads/",
            "license": [
                "MIT"
            ],
            "authors": [
                {
                    "name": "Jefferson Gonçalves",
                    "email": "gerson.simao.92@gmail.com",
                    "role": "Developer"
                }
            ],
            "description": "A simple and efficient PHP package for querying Brazilian postal codes (CEP). This package provides an easy way to retrieve address information from Brazilian ZIP codes through multiple providers.",
            "homepage": "https://github.com/jeffersongoncalves/laravel-cep",
            "keywords": [
                "jeffersongoncalves",
                "laravel",
                "laravel-cep"
            ],
            "support": {
                "issues": "https://github.com/jeffersongoncalves/laravel-cep/issues",
                "source": "https://github.com/jeffersongoncalves/laravel-cep/tree/1.1.1"
            },
            "time": "2025-07-26T20:08:06+00:00"
        },
        {
            "name": "kirschbaum-development/eloquent-power-joins",
            "version": "4.2.8",
>>>>>>> 88192a70
            "source": {
                "type": "git",
                "url": "https://github.com/kirschbaum-development/commentions.git",
                "reference": "e8cf54ad7d9854954fe7eb2fb32b86efab1529ef"
            },
            "dist": {
                "type": "zip",
                "url": "https://api.github.com/repos/kirschbaum-development/commentions/zipball/e8cf54ad7d9854954fe7eb2fb32b86efab1529ef",
                "reference": "e8cf54ad7d9854954fe7eb2fb32b86efab1529ef",
                "shasum": ""
            },
            "require": {
                "filament/filament": "^3.2|^4.0",
                "filament/notifications": "^3.2|^4.0",
                "filament/support": "^3.2|^4.0",
                "illuminate/database": "^11.0|^12.0",
                "illuminate/support": "^11.0|^12.0",
                "league/html-to-markdown": "^5.1",
                "livewire/livewire": "^3.5",
                "spatie/laravel-package-tools": "^1.18"
            },
            "require-dev": {
                "illuminate/auth": "^11.0|^12.0",
                "larastan/larastan": "^3.0",
                "laravel/pint": "^1.21",
                "orchestra/testbench": "^9.9|^10.0",
                "pestphp/pest": "^3.7",
                "pestphp/pest-plugin-laravel": "^3.1",
                "pestphp/pest-plugin-livewire": "^3.0"
            },
            "type": "library",
            "extra": {
                "laravel": {
                    "providers": [
                        "Kirschbaum\\Commentions\\CommentionsServiceProvider"
                    ]
                }
            },
            "autoload": {
                "psr-4": {
                    "Kirschbaum\\Commentions\\": "src/",
                    "Kirschbaum\\Commentions\\Database\\Factories\\": "database/factories/"
                }
            },
            "notification-url": "https://packagist.org/downloads/",
            "license": [
                "MIT"
            ],
            "authors": [
                {
                    "name": "Luís Dalmolin",
                    "email": "luis.nh@gmail.com"
                }
            ],
            "description": "A package to allow you to create comments, tag users and more",
            "support": {
                "issues": "https://github.com/kirschbaum-development/commentions/issues",
                "source": "https://github.com/kirschbaum-development/commentions/tree/0.7.4"
            },
            "time": "2025-10-16T00:09:43+00:00"
        },
        {
            "name": "kirschbaum-development/eloquent-power-joins",
            "version": "4.2.8",
            "source": {
                "type": "git",
                "url": "https://github.com/kirschbaum-development/eloquent-power-joins.git",
                "reference": "d67c7e2efa886d2ef8bb29e86c3ddb9438ac6390"
            },
            "dist": {
                "type": "zip",
                "url": "https://api.github.com/repos/kirschbaum-development/eloquent-power-joins/zipball/d67c7e2efa886d2ef8bb29e86c3ddb9438ac6390",
                "reference": "d67c7e2efa886d2ef8bb29e86c3ddb9438ac6390",
                "shasum": ""
            },
            "require": {
                "illuminate/database": "^11.42|^12.0",
                "illuminate/support": "^11.42|^12.0",
                "php": "^8.2"
            },
            "require-dev": {
                "friendsofphp/php-cs-fixer": "dev-master",
                "laravel/legacy-factories": "^1.0@dev",
                "orchestra/testbench": "^9.0|^10.0",
                "phpunit/phpunit": "^10.0|^11.0"
            },
            "type": "library",
            "extra": {
                "laravel": {
                    "providers": [
                        "Kirschbaum\\PowerJoins\\PowerJoinsServiceProvider"
                    ]
                }
            },
            "autoload": {
                "psr-4": {
                    "Kirschbaum\\PowerJoins\\": "src"
                }
            },
            "notification-url": "https://packagist.org/downloads/",
            "license": [
                "MIT"
            ],
            "authors": [
                {
                    "name": "Luis Dalmolin",
                    "email": "luis.nh@gmail.com",
                    "role": "Developer"
                }
            ],
            "description": "The Laravel magic applied to joins.",
            "homepage": "https://github.com/kirschbaum-development/eloquent-power-joins",
            "keywords": [
                "eloquent",
                "join",
                "laravel",
                "mysql"
            ],
            "support": {
                "issues": "https://github.com/kirschbaum-development/eloquent-power-joins/issues",
                "source": "https://github.com/kirschbaum-development/eloquent-power-joins/tree/4.2.8"
            },
            "time": "2025-08-14T18:43:05+00:00"
        },
        {
            "name": "laravel/framework",
            "version": "v12.34.0",
            "source": {
                "type": "git",
                "url": "https://github.com/laravel/framework.git",
                "reference": "f9ec5a5d88bc8c468f17b59f88e05c8ac3c8d687"
            },
            "dist": {
                "type": "zip",
                "url": "https://api.github.com/repos/laravel/framework/zipball/f9ec5a5d88bc8c468f17b59f88e05c8ac3c8d687",
                "reference": "f9ec5a5d88bc8c468f17b59f88e05c8ac3c8d687",
                "shasum": ""
            },
            "require": {
                "brick/math": "^0.11|^0.12|^0.13|^0.14",
                "composer-runtime-api": "^2.2",
                "doctrine/inflector": "^2.0.5",
                "dragonmantank/cron-expression": "^3.4",
                "egulias/email-validator": "^3.2.1|^4.0",
                "ext-ctype": "*",
                "ext-filter": "*",
                "ext-hash": "*",
                "ext-mbstring": "*",
                "ext-openssl": "*",
                "ext-session": "*",
                "ext-tokenizer": "*",
                "fruitcake/php-cors": "^1.3",
                "guzzlehttp/guzzle": "^7.8.2",
                "guzzlehttp/uri-template": "^1.0",
                "laravel/prompts": "^0.3.0",
                "laravel/serializable-closure": "^1.3|^2.0",
                "league/commonmark": "^2.7",
                "league/flysystem": "^3.25.1",
                "league/flysystem-local": "^3.25.1",
                "league/uri": "^7.5.1",
                "monolog/monolog": "^3.0",
                "nesbot/carbon": "^3.8.4",
                "nunomaduro/termwind": "^2.0",
                "php": "^8.2",
                "psr/container": "^1.1.1|^2.0.1",
                "psr/log": "^1.0|^2.0|^3.0",
                "psr/simple-cache": "^1.0|^2.0|^3.0",
                "ramsey/uuid": "^4.7",
                "symfony/console": "^7.2.0",
                "symfony/error-handler": "^7.2.0",
                "symfony/finder": "^7.2.0",
                "symfony/http-foundation": "^7.2.0",
                "symfony/http-kernel": "^7.2.0",
                "symfony/mailer": "^7.2.0",
                "symfony/mime": "^7.2.0",
                "symfony/polyfill-php83": "^1.33",
                "symfony/polyfill-php84": "^1.33",
                "symfony/polyfill-php85": "^1.33",
                "symfony/process": "^7.2.0",
                "symfony/routing": "^7.2.0",
                "symfony/uid": "^7.2.0",
                "symfony/var-dumper": "^7.2.0",
                "tijsverkoyen/css-to-inline-styles": "^2.2.5",
                "vlucas/phpdotenv": "^5.6.1",
                "voku/portable-ascii": "^2.0.2"
            },
            "conflict": {
                "tightenco/collect": "<5.5.33"
            },
            "provide": {
                "psr/container-implementation": "1.1|2.0",
                "psr/log-implementation": "1.0|2.0|3.0",
                "psr/simple-cache-implementation": "1.0|2.0|3.0"
            },
            "replace": {
                "illuminate/auth": "self.version",
                "illuminate/broadcasting": "self.version",
                "illuminate/bus": "self.version",
                "illuminate/cache": "self.version",
                "illuminate/collections": "self.version",
                "illuminate/concurrency": "self.version",
                "illuminate/conditionable": "self.version",
                "illuminate/config": "self.version",
                "illuminate/console": "self.version",
                "illuminate/container": "self.version",
                "illuminate/contracts": "self.version",
                "illuminate/cookie": "self.version",
                "illuminate/database": "self.version",
                "illuminate/encryption": "self.version",
                "illuminate/events": "self.version",
                "illuminate/filesystem": "self.version",
                "illuminate/hashing": "self.version",
                "illuminate/http": "self.version",
                "illuminate/json-schema": "self.version",
                "illuminate/log": "self.version",
                "illuminate/macroable": "self.version",
                "illuminate/mail": "self.version",
                "illuminate/notifications": "self.version",
                "illuminate/pagination": "self.version",
                "illuminate/pipeline": "self.version",
                "illuminate/process": "self.version",
                "illuminate/queue": "self.version",
                "illuminate/redis": "self.version",
                "illuminate/routing": "self.version",
                "illuminate/session": "self.version",
                "illuminate/support": "self.version",
                "illuminate/testing": "self.version",
                "illuminate/translation": "self.version",
                "illuminate/validation": "self.version",
                "illuminate/view": "self.version",
                "spatie/once": "*"
            },
            "require-dev": {
                "ably/ably-php": "^1.0",
                "aws/aws-sdk-php": "^3.322.9",
                "ext-gmp": "*",
                "fakerphp/faker": "^1.24",
                "guzzlehttp/promises": "^2.0.3",
                "guzzlehttp/psr7": "^2.4",
                "laravel/pint": "^1.18",
                "league/flysystem-aws-s3-v3": "^3.25.1",
                "league/flysystem-ftp": "^3.25.1",
                "league/flysystem-path-prefixing": "^3.25.1",
                "league/flysystem-read-only": "^3.25.1",
                "league/flysystem-sftp-v3": "^3.25.1",
                "mockery/mockery": "^1.6.10",
                "opis/json-schema": "^2.4.1",
                "orchestra/testbench-core": "^10.7.0",
                "pda/pheanstalk": "^5.0.6|^7.0.0",
                "php-http/discovery": "^1.15",
                "phpstan/phpstan": "^2.0",
                "phpunit/phpunit": "^10.5.35|^11.5.3|^12.0.1",
                "predis/predis": "^2.3|^3.0",
                "resend/resend-php": "^0.10.0",
                "symfony/cache": "^7.2.0",
                "symfony/http-client": "^7.2.0",
                "symfony/psr-http-message-bridge": "^7.2.0",
                "symfony/translation": "^7.2.0"
            },
            "suggest": {
                "ably/ably-php": "Required to use the Ably broadcast driver (^1.0).",
                "aws/aws-sdk-php": "Required to use the SQS queue driver, DynamoDb failed job storage, and SES mail driver (^3.322.9).",
                "brianium/paratest": "Required to run tests in parallel (^7.0|^8.0).",
                "ext-apcu": "Required to use the APC cache driver.",
                "ext-fileinfo": "Required to use the Filesystem class.",
                "ext-ftp": "Required to use the Flysystem FTP driver.",
                "ext-gd": "Required to use Illuminate\\Http\\Testing\\FileFactory::image().",
                "ext-memcached": "Required to use the memcache cache driver.",
                "ext-pcntl": "Required to use all features of the queue worker and console signal trapping.",
                "ext-pdo": "Required to use all database features.",
                "ext-posix": "Required to use all features of the queue worker.",
                "ext-redis": "Required to use the Redis cache and queue drivers (^4.0|^5.0|^6.0).",
                "fakerphp/faker": "Required to generate fake data using the fake() helper (^1.23).",
                "filp/whoops": "Required for friendly error pages in development (^2.14.3).",
                "laravel/tinker": "Required to use the tinker console command (^2.0).",
                "league/flysystem-aws-s3-v3": "Required to use the Flysystem S3 driver (^3.25.1).",
                "league/flysystem-ftp": "Required to use the Flysystem FTP driver (^3.25.1).",
                "league/flysystem-path-prefixing": "Required to use the scoped driver (^3.25.1).",
                "league/flysystem-read-only": "Required to use read-only disks (^3.25.1)",
                "league/flysystem-sftp-v3": "Required to use the Flysystem SFTP driver (^3.25.1).",
                "mockery/mockery": "Required to use mocking (^1.6).",
                "pda/pheanstalk": "Required to use the beanstalk queue driver (^5.0).",
                "php-http/discovery": "Required to use PSR-7 bridging features (^1.15).",
                "phpunit/phpunit": "Required to use assertions and run tests (^10.5.35|^11.5.3|^12.0.1).",
                "predis/predis": "Required to use the predis connector (^2.3|^3.0).",
                "psr/http-message": "Required to allow Storage::put to accept a StreamInterface (^1.0).",
                "pusher/pusher-php-server": "Required to use the Pusher broadcast driver (^6.0|^7.0).",
                "resend/resend-php": "Required to enable support for the Resend mail transport (^0.10.0).",
                "symfony/cache": "Required to PSR-6 cache bridge (^7.2).",
                "symfony/filesystem": "Required to enable support for relative symbolic links (^7.2).",
                "symfony/http-client": "Required to enable support for the Symfony API mail transports (^7.2).",
                "symfony/mailgun-mailer": "Required to enable support for the Mailgun mail transport (^7.2).",
                "symfony/postmark-mailer": "Required to enable support for the Postmark mail transport (^7.2).",
                "symfony/psr-http-message-bridge": "Required to use PSR-7 bridging features (^7.2)."
            },
            "type": "library",
            "extra": {
                "branch-alias": {
                    "dev-master": "12.x-dev"
                }
            },
            "autoload": {
                "files": [
                    "src/Illuminate/Collections/functions.php",
                    "src/Illuminate/Collections/helpers.php",
                    "src/Illuminate/Events/functions.php",
                    "src/Illuminate/Filesystem/functions.php",
                    "src/Illuminate/Foundation/helpers.php",
                    "src/Illuminate/Log/functions.php",
                    "src/Illuminate/Support/functions.php",
                    "src/Illuminate/Support/helpers.php"
                ],
                "psr-4": {
                    "Illuminate\\": "src/Illuminate/",
                    "Illuminate\\Support\\": [
                        "src/Illuminate/Macroable/",
                        "src/Illuminate/Collections/",
                        "src/Illuminate/Conditionable/"
                    ]
                }
            },
            "notification-url": "https://packagist.org/downloads/",
            "license": [
                "MIT"
            ],
            "authors": [
                {
                    "name": "Taylor Otwell",
                    "email": "taylor@laravel.com"
                }
            ],
            "description": "The Laravel Framework.",
            "homepage": "https://laravel.com",
            "keywords": [
                "framework",
                "laravel"
            ],
            "support": {
                "issues": "https://github.com/laravel/framework/issues",
                "source": "https://github.com/laravel/framework"
            },
            "time": "2025-10-14T13:58:31+00:00"
        },
        {
            "name": "laravel/prompts",
            "version": "v0.3.7",
            "source": {
                "type": "git",
                "url": "https://github.com/laravel/prompts.git",
                "reference": "a1891d362714bc40c8d23b0b1d7090f022ea27cc"
            },
            "dist": {
                "type": "zip",
                "url": "https://api.github.com/repos/laravel/prompts/zipball/a1891d362714bc40c8d23b0b1d7090f022ea27cc",
                "reference": "a1891d362714bc40c8d23b0b1d7090f022ea27cc",
                "shasum": ""
            },
            "require": {
                "composer-runtime-api": "^2.2",
                "ext-mbstring": "*",
                "php": "^8.1",
                "symfony/console": "^6.2|^7.0"
            },
            "conflict": {
                "illuminate/console": ">=10.17.0 <10.25.0",
                "laravel/framework": ">=10.17.0 <10.25.0"
            },
            "require-dev": {
                "illuminate/collections": "^10.0|^11.0|^12.0",
                "mockery/mockery": "^1.5",
                "pestphp/pest": "^2.3|^3.4",
                "phpstan/phpstan": "^1.12.28",
                "phpstan/phpstan-mockery": "^1.1.3"
            },
            "suggest": {
                "ext-pcntl": "Required for the spinner to be animated."
            },
            "type": "library",
            "extra": {
                "branch-alias": {
                    "dev-main": "0.3.x-dev"
                }
            },
            "autoload": {
                "files": [
                    "src/helpers.php"
                ],
                "psr-4": {
                    "Laravel\\Prompts\\": "src/"
                }
            },
            "notification-url": "https://packagist.org/downloads/",
            "license": [
                "MIT"
            ],
            "description": "Add beautiful and user-friendly forms to your command-line applications.",
            "support": {
                "issues": "https://github.com/laravel/prompts/issues",
                "source": "https://github.com/laravel/prompts/tree/v0.3.7"
            },
            "time": "2025-09-19T13:47:56+00:00"
        },
        {
            "name": "laravel/serializable-closure",
            "version": "v2.0.6",
            "source": {
                "type": "git",
                "url": "https://github.com/laravel/serializable-closure.git",
                "reference": "038ce42edee619599a1debb7e81d7b3759492819"
            },
            "dist": {
                "type": "zip",
                "url": "https://api.github.com/repos/laravel/serializable-closure/zipball/038ce42edee619599a1debb7e81d7b3759492819",
                "reference": "038ce42edee619599a1debb7e81d7b3759492819",
                "shasum": ""
            },
            "require": {
                "php": "^8.1"
            },
            "require-dev": {
                "illuminate/support": "^10.0|^11.0|^12.0",
                "nesbot/carbon": "^2.67|^3.0",
                "pestphp/pest": "^2.36|^3.0",
                "phpstan/phpstan": "^2.0",
                "symfony/var-dumper": "^6.2.0|^7.0.0"
            },
            "type": "library",
            "extra": {
                "branch-alias": {
                    "dev-master": "2.x-dev"
                }
            },
            "autoload": {
                "psr-4": {
                    "Laravel\\SerializableClosure\\": "src/"
                }
            },
            "notification-url": "https://packagist.org/downloads/",
            "license": [
                "MIT"
            ],
            "authors": [
                {
                    "name": "Taylor Otwell",
                    "email": "taylor@laravel.com"
                },
                {
                    "name": "Nuno Maduro",
                    "email": "nuno@laravel.com"
                }
            ],
            "description": "Laravel Serializable Closure provides an easy and secure way to serialize closures in PHP.",
            "keywords": [
                "closure",
                "laravel",
                "serializable"
            ],
            "support": {
                "issues": "https://github.com/laravel/serializable-closure/issues",
                "source": "https://github.com/laravel/serializable-closure"
            },
            "time": "2025-10-09T13:42:30+00:00"
        },
        {
            "name": "laravel/tinker",
            "version": "v2.10.1",
            "source": {
                "type": "git",
                "url": "https://github.com/laravel/tinker.git",
                "reference": "22177cc71807d38f2810c6204d8f7183d88a57d3"
            },
            "dist": {
                "type": "zip",
                "url": "https://api.github.com/repos/laravel/tinker/zipball/22177cc71807d38f2810c6204d8f7183d88a57d3",
                "reference": "22177cc71807d38f2810c6204d8f7183d88a57d3",
                "shasum": ""
            },
            "require": {
                "illuminate/console": "^6.0|^7.0|^8.0|^9.0|^10.0|^11.0|^12.0",
                "illuminate/contracts": "^6.0|^7.0|^8.0|^9.0|^10.0|^11.0|^12.0",
                "illuminate/support": "^6.0|^7.0|^8.0|^9.0|^10.0|^11.0|^12.0",
                "php": "^7.2.5|^8.0",
                "psy/psysh": "^0.11.1|^0.12.0",
                "symfony/var-dumper": "^4.3.4|^5.0|^6.0|^7.0"
            },
            "require-dev": {
                "mockery/mockery": "~1.3.3|^1.4.2",
                "phpstan/phpstan": "^1.10",
                "phpunit/phpunit": "^8.5.8|^9.3.3|^10.0"
            },
            "suggest": {
                "illuminate/database": "The Illuminate Database package (^6.0|^7.0|^8.0|^9.0|^10.0|^11.0|^12.0)."
            },
            "type": "library",
            "extra": {
                "laravel": {
                    "providers": [
                        "Laravel\\Tinker\\TinkerServiceProvider"
                    ]
                }
            },
            "autoload": {
                "psr-4": {
                    "Laravel\\Tinker\\": "src/"
                }
            },
            "notification-url": "https://packagist.org/downloads/",
            "license": [
                "MIT"
            ],
            "authors": [
                {
                    "name": "Taylor Otwell",
                    "email": "taylor@laravel.com"
                }
            ],
            "description": "Powerful REPL for the Laravel framework.",
            "keywords": [
                "REPL",
                "Tinker",
                "laravel",
                "psysh"
            ],
            "support": {
                "issues": "https://github.com/laravel/tinker/issues",
                "source": "https://github.com/laravel/tinker/tree/v2.10.1"
            },
            "time": "2025-01-27T14:24:01+00:00"
        },
        {
            "name": "laravelcm/laravel-subscriptions",
            "version": "v1.5",
            "source": {
                "type": "git",
                "url": "https://github.com/laravelcm/laravel-subscriptions.git",
                "reference": "4616d07551ac4c5cf5ee21485b2e1ae64a969ad1"
            },
            "dist": {
                "type": "zip",
                "url": "https://api.github.com/repos/laravelcm/laravel-subscriptions/zipball/4616d07551ac4c5cf5ee21485b2e1ae64a969ad1",
                "reference": "4616d07551ac4c5cf5ee21485b2e1ae64a969ad1",
                "shasum": ""
            },
            "require": {
                "illuminate/console": "^10.0|^11.0|^12.0",
                "illuminate/container": "^10.0|^11.0|^12.0",
                "illuminate/database": "^10.0|^11.0|^12.0",
                "illuminate/support": "^10.0|^11.0|^12.0",
                "php": "^8.2",
                "spatie/eloquent-sortable": "^4.0.0",
                "spatie/laravel-package-tools": "^1.16",
                "spatie/laravel-sluggable": "^3.4.2",
                "spatie/laravel-translatable": "^6.5.0"
            },
            "require-dev": {
                "larastan/larastan": "^2.0|^3.0",
                "laravel/pint": "^1.13",
                "orchestra/testbench": "^8.0|^9.0|^10.0",
                "pestphp/pest": "^2.18|^3.7",
                "spatie/test-time": "^1.3"
            },
            "type": "library",
            "extra": {
                "laravel": {
                    "providers": [
                        "Laravelcm\\Subscriptions\\SubscriptionServiceProvider"
                    ]
                }
            },
            "autoload": {
                "psr-4": {
                    "Laravelcm\\Subscriptions\\": "src"
                }
            },
            "notification-url": "https://packagist.org/downloads/",
            "license": [
                "MIT"
            ],
            "authors": [
                {
                    "name": "Arthur Monney",
                    "email": "arthur@laravel.cm",
                    "homepage": "https://arthurmonney.me"
                },
                {
                    "name": "The Generous Laravel Community",
                    "homepage": "https://github.com/laravelcm/laravel-subscriptions/contributors"
                }
            ],
            "description": "Laravel Subscriptions is a flexible plans and subscription management system for Laravel, with the required tools to run your SAAS like services efficiently. It's simple architecture, accompanied by powerful underlying to afford solid platform for your business.",
            "homepage": "https://laravel.cm",
            "keywords": [
                "database",
                "feature",
                "laravel",
                "plan",
                "recurring",
                "subscription",
                "value"
            ],
            "support": {
                "docs": "https://github.com/laravelcm/laravel-subscriptions/blob/main/README.md",
                "email": "support@laravel.cm",
                "issues": "https://github.com/laravelcm/laravel-subscriptions/issues",
                "source": "https://github.com/laravelcm/laravel-subscriptions"
            },
            "funding": [
                {
                    "url": "https://github.com/mckenziearts",
                    "type": "github"
                }
            ],
            "time": "2025-04-09T06:22:41+00:00"
        },
        {
            "name": "league/commonmark",
            "version": "2.7.1",
            "source": {
                "type": "git",
                "url": "https://github.com/thephpleague/commonmark.git",
                "reference": "10732241927d3971d28e7ea7b5712721fa2296ca"
            },
            "dist": {
                "type": "zip",
                "url": "https://api.github.com/repos/thephpleague/commonmark/zipball/10732241927d3971d28e7ea7b5712721fa2296ca",
                "reference": "10732241927d3971d28e7ea7b5712721fa2296ca",
                "shasum": ""
            },
            "require": {
                "ext-mbstring": "*",
                "league/config": "^1.1.1",
                "php": "^7.4 || ^8.0",
                "psr/event-dispatcher": "^1.0",
                "symfony/deprecation-contracts": "^2.1 || ^3.0",
                "symfony/polyfill-php80": "^1.16"
            },
            "require-dev": {
                "cebe/markdown": "^1.0",
                "commonmark/cmark": "0.31.1",
                "commonmark/commonmark.js": "0.31.1",
                "composer/package-versions-deprecated": "^1.8",
                "embed/embed": "^4.4",
                "erusev/parsedown": "^1.0",
                "ext-json": "*",
                "github/gfm": "0.29.0",
                "michelf/php-markdown": "^1.4 || ^2.0",
                "nyholm/psr7": "^1.5",
                "phpstan/phpstan": "^1.8.2",
                "phpunit/phpunit": "^9.5.21 || ^10.5.9 || ^11.0.0",
                "scrutinizer/ocular": "^1.8.1",
                "symfony/finder": "^5.3 | ^6.0 | ^7.0",
                "symfony/process": "^5.4 | ^6.0 | ^7.0",
                "symfony/yaml": "^2.3 | ^3.0 | ^4.0 | ^5.0 | ^6.0 | ^7.0",
                "unleashedtech/php-coding-standard": "^3.1.1",
                "vimeo/psalm": "^4.24.0 || ^5.0.0 || ^6.0.0"
            },
            "suggest": {
                "symfony/yaml": "v2.3+ required if using the Front Matter extension"
            },
            "type": "library",
            "extra": {
                "branch-alias": {
                    "dev-main": "2.8-dev"
                }
            },
            "autoload": {
                "psr-4": {
                    "League\\CommonMark\\": "src"
                }
            },
            "notification-url": "https://packagist.org/downloads/",
            "license": [
                "BSD-3-Clause"
            ],
            "authors": [
                {
                    "name": "Colin O'Dell",
                    "email": "colinodell@gmail.com",
                    "homepage": "https://www.colinodell.com",
                    "role": "Lead Developer"
                }
            ],
            "description": "Highly-extensible PHP Markdown parser which fully supports the CommonMark spec and GitHub-Flavored Markdown (GFM)",
            "homepage": "https://commonmark.thephpleague.com",
            "keywords": [
                "commonmark",
                "flavored",
                "gfm",
                "github",
                "github-flavored",
                "markdown",
                "md",
                "parser"
            ],
            "support": {
                "docs": "https://commonmark.thephpleague.com/",
                "forum": "https://github.com/thephpleague/commonmark/discussions",
                "issues": "https://github.com/thephpleague/commonmark/issues",
                "rss": "https://github.com/thephpleague/commonmark/releases.atom",
                "source": "https://github.com/thephpleague/commonmark"
            },
            "funding": [
                {
                    "url": "https://www.colinodell.com/sponsor",
                    "type": "custom"
                },
                {
                    "url": "https://www.paypal.me/colinpodell/10.00",
                    "type": "custom"
                },
                {
                    "url": "https://github.com/colinodell",
                    "type": "github"
                },
                {
                    "url": "https://tidelift.com/funding/github/packagist/league/commonmark",
                    "type": "tidelift"
                }
            ],
            "time": "2025-07-20T12:47:49+00:00"
        },
        {
            "name": "league/config",
            "version": "v1.2.0",
            "source": {
                "type": "git",
                "url": "https://github.com/thephpleague/config.git",
                "reference": "754b3604fb2984c71f4af4a9cbe7b57f346ec1f3"
            },
            "dist": {
                "type": "zip",
                "url": "https://api.github.com/repos/thephpleague/config/zipball/754b3604fb2984c71f4af4a9cbe7b57f346ec1f3",
                "reference": "754b3604fb2984c71f4af4a9cbe7b57f346ec1f3",
                "shasum": ""
            },
            "require": {
                "dflydev/dot-access-data": "^3.0.1",
                "nette/schema": "^1.2",
                "php": "^7.4 || ^8.0"
            },
            "require-dev": {
                "phpstan/phpstan": "^1.8.2",
                "phpunit/phpunit": "^9.5.5",
                "scrutinizer/ocular": "^1.8.1",
                "unleashedtech/php-coding-standard": "^3.1",
                "vimeo/psalm": "^4.7.3"
            },
            "type": "library",
            "extra": {
                "branch-alias": {
                    "dev-main": "1.2-dev"
                }
            },
            "autoload": {
                "psr-4": {
                    "League\\Config\\": "src"
                }
            },
            "notification-url": "https://packagist.org/downloads/",
            "license": [
                "BSD-3-Clause"
            ],
            "authors": [
                {
                    "name": "Colin O'Dell",
                    "email": "colinodell@gmail.com",
                    "homepage": "https://www.colinodell.com",
                    "role": "Lead Developer"
                }
            ],
            "description": "Define configuration arrays with strict schemas and access values with dot notation",
            "homepage": "https://config.thephpleague.com",
            "keywords": [
                "array",
                "config",
                "configuration",
                "dot",
                "dot-access",
                "nested",
                "schema"
            ],
            "support": {
                "docs": "https://config.thephpleague.com/",
                "issues": "https://github.com/thephpleague/config/issues",
                "rss": "https://github.com/thephpleague/config/releases.atom",
                "source": "https://github.com/thephpleague/config"
            },
            "funding": [
                {
                    "url": "https://www.colinodell.com/sponsor",
                    "type": "custom"
                },
                {
                    "url": "https://www.paypal.me/colinpodell/10.00",
                    "type": "custom"
                },
                {
                    "url": "https://github.com/colinodell",
                    "type": "github"
                }
            ],
            "time": "2022-12-11T20:36:23+00:00"
        },
        {
            "name": "league/csv",
            "version": "9.27.0",
            "source": {
                "type": "git",
                "url": "https://github.com/thephpleague/csv.git",
                "reference": "cb491b1ba3c42ff2bcd0113814f4256b42bae845"
            },
            "dist": {
                "type": "zip",
                "url": "https://api.github.com/repos/thephpleague/csv/zipball/cb491b1ba3c42ff2bcd0113814f4256b42bae845",
                "reference": "cb491b1ba3c42ff2bcd0113814f4256b42bae845",
                "shasum": ""
            },
            "require": {
                "ext-filter": "*",
                "php": "^8.1.2"
            },
            "require-dev": {
                "ext-dom": "*",
                "ext-xdebug": "*",
                "friendsofphp/php-cs-fixer": "^3.75.0",
                "phpbench/phpbench": "^1.4.1",
                "phpstan/phpstan": "^1.12.27",
                "phpstan/phpstan-deprecation-rules": "^1.2.1",
                "phpstan/phpstan-phpunit": "^1.4.2",
                "phpstan/phpstan-strict-rules": "^1.6.2",
                "phpunit/phpunit": "^10.5.16 || ^11.5.22 || ^12.3.6",
                "symfony/var-dumper": "^6.4.8 || ^7.3.0"
            },
            "suggest": {
                "ext-dom": "Required to use the XMLConverter and the HTMLConverter classes",
                "ext-iconv": "Needed to ease transcoding CSV using iconv stream filters",
                "ext-mbstring": "Needed to ease transcoding CSV using mb stream filters",
                "ext-mysqli": "Requiered to use the package with the MySQLi extension",
                "ext-pdo": "Required to use the package with the PDO extension",
                "ext-pgsql": "Requiered to use the package with the PgSQL extension",
                "ext-sqlite3": "Required to use the package with the SQLite3 extension"
            },
            "type": "library",
            "extra": {
                "branch-alias": {
                    "dev-master": "9.x-dev"
                }
            },
            "autoload": {
                "files": [
                    "src/functions_include.php"
                ],
                "psr-4": {
                    "League\\Csv\\": "src"
                }
            },
            "notification-url": "https://packagist.org/downloads/",
            "license": [
                "MIT"
            ],
            "authors": [
                {
                    "name": "Ignace Nyamagana Butera",
                    "email": "nyamsprod@gmail.com",
                    "homepage": "https://github.com/nyamsprod/",
                    "role": "Developer"
                }
            ],
            "description": "CSV data manipulation made easy in PHP",
            "homepage": "https://csv.thephpleague.com",
            "keywords": [
                "convert",
                "csv",
                "export",
                "filter",
                "import",
                "read",
                "transform",
                "write"
            ],
            "support": {
                "docs": "https://csv.thephpleague.com",
                "issues": "https://github.com/thephpleague/csv/issues",
                "rss": "https://github.com/thephpleague/csv/releases.atom",
                "source": "https://github.com/thephpleague/csv"
            },
            "funding": [
                {
                    "url": "https://github.com/sponsors/nyamsprod",
                    "type": "github"
                }
            ],
            "time": "2025-10-16T08:22:09+00:00"
        },
        {
            "name": "league/flysystem",
            "version": "3.30.0",
            "source": {
                "type": "git",
                "url": "https://github.com/thephpleague/flysystem.git",
                "reference": "2203e3151755d874bb2943649dae1eb8533ac93e"
            },
            "dist": {
                "type": "zip",
                "url": "https://api.github.com/repos/thephpleague/flysystem/zipball/2203e3151755d874bb2943649dae1eb8533ac93e",
                "reference": "2203e3151755d874bb2943649dae1eb8533ac93e",
                "shasum": ""
            },
            "require": {
                "league/flysystem-local": "^3.0.0",
                "league/mime-type-detection": "^1.0.0",
                "php": "^8.0.2"
            },
            "conflict": {
                "async-aws/core": "<1.19.0",
                "async-aws/s3": "<1.14.0",
                "aws/aws-sdk-php": "3.209.31 || 3.210.0",
                "guzzlehttp/guzzle": "<7.0",
                "guzzlehttp/ringphp": "<1.1.1",
                "phpseclib/phpseclib": "3.0.15",
                "symfony/http-client": "<5.2"
            },
            "require-dev": {
                "async-aws/s3": "^1.5 || ^2.0",
                "async-aws/simple-s3": "^1.1 || ^2.0",
                "aws/aws-sdk-php": "^3.295.10",
                "composer/semver": "^3.0",
                "ext-fileinfo": "*",
                "ext-ftp": "*",
                "ext-mongodb": "^1.3|^2",
                "ext-zip": "*",
                "friendsofphp/php-cs-fixer": "^3.5",
                "google/cloud-storage": "^1.23",
                "guzzlehttp/psr7": "^2.6",
                "microsoft/azure-storage-blob": "^1.1",
                "mongodb/mongodb": "^1.2|^2",
                "phpseclib/phpseclib": "^3.0.36",
                "phpstan/phpstan": "^1.10",
                "phpunit/phpunit": "^9.5.11|^10.0",
                "sabre/dav": "^4.6.0"
            },
            "type": "library",
            "autoload": {
                "psr-4": {
                    "League\\Flysystem\\": "src"
                }
            },
            "notification-url": "https://packagist.org/downloads/",
            "license": [
                "MIT"
            ],
            "authors": [
                {
                    "name": "Frank de Jonge",
                    "email": "info@frankdejonge.nl"
                }
            ],
            "description": "File storage abstraction for PHP",
            "keywords": [
                "WebDAV",
                "aws",
                "cloud",
                "file",
                "files",
                "filesystem",
                "filesystems",
                "ftp",
                "s3",
                "sftp",
                "storage"
            ],
            "support": {
                "issues": "https://github.com/thephpleague/flysystem/issues",
                "source": "https://github.com/thephpleague/flysystem/tree/3.30.0"
            },
            "time": "2025-06-25T13:29:59+00:00"
        },
        {
            "name": "league/flysystem-local",
            "version": "3.30.0",
            "source": {
                "type": "git",
                "url": "https://github.com/thephpleague/flysystem-local.git",
                "reference": "6691915f77c7fb69adfb87dcd550052dc184ee10"
            },
            "dist": {
                "type": "zip",
                "url": "https://api.github.com/repos/thephpleague/flysystem-local/zipball/6691915f77c7fb69adfb87dcd550052dc184ee10",
                "reference": "6691915f77c7fb69adfb87dcd550052dc184ee10",
                "shasum": ""
            },
            "require": {
                "ext-fileinfo": "*",
                "league/flysystem": "^3.0.0",
                "league/mime-type-detection": "^1.0.0",
                "php": "^8.0.2"
            },
            "type": "library",
            "autoload": {
                "psr-4": {
                    "League\\Flysystem\\Local\\": ""
                }
            },
            "notification-url": "https://packagist.org/downloads/",
            "license": [
                "MIT"
            ],
            "authors": [
                {
                    "name": "Frank de Jonge",
                    "email": "info@frankdejonge.nl"
                }
            ],
            "description": "Local filesystem adapter for Flysystem.",
            "keywords": [
                "Flysystem",
                "file",
                "files",
                "filesystem",
                "local"
            ],
            "support": {
                "source": "https://github.com/thephpleague/flysystem-local/tree/3.30.0"
            },
            "time": "2025-05-21T10:34:19+00:00"
        },
        {
            "name": "league/html-to-markdown",
            "version": "5.1.1",
            "source": {
                "type": "git",
                "url": "https://github.com/thephpleague/html-to-markdown.git",
                "reference": "0b4066eede55c48f38bcee4fb8f0aa85654390fd"
            },
            "dist": {
                "type": "zip",
                "url": "https://api.github.com/repos/thephpleague/html-to-markdown/zipball/0b4066eede55c48f38bcee4fb8f0aa85654390fd",
                "reference": "0b4066eede55c48f38bcee4fb8f0aa85654390fd",
                "shasum": ""
            },
            "require": {
                "ext-dom": "*",
                "ext-xml": "*",
                "php": "^7.2.5 || ^8.0"
            },
            "require-dev": {
                "mikehaertl/php-shellcommand": "^1.1.0",
                "phpstan/phpstan": "^1.8.8",
                "phpunit/phpunit": "^8.5 || ^9.2",
                "scrutinizer/ocular": "^1.6",
                "unleashedtech/php-coding-standard": "^2.7 || ^3.0",
                "vimeo/psalm": "^4.22 || ^5.0"
            },
            "bin": [
                "bin/html-to-markdown"
            ],
            "type": "library",
            "extra": {
                "branch-alias": {
                    "dev-master": "5.2-dev"
                }
            },
            "autoload": {
                "psr-4": {
                    "League\\HTMLToMarkdown\\": "src/"
                }
            },
            "notification-url": "https://packagist.org/downloads/",
            "license": [
                "MIT"
            ],
            "authors": [
                {
                    "name": "Colin O'Dell",
                    "email": "colinodell@gmail.com",
                    "homepage": "https://www.colinodell.com",
                    "role": "Lead Developer"
                },
                {
                    "name": "Nick Cernis",
                    "email": "nick@cern.is",
                    "homepage": "http://modernnerd.net",
                    "role": "Original Author"
                }
            ],
            "description": "An HTML-to-markdown conversion helper for PHP",
            "homepage": "https://github.com/thephpleague/html-to-markdown",
            "keywords": [
                "html",
                "markdown"
            ],
            "support": {
                "issues": "https://github.com/thephpleague/html-to-markdown/issues",
                "source": "https://github.com/thephpleague/html-to-markdown/tree/5.1.1"
            },
            "funding": [
                {
                    "url": "https://www.colinodell.com/sponsor",
                    "type": "custom"
                },
                {
                    "url": "https://www.paypal.me/colinpodell/10.00",
                    "type": "custom"
                },
                {
                    "url": "https://github.com/colinodell",
                    "type": "github"
                },
                {
                    "url": "https://tidelift.com/funding/github/packagist/league/html-to-markdown",
                    "type": "tidelift"
                }
            ],
            "time": "2023-07-12T21:21:09+00:00"
        },
        {
            "name": "league/mime-type-detection",
            "version": "1.16.0",
            "source": {
                "type": "git",
                "url": "https://github.com/thephpleague/mime-type-detection.git",
                "reference": "2d6702ff215bf922936ccc1ad31007edc76451b9"
            },
            "dist": {
                "type": "zip",
                "url": "https://api.github.com/repos/thephpleague/mime-type-detection/zipball/2d6702ff215bf922936ccc1ad31007edc76451b9",
                "reference": "2d6702ff215bf922936ccc1ad31007edc76451b9",
                "shasum": ""
            },
            "require": {
                "ext-fileinfo": "*",
                "php": "^7.4 || ^8.0"
            },
            "require-dev": {
                "friendsofphp/php-cs-fixer": "^3.2",
                "phpstan/phpstan": "^0.12.68",
                "phpunit/phpunit": "^8.5.8 || ^9.3 || ^10.0"
            },
            "type": "library",
            "autoload": {
                "psr-4": {
                    "League\\MimeTypeDetection\\": "src"
                }
            },
            "notification-url": "https://packagist.org/downloads/",
            "license": [
                "MIT"
            ],
            "authors": [
                {
                    "name": "Frank de Jonge",
                    "email": "info@frankdejonge.nl"
                }
            ],
            "description": "Mime-type detection for Flysystem",
            "support": {
                "issues": "https://github.com/thephpleague/mime-type-detection/issues",
                "source": "https://github.com/thephpleague/mime-type-detection/tree/1.16.0"
            },
            "funding": [
                {
                    "url": "https://github.com/frankdejonge",
                    "type": "github"
                },
                {
                    "url": "https://tidelift.com/funding/github/packagist/league/flysystem",
                    "type": "tidelift"
                }
            ],
            "time": "2024-09-21T08:32:55+00:00"
        },
        {
            "name": "league/uri",
            "version": "7.5.1",
            "source": {
                "type": "git",
                "url": "https://github.com/thephpleague/uri.git",
                "reference": "81fb5145d2644324614cc532b28efd0215bda430"
            },
            "dist": {
                "type": "zip",
                "url": "https://api.github.com/repos/thephpleague/uri/zipball/81fb5145d2644324614cc532b28efd0215bda430",
                "reference": "81fb5145d2644324614cc532b28efd0215bda430",
                "shasum": ""
            },
            "require": {
                "league/uri-interfaces": "^7.5",
                "php": "^8.1"
            },
            "conflict": {
                "league/uri-schemes": "^1.0"
            },
            "suggest": {
                "ext-bcmath": "to improve IPV4 host parsing",
                "ext-fileinfo": "to create Data URI from file contennts",
                "ext-gmp": "to improve IPV4 host parsing",
                "ext-intl": "to handle IDN host with the best performance",
                "jeremykendall/php-domain-parser": "to resolve Public Suffix and Top Level Domain",
                "league/uri-components": "Needed to easily manipulate URI objects components",
                "php-64bit": "to improve IPV4 host parsing",
                "symfony/polyfill-intl-idn": "to handle IDN host via the Symfony polyfill if ext-intl is not present"
            },
            "type": "library",
            "extra": {
                "branch-alias": {
                    "dev-master": "7.x-dev"
                }
            },
            "autoload": {
                "psr-4": {
                    "League\\Uri\\": ""
                }
            },
            "notification-url": "https://packagist.org/downloads/",
            "license": [
                "MIT"
            ],
            "authors": [
                {
                    "name": "Ignace Nyamagana Butera",
                    "email": "nyamsprod@gmail.com",
                    "homepage": "https://nyamsprod.com"
                }
            ],
            "description": "URI manipulation library",
            "homepage": "https://uri.thephpleague.com",
            "keywords": [
                "data-uri",
                "file-uri",
                "ftp",
                "hostname",
                "http",
                "https",
                "middleware",
                "parse_str",
                "parse_url",
                "psr-7",
                "query-string",
                "querystring",
                "rfc3986",
                "rfc3987",
                "rfc6570",
                "uri",
                "uri-template",
                "url",
                "ws"
            ],
            "support": {
                "docs": "https://uri.thephpleague.com",
                "forum": "https://thephpleague.slack.com",
                "issues": "https://github.com/thephpleague/uri-src/issues",
                "source": "https://github.com/thephpleague/uri/tree/7.5.1"
            },
            "funding": [
                {
                    "url": "https://github.com/sponsors/nyamsprod",
                    "type": "github"
                }
            ],
            "time": "2024-12-08T08:40:02+00:00"
        },
        {
            "name": "league/uri-components",
            "version": "7.5.1",
            "source": {
                "type": "git",
                "url": "https://github.com/thephpleague/uri-components.git",
                "reference": "4aabf0e2f2f9421ffcacab35be33e4fb5e63c44f"
            },
            "dist": {
                "type": "zip",
                "url": "https://api.github.com/repos/thephpleague/uri-components/zipball/4aabf0e2f2f9421ffcacab35be33e4fb5e63c44f",
                "reference": "4aabf0e2f2f9421ffcacab35be33e4fb5e63c44f",
                "shasum": ""
            },
            "require": {
                "league/uri": "^7.5",
                "php": "^8.1"
            },
            "suggest": {
                "ext-bcmath": "to improve IPV4 host parsing",
                "ext-fileinfo": "to create Data URI from file contennts",
                "ext-gmp": "to improve IPV4 host parsing",
                "ext-intl": "to handle IDN host with the best performance",
                "ext-mbstring": "to use the sorting algorithm of URLSearchParams",
                "jeremykendall/php-domain-parser": "to resolve Public Suffix and Top Level Domain",
                "php-64bit": "to improve IPV4 host parsing",
                "symfony/polyfill-intl-idn": "to handle IDN host via the Symfony polyfill if ext-intl is not present"
            },
            "type": "library",
            "extra": {
                "branch-alias": {
                    "dev-master": "7.x-dev"
                }
            },
            "autoload": {
                "psr-4": {
                    "League\\Uri\\": ""
                }
            },
            "notification-url": "https://packagist.org/downloads/",
            "license": [
                "MIT"
            ],
            "authors": [
                {
                    "name": "Ignace Nyamagana Butera",
                    "email": "nyamsprod@gmail.com",
                    "homepage": "https://nyamsprod.com"
                }
            ],
            "description": "URI components manipulation library",
            "homepage": "http://uri.thephpleague.com",
            "keywords": [
                "authority",
                "components",
                "fragment",
                "host",
                "middleware",
                "modifier",
                "path",
                "port",
                "query",
                "rfc3986",
                "scheme",
                "uri",
                "url",
                "userinfo"
            ],
            "support": {
                "docs": "https://uri.thephpleague.com",
                "forum": "https://thephpleague.slack.com",
                "issues": "https://github.com/thephpleague/uri-src/issues",
                "source": "https://github.com/thephpleague/uri-components/tree/7.5.1"
            },
            "funding": [
                {
                    "url": "https://github.com/nyamsprod",
                    "type": "github"
                }
            ],
            "time": "2024-12-08T08:40:02+00:00"
        },
        {
            "name": "league/uri-interfaces",
            "version": "7.5.0",
            "source": {
                "type": "git",
                "url": "https://github.com/thephpleague/uri-interfaces.git",
                "reference": "08cfc6c4f3d811584fb09c37e2849e6a7f9b0742"
            },
            "dist": {
                "type": "zip",
                "url": "https://api.github.com/repos/thephpleague/uri-interfaces/zipball/08cfc6c4f3d811584fb09c37e2849e6a7f9b0742",
                "reference": "08cfc6c4f3d811584fb09c37e2849e6a7f9b0742",
                "shasum": ""
            },
            "require": {
                "ext-filter": "*",
                "php": "^8.1",
                "psr/http-factory": "^1",
                "psr/http-message": "^1.1 || ^2.0"
            },
            "suggest": {
                "ext-bcmath": "to improve IPV4 host parsing",
                "ext-gmp": "to improve IPV4 host parsing",
                "ext-intl": "to handle IDN host with the best performance",
                "php-64bit": "to improve IPV4 host parsing",
                "symfony/polyfill-intl-idn": "to handle IDN host via the Symfony polyfill if ext-intl is not present"
            },
            "type": "library",
            "extra": {
                "branch-alias": {
                    "dev-master": "7.x-dev"
                }
            },
            "autoload": {
                "psr-4": {
                    "League\\Uri\\": ""
                }
            },
            "notification-url": "https://packagist.org/downloads/",
            "license": [
                "MIT"
            ],
            "authors": [
                {
                    "name": "Ignace Nyamagana Butera",
                    "email": "nyamsprod@gmail.com",
                    "homepage": "https://nyamsprod.com"
                }
            ],
            "description": "Common interfaces and classes for URI representation and interaction",
            "homepage": "https://uri.thephpleague.com",
            "keywords": [
                "data-uri",
                "file-uri",
                "ftp",
                "hostname",
                "http",
                "https",
                "parse_str",
                "parse_url",
                "psr-7",
                "query-string",
                "querystring",
                "rfc3986",
                "rfc3987",
                "rfc6570",
                "uri",
                "url",
                "ws"
            ],
            "support": {
                "docs": "https://uri.thephpleague.com",
                "forum": "https://thephpleague.slack.com",
                "issues": "https://github.com/thephpleague/uri-src/issues",
                "source": "https://github.com/thephpleague/uri-interfaces/tree/7.5.0"
            },
            "funding": [
                {
                    "url": "https://github.com/sponsors/nyamsprod",
                    "type": "github"
                }
            ],
            "time": "2024-12-08T08:18:47+00:00"
        },
        {
            "name": "livewire/livewire",
            "version": "v3.6.4",
            "source": {
                "type": "git",
                "url": "https://github.com/livewire/livewire.git",
                "reference": "ef04be759da41b14d2d129e670533180a44987dc"
            },
            "dist": {
                "type": "zip",
                "url": "https://api.github.com/repos/livewire/livewire/zipball/ef04be759da41b14d2d129e670533180a44987dc",
                "reference": "ef04be759da41b14d2d129e670533180a44987dc",
                "shasum": ""
            },
            "require": {
                "illuminate/database": "^10.0|^11.0|^12.0",
                "illuminate/routing": "^10.0|^11.0|^12.0",
                "illuminate/support": "^10.0|^11.0|^12.0",
                "illuminate/validation": "^10.0|^11.0|^12.0",
                "laravel/prompts": "^0.1.24|^0.2|^0.3",
                "league/mime-type-detection": "^1.9",
                "php": "^8.1",
                "symfony/console": "^6.0|^7.0",
                "symfony/http-kernel": "^6.2|^7.0"
            },
            "require-dev": {
                "calebporzio/sushi": "^2.1",
                "laravel/framework": "^10.15.0|^11.0|^12.0",
                "mockery/mockery": "^1.3.1",
                "orchestra/testbench": "^8.21.0|^9.0|^10.0",
                "orchestra/testbench-dusk": "^8.24|^9.1|^10.0",
                "phpunit/phpunit": "^10.4|^11.5",
                "psy/psysh": "^0.11.22|^0.12"
            },
            "type": "library",
            "extra": {
                "laravel": {
                    "aliases": {
                        "Livewire": "Livewire\\Livewire"
                    },
                    "providers": [
                        "Livewire\\LivewireServiceProvider"
                    ]
                }
            },
            "autoload": {
                "files": [
                    "src/helpers.php"
                ],
                "psr-4": {
                    "Livewire\\": "src/"
                }
            },
            "notification-url": "https://packagist.org/downloads/",
            "license": [
                "MIT"
            ],
            "authors": [
                {
                    "name": "Caleb Porzio",
                    "email": "calebporzio@gmail.com"
                }
            ],
            "description": "A front-end framework for Laravel.",
            "support": {
                "issues": "https://github.com/livewire/livewire/issues",
                "source": "https://github.com/livewire/livewire/tree/v3.6.4"
            },
            "funding": [
                {
                    "url": "https://github.com/livewire",
                    "type": "github"
                }
            ],
            "time": "2025-07-17T05:12:15+00:00"
        },
        {
            "name": "maatwebsite/excel",
            "version": "3.1.67",
            "source": {
                "type": "git",
                "url": "https://github.com/SpartnerNL/Laravel-Excel.git",
                "reference": "e508e34a502a3acc3329b464dad257378a7edb4d"
            },
            "dist": {
                "type": "zip",
                "url": "https://api.github.com/repos/SpartnerNL/Laravel-Excel/zipball/e508e34a502a3acc3329b464dad257378a7edb4d",
                "reference": "e508e34a502a3acc3329b464dad257378a7edb4d",
                "shasum": ""
            },
            "require": {
                "composer/semver": "^3.3",
                "ext-json": "*",
                "illuminate/support": "5.8.*||^6.0||^7.0||^8.0||^9.0||^10.0||^11.0||^12.0",
                "php": "^7.0||^8.0",
                "phpoffice/phpspreadsheet": "^1.30.0",
                "psr/simple-cache": "^1.0||^2.0||^3.0"
            },
            "require-dev": {
                "laravel/scout": "^7.0||^8.0||^9.0||^10.0",
                "orchestra/testbench": "^6.0||^7.0||^8.0||^9.0||^10.0",
                "predis/predis": "^1.1"
            },
            "type": "library",
            "extra": {
                "laravel": {
                    "aliases": {
                        "Excel": "Maatwebsite\\Excel\\Facades\\Excel"
                    },
                    "providers": [
                        "Maatwebsite\\Excel\\ExcelServiceProvider"
                    ]
                }
            },
            "autoload": {
                "psr-4": {
                    "Maatwebsite\\Excel\\": "src/"
                }
            },
            "notification-url": "https://packagist.org/downloads/",
            "license": [
                "MIT"
            ],
            "authors": [
                {
                    "name": "Patrick Brouwers",
                    "email": "patrick@spartner.nl"
                }
            ],
            "description": "Supercharged Excel exports and imports in Laravel",
            "keywords": [
                "PHPExcel",
                "batch",
                "csv",
                "excel",
                "export",
                "import",
                "laravel",
                "php",
                "phpspreadsheet"
            ],
            "support": {
                "issues": "https://github.com/SpartnerNL/Laravel-Excel/issues",
                "source": "https://github.com/SpartnerNL/Laravel-Excel/tree/3.1.67"
            },
            "funding": [
                {
                    "url": "https://laravel-excel.com/commercial-support",
                    "type": "custom"
                },
                {
                    "url": "https://github.com/patrickbrouwers",
                    "type": "github"
                }
            ],
            "time": "2025-08-26T09:13:16+00:00"
        },
        {
            "name": "maennchen/zipstream-php",
            "version": "3.2.0",
            "source": {
                "type": "git",
                "url": "https://github.com/maennchen/ZipStream-PHP.git",
                "reference": "9712d8fa4cdf9240380b01eb4be55ad8dcf71416"
            },
            "dist": {
                "type": "zip",
                "url": "https://api.github.com/repos/maennchen/ZipStream-PHP/zipball/9712d8fa4cdf9240380b01eb4be55ad8dcf71416",
                "reference": "9712d8fa4cdf9240380b01eb4be55ad8dcf71416",
                "shasum": ""
            },
            "require": {
                "ext-mbstring": "*",
                "ext-zlib": "*",
                "php-64bit": "^8.3"
            },
            "require-dev": {
                "brianium/paratest": "^7.7",
                "ext-zip": "*",
                "friendsofphp/php-cs-fixer": "^3.16",
                "guzzlehttp/guzzle": "^7.5",
                "mikey179/vfsstream": "^1.6",
                "php-coveralls/php-coveralls": "^2.5",
                "phpunit/phpunit": "^12.0",
                "vimeo/psalm": "^6.0"
            },
            "suggest": {
                "guzzlehttp/psr7": "^2.4",
                "psr/http-message": "^2.0"
            },
            "type": "library",
            "autoload": {
                "psr-4": {
                    "ZipStream\\": "src/"
                }
            },
            "notification-url": "https://packagist.org/downloads/",
            "license": [
                "MIT"
            ],
            "authors": [
                {
                    "name": "Paul Duncan",
                    "email": "pabs@pablotron.org"
                },
                {
                    "name": "Jonatan Männchen",
                    "email": "jonatan@maennchen.ch"
                },
                {
                    "name": "Jesse Donat",
                    "email": "donatj@gmail.com"
                },
                {
                    "name": "András Kolesár",
                    "email": "kolesar@kolesar.hu"
                }
            ],
            "description": "ZipStream is a library for dynamically streaming dynamic zip files from PHP without writing to the disk at all on the server.",
            "keywords": [
                "stream",
                "zip"
            ],
            "support": {
                "issues": "https://github.com/maennchen/ZipStream-PHP/issues",
                "source": "https://github.com/maennchen/ZipStream-PHP/tree/3.2.0"
            },
            "funding": [
                {
                    "url": "https://github.com/maennchen",
                    "type": "github"
                }
            ],
            "time": "2025-07-17T11:15:13+00:00"
        },
        {
            "name": "markbaker/complex",
            "version": "3.0.2",
            "source": {
                "type": "git",
                "url": "https://github.com/MarkBaker/PHPComplex.git",
                "reference": "95c56caa1cf5c766ad6d65b6344b807c1e8405b9"
            },
            "dist": {
                "type": "zip",
                "url": "https://api.github.com/repos/MarkBaker/PHPComplex/zipball/95c56caa1cf5c766ad6d65b6344b807c1e8405b9",
                "reference": "95c56caa1cf5c766ad6d65b6344b807c1e8405b9",
                "shasum": ""
            },
            "require": {
                "php": "^7.2 || ^8.0"
            },
            "require-dev": {
                "dealerdirect/phpcodesniffer-composer-installer": "dev-master",
                "phpcompatibility/php-compatibility": "^9.3",
                "phpunit/phpunit": "^7.0 || ^8.0 || ^9.0",
                "squizlabs/php_codesniffer": "^3.7"
            },
            "type": "library",
            "autoload": {
                "psr-4": {
                    "Complex\\": "classes/src/"
                }
            },
            "notification-url": "https://packagist.org/downloads/",
            "license": [
                "MIT"
            ],
            "authors": [
                {
                    "name": "Mark Baker",
                    "email": "mark@lange.demon.co.uk"
                }
            ],
            "description": "PHP Class for working with complex numbers",
            "homepage": "https://github.com/MarkBaker/PHPComplex",
            "keywords": [
                "complex",
                "mathematics"
            ],
            "support": {
                "issues": "https://github.com/MarkBaker/PHPComplex/issues",
                "source": "https://github.com/MarkBaker/PHPComplex/tree/3.0.2"
            },
            "time": "2022-12-06T16:21:08+00:00"
        },
        {
            "name": "markbaker/matrix",
            "version": "3.0.1",
            "source": {
                "type": "git",
                "url": "https://github.com/MarkBaker/PHPMatrix.git",
                "reference": "728434227fe21be27ff6d86621a1b13107a2562c"
            },
            "dist": {
                "type": "zip",
                "url": "https://api.github.com/repos/MarkBaker/PHPMatrix/zipball/728434227fe21be27ff6d86621a1b13107a2562c",
                "reference": "728434227fe21be27ff6d86621a1b13107a2562c",
                "shasum": ""
            },
            "require": {
                "php": "^7.1 || ^8.0"
            },
            "require-dev": {
                "dealerdirect/phpcodesniffer-composer-installer": "dev-master",
                "phpcompatibility/php-compatibility": "^9.3",
                "phpdocumentor/phpdocumentor": "2.*",
                "phploc/phploc": "^4.0",
                "phpmd/phpmd": "2.*",
                "phpunit/phpunit": "^7.0 || ^8.0 || ^9.0",
                "sebastian/phpcpd": "^4.0",
                "squizlabs/php_codesniffer": "^3.7"
            },
            "type": "library",
            "autoload": {
                "psr-4": {
                    "Matrix\\": "classes/src/"
                }
            },
            "notification-url": "https://packagist.org/downloads/",
            "license": [
                "MIT"
            ],
            "authors": [
                {
                    "name": "Mark Baker",
                    "email": "mark@demon-angel.eu"
                }
            ],
            "description": "PHP Class for working with matrices",
            "homepage": "https://github.com/MarkBaker/PHPMatrix",
            "keywords": [
                "mathematics",
                "matrix",
                "vector"
            ],
            "support": {
                "issues": "https://github.com/MarkBaker/PHPMatrix/issues",
                "source": "https://github.com/MarkBaker/PHPMatrix/tree/3.0.1"
            },
            "time": "2022-12-02T22:17:43+00:00"
        },
        {
            "name": "masterminds/html5",
            "version": "2.10.0",
            "source": {
                "type": "git",
                "url": "https://github.com/Masterminds/html5-php.git",
                "reference": "fcf91eb64359852f00d921887b219479b4f21251"
            },
            "dist": {
                "type": "zip",
                "url": "https://api.github.com/repos/Masterminds/html5-php/zipball/fcf91eb64359852f00d921887b219479b4f21251",
                "reference": "fcf91eb64359852f00d921887b219479b4f21251",
                "shasum": ""
            },
            "require": {
                "ext-dom": "*",
                "php": ">=5.3.0"
            },
            "require-dev": {
                "phpunit/phpunit": "^4.8.35 || ^5.7.21 || ^6 || ^7 || ^8 || ^9"
            },
            "type": "library",
            "extra": {
                "branch-alias": {
                    "dev-master": "2.7-dev"
                }
            },
            "autoload": {
                "psr-4": {
                    "Masterminds\\": "src"
                }
            },
            "notification-url": "https://packagist.org/downloads/",
            "license": [
                "MIT"
            ],
            "authors": [
                {
                    "name": "Matt Butcher",
                    "email": "technosophos@gmail.com"
                },
                {
                    "name": "Matt Farina",
                    "email": "matt@mattfarina.com"
                },
                {
                    "name": "Asmir Mustafic",
                    "email": "goetas@gmail.com"
                }
            ],
            "description": "An HTML5 parser and serializer.",
            "homepage": "http://masterminds.github.io/html5-php",
            "keywords": [
                "HTML5",
                "dom",
                "html",
                "parser",
                "querypath",
                "serializer",
                "xml"
            ],
            "support": {
                "issues": "https://github.com/Masterminds/html5-php/issues",
                "source": "https://github.com/Masterminds/html5-php/tree/2.10.0"
            },
            "time": "2025-07-25T09:04:22+00:00"
        },
        {
            "name": "monolog/monolog",
            "version": "3.9.0",
            "source": {
                "type": "git",
                "url": "https://github.com/Seldaek/monolog.git",
                "reference": "10d85740180ecba7896c87e06a166e0c95a0e3b6"
            },
            "dist": {
                "type": "zip",
                "url": "https://api.github.com/repos/Seldaek/monolog/zipball/10d85740180ecba7896c87e06a166e0c95a0e3b6",
                "reference": "10d85740180ecba7896c87e06a166e0c95a0e3b6",
                "shasum": ""
            },
            "require": {
                "php": ">=8.1",
                "psr/log": "^2.0 || ^3.0"
            },
            "provide": {
                "psr/log-implementation": "3.0.0"
            },
            "require-dev": {
                "aws/aws-sdk-php": "^3.0",
                "doctrine/couchdb": "~1.0@dev",
                "elasticsearch/elasticsearch": "^7 || ^8",
                "ext-json": "*",
                "graylog2/gelf-php": "^1.4.2 || ^2.0",
                "guzzlehttp/guzzle": "^7.4.5",
                "guzzlehttp/psr7": "^2.2",
                "mongodb/mongodb": "^1.8",
                "php-amqplib/php-amqplib": "~2.4 || ^3",
                "php-console/php-console": "^3.1.8",
                "phpstan/phpstan": "^2",
                "phpstan/phpstan-deprecation-rules": "^2",
                "phpstan/phpstan-strict-rules": "^2",
                "phpunit/phpunit": "^10.5.17 || ^11.0.7",
                "predis/predis": "^1.1 || ^2",
                "rollbar/rollbar": "^4.0",
                "ruflin/elastica": "^7 || ^8",
                "symfony/mailer": "^5.4 || ^6",
                "symfony/mime": "^5.4 || ^6"
            },
            "suggest": {
                "aws/aws-sdk-php": "Allow sending log messages to AWS services like DynamoDB",
                "doctrine/couchdb": "Allow sending log messages to a CouchDB server",
                "elasticsearch/elasticsearch": "Allow sending log messages to an Elasticsearch server via official client",
                "ext-amqp": "Allow sending log messages to an AMQP server (1.0+ required)",
                "ext-curl": "Required to send log messages using the IFTTTHandler, the LogglyHandler, the SendGridHandler, the SlackWebhookHandler or the TelegramBotHandler",
                "ext-mbstring": "Allow to work properly with unicode symbols",
                "ext-mongodb": "Allow sending log messages to a MongoDB server (via driver)",
                "ext-openssl": "Required to send log messages using SSL",
                "ext-sockets": "Allow sending log messages to a Syslog server (via UDP driver)",
                "graylog2/gelf-php": "Allow sending log messages to a GrayLog2 server",
                "mongodb/mongodb": "Allow sending log messages to a MongoDB server (via library)",
                "php-amqplib/php-amqplib": "Allow sending log messages to an AMQP server using php-amqplib",
                "rollbar/rollbar": "Allow sending log messages to Rollbar",
                "ruflin/elastica": "Allow sending log messages to an Elastic Search server"
            },
            "type": "library",
            "extra": {
                "branch-alias": {
                    "dev-main": "3.x-dev"
                }
            },
            "autoload": {
                "psr-4": {
                    "Monolog\\": "src/Monolog"
                }
            },
            "notification-url": "https://packagist.org/downloads/",
            "license": [
                "MIT"
            ],
            "authors": [
                {
                    "name": "Jordi Boggiano",
                    "email": "j.boggiano@seld.be",
                    "homepage": "https://seld.be"
                }
            ],
            "description": "Sends your logs to files, sockets, inboxes, databases and various web services",
            "homepage": "https://github.com/Seldaek/monolog",
            "keywords": [
                "log",
                "logging",
                "psr-3"
            ],
            "support": {
                "issues": "https://github.com/Seldaek/monolog/issues",
                "source": "https://github.com/Seldaek/monolog/tree/3.9.0"
            },
            "funding": [
                {
                    "url": "https://github.com/Seldaek",
                    "type": "github"
                },
                {
                    "url": "https://tidelift.com/funding/github/packagist/monolog/monolog",
                    "type": "tidelift"
                }
            ],
            "time": "2025-03-24T10:02:05+00:00"
        },
        {
            "name": "myfatoorah/library",
            "version": "2.2.8",
            "source": {
                "type": "git",
                "url": "https://dev.azure.com/myfatoorahsc/Public-Repo/_git/Library",
                "reference": "d276914fe0064147c798c59d9b05f75f7f575c4c"
            },
            "require": {
                "ext-curl": "*",
                "ext-json": "*",
                "php": ">=7"
            },
            "require-dev": {
                "phan/phan": "^5.4",
                "phpcompatibility/php-compatibility": "*",
                "phpstan/phpstan": "^1.10",
                "phpunit/phpunit": "^9.5",
                "squizlabs/php_codesniffer": "*"
            },
            "type": "library",
            "autoload": {
                "files": [
                    "autoload.php"
                ],
                "psr-4": {
                    "MyFatoorah\\Library\\": "src/"
                }
            },
            "notification-url": "https://packagist.org/downloads/",
            "license": [
                "GPL-3.0-only"
            ],
            "authors": [
                {
                    "name": "MyFatoorah Plugin Team",
                    "email": "plugins@myfatoorah.com"
                },
                {
                    "name": "Nermeen Shoman",
                    "email": "nshoman@myfatoorah.com",
                    "role": "Senior Software Engineer"
                },
                {
                    "name": "Rasha Saeed",
                    "email": "rsaeed@myfatoorah.com",
                    "role": "Senior Software Engineer"
                }
            ],
            "description": "MyFatoorah PHP Library",
            "homepage": "https://myfatoorah.com/",
            "keywords": [
                "My Fatoorah",
                "api",
                "commerce",
                "fatoorah",
                "gateway",
                "library",
                "myfatoorah",
                "payment",
                "shipping"
            ],
            "time": "2024-09-07T10:26:01+00:00"
        },
        {
            "name": "nesbot/carbon",
            "version": "3.10.3",
            "source": {
                "type": "git",
                "url": "https://github.com/CarbonPHP/carbon.git",
                "reference": "8e3643dcd149ae0fe1d2ff4f2c8e4bbfad7c165f"
            },
            "dist": {
                "type": "zip",
                "url": "https://api.github.com/repos/CarbonPHP/carbon/zipball/8e3643dcd149ae0fe1d2ff4f2c8e4bbfad7c165f",
                "reference": "8e3643dcd149ae0fe1d2ff4f2c8e4bbfad7c165f",
                "shasum": ""
            },
            "require": {
                "carbonphp/carbon-doctrine-types": "<100.0",
                "ext-json": "*",
                "php": "^8.1",
                "psr/clock": "^1.0",
                "symfony/clock": "^6.3.12 || ^7.0",
                "symfony/polyfill-mbstring": "^1.0",
                "symfony/translation": "^4.4.18 || ^5.2.1 || ^6.0 || ^7.0"
            },
            "provide": {
                "psr/clock-implementation": "1.0"
            },
            "require-dev": {
                "doctrine/dbal": "^3.6.3 || ^4.0",
                "doctrine/orm": "^2.15.2 || ^3.0",
                "friendsofphp/php-cs-fixer": "^v3.87.1",
                "kylekatarnls/multi-tester": "^2.5.3",
                "phpmd/phpmd": "^2.15.0",
                "phpstan/extension-installer": "^1.4.3",
                "phpstan/phpstan": "^2.1.22",
                "phpunit/phpunit": "^10.5.53",
                "squizlabs/php_codesniffer": "^3.13.4"
            },
            "bin": [
                "bin/carbon"
            ],
            "type": "library",
            "extra": {
                "laravel": {
                    "providers": [
                        "Carbon\\Laravel\\ServiceProvider"
                    ]
                },
                "phpstan": {
                    "includes": [
                        "extension.neon"
                    ]
                },
                "branch-alias": {
                    "dev-2.x": "2.x-dev",
                    "dev-master": "3.x-dev"
                }
            },
            "autoload": {
                "psr-4": {
                    "Carbon\\": "src/Carbon/"
                }
            },
            "notification-url": "https://packagist.org/downloads/",
            "license": [
                "MIT"
            ],
            "authors": [
                {
                    "name": "Brian Nesbitt",
                    "email": "brian@nesbot.com",
                    "homepage": "https://markido.com"
                },
                {
                    "name": "kylekatarnls",
                    "homepage": "https://github.com/kylekatarnls"
                }
            ],
            "description": "An API extension for DateTime that supports 281 different languages.",
            "homepage": "https://carbon.nesbot.com",
            "keywords": [
                "date",
                "datetime",
                "time"
            ],
            "support": {
                "docs": "https://carbon.nesbot.com/docs",
                "issues": "https://github.com/CarbonPHP/carbon/issues",
                "source": "https://github.com/CarbonPHP/carbon"
            },
            "funding": [
                {
                    "url": "https://github.com/sponsors/kylekatarnls",
                    "type": "github"
                },
                {
                    "url": "https://opencollective.com/Carbon#sponsor",
                    "type": "opencollective"
                },
                {
                    "url": "https://tidelift.com/subscription/pkg/packagist-nesbot-carbon?utm_source=packagist-nesbot-carbon&utm_medium=referral&utm_campaign=readme",
                    "type": "tidelift"
                }
            ],
            "time": "2025-09-06T13:39:36+00:00"
        },
        {
            "name": "nette/php-generator",
            "version": "v4.2.0",
            "source": {
                "type": "git",
                "url": "https://github.com/nette/php-generator.git",
                "reference": "4707546a1f11badd72f5d82af4f8a6bc64bd56ac"
            },
            "dist": {
                "type": "zip",
                "url": "https://api.github.com/repos/nette/php-generator/zipball/4707546a1f11badd72f5d82af4f8a6bc64bd56ac",
                "reference": "4707546a1f11badd72f5d82af4f8a6bc64bd56ac",
                "shasum": ""
            },
            "require": {
                "nette/utils": "^4.0.6",
                "php": "8.1 - 8.5"
            },
            "require-dev": {
                "jetbrains/phpstorm-attributes": "^1.2",
                "nette/tester": "^2.4",
                "nikic/php-parser": "^5.0",
                "phpstan/phpstan-nette": "^2.0@stable",
                "tracy/tracy": "^2.8"
            },
            "suggest": {
                "nikic/php-parser": "to use ClassType::from(withBodies: true) & ClassType::fromCode()"
            },
            "type": "library",
            "extra": {
                "branch-alias": {
                    "dev-master": "4.2-dev"
                }
            },
            "autoload": {
                "psr-4": {
                    "Nette\\": "src"
                },
                "classmap": [
                    "src/"
                ]
            },
            "notification-url": "https://packagist.org/downloads/",
            "license": [
                "BSD-3-Clause",
                "GPL-2.0-only",
                "GPL-3.0-only"
            ],
            "authors": [
                {
                    "name": "David Grudl",
                    "homepage": "https://davidgrudl.com"
                },
                {
                    "name": "Nette Community",
                    "homepage": "https://nette.org/contributors"
                }
            ],
            "description": "🐘 Nette PHP Generator: generates neat PHP code for you. Supports new PHP 8.5 features.",
            "homepage": "https://nette.org",
            "keywords": [
                "code",
                "nette",
                "php",
                "scaffolding"
            ],
            "support": {
                "issues": "https://github.com/nette/php-generator/issues",
                "source": "https://github.com/nette/php-generator/tree/v4.2.0"
            },
            "time": "2025-08-06T18:24:31+00:00"
        },
        {
            "name": "nette/schema",
            "version": "v1.3.2",
            "source": {
                "type": "git",
                "url": "https://github.com/nette/schema.git",
                "reference": "da801d52f0354f70a638673c4a0f04e16529431d"
            },
            "dist": {
                "type": "zip",
                "url": "https://api.github.com/repos/nette/schema/zipball/da801d52f0354f70a638673c4a0f04e16529431d",
                "reference": "da801d52f0354f70a638673c4a0f04e16529431d",
                "shasum": ""
            },
            "require": {
                "nette/utils": "^4.0",
                "php": "8.1 - 8.4"
            },
            "require-dev": {
                "nette/tester": "^2.5.2",
                "phpstan/phpstan-nette": "^1.0",
                "tracy/tracy": "^2.8"
            },
            "type": "library",
            "extra": {
                "branch-alias": {
                    "dev-master": "1.3-dev"
                }
            },
            "autoload": {
                "classmap": [
                    "src/"
                ]
            },
            "notification-url": "https://packagist.org/downloads/",
            "license": [
                "BSD-3-Clause",
                "GPL-2.0-only",
                "GPL-3.0-only"
            ],
            "authors": [
                {
                    "name": "David Grudl",
                    "homepage": "https://davidgrudl.com"
                },
                {
                    "name": "Nette Community",
                    "homepage": "https://nette.org/contributors"
                }
            ],
            "description": "📐 Nette Schema: validating data structures against a given Schema.",
            "homepage": "https://nette.org",
            "keywords": [
                "config",
                "nette"
            ],
            "support": {
                "issues": "https://github.com/nette/schema/issues",
                "source": "https://github.com/nette/schema/tree/v1.3.2"
            },
            "time": "2024-10-06T23:10:23+00:00"
        },
        {
            "name": "nette/utils",
            "version": "v4.0.8",
            "source": {
                "type": "git",
                "url": "https://github.com/nette/utils.git",
                "reference": "c930ca4e3cf4f17dcfb03037703679d2396d2ede"
            },
            "dist": {
                "type": "zip",
                "url": "https://api.github.com/repos/nette/utils/zipball/c930ca4e3cf4f17dcfb03037703679d2396d2ede",
                "reference": "c930ca4e3cf4f17dcfb03037703679d2396d2ede",
                "shasum": ""
            },
            "require": {
                "php": "8.0 - 8.5"
            },
            "conflict": {
                "nette/finder": "<3",
                "nette/schema": "<1.2.2"
            },
            "require-dev": {
                "jetbrains/phpstorm-attributes": "^1.2",
                "nette/tester": "^2.5",
                "phpstan/phpstan-nette": "^2.0@stable",
                "tracy/tracy": "^2.9"
            },
            "suggest": {
                "ext-gd": "to use Image",
                "ext-iconv": "to use Strings::webalize(), toAscii(), chr() and reverse()",
                "ext-intl": "to use Strings::webalize(), toAscii(), normalize() and compare()",
                "ext-json": "to use Nette\\Utils\\Json",
                "ext-mbstring": "to use Strings::lower() etc...",
                "ext-tokenizer": "to use Nette\\Utils\\Reflection::getUseStatements()"
            },
            "type": "library",
            "extra": {
                "branch-alias": {
                    "dev-master": "4.0-dev"
                }
            },
            "autoload": {
                "psr-4": {
                    "Nette\\": "src"
                },
                "classmap": [
                    "src/"
                ]
            },
            "notification-url": "https://packagist.org/downloads/",
            "license": [
                "BSD-3-Clause",
                "GPL-2.0-only",
                "GPL-3.0-only"
            ],
            "authors": [
                {
                    "name": "David Grudl",
                    "homepage": "https://davidgrudl.com"
                },
                {
                    "name": "Nette Community",
                    "homepage": "https://nette.org/contributors"
                }
            ],
            "description": "🛠  Nette Utils: lightweight utilities for string & array manipulation, image handling, safe JSON encoding/decoding, validation, slug or strong password generating etc.",
            "homepage": "https://nette.org",
            "keywords": [
                "array",
                "core",
                "datetime",
                "images",
                "json",
                "nette",
                "paginator",
                "password",
                "slugify",
                "string",
                "unicode",
                "utf-8",
                "utility",
                "validation"
            ],
            "support": {
                "issues": "https://github.com/nette/utils/issues",
                "source": "https://github.com/nette/utils/tree/v4.0.8"
            },
            "time": "2025-08-06T21:43:34+00:00"
        },
        {
            "name": "nicmart/tree",
            "version": "0.9.0",
            "source": {
                "type": "git",
                "url": "https://github.com/nicmart/Tree.git",
                "reference": "f5e17bf18d78cfb0666ebb9f956c3acd8d14229d"
            },
            "dist": {
                "type": "zip",
                "url": "https://api.github.com/repos/nicmart/Tree/zipball/f5e17bf18d78cfb0666ebb9f956c3acd8d14229d",
                "reference": "f5e17bf18d78cfb0666ebb9f956c3acd8d14229d",
                "shasum": ""
            },
            "require": {
                "php": "~8.0.0 || ~8.1.0 || ~8.2.0 || ~8.3.0 || ~8.4.0"
            },
            "require-dev": {
                "ergebnis/composer-normalize": "^2.44.0",
                "ergebnis/license": "^2.6.0",
                "ergebnis/php-cs-fixer-config": "^6.28.1",
                "fakerphp/faker": "^1.24.1",
                "infection/infection": "~0.26.19",
                "phpunit/phpunit": "^9.6.19",
                "psalm/plugin-phpunit": "~0.19.0",
                "vimeo/psalm": "^5.26.1"
            },
            "type": "library",
            "autoload": {
                "psr-4": {
                    "Tree\\": "src/"
                }
            },
            "notification-url": "https://packagist.org/downloads/",
            "license": [
                "MIT"
            ],
            "authors": [
                {
                    "name": "Nicolò Martini",
                    "email": "nicmartnic@gmail.com"
                },
                {
                    "name": "Andreas Möller",
                    "email": "am@localheinz.com"
                }
            ],
            "description": "A basic but flexible php tree data structure and a fluent tree builder implementation.",
            "support": {
                "issues": "https://github.com/nicmart/Tree/issues",
                "source": "https://github.com/nicmart/Tree/tree/0.9.0"
            },
            "time": "2024-11-22T15:36:01+00:00"
        },
        {
            "name": "nikic/php-parser",
            "version": "v5.6.1",
            "source": {
                "type": "git",
                "url": "https://github.com/nikic/PHP-Parser.git",
                "reference": "f103601b29efebd7ff4a1ca7b3eeea9e3336a2a2"
            },
            "dist": {
                "type": "zip",
                "url": "https://api.github.com/repos/nikic/PHP-Parser/zipball/f103601b29efebd7ff4a1ca7b3eeea9e3336a2a2",
                "reference": "f103601b29efebd7ff4a1ca7b3eeea9e3336a2a2",
                "shasum": ""
            },
            "require": {
                "ext-ctype": "*",
                "ext-json": "*",
                "ext-tokenizer": "*",
                "php": ">=7.4"
            },
            "require-dev": {
                "ircmaxell/php-yacc": "^0.0.7",
                "phpunit/phpunit": "^9.0"
            },
            "bin": [
                "bin/php-parse"
            ],
            "type": "library",
            "extra": {
                "branch-alias": {
                    "dev-master": "5.x-dev"
                }
            },
            "autoload": {
                "psr-4": {
                    "PhpParser\\": "lib/PhpParser"
                }
            },
            "notification-url": "https://packagist.org/downloads/",
            "license": [
                "BSD-3-Clause"
            ],
            "authors": [
                {
                    "name": "Nikita Popov"
                }
            ],
            "description": "A PHP parser written in PHP",
            "keywords": [
                "parser",
                "php"
            ],
            "support": {
                "issues": "https://github.com/nikic/PHP-Parser/issues",
                "source": "https://github.com/nikic/PHP-Parser/tree/v5.6.1"
            },
            "time": "2025-08-13T20:13:15+00:00"
        },
        {
            "name": "nunomaduro/termwind",
            "version": "v2.3.2",
            "source": {
                "type": "git",
                "url": "https://github.com/nunomaduro/termwind.git",
                "reference": "eb61920a53057a7debd718a5b89c2178032b52c0"
            },
            "dist": {
                "type": "zip",
                "url": "https://api.github.com/repos/nunomaduro/termwind/zipball/eb61920a53057a7debd718a5b89c2178032b52c0",
                "reference": "eb61920a53057a7debd718a5b89c2178032b52c0",
                "shasum": ""
            },
            "require": {
                "ext-mbstring": "*",
                "php": "^8.2",
                "symfony/console": "^7.3.4"
            },
            "require-dev": {
                "illuminate/console": "^11.46.1",
                "laravel/pint": "^1.25.1",
                "mockery/mockery": "^1.6.12",
                "pestphp/pest": "^2.36.0 || ^3.8.4",
                "phpstan/phpstan": "^1.12.32",
                "phpstan/phpstan-strict-rules": "^1.6.2",
                "symfony/var-dumper": "^7.3.4",
                "thecodingmachine/phpstan-strict-rules": "^1.0.0"
            },
            "type": "library",
            "extra": {
                "laravel": {
                    "providers": [
                        "Termwind\\Laravel\\TermwindServiceProvider"
                    ]
                },
                "branch-alias": {
                    "dev-2.x": "2.x-dev"
                }
            },
            "autoload": {
                "files": [
                    "src/Functions.php"
                ],
                "psr-4": {
                    "Termwind\\": "src/"
                }
            },
            "notification-url": "https://packagist.org/downloads/",
            "license": [
                "MIT"
            ],
            "authors": [
                {
                    "name": "Nuno Maduro",
                    "email": "enunomaduro@gmail.com"
                }
            ],
            "description": "Its like Tailwind CSS, but for the console.",
            "keywords": [
                "cli",
                "console",
                "css",
                "package",
                "php",
                "style"
            ],
            "support": {
                "issues": "https://github.com/nunomaduro/termwind/issues",
                "source": "https://github.com/nunomaduro/termwind/tree/v2.3.2"
            },
            "funding": [
                {
                    "url": "https://www.paypal.com/paypalme/enunomaduro",
                    "type": "custom"
                },
                {
                    "url": "https://github.com/nunomaduro",
                    "type": "github"
                },
                {
                    "url": "https://github.com/xiCO2k",
                    "type": "github"
                }
            ],
            "time": "2025-10-18T11:10:27+00:00"
        },
        {
            "name": "openspout/openspout",
            "version": "v4.32.0",
            "source": {
                "type": "git",
                "url": "https://github.com/openspout/openspout.git",
                "reference": "41f045c1f632e1474e15d4c7bc3abcb4a153563d"
            },
            "dist": {
                "type": "zip",
                "url": "https://api.github.com/repos/openspout/openspout/zipball/41f045c1f632e1474e15d4c7bc3abcb4a153563d",
                "reference": "41f045c1f632e1474e15d4c7bc3abcb4a153563d",
                "shasum": ""
            },
            "require": {
                "ext-dom": "*",
                "ext-fileinfo": "*",
                "ext-filter": "*",
                "ext-libxml": "*",
                "ext-xmlreader": "*",
                "ext-zip": "*",
                "php": "~8.3.0 || ~8.4.0 || ~8.5.0"
            },
            "require-dev": {
                "ext-zlib": "*",
                "friendsofphp/php-cs-fixer": "^3.86.0",
                "infection/infection": "^0.31.2",
                "phpbench/phpbench": "^1.4.1",
                "phpstan/phpstan": "^2.1.22",
                "phpstan/phpstan-phpunit": "^2.0.7",
                "phpstan/phpstan-strict-rules": "^2.0.6",
                "phpunit/phpunit": "^12.3.7"
            },
            "suggest": {
                "ext-iconv": "To handle non UTF-8 CSV files (if \"php-mbstring\" is not already installed or is too limited)",
                "ext-mbstring": "To handle non UTF-8 CSV files (if \"iconv\" is not already installed)"
            },
            "type": "library",
            "extra": {
                "branch-alias": {
                    "dev-master": "3.3.x-dev"
                }
            },
            "autoload": {
                "psr-4": {
                    "OpenSpout\\": "src/"
                }
            },
            "notification-url": "https://packagist.org/downloads/",
            "license": [
                "MIT"
            ],
            "authors": [
                {
                    "name": "Adrien Loison",
                    "email": "adrien@box.com"
                }
            ],
            "description": "PHP Library to read and write spreadsheet files (CSV, XLSX and ODS), in a fast and scalable way",
            "homepage": "https://github.com/openspout/openspout",
            "keywords": [
                "OOXML",
                "csv",
                "excel",
                "memory",
                "odf",
                "ods",
                "office",
                "open",
                "php",
                "read",
                "scale",
                "spreadsheet",
                "stream",
                "write",
                "xlsx"
            ],
            "support": {
                "issues": "https://github.com/openspout/openspout/issues",
                "source": "https://github.com/openspout/openspout/tree/v4.32.0"
            },
            "funding": [
                {
                    "url": "https://paypal.me/filippotessarotto",
                    "type": "custom"
                },
                {
                    "url": "https://github.com/Slamdunk",
                    "type": "github"
                }
            ],
            "time": "2025-09-03T16:03:54+00:00"
        },
        {
            "name": "paragonie/constant_time_encoding",
            "version": "v3.1.3",
            "source": {
                "type": "git",
                "url": "https://github.com/paragonie/constant_time_encoding.git",
                "reference": "d5b01a39b3415c2cd581d3bd3a3575c1ebbd8e77"
            },
            "dist": {
                "type": "zip",
                "url": "https://api.github.com/repos/paragonie/constant_time_encoding/zipball/d5b01a39b3415c2cd581d3bd3a3575c1ebbd8e77",
                "reference": "d5b01a39b3415c2cd581d3bd3a3575c1ebbd8e77",
                "shasum": ""
            },
            "require": {
                "php": "^8"
            },
            "require-dev": {
                "infection/infection": "^0",
                "nikic/php-fuzzer": "^0",
                "phpunit/phpunit": "^9|^10|^11",
                "vimeo/psalm": "^4|^5|^6"
            },
            "type": "library",
            "autoload": {
                "psr-4": {
                    "ParagonIE\\ConstantTime\\": "src/"
                }
            },
            "notification-url": "https://packagist.org/downloads/",
            "license": [
                "MIT"
            ],
            "authors": [
                {
                    "name": "Paragon Initiative Enterprises",
                    "email": "security@paragonie.com",
                    "homepage": "https://paragonie.com",
                    "role": "Maintainer"
                },
                {
                    "name": "Steve 'Sc00bz' Thomas",
                    "email": "steve@tobtu.com",
                    "homepage": "https://www.tobtu.com",
                    "role": "Original Developer"
                }
            ],
            "description": "Constant-time Implementations of RFC 4648 Encoding (Base-64, Base-32, Base-16)",
            "keywords": [
                "base16",
                "base32",
                "base32_decode",
                "base32_encode",
                "base64",
                "base64_decode",
                "base64_encode",
                "bin2hex",
                "encoding",
                "hex",
                "hex2bin",
                "rfc4648"
            ],
            "support": {
                "email": "info@paragonie.com",
                "issues": "https://github.com/paragonie/constant_time_encoding/issues",
                "source": "https://github.com/paragonie/constant_time_encoding"
            },
            "time": "2025-09-24T15:06:41+00:00"
        },
        {
            "name": "phpoption/phpoption",
            "version": "1.9.4",
            "source": {
                "type": "git",
                "url": "https://github.com/schmittjoh/php-option.git",
                "reference": "638a154f8d4ee6a5cfa96d6a34dfbe0cffa9566d"
            },
            "dist": {
                "type": "zip",
                "url": "https://api.github.com/repos/schmittjoh/php-option/zipball/638a154f8d4ee6a5cfa96d6a34dfbe0cffa9566d",
                "reference": "638a154f8d4ee6a5cfa96d6a34dfbe0cffa9566d",
                "shasum": ""
            },
            "require": {
                "php": "^7.2.5 || ^8.0"
            },
            "require-dev": {
                "bamarni/composer-bin-plugin": "^1.8.2",
                "phpunit/phpunit": "^8.5.44 || ^9.6.25 || ^10.5.53 || ^11.5.34"
            },
            "type": "library",
            "extra": {
                "bamarni-bin": {
                    "bin-links": true,
                    "forward-command": false
                },
                "branch-alias": {
                    "dev-master": "1.9-dev"
                }
            },
            "autoload": {
                "psr-4": {
                    "PhpOption\\": "src/PhpOption/"
                }
            },
            "notification-url": "https://packagist.org/downloads/",
            "license": [
                "Apache-2.0"
            ],
            "authors": [
                {
                    "name": "Johannes M. Schmitt",
                    "email": "schmittjoh@gmail.com",
                    "homepage": "https://github.com/schmittjoh"
                },
                {
                    "name": "Graham Campbell",
                    "email": "hello@gjcampbell.co.uk",
                    "homepage": "https://github.com/GrahamCampbell"
                }
            ],
            "description": "Option Type for PHP",
            "keywords": [
                "language",
                "option",
                "php",
                "type"
            ],
            "support": {
                "issues": "https://github.com/schmittjoh/php-option/issues",
                "source": "https://github.com/schmittjoh/php-option/tree/1.9.4"
            },
            "funding": [
                {
                    "url": "https://github.com/GrahamCampbell",
                    "type": "github"
                },
                {
                    "url": "https://tidelift.com/funding/github/packagist/phpoption/phpoption",
                    "type": "tidelift"
                }
            ],
            "time": "2025-08-21T11:53:16+00:00"
        },
        {
            "name": "pragmarx/google2fa",
            "version": "v8.0.3",
            "source": {
                "type": "git",
                "url": "https://github.com/antonioribeiro/google2fa.git",
                "reference": "6f8d87ebd5afbf7790bde1ffc7579c7c705e0fad"
            },
            "dist": {
                "type": "zip",
                "url": "https://api.github.com/repos/antonioribeiro/google2fa/zipball/6f8d87ebd5afbf7790bde1ffc7579c7c705e0fad",
                "reference": "6f8d87ebd5afbf7790bde1ffc7579c7c705e0fad",
                "shasum": ""
            },
            "require": {
                "paragonie/constant_time_encoding": "^1.0|^2.0|^3.0",
                "php": "^7.1|^8.0"
            },
            "require-dev": {
                "phpstan/phpstan": "^1.9",
                "phpunit/phpunit": "^7.5.15|^8.5|^9.0"
            },
            "type": "library",
            "autoload": {
                "psr-4": {
                    "PragmaRX\\Google2FA\\": "src/"
                }
            },
            "notification-url": "https://packagist.org/downloads/",
            "license": [
                "MIT"
            ],
            "authors": [
                {
                    "name": "Antonio Carlos Ribeiro",
                    "email": "acr@antoniocarlosribeiro.com",
                    "role": "Creator & Designer"
                }
            ],
            "description": "A One Time Password Authentication package, compatible with Google Authenticator.",
            "keywords": [
                "2fa",
                "Authentication",
                "Two Factor Authentication",
                "google2fa"
            ],
            "support": {
                "issues": "https://github.com/antonioribeiro/google2fa/issues",
                "source": "https://github.com/antonioribeiro/google2fa/tree/v8.0.3"
            },
            "time": "2024-09-05T11:56:40+00:00"
        },
        {
            "name": "pragmarx/google2fa-qrcode",
            "version": "v3.0.1",
            "source": {
                "type": "git",
                "url": "https://github.com/antonioribeiro/google2fa-qrcode.git",
                "reference": "c23ebcc3a50de0d1566016a6dd1486e183bb78e1"
            },
            "dist": {
                "type": "zip",
                "url": "https://api.github.com/repos/antonioribeiro/google2fa-qrcode/zipball/c23ebcc3a50de0d1566016a6dd1486e183bb78e1",
                "reference": "c23ebcc3a50de0d1566016a6dd1486e183bb78e1",
                "shasum": ""
            },
            "require": {
                "php": ">=7.1",
                "pragmarx/google2fa": "^4.0|^5.0|^6.0|^7.0|^8.0"
            },
            "require-dev": {
                "bacon/bacon-qr-code": "^2.0",
                "chillerlan/php-qrcode": "^1.0|^2.0|^3.0|^4.0",
                "khanamiryan/qrcode-detector-decoder": "^1.0",
                "phpunit/phpunit": "~4|~5|~6|~7|~8|~9"
            },
            "suggest": {
                "bacon/bacon-qr-code": "For QR Code generation, requires imagick",
                "chillerlan/php-qrcode": "For QR Code generation"
            },
            "type": "library",
            "extra": {
                "component": "package",
                "branch-alias": {
                    "dev-master": "1.0-dev"
                }
            },
            "autoload": {
                "psr-4": {
                    "PragmaRX\\Google2FAQRCode\\": "src/",
                    "PragmaRX\\Google2FAQRCode\\Tests\\": "tests/"
                }
            },
            "notification-url": "https://packagist.org/downloads/",
            "license": [
                "MIT"
            ],
            "authors": [
                {
                    "name": "Antonio Carlos Ribeiro",
                    "email": "acr@antoniocarlosribeiro.com",
                    "role": "Creator & Designer"
                }
            ],
            "description": "QR Code package for Google2FA",
            "keywords": [
                "2fa",
                "Authentication",
                "Two Factor Authentication",
                "google2fa",
                "qr code",
                "qrcode"
            ],
            "support": {
                "issues": "https://github.com/antonioribeiro/google2fa-qrcode/issues",
                "source": "https://github.com/antonioribeiro/google2fa-qrcode/tree/v3.0.1"
            },
            "time": "2025-09-19T23:02:26+00:00"
        },
        {
            "name": "predis/predis",
            "version": "v3.2.0",
            "source": {
                "type": "git",
                "url": "https://github.com/predis/predis.git",
                "reference": "9e9deec4dfd3ebf65d32eb368f498c646ba2ecd8"
            },
            "dist": {
                "type": "zip",
                "url": "https://api.github.com/repos/predis/predis/zipball/9e9deec4dfd3ebf65d32eb368f498c646ba2ecd8",
                "reference": "9e9deec4dfd3ebf65d32eb368f498c646ba2ecd8",
                "shasum": ""
            },
            "require": {
                "php": "^7.2 || ^8.0",
                "psr/http-message": "^1.0|^2.0"
            },
            "require-dev": {
                "friendsofphp/php-cs-fixer": "^3.3",
                "phpstan/phpstan": "^1.9",
                "phpunit/phpcov": "^6.0 || ^8.0",
                "phpunit/phpunit": "^8.0 || ~9.4.4"
            },
            "suggest": {
                "ext-relay": "Faster connection with in-memory caching (>=0.6.2)"
            },
            "type": "library",
            "autoload": {
                "psr-4": {
                    "Predis\\": "src/"
                }
            },
            "notification-url": "https://packagist.org/downloads/",
            "license": [
                "MIT"
            ],
            "authors": [
                {
                    "name": "Till Krüss",
                    "homepage": "https://till.im",
                    "role": "Maintainer"
                }
            ],
            "description": "A flexible and feature-complete Redis/Valkey client for PHP.",
            "homepage": "http://github.com/predis/predis",
            "keywords": [
                "nosql",
                "predis",
                "redis"
            ],
            "support": {
                "issues": "https://github.com/predis/predis/issues",
                "source": "https://github.com/predis/predis/tree/v3.2.0"
            },
            "funding": [
                {
                    "url": "https://github.com/sponsors/tillkruss",
                    "type": "github"
                }
            ],
            "time": "2025-08-06T06:41:24+00:00"
        },
        {
            "name": "psr/clock",
            "version": "1.0.0",
            "source": {
                "type": "git",
                "url": "https://github.com/php-fig/clock.git",
                "reference": "e41a24703d4560fd0acb709162f73b8adfc3aa0d"
            },
            "dist": {
                "type": "zip",
                "url": "https://api.github.com/repos/php-fig/clock/zipball/e41a24703d4560fd0acb709162f73b8adfc3aa0d",
                "reference": "e41a24703d4560fd0acb709162f73b8adfc3aa0d",
                "shasum": ""
            },
            "require": {
                "php": "^7.0 || ^8.0"
            },
            "type": "library",
            "autoload": {
                "psr-4": {
                    "Psr\\Clock\\": "src/"
                }
            },
            "notification-url": "https://packagist.org/downloads/",
            "license": [
                "MIT"
            ],
            "authors": [
                {
                    "name": "PHP-FIG",
                    "homepage": "https://www.php-fig.org/"
                }
            ],
            "description": "Common interface for reading the clock.",
            "homepage": "https://github.com/php-fig/clock",
            "keywords": [
                "clock",
                "now",
                "psr",
                "psr-20",
                "time"
            ],
            "support": {
                "issues": "https://github.com/php-fig/clock/issues",
                "source": "https://github.com/php-fig/clock/tree/1.0.0"
            },
            "time": "2022-11-25T14:36:26+00:00"
        },
        {
            "name": "psr/container",
            "version": "2.0.2",
            "source": {
                "type": "git",
                "url": "https://github.com/php-fig/container.git",
                "reference": "c71ecc56dfe541dbd90c5360474fbc405f8d5963"
            },
            "dist": {
                "type": "zip",
                "url": "https://api.github.com/repos/php-fig/container/zipball/c71ecc56dfe541dbd90c5360474fbc405f8d5963",
                "reference": "c71ecc56dfe541dbd90c5360474fbc405f8d5963",
                "shasum": ""
            },
            "require": {
                "php": ">=7.4.0"
            },
            "type": "library",
            "extra": {
                "branch-alias": {
                    "dev-master": "2.0.x-dev"
                }
            },
            "autoload": {
                "psr-4": {
                    "Psr\\Container\\": "src/"
                }
            },
            "notification-url": "https://packagist.org/downloads/",
            "license": [
                "MIT"
            ],
            "authors": [
                {
                    "name": "PHP-FIG",
                    "homepage": "https://www.php-fig.org/"
                }
            ],
            "description": "Common Container Interface (PHP FIG PSR-11)",
            "homepage": "https://github.com/php-fig/container",
            "keywords": [
                "PSR-11",
                "container",
                "container-interface",
                "container-interop",
                "psr"
            ],
            "support": {
                "issues": "https://github.com/php-fig/container/issues",
                "source": "https://github.com/php-fig/container/tree/2.0.2"
            },
            "time": "2021-11-05T16:47:00+00:00"
        },
        {
            "name": "psr/event-dispatcher",
            "version": "1.0.0",
            "source": {
                "type": "git",
                "url": "https://github.com/php-fig/event-dispatcher.git",
                "reference": "dbefd12671e8a14ec7f180cab83036ed26714bb0"
            },
            "dist": {
                "type": "zip",
                "url": "https://api.github.com/repos/php-fig/event-dispatcher/zipball/dbefd12671e8a14ec7f180cab83036ed26714bb0",
                "reference": "dbefd12671e8a14ec7f180cab83036ed26714bb0",
                "shasum": ""
            },
            "require": {
                "php": ">=7.2.0"
            },
            "type": "library",
            "extra": {
                "branch-alias": {
                    "dev-master": "1.0.x-dev"
                }
            },
            "autoload": {
                "psr-4": {
                    "Psr\\EventDispatcher\\": "src/"
                }
            },
            "notification-url": "https://packagist.org/downloads/",
            "license": [
                "MIT"
            ],
            "authors": [
                {
                    "name": "PHP-FIG",
                    "homepage": "http://www.php-fig.org/"
                }
            ],
            "description": "Standard interfaces for event handling.",
            "keywords": [
                "events",
                "psr",
                "psr-14"
            ],
            "support": {
                "issues": "https://github.com/php-fig/event-dispatcher/issues",
                "source": "https://github.com/php-fig/event-dispatcher/tree/1.0.0"
            },
            "time": "2019-01-08T18:20:26+00:00"
        },
        {
            "name": "psr/http-client",
            "version": "1.0.3",
            "source": {
                "type": "git",
                "url": "https://github.com/php-fig/http-client.git",
                "reference": "bb5906edc1c324c9a05aa0873d40117941e5fa90"
            },
            "dist": {
                "type": "zip",
                "url": "https://api.github.com/repos/php-fig/http-client/zipball/bb5906edc1c324c9a05aa0873d40117941e5fa90",
                "reference": "bb5906edc1c324c9a05aa0873d40117941e5fa90",
                "shasum": ""
            },
            "require": {
                "php": "^7.0 || ^8.0",
                "psr/http-message": "^1.0 || ^2.0"
            },
            "type": "library",
            "extra": {
                "branch-alias": {
                    "dev-master": "1.0.x-dev"
                }
            },
            "autoload": {
                "psr-4": {
                    "Psr\\Http\\Client\\": "src/"
                }
            },
            "notification-url": "https://packagist.org/downloads/",
            "license": [
                "MIT"
            ],
            "authors": [
                {
                    "name": "PHP-FIG",
                    "homepage": "https://www.php-fig.org/"
                }
            ],
            "description": "Common interface for HTTP clients",
            "homepage": "https://github.com/php-fig/http-client",
            "keywords": [
                "http",
                "http-client",
                "psr",
                "psr-18"
            ],
            "support": {
                "source": "https://github.com/php-fig/http-client"
            },
            "time": "2023-09-23T14:17:50+00:00"
        },
        {
            "name": "psr/http-factory",
            "version": "1.1.0",
            "source": {
                "type": "git",
                "url": "https://github.com/php-fig/http-factory.git",
                "reference": "2b4765fddfe3b508ac62f829e852b1501d3f6e8a"
            },
            "dist": {
                "type": "zip",
                "url": "https://api.github.com/repos/php-fig/http-factory/zipball/2b4765fddfe3b508ac62f829e852b1501d3f6e8a",
                "reference": "2b4765fddfe3b508ac62f829e852b1501d3f6e8a",
                "shasum": ""
            },
            "require": {
                "php": ">=7.1",
                "psr/http-message": "^1.0 || ^2.0"
            },
            "type": "library",
            "extra": {
                "branch-alias": {
                    "dev-master": "1.0.x-dev"
                }
            },
            "autoload": {
                "psr-4": {
                    "Psr\\Http\\Message\\": "src/"
                }
            },
            "notification-url": "https://packagist.org/downloads/",
            "license": [
                "MIT"
            ],
            "authors": [
                {
                    "name": "PHP-FIG",
                    "homepage": "https://www.php-fig.org/"
                }
            ],
            "description": "PSR-17: Common interfaces for PSR-7 HTTP message factories",
            "keywords": [
                "factory",
                "http",
                "message",
                "psr",
                "psr-17",
                "psr-7",
                "request",
                "response"
            ],
            "support": {
                "source": "https://github.com/php-fig/http-factory"
            },
            "time": "2024-04-15T12:06:14+00:00"
        },
        {
            "name": "psr/http-message",
            "version": "2.0",
            "source": {
                "type": "git",
                "url": "https://github.com/php-fig/http-message.git",
                "reference": "402d35bcb92c70c026d1a6a9883f06b2ead23d71"
            },
            "dist": {
                "type": "zip",
                "url": "https://api.github.com/repos/php-fig/http-message/zipball/402d35bcb92c70c026d1a6a9883f06b2ead23d71",
                "reference": "402d35bcb92c70c026d1a6a9883f06b2ead23d71",
                "shasum": ""
            },
            "require": {
                "php": "^7.2 || ^8.0"
            },
            "type": "library",
            "extra": {
                "branch-alias": {
                    "dev-master": "2.0.x-dev"
                }
            },
            "autoload": {
                "psr-4": {
                    "Psr\\Http\\Message\\": "src/"
                }
            },
            "notification-url": "https://packagist.org/downloads/",
            "license": [
                "MIT"
            ],
            "authors": [
                {
                    "name": "PHP-FIG",
                    "homepage": "https://www.php-fig.org/"
                }
            ],
            "description": "Common interface for HTTP messages",
            "homepage": "https://github.com/php-fig/http-message",
            "keywords": [
                "http",
                "http-message",
                "psr",
                "psr-7",
                "request",
                "response"
            ],
            "support": {
                "source": "https://github.com/php-fig/http-message/tree/2.0"
            },
            "time": "2023-04-04T09:54:51+00:00"
        },
        {
            "name": "psr/log",
            "version": "3.0.2",
            "source": {
                "type": "git",
                "url": "https://github.com/php-fig/log.git",
                "reference": "f16e1d5863e37f8d8c2a01719f5b34baa2b714d3"
            },
            "dist": {
                "type": "zip",
                "url": "https://api.github.com/repos/php-fig/log/zipball/f16e1d5863e37f8d8c2a01719f5b34baa2b714d3",
                "reference": "f16e1d5863e37f8d8c2a01719f5b34baa2b714d3",
                "shasum": ""
            },
            "require": {
                "php": ">=8.0.0"
            },
            "type": "library",
            "extra": {
                "branch-alias": {
                    "dev-master": "3.x-dev"
                }
            },
            "autoload": {
                "psr-4": {
                    "Psr\\Log\\": "src"
                }
            },
            "notification-url": "https://packagist.org/downloads/",
            "license": [
                "MIT"
            ],
            "authors": [
                {
                    "name": "PHP-FIG",
                    "homepage": "https://www.php-fig.org/"
                }
            ],
            "description": "Common interface for logging libraries",
            "homepage": "https://github.com/php-fig/log",
            "keywords": [
                "log",
                "psr",
                "psr-3"
            ],
            "support": {
                "source": "https://github.com/php-fig/log/tree/3.0.2"
            },
            "time": "2024-09-11T13:17:53+00:00"
        },
        {
            "name": "psr/simple-cache",
            "version": "3.0.0",
            "source": {
                "type": "git",
                "url": "https://github.com/php-fig/simple-cache.git",
                "reference": "764e0b3939f5ca87cb904f570ef9be2d78a07865"
            },
            "dist": {
                "type": "zip",
                "url": "https://api.github.com/repos/php-fig/simple-cache/zipball/764e0b3939f5ca87cb904f570ef9be2d78a07865",
                "reference": "764e0b3939f5ca87cb904f570ef9be2d78a07865",
                "shasum": ""
            },
            "require": {
                "php": ">=8.0.0"
            },
            "type": "library",
            "extra": {
                "branch-alias": {
                    "dev-master": "3.0.x-dev"
                }
            },
            "autoload": {
                "psr-4": {
                    "Psr\\SimpleCache\\": "src/"
                }
            },
            "notification-url": "https://packagist.org/downloads/",
            "license": [
                "MIT"
            ],
            "authors": [
                {
                    "name": "PHP-FIG",
                    "homepage": "https://www.php-fig.org/"
                }
            ],
            "description": "Common interfaces for simple caching",
            "keywords": [
                "cache",
                "caching",
                "psr",
                "psr-16",
                "simple-cache"
            ],
            "support": {
                "source": "https://github.com/php-fig/simple-cache/tree/3.0.0"
            },
            "time": "2021-10-29T13:26:27+00:00"
        },
        {
            "name": "psy/psysh",
            "version": "v0.12.12",
            "source": {
                "type": "git",
                "url": "https://github.com/bobthecow/psysh.git",
                "reference": "cd23863404a40ccfaf733e3af4db2b459837f7e7"
            },
            "dist": {
                "type": "zip",
                "url": "https://api.github.com/repos/bobthecow/psysh/zipball/cd23863404a40ccfaf733e3af4db2b459837f7e7",
                "reference": "cd23863404a40ccfaf733e3af4db2b459837f7e7",
                "shasum": ""
            },
            "require": {
                "ext-json": "*",
                "ext-tokenizer": "*",
                "nikic/php-parser": "^5.0 || ^4.0",
                "php": "^8.0 || ^7.4",
                "symfony/console": "^7.0 || ^6.0 || ^5.0 || ^4.0 || ^3.4",
                "symfony/var-dumper": "^7.0 || ^6.0 || ^5.0 || ^4.0 || ^3.4"
            },
            "conflict": {
                "symfony/console": "4.4.37 || 5.3.14 || 5.3.15 || 5.4.3 || 5.4.4 || 6.0.3 || 6.0.4"
            },
            "require-dev": {
                "bamarni/composer-bin-plugin": "^1.2"
            },
            "suggest": {
                "ext-pcntl": "Enabling the PCNTL extension makes PsySH a lot happier :)",
                "ext-pdo-sqlite": "The doc command requires SQLite to work.",
                "ext-posix": "If you have PCNTL, you'll want the POSIX extension as well."
            },
            "bin": [
                "bin/psysh"
            ],
            "type": "library",
            "extra": {
                "bamarni-bin": {
                    "bin-links": false,
                    "forward-command": false
                },
                "branch-alias": {
                    "dev-main": "0.12.x-dev"
                }
            },
            "autoload": {
                "files": [
                    "src/functions.php"
                ],
                "psr-4": {
                    "Psy\\": "src/"
                }
            },
            "notification-url": "https://packagist.org/downloads/",
            "license": [
                "MIT"
            ],
            "authors": [
                {
                    "name": "Justin Hileman",
                    "email": "justin@justinhileman.info"
                }
            ],
            "description": "An interactive shell for modern PHP.",
            "homepage": "https://psysh.org",
            "keywords": [
                "REPL",
                "console",
                "interactive",
                "shell"
            ],
            "support": {
                "issues": "https://github.com/bobthecow/psysh/issues",
                "source": "https://github.com/bobthecow/psysh/tree/v0.12.12"
            },
            "time": "2025-09-20T13:46:31+00:00"
        },
        {
            "name": "ralouphie/getallheaders",
            "version": "3.0.3",
            "source": {
                "type": "git",
                "url": "https://github.com/ralouphie/getallheaders.git",
                "reference": "120b605dfeb996808c31b6477290a714d356e822"
            },
            "dist": {
                "type": "zip",
                "url": "https://api.github.com/repos/ralouphie/getallheaders/zipball/120b605dfeb996808c31b6477290a714d356e822",
                "reference": "120b605dfeb996808c31b6477290a714d356e822",
                "shasum": ""
            },
            "require": {
                "php": ">=5.6"
            },
            "require-dev": {
                "php-coveralls/php-coveralls": "^2.1",
                "phpunit/phpunit": "^5 || ^6.5"
            },
            "type": "library",
            "autoload": {
                "files": [
                    "src/getallheaders.php"
                ]
            },
            "notification-url": "https://packagist.org/downloads/",
            "license": [
                "MIT"
            ],
            "authors": [
                {
                    "name": "Ralph Khattar",
                    "email": "ralph.khattar@gmail.com"
                }
            ],
            "description": "A polyfill for getallheaders.",
            "support": {
                "issues": "https://github.com/ralouphie/getallheaders/issues",
                "source": "https://github.com/ralouphie/getallheaders/tree/develop"
            },
            "time": "2019-03-08T08:55:37+00:00"
        },
        {
            "name": "ramsey/collection",
            "version": "2.1.1",
            "source": {
                "type": "git",
                "url": "https://github.com/ramsey/collection.git",
                "reference": "344572933ad0181accbf4ba763e85a0306a8c5e2"
            },
            "dist": {
                "type": "zip",
                "url": "https://api.github.com/repos/ramsey/collection/zipball/344572933ad0181accbf4ba763e85a0306a8c5e2",
                "reference": "344572933ad0181accbf4ba763e85a0306a8c5e2",
                "shasum": ""
            },
            "require": {
                "php": "^8.1"
            },
            "require-dev": {
                "captainhook/plugin-composer": "^5.3",
                "ergebnis/composer-normalize": "^2.45",
                "fakerphp/faker": "^1.24",
                "hamcrest/hamcrest-php": "^2.0",
                "jangregor/phpstan-prophecy": "^2.1",
                "mockery/mockery": "^1.6",
                "php-parallel-lint/php-console-highlighter": "^1.0",
                "php-parallel-lint/php-parallel-lint": "^1.4",
                "phpspec/prophecy-phpunit": "^2.3",
                "phpstan/extension-installer": "^1.4",
                "phpstan/phpstan": "^2.1",
                "phpstan/phpstan-mockery": "^2.0",
                "phpstan/phpstan-phpunit": "^2.0",
                "phpunit/phpunit": "^10.5",
                "ramsey/coding-standard": "^2.3",
                "ramsey/conventional-commits": "^1.6",
                "roave/security-advisories": "dev-latest"
            },
            "type": "library",
            "extra": {
                "captainhook": {
                    "force-install": true
                },
                "ramsey/conventional-commits": {
                    "configFile": "conventional-commits.json"
                }
            },
            "autoload": {
                "psr-4": {
                    "Ramsey\\Collection\\": "src/"
                }
            },
            "notification-url": "https://packagist.org/downloads/",
            "license": [
                "MIT"
            ],
            "authors": [
                {
                    "name": "Ben Ramsey",
                    "email": "ben@benramsey.com",
                    "homepage": "https://benramsey.com"
                }
            ],
            "description": "A PHP library for representing and manipulating collections.",
            "keywords": [
                "array",
                "collection",
                "hash",
                "map",
                "queue",
                "set"
            ],
            "support": {
                "issues": "https://github.com/ramsey/collection/issues",
                "source": "https://github.com/ramsey/collection/tree/2.1.1"
            },
            "time": "2025-03-22T05:38:12+00:00"
        },
        {
            "name": "ramsey/uuid",
            "version": "4.9.1",
            "source": {
                "type": "git",
                "url": "https://github.com/ramsey/uuid.git",
                "reference": "81f941f6f729b1e3ceea61d9d014f8b6c6800440"
            },
            "dist": {
                "type": "zip",
                "url": "https://api.github.com/repos/ramsey/uuid/zipball/81f941f6f729b1e3ceea61d9d014f8b6c6800440",
                "reference": "81f941f6f729b1e3ceea61d9d014f8b6c6800440",
                "shasum": ""
            },
            "require": {
                "brick/math": "^0.8.8 || ^0.9 || ^0.10 || ^0.11 || ^0.12 || ^0.13 || ^0.14",
                "php": "^8.0",
                "ramsey/collection": "^1.2 || ^2.0"
            },
            "replace": {
                "rhumsaa/uuid": "self.version"
            },
            "require-dev": {
                "captainhook/captainhook": "^5.25",
                "captainhook/plugin-composer": "^5.3",
                "dealerdirect/phpcodesniffer-composer-installer": "^1.0",
                "ergebnis/composer-normalize": "^2.47",
                "mockery/mockery": "^1.6",
                "paragonie/random-lib": "^2",
                "php-mock/php-mock": "^2.6",
                "php-mock/php-mock-mockery": "^1.5",
                "php-parallel-lint/php-parallel-lint": "^1.4.0",
                "phpbench/phpbench": "^1.2.14",
                "phpstan/extension-installer": "^1.4",
                "phpstan/phpstan": "^2.1",
                "phpstan/phpstan-mockery": "^2.0",
                "phpstan/phpstan-phpunit": "^2.0",
                "phpunit/phpunit": "^9.6",
                "slevomat/coding-standard": "^8.18",
                "squizlabs/php_codesniffer": "^3.13"
            },
            "suggest": {
                "ext-bcmath": "Enables faster math with arbitrary-precision integers using BCMath.",
                "ext-gmp": "Enables faster math with arbitrary-precision integers using GMP.",
                "ext-uuid": "Enables the use of PeclUuidTimeGenerator and PeclUuidRandomGenerator.",
                "paragonie/random-lib": "Provides RandomLib for use with the RandomLibAdapter",
                "ramsey/uuid-doctrine": "Allows the use of Ramsey\\Uuid\\Uuid as Doctrine field type."
            },
            "type": "library",
            "extra": {
                "captainhook": {
                    "force-install": true
                }
            },
            "autoload": {
                "files": [
                    "src/functions.php"
                ],
                "psr-4": {
                    "Ramsey\\Uuid\\": "src/"
                }
            },
            "notification-url": "https://packagist.org/downloads/",
            "license": [
                "MIT"
            ],
            "description": "A PHP library for generating and working with universally unique identifiers (UUIDs).",
            "keywords": [
                "guid",
                "identifier",
                "uuid"
            ],
            "support": {
                "issues": "https://github.com/ramsey/uuid/issues",
                "source": "https://github.com/ramsey/uuid/tree/4.9.1"
            },
            "time": "2025-09-04T20:59:21+00:00"
        },
        {
            "name": "ryangjchandler/blade-capture-directive",
            "version": "v1.1.0",
            "source": {
                "type": "git",
                "url": "https://github.com/ryangjchandler/blade-capture-directive.git",
                "reference": "bbb1513dfd89eaec87a47fe0c449a7e3d4a1976d"
            },
            "dist": {
                "type": "zip",
                "url": "https://api.github.com/repos/ryangjchandler/blade-capture-directive/zipball/bbb1513dfd89eaec87a47fe0c449a7e3d4a1976d",
                "reference": "bbb1513dfd89eaec87a47fe0c449a7e3d4a1976d",
                "shasum": ""
            },
            "require": {
                "illuminate/contracts": "^10.0|^11.0|^12.0",
                "php": "^8.1",
                "spatie/laravel-package-tools": "^1.9.2"
            },
            "require-dev": {
                "nunomaduro/collision": "^7.0|^8.0",
                "nunomaduro/larastan": "^2.0|^3.0",
                "orchestra/testbench": "^8.0|^9.0|^10.0",
                "pestphp/pest": "^2.0|^3.7",
                "pestphp/pest-plugin-laravel": "^2.0|^3.1",
                "phpstan/extension-installer": "^1.1",
                "phpstan/phpstan-deprecation-rules": "^1.0|^2.0",
                "phpstan/phpstan-phpunit": "^1.0|^2.0",
                "phpunit/phpunit": "^10.0|^11.5.3",
                "spatie/laravel-ray": "^1.26"
            },
            "type": "library",
            "extra": {
                "laravel": {
                    "aliases": {
                        "BladeCaptureDirective": "RyanChandler\\BladeCaptureDirective\\Facades\\BladeCaptureDirective"
                    },
                    "providers": [
                        "RyanChandler\\BladeCaptureDirective\\BladeCaptureDirectiveServiceProvider"
                    ]
                }
            },
            "autoload": {
                "psr-4": {
                    "RyanChandler\\BladeCaptureDirective\\": "src",
                    "RyanChandler\\BladeCaptureDirective\\Database\\Factories\\": "database/factories"
                }
            },
            "notification-url": "https://packagist.org/downloads/",
            "license": [
                "MIT"
            ],
            "authors": [
                {
                    "name": "Ryan Chandler",
                    "email": "support@ryangjchandler.co.uk",
                    "role": "Developer"
                }
            ],
            "description": "Create inline partials in your Blade templates with ease.",
            "homepage": "https://github.com/ryangjchandler/blade-capture-directive",
            "keywords": [
                "blade-capture-directive",
                "laravel",
                "ryangjchandler"
            ],
            "support": {
                "issues": "https://github.com/ryangjchandler/blade-capture-directive/issues",
                "source": "https://github.com/ryangjchandler/blade-capture-directive/tree/v1.1.0"
            },
            "funding": [
                {
                    "url": "https://github.com/ryangjchandler",
                    "type": "github"
                }
            ],
            "time": "2025-02-25T09:09:36+00:00"
        },
        {
            "name": "scrivo/highlight.php",
            "version": "v9.18.1.10",
            "source": {
                "type": "git",
                "url": "https://github.com/scrivo/highlight.php.git",
                "reference": "850f4b44697a2552e892ffe71490ba2733c2fc6e"
            },
            "dist": {
                "type": "zip",
                "url": "https://api.github.com/repos/scrivo/highlight.php/zipball/850f4b44697a2552e892ffe71490ba2733c2fc6e",
                "reference": "850f4b44697a2552e892ffe71490ba2733c2fc6e",
                "shasum": ""
            },
            "require": {
                "ext-json": "*",
                "php": ">=5.4"
            },
            "require-dev": {
                "phpunit/phpunit": "^4.8|^5.7",
                "sabberworm/php-css-parser": "^8.3",
                "symfony/finder": "^2.8|^3.4|^5.4",
                "symfony/var-dumper": "^2.8|^3.4|^5.4"
            },
            "suggest": {
                "ext-mbstring": "Allows highlighting code with unicode characters and supports language with unicode keywords"
            },
            "type": "library",
            "autoload": {
                "files": [
                    "HighlightUtilities/functions.php"
                ],
                "psr-0": {
                    "Highlight\\": "",
                    "HighlightUtilities\\": ""
                }
            },
            "notification-url": "https://packagist.org/downloads/",
            "license": [
                "BSD-3-Clause"
            ],
            "authors": [
                {
                    "name": "Geert Bergman",
                    "homepage": "http://www.scrivo.org/",
                    "role": "Project Author"
                },
                {
                    "name": "Vladimir Jimenez",
                    "homepage": "https://allejo.io",
                    "role": "Maintainer"
                },
                {
                    "name": "Martin Folkers",
                    "homepage": "https://twobrain.io",
                    "role": "Contributor"
                }
            ],
            "description": "Server side syntax highlighter that supports 185 languages. It's a PHP port of highlight.js",
            "keywords": [
                "code",
                "highlight",
                "highlight.js",
                "highlight.php",
                "syntax"
            ],
            "support": {
                "issues": "https://github.com/scrivo/highlight.php/issues",
                "source": "https://github.com/scrivo/highlight.php"
            },
            "funding": [
                {
                    "url": "https://github.com/allejo",
                    "type": "github"
                }
            ],
            "time": "2022-12-17T21:53:22+00:00"
        },
        {
            "name": "spatie/crawler",
            "version": "8.4.3",
            "source": {
                "type": "git",
                "url": "https://github.com/spatie/crawler.git",
                "reference": "4f4c3ead439e7e57085c0b802bc4e5b44fb7d751"
            },
            "dist": {
                "type": "zip",
                "url": "https://api.github.com/repos/spatie/crawler/zipball/4f4c3ead439e7e57085c0b802bc4e5b44fb7d751",
                "reference": "4f4c3ead439e7e57085c0b802bc4e5b44fb7d751",
                "shasum": ""
            },
            "require": {
                "guzzlehttp/guzzle": "^7.3",
                "guzzlehttp/psr7": "^2.0",
                "illuminate/collections": "^10.0|^11.0|^12.0",
                "nicmart/tree": "^0.9",
                "php": "^8.2",
                "spatie/browsershot": "^5.0.5",
                "spatie/robots-txt": "^2.0",
                "symfony/dom-crawler": "^6.0|^7.0"
            },
            "require-dev": {
                "pestphp/pest": "^2.0|^3.0",
                "spatie/ray": "^1.37"
            },
            "type": "library",
            "autoload": {
                "psr-4": {
                    "Spatie\\Crawler\\": "src"
                }
            },
            "notification-url": "https://packagist.org/downloads/",
            "license": [
                "MIT"
            ],
            "authors": [
                {
                    "name": "Freek Van der Herten",
                    "email": "freek@spatie.be"
                }
            ],
            "description": "Crawl all internal links found on a website",
            "homepage": "https://github.com/spatie/crawler",
            "keywords": [
                "crawler",
                "link",
                "spatie",
                "website"
            ],
            "support": {
                "issues": "https://github.com/spatie/crawler/issues",
                "source": "https://github.com/spatie/crawler/tree/8.4.3"
            },
            "funding": [
                {
                    "url": "https://spatie.be/open-source/support-us",
                    "type": "custom"
                },
                {
                    "url": "https://github.com/spatie",
                    "type": "github"
                }
            ],
            "time": "2025-05-20T09:00:51+00:00"
        },
        {
            "name": "spatie/eloquent-sortable",
            "version": "4.5.2",
            "source": {
                "type": "git",
                "url": "https://github.com/spatie/eloquent-sortable.git",
                "reference": "c1c4f3a66cd41eb7458783c8a4c8e5d7924a9f20"
            },
            "dist": {
                "type": "zip",
                "url": "https://api.github.com/repos/spatie/eloquent-sortable/zipball/c1c4f3a66cd41eb7458783c8a4c8e5d7924a9f20",
                "reference": "c1c4f3a66cd41eb7458783c8a4c8e5d7924a9f20",
                "shasum": ""
            },
            "require": {
                "illuminate/database": "^9.31|^10.0|^11.0|^12.0",
                "illuminate/support": "^9.31|^10.0|^11.0|^12.0",
                "nesbot/carbon": "^2.63|^3.0",
                "php": "^8.1",
                "spatie/laravel-package-tools": "^1.9"
            },
            "require-dev": {
                "orchestra/testbench": "^7.0|^8.0|^9.0|^10.0",
                "phpunit/phpunit": "^9.5|^10.0|^11.5.3"
            },
            "type": "library",
            "extra": {
                "laravel": {
                    "providers": [
                        "Spatie\\EloquentSortable\\EloquentSortableServiceProvider"
                    ]
                }
            },
            "autoload": {
                "psr-4": {
                    "Spatie\\EloquentSortable\\": "src/"
                }
            },
            "notification-url": "https://packagist.org/downloads/",
            "license": [
                "MIT"
            ],
            "authors": [
                {
                    "name": "Freek Van der Herten",
                    "email": "freek@spatie.be"
                }
            ],
            "description": "Sortable behaviour for eloquent models",
            "homepage": "https://github.com/spatie/eloquent-sortable",
            "keywords": [
                "behaviour",
                "eloquent",
                "laravel",
                "model",
                "sort",
                "sortable"
            ],
            "support": {
                "issues": "https://github.com/spatie/eloquent-sortable/issues",
                "source": "https://github.com/spatie/eloquent-sortable/tree/4.5.2"
            },
            "funding": [
                {
                    "url": "https://spatie.be/open-source/support-us",
                    "type": "custom"
                },
                {
                    "url": "https://github.com/spatie",
                    "type": "github"
                }
            ],
            "time": "2025-08-25T11:46:57+00:00"
        },
        {
            "name": "spatie/image",
            "version": "3.8.6",
            "source": {
                "type": "git",
                "url": "https://github.com/spatie/image.git",
                "reference": "0872c5968a7f044fe1e960c26433e54ceaede696"
            },
            "dist": {
                "type": "zip",
                "url": "https://api.github.com/repos/spatie/image/zipball/0872c5968a7f044fe1e960c26433e54ceaede696",
                "reference": "0872c5968a7f044fe1e960c26433e54ceaede696",
                "shasum": ""
            },
            "require": {
                "ext-exif": "*",
                "ext-json": "*",
                "ext-mbstring": "*",
                "php": "^8.2",
                "spatie/image-optimizer": "^1.7.5",
                "spatie/temporary-directory": "^2.2",
                "symfony/process": "^6.4|^7.0"
            },
            "require-dev": {
                "ext-gd": "*",
                "ext-imagick": "*",
                "laravel/sail": "^1.34",
                "pestphp/pest": "^2.28",
                "phpstan/phpstan": "^1.10.50",
                "spatie/pest-plugin-snapshots": "^2.1",
                "spatie/pixelmatch-php": "^1.0",
                "spatie/ray": "^1.40.1",
                "symfony/var-dumper": "^6.4|7.0"
            },
            "type": "library",
            "autoload": {
                "psr-4": {
                    "Spatie\\Image\\": "src"
                }
            },
            "notification-url": "https://packagist.org/downloads/",
            "license": [
                "MIT"
            ],
            "authors": [
                {
                    "name": "Freek Van der Herten",
                    "email": "freek@spatie.be",
                    "homepage": "https://spatie.be",
                    "role": "Developer"
                }
            ],
            "description": "Manipulate images with an expressive API",
            "homepage": "https://github.com/spatie/image",
            "keywords": [
                "image",
                "spatie"
            ],
            "support": {
                "source": "https://github.com/spatie/image/tree/3.8.6"
            },
            "funding": [
                {
                    "url": "https://spatie.be/open-source/support-us",
                    "type": "custom"
                },
                {
                    "url": "https://github.com/spatie",
                    "type": "github"
                }
            ],
            "time": "2025-09-25T12:06:17+00:00"
        },
        {
            "name": "spatie/image-optimizer",
            "version": "1.8.0",
            "source": {
                "type": "git",
                "url": "https://github.com/spatie/image-optimizer.git",
                "reference": "4fd22035e81d98fffced65a8c20d9ec4daa9671c"
            },
            "dist": {
                "type": "zip",
                "url": "https://api.github.com/repos/spatie/image-optimizer/zipball/4fd22035e81d98fffced65a8c20d9ec4daa9671c",
                "reference": "4fd22035e81d98fffced65a8c20d9ec4daa9671c",
                "shasum": ""
            },
            "require": {
                "ext-fileinfo": "*",
                "php": "^7.3|^8.0",
                "psr/log": "^1.0 | ^2.0 | ^3.0",
                "symfony/process": "^4.2|^5.0|^6.0|^7.0"
            },
            "require-dev": {
                "pestphp/pest": "^1.21",
                "phpunit/phpunit": "^8.5.21|^9.4.4",
                "symfony/var-dumper": "^4.2|^5.0|^6.0|^7.0"
            },
            "type": "library",
            "autoload": {
                "psr-4": {
                    "Spatie\\ImageOptimizer\\": "src"
                }
            },
            "notification-url": "https://packagist.org/downloads/",
            "license": [
                "MIT"
            ],
            "authors": [
                {
                    "name": "Freek Van der Herten",
                    "email": "freek@spatie.be",
                    "homepage": "https://spatie.be",
                    "role": "Developer"
                }
            ],
            "description": "Easily optimize images using PHP",
            "homepage": "https://github.com/spatie/image-optimizer",
            "keywords": [
                "image-optimizer",
                "spatie"
            ],
            "support": {
                "issues": "https://github.com/spatie/image-optimizer/issues",
                "source": "https://github.com/spatie/image-optimizer/tree/1.8.0"
            },
            "time": "2024-11-04T08:24:54+00:00"
        },
        {
            "name": "spatie/invade",
            "version": "2.1.0",
            "source": {
                "type": "git",
                "url": "https://github.com/spatie/invade.git",
                "reference": "b920f6411d21df4e8610a138e2e87ae4957d7f63"
            },
            "dist": {
                "type": "zip",
                "url": "https://api.github.com/repos/spatie/invade/zipball/b920f6411d21df4e8610a138e2e87ae4957d7f63",
                "reference": "b920f6411d21df4e8610a138e2e87ae4957d7f63",
                "shasum": ""
            },
            "require": {
                "php": "^8.0"
            },
            "require-dev": {
                "pestphp/pest": "^1.20",
                "phpstan/phpstan": "^1.4",
                "spatie/ray": "^1.28"
            },
            "type": "library",
            "autoload": {
                "files": [
                    "src/functions.php"
                ],
                "psr-4": {
                    "Spatie\\Invade\\": "src"
                }
            },
            "notification-url": "https://packagist.org/downloads/",
            "license": [
                "MIT"
            ],
            "authors": [
                {
                    "name": "Freek Van der Herten",
                    "email": "freek@spatie.be",
                    "role": "Developer"
                }
            ],
            "description": "A PHP function to work with private properties and methods",
            "homepage": "https://github.com/spatie/invade",
            "keywords": [
                "invade",
                "spatie"
            ],
            "support": {
                "source": "https://github.com/spatie/invade/tree/2.1.0"
            },
            "funding": [
                {
                    "url": "https://github.com/spatie",
                    "type": "github"
                }
            ],
            "time": "2024-05-17T09:06:10+00:00"
        },
        {
            "name": "spatie/laravel-medialibrary",
            "version": "11.15.0",
            "source": {
                "type": "git",
                "url": "https://github.com/spatie/laravel-medialibrary.git",
                "reference": "9d1e9731d36817d1649bc584b2c40c0c9d4bcfac"
            },
            "dist": {
                "type": "zip",
                "url": "https://api.github.com/repos/spatie/laravel-medialibrary/zipball/9d1e9731d36817d1649bc584b2c40c0c9d4bcfac",
                "reference": "9d1e9731d36817d1649bc584b2c40c0c9d4bcfac",
                "shasum": ""
            },
            "require": {
                "composer/semver": "^3.4",
                "ext-exif": "*",
                "ext-fileinfo": "*",
                "ext-json": "*",
                "illuminate/bus": "^10.2|^11.0|^12.0",
                "illuminate/conditionable": "^10.2|^11.0|^12.0",
                "illuminate/console": "^10.2|^11.0|^12.0",
                "illuminate/database": "^10.2|^11.0|^12.0",
                "illuminate/pipeline": "^10.2|^11.0|^12.0",
                "illuminate/support": "^10.2|^11.0|^12.0",
                "maennchen/zipstream-php": "^3.1",
                "php": "^8.2",
                "spatie/image": "^3.3.2",
                "spatie/laravel-package-tools": "^1.16.1",
                "spatie/temporary-directory": "^2.2",
                "symfony/console": "^6.4.1|^7.0"
            },
            "conflict": {
                "php-ffmpeg/php-ffmpeg": "<0.6.1"
            },
            "require-dev": {
                "aws/aws-sdk-php": "^3.293.10",
                "ext-imagick": "*",
                "ext-pdo_sqlite": "*",
                "ext-zip": "*",
                "guzzlehttp/guzzle": "^7.8.1",
                "larastan/larastan": "^2.7|^3.0",
                "league/flysystem-aws-s3-v3": "^3.22",
                "mockery/mockery": "^1.6.7",
                "orchestra/testbench": "^7.0|^8.17|^9.0|^10.0",
                "pestphp/pest": "^2.28|^3.5",
                "phpstan/extension-installer": "^1.3.1",
                "spatie/laravel-ray": "^1.33",
                "spatie/pdf-to-image": "^2.2|^3.0",
                "spatie/pest-expectations": "^1.13",
                "spatie/pest-plugin-snapshots": "^2.1"
            },
            "suggest": {
                "league/flysystem-aws-s3-v3": "Required to use AWS S3 file storage",
                "php-ffmpeg/php-ffmpeg": "Required for generating video thumbnails",
                "spatie/pdf-to-image": "Required for generating thumbnails of PDFs and SVGs"
            },
            "type": "library",
            "extra": {
                "laravel": {
                    "providers": [
                        "Spatie\\MediaLibrary\\MediaLibraryServiceProvider"
                    ]
                }
            },
            "autoload": {
                "psr-4": {
                    "Spatie\\MediaLibrary\\": "src"
                }
            },
            "notification-url": "https://packagist.org/downloads/",
            "license": [
                "MIT"
            ],
            "authors": [
                {
                    "name": "Freek Van der Herten",
                    "email": "freek@spatie.be",
                    "homepage": "https://spatie.be",
                    "role": "Developer"
                }
            ],
            "description": "Associate files with Eloquent models",
            "homepage": "https://github.com/spatie/laravel-medialibrary",
            "keywords": [
                "cms",
                "conversion",
                "downloads",
                "images",
                "laravel",
                "laravel-medialibrary",
                "media",
                "spatie"
            ],
            "support": {
                "issues": "https://github.com/spatie/laravel-medialibrary/issues",
                "source": "https://github.com/spatie/laravel-medialibrary/tree/11.15.0"
            },
            "funding": [
                {
                    "url": "https://spatie.be/open-source/support-us",
                    "type": "custom"
                },
                {
                    "url": "https://github.com/spatie",
                    "type": "github"
                }
            ],
            "time": "2025-09-19T06:51:45+00:00"
        },
        {
            "name": "spatie/laravel-package-tools",
            "version": "1.92.7",
            "source": {
                "type": "git",
                "url": "https://github.com/spatie/laravel-package-tools.git",
                "reference": "f09a799850b1ed765103a4f0b4355006360c49a5"
            },
            "dist": {
                "type": "zip",
                "url": "https://api.github.com/repos/spatie/laravel-package-tools/zipball/f09a799850b1ed765103a4f0b4355006360c49a5",
                "reference": "f09a799850b1ed765103a4f0b4355006360c49a5",
                "shasum": ""
            },
            "require": {
                "illuminate/contracts": "^9.28|^10.0|^11.0|^12.0",
                "php": "^8.0"
            },
            "require-dev": {
                "mockery/mockery": "^1.5",
                "orchestra/testbench": "^7.7|^8.0|^9.0|^10.0",
                "pestphp/pest": "^1.23|^2.1|^3.1",
                "phpunit/php-code-coverage": "^9.0|^10.0|^11.0",
                "phpunit/phpunit": "^9.5.24|^10.5|^11.5",
                "spatie/pest-plugin-test-time": "^1.1|^2.2"
            },
            "type": "library",
            "autoload": {
                "psr-4": {
                    "Spatie\\LaravelPackageTools\\": "src"
                }
            },
            "notification-url": "https://packagist.org/downloads/",
            "license": [
                "MIT"
            ],
            "authors": [
                {
                    "name": "Freek Van der Herten",
                    "email": "freek@spatie.be",
                    "role": "Developer"
                }
            ],
            "description": "Tools for creating Laravel packages",
            "homepage": "https://github.com/spatie/laravel-package-tools",
            "keywords": [
                "laravel-package-tools",
                "spatie"
            ],
            "support": {
                "issues": "https://github.com/spatie/laravel-package-tools/issues",
                "source": "https://github.com/spatie/laravel-package-tools/tree/1.92.7"
            },
            "funding": [
                {
                    "url": "https://github.com/spatie",
                    "type": "github"
                }
            ],
            "time": "2025-07-17T15:46:43+00:00"
        },
        {
            "name": "spatie/shiki-php",
            "version": "2.3.2",
            "source": {
                "type": "git",
                "url": "https://github.com/spatie/shiki-php.git",
                "reference": "a2e78a9ff8a1290b25d550be8fbf8285c13175c5"
            },
            "dist": {
                "type": "zip",
                "url": "https://api.github.com/repos/spatie/shiki-php/zipball/a2e78a9ff8a1290b25d550be8fbf8285c13175c5",
                "reference": "a2e78a9ff8a1290b25d550be8fbf8285c13175c5",
                "shasum": ""
            },
            "require": {
                "ext-json": "*",
                "php": "^8.0",
                "symfony/process": "^5.4|^6.4|^7.1"
            },
            "require-dev": {
                "friendsofphp/php-cs-fixer": "^v3.0",
                "pestphp/pest": "^1.8",
                "phpunit/phpunit": "^9.5",
                "spatie/pest-plugin-snapshots": "^1.1",
                "spatie/ray": "^1.10"
            },
            "type": "library",
            "autoload": {
                "psr-4": {
                    "Spatie\\ShikiPhp\\": "src"
                }
            },
            "notification-url": "https://packagist.org/downloads/",
            "license": [
                "MIT"
            ],
            "authors": [
                {
                    "name": "Rias Van der Veken",
                    "email": "rias@spatie.be",
                    "role": "Developer"
                },
                {
                    "name": "Freek Van der Herten",
                    "email": "freek@spatie.be",
                    "role": "Developer"
                }
            ],
            "description": "Highlight code using Shiki in PHP",
            "homepage": "https://github.com/spatie/shiki-php",
            "keywords": [
                "shiki",
                "spatie"
            ],
            "support": {
                "source": "https://github.com/spatie/shiki-php/tree/2.3.2"
            },
            "funding": [
                {
                    "url": "https://github.com/spatie",
                    "type": "github"
                }
            ],
            "time": "2025-02-21T14:16:57+00:00"
        },
        {
            "name": "symfony/clock",
            "version": "v7.3.0",
            "source": {
                "type": "git",
                "url": "https://github.com/symfony/clock.git",
                "reference": "b81435fbd6648ea425d1ee96a2d8e68f4ceacd24"
            },
            "dist": {
                "type": "zip",
                "url": "https://api.github.com/repos/symfony/clock/zipball/b81435fbd6648ea425d1ee96a2d8e68f4ceacd24",
                "reference": "b81435fbd6648ea425d1ee96a2d8e68f4ceacd24",
                "shasum": ""
            },
            "require": {
                "php": ">=8.2",
                "psr/clock": "^1.0",
                "symfony/polyfill-php83": "^1.28"
            },
            "provide": {
                "psr/clock-implementation": "1.0"
            },
            "type": "library",
            "autoload": {
                "files": [
                    "Resources/now.php"
                ],
                "psr-4": {
                    "Symfony\\Component\\Clock\\": ""
                },
                "exclude-from-classmap": [
                    "/Tests/"
                ]
            },
            "notification-url": "https://packagist.org/downloads/",
            "license": [
                "MIT"
            ],
            "authors": [
                {
                    "name": "Nicolas Grekas",
                    "email": "p@tchwork.com"
                },
                {
                    "name": "Symfony Community",
                    "homepage": "https://symfony.com/contributors"
                }
            ],
            "description": "Decouples applications from the system clock",
            "homepage": "https://symfony.com",
            "keywords": [
                "clock",
                "psr20",
                "time"
            ],
            "support": {
                "source": "https://github.com/symfony/clock/tree/v7.3.0"
            },
            "funding": [
                {
                    "url": "https://symfony.com/sponsor",
                    "type": "custom"
                },
                {
                    "url": "https://github.com/fabpot",
                    "type": "github"
                },
                {
                    "url": "https://tidelift.com/funding/github/packagist/symfony/symfony",
                    "type": "tidelift"
                }
            ],
            "time": "2024-09-25T14:21:43+00:00"
        },
        {
            "name": "symfony/console",
            "version": "v7.3.4",
            "source": {
                "type": "git",
                "url": "https://github.com/symfony/console.git",
                "reference": "2b9c5fafbac0399a20a2e82429e2bd735dcfb7db"
            },
            "dist": {
                "type": "zip",
                "url": "https://api.github.com/repos/symfony/console/zipball/2b9c5fafbac0399a20a2e82429e2bd735dcfb7db",
                "reference": "2b9c5fafbac0399a20a2e82429e2bd735dcfb7db",
                "shasum": ""
            },
            "require": {
                "php": ">=8.2",
                "symfony/deprecation-contracts": "^2.5|^3",
                "symfony/polyfill-mbstring": "~1.0",
                "symfony/service-contracts": "^2.5|^3",
                "symfony/string": "^7.2"
            },
            "conflict": {
                "symfony/dependency-injection": "<6.4",
                "symfony/dotenv": "<6.4",
                "symfony/event-dispatcher": "<6.4",
                "symfony/lock": "<6.4",
                "symfony/process": "<6.4"
            },
            "provide": {
                "psr/log-implementation": "1.0|2.0|3.0"
            },
            "require-dev": {
                "psr/log": "^1|^2|^3",
                "symfony/config": "^6.4|^7.0",
                "symfony/dependency-injection": "^6.4|^7.0",
                "symfony/event-dispatcher": "^6.4|^7.0",
                "symfony/http-foundation": "^6.4|^7.0",
                "symfony/http-kernel": "^6.4|^7.0",
                "symfony/lock": "^6.4|^7.0",
                "symfony/messenger": "^6.4|^7.0",
                "symfony/process": "^6.4|^7.0",
                "symfony/stopwatch": "^6.4|^7.0",
                "symfony/var-dumper": "^6.4|^7.0"
            },
            "type": "library",
            "autoload": {
                "psr-4": {
                    "Symfony\\Component\\Console\\": ""
                },
                "exclude-from-classmap": [
                    "/Tests/"
                ]
            },
            "notification-url": "https://packagist.org/downloads/",
            "license": [
                "MIT"
            ],
            "authors": [
                {
                    "name": "Fabien Potencier",
                    "email": "fabien@symfony.com"
                },
                {
                    "name": "Symfony Community",
                    "homepage": "https://symfony.com/contributors"
                }
            ],
            "description": "Eases the creation of beautiful and testable command line interfaces",
            "homepage": "https://symfony.com",
            "keywords": [
                "cli",
                "command-line",
                "console",
                "terminal"
            ],
            "support": {
                "source": "https://github.com/symfony/console/tree/v7.3.4"
            },
            "funding": [
                {
                    "url": "https://symfony.com/sponsor",
                    "type": "custom"
                },
                {
                    "url": "https://github.com/fabpot",
                    "type": "github"
                },
                {
                    "url": "https://github.com/nicolas-grekas",
                    "type": "github"
                },
                {
                    "url": "https://tidelift.com/funding/github/packagist/symfony/symfony",
                    "type": "tidelift"
                }
            ],
            "time": "2025-09-22T15:31:00+00:00"
        },
        {
            "name": "symfony/css-selector",
            "version": "v7.3.0",
            "source": {
                "type": "git",
                "url": "https://github.com/symfony/css-selector.git",
                "reference": "601a5ce9aaad7bf10797e3663faefce9e26c24e2"
            },
            "dist": {
                "type": "zip",
                "url": "https://api.github.com/repos/symfony/css-selector/zipball/601a5ce9aaad7bf10797e3663faefce9e26c24e2",
                "reference": "601a5ce9aaad7bf10797e3663faefce9e26c24e2",
                "shasum": ""
            },
            "require": {
                "php": ">=8.2"
            },
            "type": "library",
            "autoload": {
                "psr-4": {
                    "Symfony\\Component\\CssSelector\\": ""
                },
                "exclude-from-classmap": [
                    "/Tests/"
                ]
            },
            "notification-url": "https://packagist.org/downloads/",
            "license": [
                "MIT"
            ],
            "authors": [
                {
                    "name": "Fabien Potencier",
                    "email": "fabien@symfony.com"
                },
                {
                    "name": "Jean-François Simon",
                    "email": "jeanfrancois.simon@sensiolabs.com"
                },
                {
                    "name": "Symfony Community",
                    "homepage": "https://symfony.com/contributors"
                }
            ],
            "description": "Converts CSS selectors to XPath expressions",
            "homepage": "https://symfony.com",
            "support": {
                "source": "https://github.com/symfony/css-selector/tree/v7.3.0"
            },
            "funding": [
                {
                    "url": "https://symfony.com/sponsor",
                    "type": "custom"
                },
                {
                    "url": "https://github.com/fabpot",
                    "type": "github"
                },
                {
                    "url": "https://tidelift.com/funding/github/packagist/symfony/symfony",
                    "type": "tidelift"
                }
            ],
            "time": "2024-09-25T14:21:43+00:00"
        },
        {
            "name": "symfony/deprecation-contracts",
            "version": "v3.6.0",
            "source": {
                "type": "git",
                "url": "https://github.com/symfony/deprecation-contracts.git",
                "reference": "63afe740e99a13ba87ec199bb07bbdee937a5b62"
            },
            "dist": {
                "type": "zip",
                "url": "https://api.github.com/repos/symfony/deprecation-contracts/zipball/63afe740e99a13ba87ec199bb07bbdee937a5b62",
                "reference": "63afe740e99a13ba87ec199bb07bbdee937a5b62",
                "shasum": ""
            },
            "require": {
                "php": ">=8.1"
            },
            "type": "library",
            "extra": {
                "thanks": {
                    "url": "https://github.com/symfony/contracts",
                    "name": "symfony/contracts"
                },
                "branch-alias": {
                    "dev-main": "3.6-dev"
                }
            },
            "autoload": {
                "files": [
                    "function.php"
                ]
            },
            "notification-url": "https://packagist.org/downloads/",
            "license": [
                "MIT"
            ],
            "authors": [
                {
                    "name": "Nicolas Grekas",
                    "email": "p@tchwork.com"
                },
                {
                    "name": "Symfony Community",
                    "homepage": "https://symfony.com/contributors"
                }
            ],
            "description": "A generic function and convention to trigger deprecation notices",
            "homepage": "https://symfony.com",
            "support": {
                "source": "https://github.com/symfony/deprecation-contracts/tree/v3.6.0"
            },
            "funding": [
                {
                    "url": "https://symfony.com/sponsor",
                    "type": "custom"
                },
                {
                    "url": "https://github.com/fabpot",
                    "type": "github"
                },
                {
                    "url": "https://tidelift.com/funding/github/packagist/symfony/symfony",
                    "type": "tidelift"
                }
            ],
            "time": "2024-09-25T14:21:43+00:00"
        },
        {
            "name": "symfony/dom-crawler",
            "version": "v7.3.3",
            "source": {
                "type": "git",
                "url": "https://github.com/symfony/dom-crawler.git",
                "reference": "efa076ea0eeff504383ff0dcf827ea5ce15690ba"
            },
            "dist": {
                "type": "zip",
                "url": "https://api.github.com/repos/symfony/dom-crawler/zipball/efa076ea0eeff504383ff0dcf827ea5ce15690ba",
                "reference": "efa076ea0eeff504383ff0dcf827ea5ce15690ba",
                "shasum": ""
            },
            "require": {
                "masterminds/html5": "^2.6",
                "php": ">=8.2",
                "symfony/polyfill-ctype": "~1.8",
                "symfony/polyfill-mbstring": "~1.0"
            },
            "require-dev": {
                "symfony/css-selector": "^6.4|^7.0"
            },
            "type": "library",
            "autoload": {
                "psr-4": {
                    "Symfony\\Component\\DomCrawler\\": ""
                },
                "exclude-from-classmap": [
                    "/Tests/"
                ]
            },
            "notification-url": "https://packagist.org/downloads/",
            "license": [
                "MIT"
            ],
            "authors": [
                {
                    "name": "Fabien Potencier",
                    "email": "fabien@symfony.com"
                },
                {
                    "name": "Symfony Community",
                    "homepage": "https://symfony.com/contributors"
                }
            ],
            "description": "Eases DOM navigation for HTML and XML documents",
            "homepage": "https://symfony.com",
            "support": {
                "source": "https://github.com/symfony/dom-crawler/tree/v7.3.3"
            },
            "funding": [
                {
                    "url": "https://symfony.com/sponsor",
                    "type": "custom"
                },
                {
                    "url": "https://github.com/fabpot",
                    "type": "github"
                },
                {
                    "url": "https://github.com/nicolas-grekas",
                    "type": "github"
                },
                {
                    "url": "https://tidelift.com/funding/github/packagist/symfony/symfony",
                    "type": "tidelift"
                }
            ],
            "time": "2025-08-06T20:13:54+00:00"
        },
        {
            "name": "symfony/error-handler",
            "version": "v7.3.4",
            "source": {
                "type": "git",
                "url": "https://github.com/symfony/error-handler.git",
                "reference": "99f81bc944ab8e5dae4f21b4ca9972698bbad0e4"
            },
            "dist": {
                "type": "zip",
                "url": "https://api.github.com/repos/symfony/error-handler/zipball/99f81bc944ab8e5dae4f21b4ca9972698bbad0e4",
                "reference": "99f81bc944ab8e5dae4f21b4ca9972698bbad0e4",
                "shasum": ""
            },
            "require": {
                "php": ">=8.2",
                "psr/log": "^1|^2|^3",
                "symfony/var-dumper": "^6.4|^7.0"
            },
            "conflict": {
                "symfony/deprecation-contracts": "<2.5",
                "symfony/http-kernel": "<6.4"
            },
            "require-dev": {
                "symfony/console": "^6.4|^7.0",
                "symfony/deprecation-contracts": "^2.5|^3",
                "symfony/http-kernel": "^6.4|^7.0",
                "symfony/serializer": "^6.4|^7.0",
                "symfony/webpack-encore-bundle": "^1.0|^2.0"
            },
            "bin": [
                "Resources/bin/patch-type-declarations"
            ],
            "type": "library",
            "autoload": {
                "psr-4": {
                    "Symfony\\Component\\ErrorHandler\\": ""
                },
                "exclude-from-classmap": [
                    "/Tests/"
                ]
            },
            "notification-url": "https://packagist.org/downloads/",
            "license": [
                "MIT"
            ],
            "authors": [
                {
                    "name": "Fabien Potencier",
                    "email": "fabien@symfony.com"
                },
                {
                    "name": "Symfony Community",
                    "homepage": "https://symfony.com/contributors"
                }
            ],
            "description": "Provides tools to manage errors and ease debugging PHP code",
            "homepage": "https://symfony.com",
            "support": {
                "source": "https://github.com/symfony/error-handler/tree/v7.3.4"
            },
            "funding": [
                {
                    "url": "https://symfony.com/sponsor",
                    "type": "custom"
                },
                {
                    "url": "https://github.com/fabpot",
                    "type": "github"
                },
                {
                    "url": "https://github.com/nicolas-grekas",
                    "type": "github"
                },
                {
                    "url": "https://tidelift.com/funding/github/packagist/symfony/symfony",
                    "type": "tidelift"
                }
            ],
            "time": "2025-09-11T10:12:26+00:00"
        },
        {
            "name": "symfony/event-dispatcher",
            "version": "v7.3.3",
            "source": {
                "type": "git",
                "url": "https://github.com/symfony/event-dispatcher.git",
                "reference": "b7dc69e71de420ac04bc9ab830cf3ffebba48191"
            },
            "dist": {
                "type": "zip",
                "url": "https://api.github.com/repos/symfony/event-dispatcher/zipball/b7dc69e71de420ac04bc9ab830cf3ffebba48191",
                "reference": "b7dc69e71de420ac04bc9ab830cf3ffebba48191",
                "shasum": ""
            },
            "require": {
                "php": ">=8.2",
                "symfony/event-dispatcher-contracts": "^2.5|^3"
            },
            "conflict": {
                "symfony/dependency-injection": "<6.4",
                "symfony/service-contracts": "<2.5"
            },
            "provide": {
                "psr/event-dispatcher-implementation": "1.0",
                "symfony/event-dispatcher-implementation": "2.0|3.0"
            },
            "require-dev": {
                "psr/log": "^1|^2|^3",
                "symfony/config": "^6.4|^7.0",
                "symfony/dependency-injection": "^6.4|^7.0",
                "symfony/error-handler": "^6.4|^7.0",
                "symfony/expression-language": "^6.4|^7.0",
                "symfony/http-foundation": "^6.4|^7.0",
                "symfony/service-contracts": "^2.5|^3",
                "symfony/stopwatch": "^6.4|^7.0"
            },
            "type": "library",
            "autoload": {
                "psr-4": {
                    "Symfony\\Component\\EventDispatcher\\": ""
                },
                "exclude-from-classmap": [
                    "/Tests/"
                ]
            },
            "notification-url": "https://packagist.org/downloads/",
            "license": [
                "MIT"
            ],
            "authors": [
                {
                    "name": "Fabien Potencier",
                    "email": "fabien@symfony.com"
                },
                {
                    "name": "Symfony Community",
                    "homepage": "https://symfony.com/contributors"
                }
            ],
            "description": "Provides tools that allow your application components to communicate with each other by dispatching events and listening to them",
            "homepage": "https://symfony.com",
            "support": {
                "source": "https://github.com/symfony/event-dispatcher/tree/v7.3.3"
            },
            "funding": [
                {
                    "url": "https://symfony.com/sponsor",
                    "type": "custom"
                },
                {
                    "url": "https://github.com/fabpot",
                    "type": "github"
                },
                {
                    "url": "https://github.com/nicolas-grekas",
                    "type": "github"
                },
                {
                    "url": "https://tidelift.com/funding/github/packagist/symfony/symfony",
                    "type": "tidelift"
                }
            ],
            "time": "2025-08-13T11:49:31+00:00"
        },
        {
            "name": "symfony/event-dispatcher-contracts",
            "version": "v3.6.0",
            "source": {
                "type": "git",
                "url": "https://github.com/symfony/event-dispatcher-contracts.git",
                "reference": "59eb412e93815df44f05f342958efa9f46b1e586"
            },
            "dist": {
                "type": "zip",
                "url": "https://api.github.com/repos/symfony/event-dispatcher-contracts/zipball/59eb412e93815df44f05f342958efa9f46b1e586",
                "reference": "59eb412e93815df44f05f342958efa9f46b1e586",
                "shasum": ""
            },
            "require": {
                "php": ">=8.1",
                "psr/event-dispatcher": "^1"
            },
            "type": "library",
            "extra": {
                "thanks": {
                    "url": "https://github.com/symfony/contracts",
                    "name": "symfony/contracts"
                },
                "branch-alias": {
                    "dev-main": "3.6-dev"
                }
            },
            "autoload": {
                "psr-4": {
                    "Symfony\\Contracts\\EventDispatcher\\": ""
                }
            },
            "notification-url": "https://packagist.org/downloads/",
            "license": [
                "MIT"
            ],
            "authors": [
                {
                    "name": "Nicolas Grekas",
                    "email": "p@tchwork.com"
                },
                {
                    "name": "Symfony Community",
                    "homepage": "https://symfony.com/contributors"
                }
            ],
            "description": "Generic abstractions related to dispatching event",
            "homepage": "https://symfony.com",
            "keywords": [
                "abstractions",
                "contracts",
                "decoupling",
                "interfaces",
                "interoperability",
                "standards"
            ],
            "support": {
                "source": "https://github.com/symfony/event-dispatcher-contracts/tree/v3.6.0"
            },
            "funding": [
                {
                    "url": "https://symfony.com/sponsor",
                    "type": "custom"
                },
                {
                    "url": "https://github.com/fabpot",
                    "type": "github"
                },
                {
                    "url": "https://tidelift.com/funding/github/packagist/symfony/symfony",
                    "type": "tidelift"
                }
            ],
            "time": "2024-09-25T14:21:43+00:00"
        },
        {
            "name": "symfony/finder",
            "version": "v7.3.2",
            "source": {
                "type": "git",
                "url": "https://github.com/symfony/finder.git",
                "reference": "2a6614966ba1074fa93dae0bc804227422df4dfe"
            },
            "dist": {
                "type": "zip",
                "url": "https://api.github.com/repos/symfony/finder/zipball/2a6614966ba1074fa93dae0bc804227422df4dfe",
                "reference": "2a6614966ba1074fa93dae0bc804227422df4dfe",
                "shasum": ""
            },
            "require": {
                "php": ">=8.2"
            },
            "require-dev": {
                "symfony/filesystem": "^6.4|^7.0"
            },
            "type": "library",
            "autoload": {
                "psr-4": {
                    "Symfony\\Component\\Finder\\": ""
                },
                "exclude-from-classmap": [
                    "/Tests/"
                ]
            },
            "notification-url": "https://packagist.org/downloads/",
            "license": [
                "MIT"
            ],
            "authors": [
                {
                    "name": "Fabien Potencier",
                    "email": "fabien@symfony.com"
                },
                {
                    "name": "Symfony Community",
                    "homepage": "https://symfony.com/contributors"
                }
            ],
            "description": "Finds files and directories via an intuitive fluent interface",
            "homepage": "https://symfony.com",
            "support": {
                "source": "https://github.com/symfony/finder/tree/v7.3.2"
            },
            "funding": [
                {
                    "url": "https://symfony.com/sponsor",
                    "type": "custom"
                },
                {
                    "url": "https://github.com/fabpot",
                    "type": "github"
                },
                {
                    "url": "https://github.com/nicolas-grekas",
                    "type": "github"
                },
                {
                    "url": "https://tidelift.com/funding/github/packagist/symfony/symfony",
                    "type": "tidelift"
                }
            ],
            "time": "2025-07-15T13:41:35+00:00"
        },
        {
            "name": "symfony/html-sanitizer",
            "version": "v7.3.3",
            "source": {
                "type": "git",
                "url": "https://github.com/symfony/html-sanitizer.git",
                "reference": "8740fc48979f649dee8b8fc51a2698e5c190bf12"
            },
            "dist": {
                "type": "zip",
                "url": "https://api.github.com/repos/symfony/html-sanitizer/zipball/8740fc48979f649dee8b8fc51a2698e5c190bf12",
                "reference": "8740fc48979f649dee8b8fc51a2698e5c190bf12",
                "shasum": ""
            },
            "require": {
                "ext-dom": "*",
                "league/uri": "^6.5|^7.0",
                "masterminds/html5": "^2.7.2",
                "php": ">=8.2"
            },
            "type": "library",
            "autoload": {
                "psr-4": {
                    "Symfony\\Component\\HtmlSanitizer\\": ""
                },
                "exclude-from-classmap": [
                    "/Tests/"
                ]
            },
            "notification-url": "https://packagist.org/downloads/",
            "license": [
                "MIT"
            ],
            "authors": [
                {
                    "name": "Titouan Galopin",
                    "email": "galopintitouan@gmail.com"
                },
                {
                    "name": "Symfony Community",
                    "homepage": "https://symfony.com/contributors"
                }
            ],
            "description": "Provides an object-oriented API to sanitize untrusted HTML input for safe insertion into a document's DOM.",
            "homepage": "https://symfony.com",
            "keywords": [
                "Purifier",
                "html",
                "sanitizer"
            ],
            "support": {
                "source": "https://github.com/symfony/html-sanitizer/tree/v7.3.3"
            },
            "funding": [
                {
                    "url": "https://symfony.com/sponsor",
                    "type": "custom"
                },
                {
                    "url": "https://github.com/fabpot",
                    "type": "github"
                },
                {
                    "url": "https://github.com/nicolas-grekas",
                    "type": "github"
                },
                {
                    "url": "https://tidelift.com/funding/github/packagist/symfony/symfony",
                    "type": "tidelift"
                }
            ],
            "time": "2025-08-12T10:34:03+00:00"
        },
        {
            "name": "symfony/http-foundation",
            "version": "v7.3.4",
            "source": {
                "type": "git",
                "url": "https://github.com/symfony/http-foundation.git",
                "reference": "c061c7c18918b1b64268771aad04b40be41dd2e6"
            },
            "dist": {
                "type": "zip",
                "url": "https://api.github.com/repos/symfony/http-foundation/zipball/c061c7c18918b1b64268771aad04b40be41dd2e6",
                "reference": "c061c7c18918b1b64268771aad04b40be41dd2e6",
                "shasum": ""
            },
            "require": {
                "php": ">=8.2",
                "symfony/deprecation-contracts": "^2.5|^3.0",
                "symfony/polyfill-mbstring": "~1.1",
                "symfony/polyfill-php83": "^1.27"
            },
            "conflict": {
                "doctrine/dbal": "<3.6",
                "symfony/cache": "<6.4.12|>=7.0,<7.1.5"
            },
            "require-dev": {
                "doctrine/dbal": "^3.6|^4",
                "predis/predis": "^1.1|^2.0",
                "symfony/cache": "^6.4.12|^7.1.5",
                "symfony/clock": "^6.4|^7.0",
                "symfony/dependency-injection": "^6.4|^7.0",
                "symfony/expression-language": "^6.4|^7.0",
                "symfony/http-kernel": "^6.4|^7.0",
                "symfony/mime": "^6.4|^7.0",
                "symfony/rate-limiter": "^6.4|^7.0"
            },
            "type": "library",
            "autoload": {
                "psr-4": {
                    "Symfony\\Component\\HttpFoundation\\": ""
                },
                "exclude-from-classmap": [
                    "/Tests/"
                ]
            },
            "notification-url": "https://packagist.org/downloads/",
            "license": [
                "MIT"
            ],
            "authors": [
                {
                    "name": "Fabien Potencier",
                    "email": "fabien@symfony.com"
                },
                {
                    "name": "Symfony Community",
                    "homepage": "https://symfony.com/contributors"
                }
            ],
            "description": "Defines an object-oriented layer for the HTTP specification",
            "homepage": "https://symfony.com",
            "support": {
                "source": "https://github.com/symfony/http-foundation/tree/v7.3.4"
            },
            "funding": [
                {
                    "url": "https://symfony.com/sponsor",
                    "type": "custom"
                },
                {
                    "url": "https://github.com/fabpot",
                    "type": "github"
                },
                {
                    "url": "https://github.com/nicolas-grekas",
                    "type": "github"
                },
                {
                    "url": "https://tidelift.com/funding/github/packagist/symfony/symfony",
                    "type": "tidelift"
                }
            ],
            "time": "2025-09-16T08:38:17+00:00"
        },
        {
            "name": "symfony/http-kernel",
            "version": "v7.3.4",
            "source": {
                "type": "git",
                "url": "https://github.com/symfony/http-kernel.git",
                "reference": "b796dffea7821f035047235e076b60ca2446e3cf"
            },
            "dist": {
                "type": "zip",
                "url": "https://api.github.com/repos/symfony/http-kernel/zipball/b796dffea7821f035047235e076b60ca2446e3cf",
                "reference": "b796dffea7821f035047235e076b60ca2446e3cf",
                "shasum": ""
            },
            "require": {
                "php": ">=8.2",
                "psr/log": "^1|^2|^3",
                "symfony/deprecation-contracts": "^2.5|^3",
                "symfony/error-handler": "^6.4|^7.0",
                "symfony/event-dispatcher": "^7.3",
                "symfony/http-foundation": "^7.3",
                "symfony/polyfill-ctype": "^1.8"
            },
            "conflict": {
                "symfony/browser-kit": "<6.4",
                "symfony/cache": "<6.4",
                "symfony/config": "<6.4",
                "symfony/console": "<6.4",
                "symfony/dependency-injection": "<6.4",
                "symfony/doctrine-bridge": "<6.4",
                "symfony/form": "<6.4",
                "symfony/http-client": "<6.4",
                "symfony/http-client-contracts": "<2.5",
                "symfony/mailer": "<6.4",
                "symfony/messenger": "<6.4",
                "symfony/translation": "<6.4",
                "symfony/translation-contracts": "<2.5",
                "symfony/twig-bridge": "<6.4",
                "symfony/validator": "<6.4",
                "symfony/var-dumper": "<6.4",
                "twig/twig": "<3.12"
            },
            "provide": {
                "psr/log-implementation": "1.0|2.0|3.0"
            },
            "require-dev": {
                "psr/cache": "^1.0|^2.0|^3.0",
                "symfony/browser-kit": "^6.4|^7.0",
                "symfony/clock": "^6.4|^7.0",
                "symfony/config": "^6.4|^7.0",
                "symfony/console": "^6.4|^7.0",
                "symfony/css-selector": "^6.4|^7.0",
                "symfony/dependency-injection": "^6.4|^7.0",
                "symfony/dom-crawler": "^6.4|^7.0",
                "symfony/expression-language": "^6.4|^7.0",
                "symfony/finder": "^6.4|^7.0",
                "symfony/http-client-contracts": "^2.5|^3",
                "symfony/process": "^6.4|^7.0",
                "symfony/property-access": "^7.1",
                "symfony/routing": "^6.4|^7.0",
                "symfony/serializer": "^7.1",
                "symfony/stopwatch": "^6.4|^7.0",
                "symfony/translation": "^6.4|^7.0",
                "symfony/translation-contracts": "^2.5|^3",
                "symfony/uid": "^6.4|^7.0",
                "symfony/validator": "^6.4|^7.0",
                "symfony/var-dumper": "^6.4|^7.0",
                "symfony/var-exporter": "^6.4|^7.0",
                "twig/twig": "^3.12"
            },
            "type": "library",
            "autoload": {
                "psr-4": {
                    "Symfony\\Component\\HttpKernel\\": ""
                },
                "exclude-from-classmap": [
                    "/Tests/"
                ]
            },
            "notification-url": "https://packagist.org/downloads/",
            "license": [
                "MIT"
            ],
            "authors": [
                {
                    "name": "Fabien Potencier",
                    "email": "fabien@symfony.com"
                },
                {
                    "name": "Symfony Community",
                    "homepage": "https://symfony.com/contributors"
                }
            ],
            "description": "Provides a structured process for converting a Request into a Response",
            "homepage": "https://symfony.com",
            "support": {
                "source": "https://github.com/symfony/http-kernel/tree/v7.3.4"
            },
            "funding": [
                {
                    "url": "https://symfony.com/sponsor",
                    "type": "custom"
                },
                {
                    "url": "https://github.com/fabpot",
                    "type": "github"
                },
                {
                    "url": "https://github.com/nicolas-grekas",
                    "type": "github"
                },
                {
                    "url": "https://tidelift.com/funding/github/packagist/symfony/symfony",
                    "type": "tidelift"
                }
            ],
            "time": "2025-09-27T12:32:17+00:00"
        },
        {
            "name": "symfony/mailer",
            "version": "v7.3.4",
            "source": {
                "type": "git",
                "url": "https://github.com/symfony/mailer.git",
                "reference": "ab97ef2f7acf0216955f5845484235113047a31d"
            },
            "dist": {
                "type": "zip",
                "url": "https://api.github.com/repos/symfony/mailer/zipball/ab97ef2f7acf0216955f5845484235113047a31d",
                "reference": "ab97ef2f7acf0216955f5845484235113047a31d",
                "shasum": ""
            },
            "require": {
                "egulias/email-validator": "^2.1.10|^3|^4",
                "php": ">=8.2",
                "psr/event-dispatcher": "^1",
                "psr/log": "^1|^2|^3",
                "symfony/event-dispatcher": "^6.4|^7.0",
                "symfony/mime": "^7.2",
                "symfony/service-contracts": "^2.5|^3"
            },
            "conflict": {
                "symfony/http-client-contracts": "<2.5",
                "symfony/http-kernel": "<6.4",
                "symfony/messenger": "<6.4",
                "symfony/mime": "<6.4",
                "symfony/twig-bridge": "<6.4"
            },
            "require-dev": {
                "symfony/console": "^6.4|^7.0",
                "symfony/http-client": "^6.4|^7.0",
                "symfony/messenger": "^6.4|^7.0",
                "symfony/twig-bridge": "^6.4|^7.0"
            },
            "type": "library",
            "autoload": {
                "psr-4": {
                    "Symfony\\Component\\Mailer\\": ""
                },
                "exclude-from-classmap": [
                    "/Tests/"
                ]
            },
            "notification-url": "https://packagist.org/downloads/",
            "license": [
                "MIT"
            ],
            "authors": [
                {
                    "name": "Fabien Potencier",
                    "email": "fabien@symfony.com"
                },
                {
                    "name": "Symfony Community",
                    "homepage": "https://symfony.com/contributors"
                }
            ],
            "description": "Helps sending emails",
            "homepage": "https://symfony.com",
            "support": {
                "source": "https://github.com/symfony/mailer/tree/v7.3.4"
            },
            "funding": [
                {
                    "url": "https://symfony.com/sponsor",
                    "type": "custom"
                },
                {
                    "url": "https://github.com/fabpot",
                    "type": "github"
                },
                {
                    "url": "https://github.com/nicolas-grekas",
                    "type": "github"
                },
                {
                    "url": "https://tidelift.com/funding/github/packagist/symfony/symfony",
                    "type": "tidelift"
                }
            ],
            "time": "2025-09-17T05:51:54+00:00"
        },
        {
            "name": "symfony/mime",
            "version": "v7.3.4",
            "source": {
                "type": "git",
                "url": "https://github.com/symfony/mime.git",
                "reference": "b1b828f69cbaf887fa835a091869e55df91d0e35"
            },
            "dist": {
                "type": "zip",
                "url": "https://api.github.com/repos/symfony/mime/zipball/b1b828f69cbaf887fa835a091869e55df91d0e35",
                "reference": "b1b828f69cbaf887fa835a091869e55df91d0e35",
                "shasum": ""
            },
            "require": {
                "php": ">=8.2",
                "symfony/polyfill-intl-idn": "^1.10",
                "symfony/polyfill-mbstring": "^1.0"
            },
            "conflict": {
                "egulias/email-validator": "~3.0.0",
                "phpdocumentor/reflection-docblock": "<3.2.2",
                "phpdocumentor/type-resolver": "<1.4.0",
                "symfony/mailer": "<6.4",
                "symfony/serializer": "<6.4.3|>7.0,<7.0.3"
            },
            "require-dev": {
                "egulias/email-validator": "^2.1.10|^3.1|^4",
                "league/html-to-markdown": "^5.0",
                "phpdocumentor/reflection-docblock": "^3.0|^4.0|^5.0",
                "symfony/dependency-injection": "^6.4|^7.0",
                "symfony/process": "^6.4|^7.0",
                "symfony/property-access": "^6.4|^7.0",
                "symfony/property-info": "^6.4|^7.0",
                "symfony/serializer": "^6.4.3|^7.0.3"
            },
            "type": "library",
            "autoload": {
                "psr-4": {
                    "Symfony\\Component\\Mime\\": ""
                },
                "exclude-from-classmap": [
                    "/Tests/"
                ]
            },
            "notification-url": "https://packagist.org/downloads/",
            "license": [
                "MIT"
            ],
            "authors": [
                {
                    "name": "Fabien Potencier",
                    "email": "fabien@symfony.com"
                },
                {
                    "name": "Symfony Community",
                    "homepage": "https://symfony.com/contributors"
                }
            ],
            "description": "Allows manipulating MIME messages",
            "homepage": "https://symfony.com",
            "keywords": [
                "mime",
                "mime-type"
            ],
            "support": {
                "source": "https://github.com/symfony/mime/tree/v7.3.4"
            },
            "funding": [
                {
                    "url": "https://symfony.com/sponsor",
                    "type": "custom"
                },
                {
                    "url": "https://github.com/fabpot",
                    "type": "github"
                },
                {
                    "url": "https://github.com/nicolas-grekas",
                    "type": "github"
                },
                {
                    "url": "https://tidelift.com/funding/github/packagist/symfony/symfony",
                    "type": "tidelift"
                }
            ],
            "time": "2025-09-16T08:38:17+00:00"
        },
        {
            "name": "symfony/polyfill-ctype",
            "version": "v1.33.0",
            "source": {
                "type": "git",
                "url": "https://github.com/symfony/polyfill-ctype.git",
                "reference": "a3cc8b044a6ea513310cbd48ef7333b384945638"
            },
            "dist": {
                "type": "zip",
                "url": "https://api.github.com/repos/symfony/polyfill-ctype/zipball/a3cc8b044a6ea513310cbd48ef7333b384945638",
                "reference": "a3cc8b044a6ea513310cbd48ef7333b384945638",
                "shasum": ""
            },
            "require": {
                "php": ">=7.2"
            },
            "provide": {
                "ext-ctype": "*"
            },
            "suggest": {
                "ext-ctype": "For best performance"
            },
            "type": "library",
            "extra": {
                "thanks": {
                    "url": "https://github.com/symfony/polyfill",
                    "name": "symfony/polyfill"
                }
            },
            "autoload": {
                "files": [
                    "bootstrap.php"
                ],
                "psr-4": {
                    "Symfony\\Polyfill\\Ctype\\": ""
                }
            },
            "notification-url": "https://packagist.org/downloads/",
            "license": [
                "MIT"
            ],
            "authors": [
                {
                    "name": "Gert de Pagter",
                    "email": "BackEndTea@gmail.com"
                },
                {
                    "name": "Symfony Community",
                    "homepage": "https://symfony.com/contributors"
                }
            ],
            "description": "Symfony polyfill for ctype functions",
            "homepage": "https://symfony.com",
            "keywords": [
                "compatibility",
                "ctype",
                "polyfill",
                "portable"
            ],
            "support": {
                "source": "https://github.com/symfony/polyfill-ctype/tree/v1.33.0"
            },
            "funding": [
                {
                    "url": "https://symfony.com/sponsor",
                    "type": "custom"
                },
                {
                    "url": "https://github.com/fabpot",
                    "type": "github"
                },
                {
                    "url": "https://github.com/nicolas-grekas",
                    "type": "github"
                },
                {
                    "url": "https://tidelift.com/funding/github/packagist/symfony/symfony",
                    "type": "tidelift"
                }
            ],
            "time": "2024-09-09T11:45:10+00:00"
        },
        {
            "name": "symfony/polyfill-intl-grapheme",
            "version": "v1.33.0",
            "source": {
                "type": "git",
                "url": "https://github.com/symfony/polyfill-intl-grapheme.git",
                "reference": "380872130d3a5dd3ace2f4010d95125fde5d5c70"
            },
            "dist": {
                "type": "zip",
                "url": "https://api.github.com/repos/symfony/polyfill-intl-grapheme/zipball/380872130d3a5dd3ace2f4010d95125fde5d5c70",
                "reference": "380872130d3a5dd3ace2f4010d95125fde5d5c70",
                "shasum": ""
            },
            "require": {
                "php": ">=7.2"
            },
            "suggest": {
                "ext-intl": "For best performance"
            },
            "type": "library",
            "extra": {
                "thanks": {
                    "url": "https://github.com/symfony/polyfill",
                    "name": "symfony/polyfill"
                }
            },
            "autoload": {
                "files": [
                    "bootstrap.php"
                ],
                "psr-4": {
                    "Symfony\\Polyfill\\Intl\\Grapheme\\": ""
                }
            },
            "notification-url": "https://packagist.org/downloads/",
            "license": [
                "MIT"
            ],
            "authors": [
                {
                    "name": "Nicolas Grekas",
                    "email": "p@tchwork.com"
                },
                {
                    "name": "Symfony Community",
                    "homepage": "https://symfony.com/contributors"
                }
            ],
            "description": "Symfony polyfill for intl's grapheme_* functions",
            "homepage": "https://symfony.com",
            "keywords": [
                "compatibility",
                "grapheme",
                "intl",
                "polyfill",
                "portable",
                "shim"
            ],
            "support": {
                "source": "https://github.com/symfony/polyfill-intl-grapheme/tree/v1.33.0"
            },
            "funding": [
                {
                    "url": "https://symfony.com/sponsor",
                    "type": "custom"
                },
                {
                    "url": "https://github.com/fabpot",
                    "type": "github"
                },
                {
                    "url": "https://github.com/nicolas-grekas",
                    "type": "github"
                },
                {
                    "url": "https://tidelift.com/funding/github/packagist/symfony/symfony",
                    "type": "tidelift"
                }
            ],
            "time": "2025-06-27T09:58:17+00:00"
        },
        {
            "name": "symfony/polyfill-intl-idn",
            "version": "v1.33.0",
            "source": {
                "type": "git",
                "url": "https://github.com/symfony/polyfill-intl-idn.git",
                "reference": "9614ac4d8061dc257ecc64cba1b140873dce8ad3"
            },
            "dist": {
                "type": "zip",
                "url": "https://api.github.com/repos/symfony/polyfill-intl-idn/zipball/9614ac4d8061dc257ecc64cba1b140873dce8ad3",
                "reference": "9614ac4d8061dc257ecc64cba1b140873dce8ad3",
                "shasum": ""
            },
            "require": {
                "php": ">=7.2",
                "symfony/polyfill-intl-normalizer": "^1.10"
            },
            "suggest": {
                "ext-intl": "For best performance"
            },
            "type": "library",
            "extra": {
                "thanks": {
                    "url": "https://github.com/symfony/polyfill",
                    "name": "symfony/polyfill"
                }
            },
            "autoload": {
                "files": [
                    "bootstrap.php"
                ],
                "psr-4": {
                    "Symfony\\Polyfill\\Intl\\Idn\\": ""
                }
            },
            "notification-url": "https://packagist.org/downloads/",
            "license": [
                "MIT"
            ],
            "authors": [
                {
                    "name": "Laurent Bassin",
                    "email": "laurent@bassin.info"
                },
                {
                    "name": "Trevor Rowbotham",
                    "email": "trevor.rowbotham@pm.me"
                },
                {
                    "name": "Symfony Community",
                    "homepage": "https://symfony.com/contributors"
                }
            ],
            "description": "Symfony polyfill for intl's idn_to_ascii and idn_to_utf8 functions",
            "homepage": "https://symfony.com",
            "keywords": [
                "compatibility",
                "idn",
                "intl",
                "polyfill",
                "portable",
                "shim"
            ],
            "support": {
                "source": "https://github.com/symfony/polyfill-intl-idn/tree/v1.33.0"
            },
            "funding": [
                {
                    "url": "https://symfony.com/sponsor",
                    "type": "custom"
                },
                {
                    "url": "https://github.com/fabpot",
                    "type": "github"
                },
                {
                    "url": "https://github.com/nicolas-grekas",
                    "type": "github"
                },
                {
                    "url": "https://tidelift.com/funding/github/packagist/symfony/symfony",
                    "type": "tidelift"
                }
            ],
            "time": "2024-09-10T14:38:51+00:00"
        },
        {
            "name": "symfony/polyfill-intl-normalizer",
            "version": "v1.33.0",
            "source": {
                "type": "git",
                "url": "https://github.com/symfony/polyfill-intl-normalizer.git",
                "reference": "3833d7255cc303546435cb650316bff708a1c75c"
            },
            "dist": {
                "type": "zip",
                "url": "https://api.github.com/repos/symfony/polyfill-intl-normalizer/zipball/3833d7255cc303546435cb650316bff708a1c75c",
                "reference": "3833d7255cc303546435cb650316bff708a1c75c",
                "shasum": ""
            },
            "require": {
                "php": ">=7.2"
            },
            "suggest": {
                "ext-intl": "For best performance"
            },
            "type": "library",
            "extra": {
                "thanks": {
                    "url": "https://github.com/symfony/polyfill",
                    "name": "symfony/polyfill"
                }
            },
            "autoload": {
                "files": [
                    "bootstrap.php"
                ],
                "psr-4": {
                    "Symfony\\Polyfill\\Intl\\Normalizer\\": ""
                },
                "classmap": [
                    "Resources/stubs"
                ]
            },
            "notification-url": "https://packagist.org/downloads/",
            "license": [
                "MIT"
            ],
            "authors": [
                {
                    "name": "Nicolas Grekas",
                    "email": "p@tchwork.com"
                },
                {
                    "name": "Symfony Community",
                    "homepage": "https://symfony.com/contributors"
                }
            ],
            "description": "Symfony polyfill for intl's Normalizer class and related functions",
            "homepage": "https://symfony.com",
            "keywords": [
                "compatibility",
                "intl",
                "normalizer",
                "polyfill",
                "portable",
                "shim"
            ],
            "support": {
                "source": "https://github.com/symfony/polyfill-intl-normalizer/tree/v1.33.0"
            },
            "funding": [
                {
                    "url": "https://symfony.com/sponsor",
                    "type": "custom"
                },
                {
                    "url": "https://github.com/fabpot",
                    "type": "github"
                },
                {
                    "url": "https://github.com/nicolas-grekas",
                    "type": "github"
                },
                {
                    "url": "https://tidelift.com/funding/github/packagist/symfony/symfony",
                    "type": "tidelift"
                }
            ],
            "time": "2024-09-09T11:45:10+00:00"
        },
        {
            "name": "symfony/polyfill-mbstring",
            "version": "v1.33.0",
            "source": {
                "type": "git",
                "url": "https://github.com/symfony/polyfill-mbstring.git",
                "reference": "6d857f4d76bd4b343eac26d6b539585d2bc56493"
            },
            "dist": {
                "type": "zip",
                "url": "https://api.github.com/repos/symfony/polyfill-mbstring/zipball/6d857f4d76bd4b343eac26d6b539585d2bc56493",
                "reference": "6d857f4d76bd4b343eac26d6b539585d2bc56493",
                "shasum": ""
            },
            "require": {
                "ext-iconv": "*",
                "php": ">=7.2"
            },
            "provide": {
                "ext-mbstring": "*"
            },
            "suggest": {
                "ext-mbstring": "For best performance"
            },
            "type": "library",
            "extra": {
                "thanks": {
                    "url": "https://github.com/symfony/polyfill",
                    "name": "symfony/polyfill"
                }
            },
            "autoload": {
                "files": [
                    "bootstrap.php"
                ],
                "psr-4": {
                    "Symfony\\Polyfill\\Mbstring\\": ""
                }
            },
            "notification-url": "https://packagist.org/downloads/",
            "license": [
                "MIT"
            ],
            "authors": [
                {
                    "name": "Nicolas Grekas",
                    "email": "p@tchwork.com"
                },
                {
                    "name": "Symfony Community",
                    "homepage": "https://symfony.com/contributors"
                }
            ],
            "description": "Symfony polyfill for the Mbstring extension",
            "homepage": "https://symfony.com",
            "keywords": [
                "compatibility",
                "mbstring",
                "polyfill",
                "portable",
                "shim"
            ],
            "support": {
                "source": "https://github.com/symfony/polyfill-mbstring/tree/v1.33.0"
            },
            "funding": [
                {
                    "url": "https://symfony.com/sponsor",
                    "type": "custom"
                },
                {
                    "url": "https://github.com/fabpot",
                    "type": "github"
                },
                {
                    "url": "https://github.com/nicolas-grekas",
                    "type": "github"
                },
                {
                    "url": "https://tidelift.com/funding/github/packagist/symfony/symfony",
                    "type": "tidelift"
                }
            ],
            "time": "2024-12-23T08:48:59+00:00"
        },
        {
            "name": "symfony/polyfill-php80",
            "version": "v1.33.0",
            "source": {
                "type": "git",
                "url": "https://github.com/symfony/polyfill-php80.git",
                "reference": "0cc9dd0f17f61d8131e7df6b84bd344899fe2608"
            },
            "dist": {
                "type": "zip",
                "url": "https://api.github.com/repos/symfony/polyfill-php80/zipball/0cc9dd0f17f61d8131e7df6b84bd344899fe2608",
                "reference": "0cc9dd0f17f61d8131e7df6b84bd344899fe2608",
                "shasum": ""
            },
            "require": {
                "php": ">=7.2"
            },
            "type": "library",
            "extra": {
                "thanks": {
                    "url": "https://github.com/symfony/polyfill",
                    "name": "symfony/polyfill"
                }
            },
            "autoload": {
                "files": [
                    "bootstrap.php"
                ],
                "psr-4": {
                    "Symfony\\Polyfill\\Php80\\": ""
                },
                "classmap": [
                    "Resources/stubs"
                ]
            },
            "notification-url": "https://packagist.org/downloads/",
            "license": [
                "MIT"
            ],
            "authors": [
                {
                    "name": "Ion Bazan",
                    "email": "ion.bazan@gmail.com"
                },
                {
                    "name": "Nicolas Grekas",
                    "email": "p@tchwork.com"
                },
                {
                    "name": "Symfony Community",
                    "homepage": "https://symfony.com/contributors"
                }
            ],
            "description": "Symfony polyfill backporting some PHP 8.0+ features to lower PHP versions",
            "homepage": "https://symfony.com",
            "keywords": [
                "compatibility",
                "polyfill",
                "portable",
                "shim"
            ],
            "support": {
                "source": "https://github.com/symfony/polyfill-php80/tree/v1.33.0"
            },
            "funding": [
                {
                    "url": "https://symfony.com/sponsor",
                    "type": "custom"
                },
                {
                    "url": "https://github.com/fabpot",
                    "type": "github"
                },
                {
                    "url": "https://github.com/nicolas-grekas",
                    "type": "github"
                },
                {
                    "url": "https://tidelift.com/funding/github/packagist/symfony/symfony",
                    "type": "tidelift"
                }
            ],
            "time": "2025-01-02T08:10:11+00:00"
        },
        {
            "name": "symfony/polyfill-php83",
            "version": "v1.33.0",
            "source": {
                "type": "git",
                "url": "https://github.com/symfony/polyfill-php83.git",
                "reference": "17f6f9a6b1735c0f163024d959f700cfbc5155e5"
            },
            "dist": {
                "type": "zip",
                "url": "https://api.github.com/repos/symfony/polyfill-php83/zipball/17f6f9a6b1735c0f163024d959f700cfbc5155e5",
                "reference": "17f6f9a6b1735c0f163024d959f700cfbc5155e5",
                "shasum": ""
            },
            "require": {
                "php": ">=7.2"
            },
            "type": "library",
            "extra": {
                "thanks": {
                    "url": "https://github.com/symfony/polyfill",
                    "name": "symfony/polyfill"
                }
            },
            "autoload": {
                "files": [
                    "bootstrap.php"
                ],
                "psr-4": {
                    "Symfony\\Polyfill\\Php83\\": ""
                },
                "classmap": [
                    "Resources/stubs"
                ]
            },
            "notification-url": "https://packagist.org/downloads/",
            "license": [
                "MIT"
            ],
            "authors": [
                {
                    "name": "Nicolas Grekas",
                    "email": "p@tchwork.com"
                },
                {
                    "name": "Symfony Community",
                    "homepage": "https://symfony.com/contributors"
                }
            ],
            "description": "Symfony polyfill backporting some PHP 8.3+ features to lower PHP versions",
            "homepage": "https://symfony.com",
            "keywords": [
                "compatibility",
                "polyfill",
                "portable",
                "shim"
            ],
            "support": {
                "source": "https://github.com/symfony/polyfill-php83/tree/v1.33.0"
            },
            "funding": [
                {
                    "url": "https://symfony.com/sponsor",
                    "type": "custom"
                },
                {
                    "url": "https://github.com/fabpot",
                    "type": "github"
                },
                {
                    "url": "https://github.com/nicolas-grekas",
                    "type": "github"
                },
                {
                    "url": "https://tidelift.com/funding/github/packagist/symfony/symfony",
                    "type": "tidelift"
                }
            ],
            "time": "2025-07-08T02:45:35+00:00"
        },
        {
            "name": "symfony/polyfill-php84",
            "version": "v1.33.0",
            "source": {
                "type": "git",
                "url": "https://github.com/symfony/polyfill-php84.git",
                "reference": "d8ced4d875142b6a7426000426b8abc631d6b191"
            },
            "dist": {
                "type": "zip",
                "url": "https://api.github.com/repos/symfony/polyfill-php84/zipball/d8ced4d875142b6a7426000426b8abc631d6b191",
                "reference": "d8ced4d875142b6a7426000426b8abc631d6b191",
                "shasum": ""
            },
            "require": {
                "php": ">=7.2"
            },
            "type": "library",
            "extra": {
                "thanks": {
                    "url": "https://github.com/symfony/polyfill",
                    "name": "symfony/polyfill"
                }
            },
            "autoload": {
                "files": [
                    "bootstrap.php"
                ],
                "psr-4": {
                    "Symfony\\Polyfill\\Php84\\": ""
                },
                "classmap": [
                    "Resources/stubs"
                ]
            },
            "notification-url": "https://packagist.org/downloads/",
            "license": [
                "MIT"
            ],
            "authors": [
                {
                    "name": "Nicolas Grekas",
                    "email": "p@tchwork.com"
                },
                {
                    "name": "Symfony Community",
                    "homepage": "https://symfony.com/contributors"
                }
            ],
            "description": "Symfony polyfill backporting some PHP 8.4+ features to lower PHP versions",
            "homepage": "https://symfony.com",
            "keywords": [
                "compatibility",
                "polyfill",
                "portable",
                "shim"
            ],
            "support": {
                "source": "https://github.com/symfony/polyfill-php84/tree/v1.33.0"
            },
            "funding": [
                {
                    "url": "https://symfony.com/sponsor",
                    "type": "custom"
                },
                {
                    "url": "https://github.com/fabpot",
                    "type": "github"
                },
                {
                    "url": "https://github.com/nicolas-grekas",
                    "type": "github"
                },
                {
                    "url": "https://tidelift.com/funding/github/packagist/symfony/symfony",
                    "type": "tidelift"
                }
            ],
            "time": "2025-06-24T13:30:11+00:00"
        },
        {
            "name": "symfony/polyfill-php85",
            "version": "v1.33.0",
            "source": {
                "type": "git",
                "url": "https://github.com/symfony/polyfill-php85.git",
                "reference": "d4e5fcd4ab3d998ab16c0db48e6cbb9a01993f91"
            },
            "dist": {
                "type": "zip",
                "url": "https://api.github.com/repos/symfony/polyfill-php85/zipball/d4e5fcd4ab3d998ab16c0db48e6cbb9a01993f91",
                "reference": "d4e5fcd4ab3d998ab16c0db48e6cbb9a01993f91",
                "shasum": ""
            },
            "require": {
                "php": ">=7.2"
            },
            "type": "library",
            "extra": {
                "thanks": {
                    "url": "https://github.com/symfony/polyfill",
                    "name": "symfony/polyfill"
                }
            },
            "autoload": {
                "files": [
                    "bootstrap.php"
                ],
                "psr-4": {
                    "Symfony\\Polyfill\\Php85\\": ""
                },
                "classmap": [
                    "Resources/stubs"
                ]
            },
            "notification-url": "https://packagist.org/downloads/",
            "license": [
                "MIT"
            ],
            "authors": [
                {
                    "name": "Nicolas Grekas",
                    "email": "p@tchwork.com"
                },
                {
                    "name": "Symfony Community",
                    "homepage": "https://symfony.com/contributors"
                }
            ],
            "description": "Symfony polyfill backporting some PHP 8.5+ features to lower PHP versions",
            "homepage": "https://symfony.com",
            "keywords": [
                "compatibility",
                "polyfill",
                "portable",
                "shim"
            ],
            "support": {
                "source": "https://github.com/symfony/polyfill-php85/tree/v1.33.0"
            },
            "funding": [
                {
                    "url": "https://symfony.com/sponsor",
                    "type": "custom"
                },
                {
                    "url": "https://github.com/fabpot",
                    "type": "github"
                },
                {
                    "url": "https://github.com/nicolas-grekas",
                    "type": "github"
                },
                {
                    "url": "https://tidelift.com/funding/github/packagist/symfony/symfony",
                    "type": "tidelift"
                }
            ],
            "time": "2025-06-23T16:12:55+00:00"
        },
        {
            "name": "symfony/polyfill-uuid",
            "version": "v1.33.0",
            "source": {
                "type": "git",
                "url": "https://github.com/symfony/polyfill-uuid.git",
                "reference": "21533be36c24be3f4b1669c4725c7d1d2bab4ae2"
            },
            "dist": {
                "type": "zip",
                "url": "https://api.github.com/repos/symfony/polyfill-uuid/zipball/21533be36c24be3f4b1669c4725c7d1d2bab4ae2",
                "reference": "21533be36c24be3f4b1669c4725c7d1d2bab4ae2",
                "shasum": ""
            },
            "require": {
                "php": ">=7.2"
            },
            "provide": {
                "ext-uuid": "*"
            },
            "suggest": {
                "ext-uuid": "For best performance"
            },
            "type": "library",
            "extra": {
                "thanks": {
                    "url": "https://github.com/symfony/polyfill",
                    "name": "symfony/polyfill"
                }
            },
            "autoload": {
                "files": [
                    "bootstrap.php"
                ],
                "psr-4": {
                    "Symfony\\Polyfill\\Uuid\\": ""
                }
            },
            "notification-url": "https://packagist.org/downloads/",
            "license": [
                "MIT"
            ],
            "authors": [
                {
                    "name": "Grégoire Pineau",
                    "email": "lyrixx@lyrixx.info"
                },
                {
                    "name": "Symfony Community",
                    "homepage": "https://symfony.com/contributors"
                }
            ],
            "description": "Symfony polyfill for uuid functions",
            "homepage": "https://symfony.com",
            "keywords": [
                "compatibility",
                "polyfill",
                "portable",
                "uuid"
            ],
            "support": {
                "source": "https://github.com/symfony/polyfill-uuid/tree/v1.33.0"
            },
            "funding": [
                {
                    "url": "https://symfony.com/sponsor",
                    "type": "custom"
                },
                {
                    "url": "https://github.com/fabpot",
                    "type": "github"
                },
                {
                    "url": "https://github.com/nicolas-grekas",
                    "type": "github"
                },
                {
                    "url": "https://tidelift.com/funding/github/packagist/symfony/symfony",
                    "type": "tidelift"
                }
            ],
            "time": "2024-09-09T11:45:10+00:00"
        },
        {
            "name": "symfony/process",
            "version": "v7.3.4",
            "source": {
                "type": "git",
                "url": "https://github.com/symfony/process.git",
                "reference": "f24f8f316367b30810810d4eb30c543d7003ff3b"
            },
            "dist": {
                "type": "zip",
                "url": "https://api.github.com/repos/symfony/process/zipball/f24f8f316367b30810810d4eb30c543d7003ff3b",
                "reference": "f24f8f316367b30810810d4eb30c543d7003ff3b",
                "shasum": ""
            },
            "require": {
                "php": ">=8.2"
            },
            "type": "library",
            "autoload": {
                "psr-4": {
                    "Symfony\\Component\\Process\\": ""
                },
                "exclude-from-classmap": [
                    "/Tests/"
                ]
            },
            "notification-url": "https://packagist.org/downloads/",
            "license": [
                "MIT"
            ],
            "authors": [
                {
                    "name": "Fabien Potencier",
                    "email": "fabien@symfony.com"
                },
                {
                    "name": "Symfony Community",
                    "homepage": "https://symfony.com/contributors"
                }
            ],
            "description": "Executes commands in sub-processes",
            "homepage": "https://symfony.com",
            "support": {
                "source": "https://github.com/symfony/process/tree/v7.3.4"
            },
            "funding": [
                {
                    "url": "https://symfony.com/sponsor",
                    "type": "custom"
                },
                {
                    "url": "https://github.com/fabpot",
                    "type": "github"
                },
                {
                    "url": "https://github.com/nicolas-grekas",
                    "type": "github"
                },
                {
                    "url": "https://tidelift.com/funding/github/packagist/symfony/symfony",
                    "type": "tidelift"
                }
            ],
            "time": "2025-09-11T10:12:26+00:00"
        },
        {
            "name": "symfony/routing",
            "version": "v7.3.4",
            "source": {
                "type": "git",
                "url": "https://github.com/symfony/routing.git",
                "reference": "8dc648e159e9bac02b703b9fbd937f19ba13d07c"
            },
            "dist": {
                "type": "zip",
                "url": "https://api.github.com/repos/symfony/routing/zipball/8dc648e159e9bac02b703b9fbd937f19ba13d07c",
                "reference": "8dc648e159e9bac02b703b9fbd937f19ba13d07c",
                "shasum": ""
            },
            "require": {
                "php": ">=8.2",
                "symfony/deprecation-contracts": "^2.5|^3"
            },
            "conflict": {
                "symfony/config": "<6.4",
                "symfony/dependency-injection": "<6.4",
                "symfony/yaml": "<6.4"
            },
            "require-dev": {
                "psr/log": "^1|^2|^3",
                "symfony/config": "^6.4|^7.0",
                "symfony/dependency-injection": "^6.4|^7.0",
                "symfony/expression-language": "^6.4|^7.0",
                "symfony/http-foundation": "^6.4|^7.0",
                "symfony/yaml": "^6.4|^7.0"
            },
            "type": "library",
            "autoload": {
                "psr-4": {
                    "Symfony\\Component\\Routing\\": ""
                },
                "exclude-from-classmap": [
                    "/Tests/"
                ]
            },
            "notification-url": "https://packagist.org/downloads/",
            "license": [
                "MIT"
            ],
            "authors": [
                {
                    "name": "Fabien Potencier",
                    "email": "fabien@symfony.com"
                },
                {
                    "name": "Symfony Community",
                    "homepage": "https://symfony.com/contributors"
                }
            ],
            "description": "Maps an HTTP request to a set of configuration variables",
            "homepage": "https://symfony.com",
            "keywords": [
                "router",
                "routing",
                "uri",
                "url"
            ],
            "support": {
                "source": "https://github.com/symfony/routing/tree/v7.3.4"
            },
            "funding": [
                {
                    "url": "https://symfony.com/sponsor",
                    "type": "custom"
                },
                {
                    "url": "https://github.com/fabpot",
                    "type": "github"
                },
                {
                    "url": "https://github.com/nicolas-grekas",
                    "type": "github"
                },
                {
                    "url": "https://tidelift.com/funding/github/packagist/symfony/symfony",
                    "type": "tidelift"
                }
            ],
            "time": "2025-09-11T10:12:26+00:00"
        },
        {
            "name": "symfony/service-contracts",
            "version": "v3.6.0",
            "source": {
                "type": "git",
                "url": "https://github.com/symfony/service-contracts.git",
                "reference": "f021b05a130d35510bd6b25fe9053c2a8a15d5d4"
            },
            "dist": {
                "type": "zip",
                "url": "https://api.github.com/repos/symfony/service-contracts/zipball/f021b05a130d35510bd6b25fe9053c2a8a15d5d4",
                "reference": "f021b05a130d35510bd6b25fe9053c2a8a15d5d4",
                "shasum": ""
            },
            "require": {
                "php": ">=8.1",
                "psr/container": "^1.1|^2.0",
                "symfony/deprecation-contracts": "^2.5|^3"
            },
            "conflict": {
                "ext-psr": "<1.1|>=2"
            },
            "type": "library",
            "extra": {
                "thanks": {
                    "url": "https://github.com/symfony/contracts",
                    "name": "symfony/contracts"
                },
                "branch-alias": {
                    "dev-main": "3.6-dev"
                }
            },
            "autoload": {
                "psr-4": {
                    "Symfony\\Contracts\\Service\\": ""
                },
                "exclude-from-classmap": [
                    "/Test/"
                ]
            },
            "notification-url": "https://packagist.org/downloads/",
            "license": [
                "MIT"
            ],
            "authors": [
                {
                    "name": "Nicolas Grekas",
                    "email": "p@tchwork.com"
                },
                {
                    "name": "Symfony Community",
                    "homepage": "https://symfony.com/contributors"
                }
            ],
            "description": "Generic abstractions related to writing services",
            "homepage": "https://symfony.com",
            "keywords": [
                "abstractions",
                "contracts",
                "decoupling",
                "interfaces",
                "interoperability",
                "standards"
            ],
            "support": {
                "source": "https://github.com/symfony/service-contracts/tree/v3.6.0"
            },
            "funding": [
                {
                    "url": "https://symfony.com/sponsor",
                    "type": "custom"
                },
                {
                    "url": "https://github.com/fabpot",
                    "type": "github"
                },
                {
                    "url": "https://tidelift.com/funding/github/packagist/symfony/symfony",
                    "type": "tidelift"
                }
            ],
            "time": "2025-04-25T09:37:31+00:00"
        },
        {
            "name": "symfony/string",
            "version": "v7.3.4",
            "source": {
                "type": "git",
                "url": "https://github.com/symfony/string.git",
                "reference": "f96476035142921000338bad71e5247fbc138872"
            },
            "dist": {
                "type": "zip",
                "url": "https://api.github.com/repos/symfony/string/zipball/f96476035142921000338bad71e5247fbc138872",
                "reference": "f96476035142921000338bad71e5247fbc138872",
                "shasum": ""
            },
            "require": {
                "php": ">=8.2",
                "symfony/polyfill-ctype": "~1.8",
                "symfony/polyfill-intl-grapheme": "~1.0",
                "symfony/polyfill-intl-normalizer": "~1.0",
                "symfony/polyfill-mbstring": "~1.0"
            },
            "conflict": {
                "symfony/translation-contracts": "<2.5"
            },
            "require-dev": {
                "symfony/emoji": "^7.1",
                "symfony/http-client": "^6.4|^7.0",
                "symfony/intl": "^6.4|^7.0",
                "symfony/translation-contracts": "^2.5|^3.0",
                "symfony/var-exporter": "^6.4|^7.0"
            },
            "type": "library",
            "autoload": {
                "files": [
                    "Resources/functions.php"
                ],
                "psr-4": {
                    "Symfony\\Component\\String\\": ""
                },
                "exclude-from-classmap": [
                    "/Tests/"
                ]
            },
            "notification-url": "https://packagist.org/downloads/",
            "license": [
                "MIT"
            ],
            "authors": [
                {
                    "name": "Nicolas Grekas",
                    "email": "p@tchwork.com"
                },
                {
                    "name": "Symfony Community",
                    "homepage": "https://symfony.com/contributors"
                }
            ],
            "description": "Provides an object-oriented API to strings and deals with bytes, UTF-8 code points and grapheme clusters in a unified way",
            "homepage": "https://symfony.com",
            "keywords": [
                "grapheme",
                "i18n",
                "string",
                "unicode",
                "utf-8",
                "utf8"
            ],
            "support": {
                "source": "https://github.com/symfony/string/tree/v7.3.4"
            },
            "funding": [
                {
                    "url": "https://symfony.com/sponsor",
                    "type": "custom"
                },
                {
                    "url": "https://github.com/fabpot",
                    "type": "github"
                },
                {
                    "url": "https://github.com/nicolas-grekas",
                    "type": "github"
                },
                {
                    "url": "https://tidelift.com/funding/github/packagist/symfony/symfony",
                    "type": "tidelift"
                }
            ],
            "time": "2025-09-11T14:36:48+00:00"
        },
        {
            "name": "symfony/translation",
            "version": "v7.3.4",
            "source": {
                "type": "git",
                "url": "https://github.com/symfony/translation.git",
                "reference": "ec25870502d0c7072d086e8ffba1420c85965174"
            },
            "dist": {
                "type": "zip",
                "url": "https://api.github.com/repos/symfony/translation/zipball/ec25870502d0c7072d086e8ffba1420c85965174",
                "reference": "ec25870502d0c7072d086e8ffba1420c85965174",
                "shasum": ""
            },
            "require": {
                "php": ">=8.2",
                "symfony/deprecation-contracts": "^2.5|^3",
                "symfony/polyfill-mbstring": "~1.0",
                "symfony/translation-contracts": "^2.5|^3.0"
            },
            "conflict": {
                "nikic/php-parser": "<5.0",
                "symfony/config": "<6.4",
                "symfony/console": "<6.4",
                "symfony/dependency-injection": "<6.4",
                "symfony/http-client-contracts": "<2.5",
                "symfony/http-kernel": "<6.4",
                "symfony/service-contracts": "<2.5",
                "symfony/twig-bundle": "<6.4",
                "symfony/yaml": "<6.4"
            },
            "provide": {
                "symfony/translation-implementation": "2.3|3.0"
            },
            "require-dev": {
                "nikic/php-parser": "^5.0",
                "psr/log": "^1|^2|^3",
                "symfony/config": "^6.4|^7.0",
                "symfony/console": "^6.4|^7.0",
                "symfony/dependency-injection": "^6.4|^7.0",
                "symfony/finder": "^6.4|^7.0",
                "symfony/http-client-contracts": "^2.5|^3.0",
                "symfony/http-kernel": "^6.4|^7.0",
                "symfony/intl": "^6.4|^7.0",
                "symfony/polyfill-intl-icu": "^1.21",
                "symfony/routing": "^6.4|^7.0",
                "symfony/service-contracts": "^2.5|^3",
                "symfony/yaml": "^6.4|^7.0"
            },
            "type": "library",
            "autoload": {
                "files": [
                    "Resources/functions.php"
                ],
                "psr-4": {
                    "Symfony\\Component\\Translation\\": ""
                },
                "exclude-from-classmap": [
                    "/Tests/"
                ]
            },
            "notification-url": "https://packagist.org/downloads/",
            "license": [
                "MIT"
            ],
            "authors": [
                {
                    "name": "Fabien Potencier",
                    "email": "fabien@symfony.com"
                },
                {
                    "name": "Symfony Community",
                    "homepage": "https://symfony.com/contributors"
                }
            ],
            "description": "Provides tools to internationalize your application",
            "homepage": "https://symfony.com",
            "support": {
                "source": "https://github.com/symfony/translation/tree/v7.3.4"
            },
            "funding": [
                {
                    "url": "https://symfony.com/sponsor",
                    "type": "custom"
                },
                {
                    "url": "https://github.com/fabpot",
                    "type": "github"
                },
                {
                    "url": "https://github.com/nicolas-grekas",
                    "type": "github"
                },
                {
                    "url": "https://tidelift.com/funding/github/packagist/symfony/symfony",
                    "type": "tidelift"
                }
            ],
            "time": "2025-09-07T11:39:36+00:00"
        },
        {
            "name": "symfony/translation-contracts",
            "version": "v3.6.0",
            "source": {
                "type": "git",
                "url": "https://github.com/symfony/translation-contracts.git",
                "reference": "df210c7a2573f1913b2d17cc95f90f53a73d8f7d"
            },
            "dist": {
                "type": "zip",
                "url": "https://api.github.com/repos/symfony/translation-contracts/zipball/df210c7a2573f1913b2d17cc95f90f53a73d8f7d",
                "reference": "df210c7a2573f1913b2d17cc95f90f53a73d8f7d",
                "shasum": ""
            },
            "require": {
                "php": ">=8.1"
            },
            "type": "library",
            "extra": {
                "thanks": {
                    "url": "https://github.com/symfony/contracts",
                    "name": "symfony/contracts"
                },
                "branch-alias": {
                    "dev-main": "3.6-dev"
                }
            },
            "autoload": {
                "psr-4": {
                    "Symfony\\Contracts\\Translation\\": ""
                },
                "exclude-from-classmap": [
                    "/Test/"
                ]
            },
            "notification-url": "https://packagist.org/downloads/",
            "license": [
                "MIT"
            ],
            "authors": [
                {
                    "name": "Nicolas Grekas",
                    "email": "p@tchwork.com"
                },
                {
                    "name": "Symfony Community",
                    "homepage": "https://symfony.com/contributors"
                }
            ],
            "description": "Generic abstractions related to translation",
            "homepage": "https://symfony.com",
            "keywords": [
                "abstractions",
                "contracts",
                "decoupling",
                "interfaces",
                "interoperability",
                "standards"
            ],
            "support": {
                "source": "https://github.com/symfony/translation-contracts/tree/v3.6.0"
            },
            "funding": [
                {
                    "url": "https://symfony.com/sponsor",
                    "type": "custom"
                },
                {
                    "url": "https://github.com/fabpot",
                    "type": "github"
                },
                {
                    "url": "https://tidelift.com/funding/github/packagist/symfony/symfony",
                    "type": "tidelift"
                }
            ],
            "time": "2024-09-27T08:32:26+00:00"
        },
        {
            "name": "symfony/uid",
            "version": "v7.3.1",
            "source": {
                "type": "git",
                "url": "https://github.com/symfony/uid.git",
                "reference": "a69f69f3159b852651a6bf45a9fdd149520525bb"
            },
            "dist": {
                "type": "zip",
                "url": "https://api.github.com/repos/symfony/uid/zipball/a69f69f3159b852651a6bf45a9fdd149520525bb",
                "reference": "a69f69f3159b852651a6bf45a9fdd149520525bb",
                "shasum": ""
            },
            "require": {
                "php": ">=8.2",
                "symfony/polyfill-uuid": "^1.15"
            },
            "require-dev": {
                "symfony/console": "^6.4|^7.0"
            },
            "type": "library",
            "autoload": {
                "psr-4": {
                    "Symfony\\Component\\Uid\\": ""
                },
                "exclude-from-classmap": [
                    "/Tests/"
                ]
            },
            "notification-url": "https://packagist.org/downloads/",
            "license": [
                "MIT"
            ],
            "authors": [
                {
                    "name": "Grégoire Pineau",
                    "email": "lyrixx@lyrixx.info"
                },
                {
                    "name": "Nicolas Grekas",
                    "email": "p@tchwork.com"
                },
                {
                    "name": "Symfony Community",
                    "homepage": "https://symfony.com/contributors"
                }
            ],
            "description": "Provides an object-oriented API to generate and represent UIDs",
            "homepage": "https://symfony.com",
            "keywords": [
                "UID",
                "ulid",
                "uuid"
            ],
            "support": {
                "source": "https://github.com/symfony/uid/tree/v7.3.1"
            },
            "funding": [
                {
                    "url": "https://symfony.com/sponsor",
                    "type": "custom"
                },
                {
                    "url": "https://github.com/fabpot",
                    "type": "github"
                },
                {
                    "url": "https://tidelift.com/funding/github/packagist/symfony/symfony",
                    "type": "tidelift"
                }
            ],
            "time": "2025-06-27T19:55:54+00:00"
        },
        {
            "name": "symfony/var-dumper",
            "version": "v7.3.4",
            "source": {
                "type": "git",
                "url": "https://github.com/symfony/var-dumper.git",
                "reference": "b8abe7daf2730d07dfd4b2ee1cecbf0dd2fbdabb"
            },
            "dist": {
                "type": "zip",
                "url": "https://api.github.com/repos/symfony/var-dumper/zipball/b8abe7daf2730d07dfd4b2ee1cecbf0dd2fbdabb",
                "reference": "b8abe7daf2730d07dfd4b2ee1cecbf0dd2fbdabb",
                "shasum": ""
            },
            "require": {
                "php": ">=8.2",
                "symfony/deprecation-contracts": "^2.5|^3",
                "symfony/polyfill-mbstring": "~1.0"
            },
            "conflict": {
                "symfony/console": "<6.4"
            },
            "require-dev": {
                "symfony/console": "^6.4|^7.0",
                "symfony/http-kernel": "^6.4|^7.0",
                "symfony/process": "^6.4|^7.0",
                "symfony/uid": "^6.4|^7.0",
                "twig/twig": "^3.12"
            },
            "bin": [
                "Resources/bin/var-dump-server"
            ],
            "type": "library",
            "autoload": {
                "files": [
                    "Resources/functions/dump.php"
                ],
                "psr-4": {
                    "Symfony\\Component\\VarDumper\\": ""
                },
                "exclude-from-classmap": [
                    "/Tests/"
                ]
            },
            "notification-url": "https://packagist.org/downloads/",
            "license": [
                "MIT"
            ],
            "authors": [
                {
                    "name": "Nicolas Grekas",
                    "email": "p@tchwork.com"
                },
                {
                    "name": "Symfony Community",
                    "homepage": "https://symfony.com/contributors"
                }
            ],
            "description": "Provides mechanisms for walking through any arbitrary PHP variable",
            "homepage": "https://symfony.com",
            "keywords": [
                "debug",
                "dump"
            ],
            "support": {
                "source": "https://github.com/symfony/var-dumper/tree/v7.3.4"
            },
            "funding": [
                {
                    "url": "https://symfony.com/sponsor",
                    "type": "custom"
                },
                {
                    "url": "https://github.com/fabpot",
                    "type": "github"
                },
                {
                    "url": "https://github.com/nicolas-grekas",
                    "type": "github"
                },
                {
                    "url": "https://tidelift.com/funding/github/packagist/symfony/symfony",
                    "type": "tidelift"
                }
            ],
            "time": "2025-09-11T10:12:26+00:00"
        },
        {
            "name": "tempest/highlight",
            "version": "2.13.1",
            "source": {
                "type": "git",
                "url": "https://github.com/tempestphp/highlight.git",
                "reference": "b3efa9bedc6a6524a7e9328327cb0ce477b5b9d6"
            },
            "dist": {
                "type": "zip",
                "url": "https://api.github.com/repos/tempestphp/highlight/zipball/b3efa9bedc6a6524a7e9328327cb0ce477b5b9d6",
                "reference": "b3efa9bedc6a6524a7e9328327cb0ce477b5b9d6",
                "shasum": ""
            },
            "require": {
                "php": "^8.4"
            },
            "require-dev": {
                "assertchris/ellison": "^1.0.2",
                "friendsofphp/php-cs-fixer": "^3.84",
                "league/commonmark": "^2.4",
                "phpstan/phpstan": "^1.12.0",
                "phpunit/phpunit": "^10.0",
                "symfony/var-dumper": "^6.4|^7.0"
            },
            "suggest": {
                "assertchris/ellison": "Allows you to analyse sentence complexity",
                "league/commonmark": "Adds markdown support"
            },
            "type": "library",
            "autoload": {
                "psr-4": {
                    "Tempest\\Highlight\\": "src/"
                }
            },
            "notification-url": "https://packagist.org/downloads/",
            "license": [
                "MIT"
            ],
            "authors": [
                {
                    "name": "Brent Roose",
                    "email": "brendt@stitcher.io"
                }
            ],
            "description": "Fast, extensible, server-side code highlighting",
            "support": {
                "issues": "https://github.com/tempestphp/highlight/issues",
                "source": "https://github.com/tempestphp/highlight/tree/2.13.1"
            },
            "funding": [
                {
                    "url": "https://github.com/brendt",
                    "type": "github"
                }
            ],
            "time": "2025-07-18T12:38:05+00:00"
        },
        {
            "name": "tijsverkoyen/css-to-inline-styles",
            "version": "v2.3.0",
            "source": {
                "type": "git",
                "url": "https://github.com/tijsverkoyen/CssToInlineStyles.git",
                "reference": "0d72ac1c00084279c1816675284073c5a337c20d"
            },
            "dist": {
                "type": "zip",
                "url": "https://api.github.com/repos/tijsverkoyen/CssToInlineStyles/zipball/0d72ac1c00084279c1816675284073c5a337c20d",
                "reference": "0d72ac1c00084279c1816675284073c5a337c20d",
                "shasum": ""
            },
            "require": {
                "ext-dom": "*",
                "ext-libxml": "*",
                "php": "^7.4 || ^8.0",
                "symfony/css-selector": "^5.4 || ^6.0 || ^7.0"
            },
            "require-dev": {
                "phpstan/phpstan": "^2.0",
                "phpstan/phpstan-phpunit": "^2.0",
                "phpunit/phpunit": "^8.5.21 || ^9.5.10"
            },
            "type": "library",
            "extra": {
                "branch-alias": {
                    "dev-master": "2.x-dev"
                }
            },
            "autoload": {
                "psr-4": {
                    "TijsVerkoyen\\CssToInlineStyles\\": "src"
                }
            },
            "notification-url": "https://packagist.org/downloads/",
            "license": [
                "BSD-3-Clause"
            ],
            "authors": [
                {
                    "name": "Tijs Verkoyen",
                    "email": "css_to_inline_styles@verkoyen.eu",
                    "role": "Developer"
                }
            ],
            "description": "CssToInlineStyles is a class that enables you to convert HTML-pages/files into HTML-pages/files with inline styles. This is very useful when you're sending emails.",
            "homepage": "https://github.com/tijsverkoyen/CssToInlineStyles",
            "support": {
                "issues": "https://github.com/tijsverkoyen/CssToInlineStyles/issues",
                "source": "https://github.com/tijsverkoyen/CssToInlineStyles/tree/v2.3.0"
            },
            "time": "2024-12-21T16:25:41+00:00"
        },
        {
            "name": "ueberdosis/tiptap-php",
            "version": "2.0.0",
            "source": {
                "type": "git",
                "url": "https://github.com/ueberdosis/tiptap-php.git",
                "reference": "458194ad0f8b0cf616fecdf451a84f9a6c1f3056"
            },
            "dist": {
                "type": "zip",
                "url": "https://api.github.com/repos/ueberdosis/tiptap-php/zipball/458194ad0f8b0cf616fecdf451a84f9a6c1f3056",
                "reference": "458194ad0f8b0cf616fecdf451a84f9a6c1f3056",
                "shasum": ""
            },
            "require": {
                "php": "^8.0",
                "scrivo/highlight.php": "^9.18",
                "spatie/shiki-php": "^2.0"
            },
            "require-dev": {
                "friendsofphp/php-cs-fixer": "^3.5",
                "pestphp/pest": "^1.21",
                "phpunit/phpunit": "^9.5",
                "vimeo/psalm": "^4.3"
            },
            "type": "library",
            "autoload": {
                "psr-4": {
                    "Tiptap\\": "src"
                }
            },
            "notification-url": "https://packagist.org/downloads/",
            "license": [
                "MIT"
            ],
            "authors": [
                {
                    "name": "Hans Pagel",
                    "email": "humans@tiptap.dev",
                    "role": "Developer"
                }
            ],
            "description": "A PHP package to work with Tiptap output",
            "homepage": "https://github.com/ueberdosis/tiptap-php",
            "keywords": [
                "prosemirror",
                "tiptap",
                "ueberdosis"
            ],
            "support": {
                "issues": "https://github.com/ueberdosis/tiptap-php/issues",
                "source": "https://github.com/ueberdosis/tiptap-php/tree/2.0.0"
            },
            "funding": [
                {
                    "url": "https://tiptap.dev/pricing",
                    "type": "custom"
                },
                {
                    "url": "https://github.com/ueberdosis",
                    "type": "github"
                },
                {
                    "url": "https://opencollective.com/tiptap",
                    "type": "open_collective"
                }
            ],
            "time": "2025-06-26T14:11:46+00:00"
        },
        {
            "name": "vlucas/phpdotenv",
            "version": "v5.6.2",
            "source": {
                "type": "git",
                "url": "https://github.com/vlucas/phpdotenv.git",
                "reference": "24ac4c74f91ee2c193fa1aaa5c249cb0822809af"
            },
            "dist": {
                "type": "zip",
                "url": "https://api.github.com/repos/vlucas/phpdotenv/zipball/24ac4c74f91ee2c193fa1aaa5c249cb0822809af",
                "reference": "24ac4c74f91ee2c193fa1aaa5c249cb0822809af",
                "shasum": ""
            },
            "require": {
                "ext-pcre": "*",
                "graham-campbell/result-type": "^1.1.3",
                "php": "^7.2.5 || ^8.0",
                "phpoption/phpoption": "^1.9.3",
                "symfony/polyfill-ctype": "^1.24",
                "symfony/polyfill-mbstring": "^1.24",
                "symfony/polyfill-php80": "^1.24"
            },
            "require-dev": {
                "bamarni/composer-bin-plugin": "^1.8.2",
                "ext-filter": "*",
                "phpunit/phpunit": "^8.5.34 || ^9.6.13 || ^10.4.2"
            },
            "suggest": {
                "ext-filter": "Required to use the boolean validator."
            },
            "type": "library",
            "extra": {
                "bamarni-bin": {
                    "bin-links": true,
                    "forward-command": false
                },
                "branch-alias": {
                    "dev-master": "5.6-dev"
                }
            },
            "autoload": {
                "psr-4": {
                    "Dotenv\\": "src/"
                }
            },
            "notification-url": "https://packagist.org/downloads/",
            "license": [
                "BSD-3-Clause"
            ],
            "authors": [
                {
                    "name": "Graham Campbell",
                    "email": "hello@gjcampbell.co.uk",
                    "homepage": "https://github.com/GrahamCampbell"
                },
                {
                    "name": "Vance Lucas",
                    "email": "vance@vancelucas.com",
                    "homepage": "https://github.com/vlucas"
                }
            ],
            "description": "Loads environment variables from `.env` to `getenv()`, `$_ENV` and `$_SERVER` automagically.",
            "keywords": [
                "dotenv",
                "env",
                "environment"
            ],
            "support": {
                "issues": "https://github.com/vlucas/phpdotenv/issues",
                "source": "https://github.com/vlucas/phpdotenv/tree/v5.6.2"
            },
            "funding": [
                {
                    "url": "https://github.com/GrahamCampbell",
                    "type": "github"
                },
                {
                    "url": "https://tidelift.com/funding/github/packagist/vlucas/phpdotenv",
                    "type": "tidelift"
                }
            ],
            "time": "2025-04-30T23:37:27+00:00"
        },
        {
            "name": "voku/portable-ascii",
            "version": "2.0.3",
            "source": {
                "type": "git",
                "url": "https://github.com/voku/portable-ascii.git",
                "reference": "b1d923f88091c6bf09699efcd7c8a1b1bfd7351d"
            },
            "dist": {
                "type": "zip",
                "url": "https://api.github.com/repos/voku/portable-ascii/zipball/b1d923f88091c6bf09699efcd7c8a1b1bfd7351d",
                "reference": "b1d923f88091c6bf09699efcd7c8a1b1bfd7351d",
                "shasum": ""
            },
            "require": {
                "php": ">=7.0.0"
            },
            "require-dev": {
                "phpunit/phpunit": "~6.0 || ~7.0 || ~9.0"
            },
            "suggest": {
                "ext-intl": "Use Intl for transliterator_transliterate() support"
            },
            "type": "library",
            "autoload": {
                "psr-4": {
                    "voku\\": "src/voku/"
                }
            },
            "notification-url": "https://packagist.org/downloads/",
            "license": [
                "MIT"
            ],
            "authors": [
                {
                    "name": "Lars Moelleken",
                    "homepage": "https://www.moelleken.org/"
                }
            ],
            "description": "Portable ASCII library - performance optimized (ascii) string functions for php.",
            "homepage": "https://github.com/voku/portable-ascii",
            "keywords": [
                "ascii",
                "clean",
                "php"
            ],
            "support": {
                "issues": "https://github.com/voku/portable-ascii/issues",
                "source": "https://github.com/voku/portable-ascii/tree/2.0.3"
            },
            "funding": [
                {
                    "url": "https://www.paypal.me/moelleken",
                    "type": "custom"
                },
                {
                    "url": "https://github.com/voku",
                    "type": "github"
                },
                {
                    "url": "https://opencollective.com/portable-ascii",
                    "type": "open_collective"
                },
                {
                    "url": "https://www.patreon.com/voku",
                    "type": "patreon"
                },
                {
                    "url": "https://tidelift.com/funding/github/packagist/voku/portable-ascii",
                    "type": "tidelift"
                }
            ],
            "time": "2024-11-21T01:49:47+00:00"
        },
        {
            "name": "webmozart/assert",
            "version": "1.11.0",
            "source": {
                "type": "git",
                "url": "https://github.com/webmozarts/assert.git",
                "reference": "11cb2199493b2f8a3b53e7f19068fc6aac760991"
            },
            "dist": {
                "type": "zip",
                "url": "https://api.github.com/repos/webmozarts/assert/zipball/11cb2199493b2f8a3b53e7f19068fc6aac760991",
                "reference": "11cb2199493b2f8a3b53e7f19068fc6aac760991",
                "shasum": ""
            },
            "require": {
                "ext-ctype": "*",
                "php": "^7.2 || ^8.0"
            },
            "conflict": {
                "phpstan/phpstan": "<0.12.20",
                "vimeo/psalm": "<4.6.1 || 4.6.2"
            },
            "require-dev": {
                "phpunit/phpunit": "^8.5.13"
            },
            "type": "library",
            "extra": {
                "branch-alias": {
                    "dev-master": "1.10-dev"
                }
            },
            "autoload": {
                "psr-4": {
                    "Webmozart\\Assert\\": "src/"
                }
            },
            "notification-url": "https://packagist.org/downloads/",
            "license": [
                "MIT"
            ],
            "authors": [
                {
                    "name": "Bernhard Schussek",
                    "email": "bschussek@gmail.com"
                }
            ],
            "description": "Assertions to validate method input/output with nice error messages.",
            "keywords": [
                "assert",
                "check",
                "validate"
            ],
            "support": {
                "issues": "https://github.com/webmozarts/assert/issues",
                "source": "https://github.com/webmozarts/assert/tree/1.11.0"
            },
            "time": "2022-06-03T18:03:27+00:00"
        },
        {
            "name": "zpmlabs/filament-api-docs-builder",
            "version": "v1.0.1",
            "source": {
                "type": "git",
                "url": "https://github.com/ZPMLabs/filament-api-docs.git",
                "reference": "dda676e2d8d4efabb535a66960e6a9593ab03aaa"
            },
            "dist": {
                "type": "zip",
                "url": "https://api.github.com/repos/ZPMLabs/filament-api-docs/zipball/dda676e2d8d4efabb535a66960e6a9593ab03aaa",
                "reference": "dda676e2d8d4efabb535a66960e6a9593ab03aaa",
                "shasum": ""
            },
            "require": {
                "filament/filament": "^3.0",
                "guava/filament-icon-picker": "^2.2",
                "php": "^8.1",
                "spatie/laravel-package-tools": "^1.15.0",
                "tempest/highlight": "^2.10"
            },
            "require-dev": {
                "nunomaduro/collision": "^7.9",
                "orchestra/testbench": "^8.0",
                "pestphp/pest": "^2.1",
                "pestphp/pest-plugin-arch": "^2.0",
                "pestphp/pest-plugin-laravel": "^2.0"
            },
            "type": "library",
            "extra": {
                "laravel": {
                    "aliases": {
                        "FilamentApiDocsBuilder": "InfinityXTech\\FilamentApiDocsBuilder\\Facades\\FilamentApiDocsBuilder"
                    },
                    "providers": [
                        "InfinityXTech\\FilamentApiDocsBuilder\\FilamentApiDocsBuilderServiceProvider"
                    ]
                }
            },
            "autoload": {
                "psr-4": {
                    "InfinityXTech\\FilamentApiDocsBuilder\\": "src/",
                    "InfinityXTech\\FilamentApiDocsBuilder\\Database\\Factories\\": "database/factories/"
                }
            },
            "notification-url": "https://packagist.org/downloads/",
            "license": [
                "proprietary"
            ],
            "authors": [
                {
                    "name": "InfinityXTech",
                    "email": "developer@infinity-x.tech",
                    "role": "Developer"
                }
            ],
            "description": "This package will give you the best API docs building experience.",
            "homepage": "https://github.com/infinityxtech/filament-api-docs-builder",
            "keywords": [
                "InfinityXTech",
                "filament-api-docs-builder",
                "laravel"
            ],
            "support": {
                "issues": "https://github.com/infinityxtech/filament-api-docs-builder/issues",
                "source": "https://github.com/infinityxtech/filament-api-docs-builder"
            },
            "time": "2024-11-11T13:28:26+00:00"
        }
    ],
    "packages-dev": [
        {
            "name": "fakerphp/faker",
            "version": "v1.24.1",
            "source": {
                "type": "git",
                "url": "https://github.com/FakerPHP/Faker.git",
                "reference": "e0ee18eb1e6dc3cda3ce9fd97e5a0689a88a64b5"
            },
            "dist": {
                "type": "zip",
                "url": "https://api.github.com/repos/FakerPHP/Faker/zipball/e0ee18eb1e6dc3cda3ce9fd97e5a0689a88a64b5",
                "reference": "e0ee18eb1e6dc3cda3ce9fd97e5a0689a88a64b5",
                "shasum": ""
            },
            "require": {
                "php": "^7.4 || ^8.0",
                "psr/container": "^1.0 || ^2.0",
                "symfony/deprecation-contracts": "^2.2 || ^3.0"
            },
            "conflict": {
                "fzaninotto/faker": "*"
            },
            "require-dev": {
                "bamarni/composer-bin-plugin": "^1.4.1",
                "doctrine/persistence": "^1.3 || ^2.0",
                "ext-intl": "*",
                "phpunit/phpunit": "^9.5.26",
                "symfony/phpunit-bridge": "^5.4.16"
            },
            "suggest": {
                "doctrine/orm": "Required to use Faker\\ORM\\Doctrine",
                "ext-curl": "Required by Faker\\Provider\\Image to download images.",
                "ext-dom": "Required by Faker\\Provider\\HtmlLorem for generating random HTML.",
                "ext-iconv": "Required by Faker\\Provider\\ru_RU\\Text::realText() for generating real Russian text.",
                "ext-mbstring": "Required for multibyte Unicode string functionality."
            },
            "type": "library",
            "autoload": {
                "psr-4": {
                    "Faker\\": "src/Faker/"
                }
            },
            "notification-url": "https://packagist.org/downloads/",
            "license": [
                "MIT"
            ],
            "authors": [
                {
                    "name": "François Zaninotto"
                }
            ],
            "description": "Faker is a PHP library that generates fake data for you.",
            "keywords": [
                "data",
                "faker",
                "fixtures"
            ],
            "support": {
                "issues": "https://github.com/FakerPHP/Faker/issues",
                "source": "https://github.com/FakerPHP/Faker/tree/v1.24.1"
            },
            "time": "2024-11-21T13:46:39+00:00"
        },
        {
            "name": "filp/whoops",
            "version": "2.18.4",
            "source": {
                "type": "git",
                "url": "https://github.com/filp/whoops.git",
                "reference": "d2102955e48b9fd9ab24280a7ad12ed552752c4d"
            },
            "dist": {
                "type": "zip",
                "url": "https://api.github.com/repos/filp/whoops/zipball/d2102955e48b9fd9ab24280a7ad12ed552752c4d",
                "reference": "d2102955e48b9fd9ab24280a7ad12ed552752c4d",
                "shasum": ""
            },
            "require": {
                "php": "^7.1 || ^8.0",
                "psr/log": "^1.0.1 || ^2.0 || ^3.0"
            },
            "require-dev": {
                "mockery/mockery": "^1.0",
                "phpunit/phpunit": "^7.5.20 || ^8.5.8 || ^9.3.3",
                "symfony/var-dumper": "^4.0 || ^5.0"
            },
            "suggest": {
                "symfony/var-dumper": "Pretty print complex values better with var-dumper available",
                "whoops/soap": "Formats errors as SOAP responses"
            },
            "type": "library",
            "extra": {
                "branch-alias": {
                    "dev-master": "2.7-dev"
                }
            },
            "autoload": {
                "psr-4": {
                    "Whoops\\": "src/Whoops/"
                }
            },
            "notification-url": "https://packagist.org/downloads/",
            "license": [
                "MIT"
            ],
            "authors": [
                {
                    "name": "Filipe Dobreira",
                    "homepage": "https://github.com/filp",
                    "role": "Developer"
                }
            ],
            "description": "php error handling for cool kids",
            "homepage": "https://filp.github.io/whoops/",
            "keywords": [
                "error",
                "exception",
                "handling",
                "library",
                "throwable",
                "whoops"
            ],
            "support": {
                "issues": "https://github.com/filp/whoops/issues",
                "source": "https://github.com/filp/whoops/tree/2.18.4"
            },
            "funding": [
                {
                    "url": "https://github.com/denis-sokolov",
                    "type": "github"
                }
            ],
            "time": "2025-08-08T12:00:00+00:00"
        },
        {
            "name": "hamcrest/hamcrest-php",
            "version": "v2.1.1",
            "source": {
                "type": "git",
                "url": "https://github.com/hamcrest/hamcrest-php.git",
                "reference": "f8b1c0173b22fa6ec77a81fe63e5b01eba7e6487"
            },
            "dist": {
                "type": "zip",
                "url": "https://api.github.com/repos/hamcrest/hamcrest-php/zipball/f8b1c0173b22fa6ec77a81fe63e5b01eba7e6487",
                "reference": "f8b1c0173b22fa6ec77a81fe63e5b01eba7e6487",
                "shasum": ""
            },
            "require": {
                "php": "^7.4|^8.0"
            },
            "replace": {
                "cordoval/hamcrest-php": "*",
                "davedevelopment/hamcrest-php": "*",
                "kodova/hamcrest-php": "*"
            },
            "require-dev": {
                "phpunit/php-file-iterator": "^1.4 || ^2.0 || ^3.0",
                "phpunit/phpunit": "^4.8.36 || ^5.7 || ^6.5 || ^7.0 || ^8.0 || ^9.0"
            },
            "type": "library",
            "extra": {
                "branch-alias": {
                    "dev-master": "2.1-dev"
                }
            },
            "autoload": {
                "classmap": [
                    "hamcrest"
                ]
            },
            "notification-url": "https://packagist.org/downloads/",
            "license": [
                "BSD-3-Clause"
            ],
            "description": "This is the PHP port of Hamcrest Matchers",
            "keywords": [
                "test"
            ],
            "support": {
                "issues": "https://github.com/hamcrest/hamcrest-php/issues",
                "source": "https://github.com/hamcrest/hamcrest-php/tree/v2.1.1"
            },
            "time": "2025-04-30T06:54:44+00:00"
        },
        {
            "name": "laravel/boost",
            "version": "v1.4.0",
            "source": {
                "type": "git",
                "url": "https://github.com/laravel/boost.git",
                "reference": "8d2dedf7779c2e175a02a176dec38e6f9b35352b"
            },
            "dist": {
                "type": "zip",
                "url": "https://api.github.com/repos/laravel/boost/zipball/8d2dedf7779c2e175a02a176dec38e6f9b35352b",
                "reference": "8d2dedf7779c2e175a02a176dec38e6f9b35352b",
                "shasum": ""
            },
            "require": {
                "guzzlehttp/guzzle": "^7.10",
                "illuminate/console": "^10.49.0|^11.45.3|^12.28.1",
                "illuminate/contracts": "^10.49.0|^11.45.3|^12.28.1",
                "illuminate/routing": "^10.49.0|^11.45.3|^12.28.1",
                "illuminate/support": "^10.49.0|^11.45.3|^12.28.1",
                "laravel/mcp": "^0.2.0|^0.3.0",
                "laravel/prompts": "0.1.25|^0.3.6",
                "laravel/roster": "^0.2.8",
                "php": "^8.1"
            },
            "require-dev": {
                "laravel/pint": "1.20",
                "mockery/mockery": "^1.6.12",
                "orchestra/testbench": "^8.36.0|^9.15.0|^10.6",
                "pestphp/pest": "^2.36.0|^3.8.4",
                "phpstan/phpstan": "^2.1.27",
                "rector/rector": "^2.1"
            },
            "type": "library",
            "extra": {
                "laravel": {
                    "providers": [
                        "Laravel\\Boost\\BoostServiceProvider"
                    ]
                },
                "branch-alias": {
                    "dev-master": "1.x-dev"
                }
            },
            "autoload": {
                "psr-4": {
                    "Laravel\\Boost\\": "src/"
                }
            },
            "notification-url": "https://packagist.org/downloads/",
            "license": [
                "MIT"
            ],
            "description": "Laravel Boost accelerates AI-assisted development by providing the essential context and structure that AI needs to generate high-quality, Laravel-specific code.",
            "homepage": "https://github.com/laravel/boost",
            "keywords": [
                "ai",
                "dev",
                "laravel"
            ],
            "support": {
                "issues": "https://github.com/laravel/boost/issues",
                "source": "https://github.com/laravel/boost"
            },
            "time": "2025-10-14T01:13:19+00:00"
        },
        {
            "name": "laravel/mcp",
            "version": "v0.3.0",
            "source": {
                "type": "git",
                "url": "https://github.com/laravel/mcp.git",
                "reference": "4e1389eedb4741a624e26cc3660b31bae04c4342"
            },
            "dist": {
                "type": "zip",
                "url": "https://api.github.com/repos/laravel/mcp/zipball/4e1389eedb4741a624e26cc3660b31bae04c4342",
                "reference": "4e1389eedb4741a624e26cc3660b31bae04c4342",
                "shasum": ""
            },
            "require": {
                "ext-json": "*",
                "ext-mbstring": "*",
                "illuminate/console": "^10.49.0|^11.45.3|^12.28.1",
                "illuminate/container": "^10.49.0|^11.45.3|^12.28.1",
                "illuminate/contracts": "^10.49.0|^11.45.3|^12.28.1",
                "illuminate/http": "^10.49.0|^11.45.3|^12.28.1",
                "illuminate/json-schema": "^12.28.1",
                "illuminate/routing": "^10.49.0|^11.45.3|^12.28.1",
                "illuminate/support": "^10.49.0|^11.45.3|^12.28.1",
                "illuminate/validation": "^10.49.0|^11.45.3|^12.28.1",
                "php": "^8.1"
            },
            "require-dev": {
                "laravel/pint": "1.20.0",
                "orchestra/testbench": "^8.36.0|^9.15.0|^10.6.0",
                "pestphp/pest": "^2.36.0|^3.8.4|^4.1.0",
                "phpstan/phpstan": "^2.1.27",
                "rector/rector": "^2.1.7"
            },
            "type": "library",
            "extra": {
                "laravel": {
                    "aliases": {
                        "Mcp": "Laravel\\Mcp\\Server\\Facades\\Mcp"
                    },
                    "providers": [
                        "Laravel\\Mcp\\Server\\McpServiceProvider"
                    ]
                }
            },
            "autoload": {
                "psr-4": {
                    "Laravel\\Mcp\\": "src/",
                    "Laravel\\Mcp\\Server\\": "src/Server/"
                }
            },
            "notification-url": "https://packagist.org/downloads/",
            "license": [
                "MIT"
            ],
            "authors": [
                {
                    "name": "Taylor Otwell",
                    "email": "taylor@laravel.com"
                }
            ],
            "description": "Rapidly build MCP servers for your Laravel applications.",
            "homepage": "https://github.com/laravel/mcp",
            "keywords": [
                "laravel",
                "mcp"
            ],
            "support": {
                "issues": "https://github.com/laravel/mcp/issues",
                "source": "https://github.com/laravel/mcp"
            },
            "time": "2025-10-07T14:28:56+00:00"
        },
        {
            "name": "laravel/pail",
            "version": "v1.2.3",
            "source": {
                "type": "git",
                "url": "https://github.com/laravel/pail.git",
                "reference": "8cc3d575c1f0e57eeb923f366a37528c50d2385a"
            },
            "dist": {
                "type": "zip",
                "url": "https://api.github.com/repos/laravel/pail/zipball/8cc3d575c1f0e57eeb923f366a37528c50d2385a",
                "reference": "8cc3d575c1f0e57eeb923f366a37528c50d2385a",
                "shasum": ""
            },
            "require": {
                "ext-mbstring": "*",
                "illuminate/console": "^10.24|^11.0|^12.0",
                "illuminate/contracts": "^10.24|^11.0|^12.0",
                "illuminate/log": "^10.24|^11.0|^12.0",
                "illuminate/process": "^10.24|^11.0|^12.0",
                "illuminate/support": "^10.24|^11.0|^12.0",
                "nunomaduro/termwind": "^1.15|^2.0",
                "php": "^8.2",
                "symfony/console": "^6.0|^7.0"
            },
            "require-dev": {
                "laravel/framework": "^10.24|^11.0|^12.0",
                "laravel/pint": "^1.13",
                "orchestra/testbench-core": "^8.13|^9.0|^10.0",
                "pestphp/pest": "^2.20|^3.0",
                "pestphp/pest-plugin-type-coverage": "^2.3|^3.0",
                "phpstan/phpstan": "^1.12.27",
                "symfony/var-dumper": "^6.3|^7.0"
            },
            "type": "library",
            "extra": {
                "laravel": {
                    "providers": [
                        "Laravel\\Pail\\PailServiceProvider"
                    ]
                },
                "branch-alias": {
                    "dev-main": "1.x-dev"
                }
            },
            "autoload": {
                "psr-4": {
                    "Laravel\\Pail\\": "src/"
                }
            },
            "notification-url": "https://packagist.org/downloads/",
            "license": [
                "MIT"
            ],
            "authors": [
                {
                    "name": "Taylor Otwell",
                    "email": "taylor@laravel.com"
                },
                {
                    "name": "Nuno Maduro",
                    "email": "enunomaduro@gmail.com"
                }
            ],
            "description": "Easily delve into your Laravel application's log files directly from the command line.",
            "homepage": "https://github.com/laravel/pail",
            "keywords": [
                "dev",
                "laravel",
                "logs",
                "php",
                "tail"
            ],
            "support": {
                "issues": "https://github.com/laravel/pail/issues",
                "source": "https://github.com/laravel/pail"
            },
            "time": "2025-06-05T13:55:57+00:00"
        },
        {
            "name": "laravel/pint",
            "version": "v1.25.1",
            "source": {
                "type": "git",
                "url": "https://github.com/laravel/pint.git",
                "reference": "5016e263f95d97670d71b9a987bd8996ade6d8d9"
            },
            "dist": {
                "type": "zip",
                "url": "https://api.github.com/repos/laravel/pint/zipball/5016e263f95d97670d71b9a987bd8996ade6d8d9",
                "reference": "5016e263f95d97670d71b9a987bd8996ade6d8d9",
                "shasum": ""
            },
            "require": {
                "ext-json": "*",
                "ext-mbstring": "*",
                "ext-tokenizer": "*",
                "ext-xml": "*",
                "php": "^8.2.0"
            },
            "require-dev": {
                "friendsofphp/php-cs-fixer": "^3.87.2",
                "illuminate/view": "^11.46.0",
                "larastan/larastan": "^3.7.1",
                "laravel-zero/framework": "^11.45.0",
                "mockery/mockery": "^1.6.12",
                "nunomaduro/termwind": "^2.3.1",
                "pestphp/pest": "^2.36.0"
            },
            "bin": [
                "builds/pint"
            ],
            "type": "project",
            "autoload": {
                "psr-4": {
                    "App\\": "app/",
                    "Database\\Seeders\\": "database/seeders/",
                    "Database\\Factories\\": "database/factories/"
                }
            },
            "notification-url": "https://packagist.org/downloads/",
            "license": [
                "MIT"
            ],
            "authors": [
                {
                    "name": "Nuno Maduro",
                    "email": "enunomaduro@gmail.com"
                }
            ],
            "description": "An opinionated code formatter for PHP.",
            "homepage": "https://laravel.com",
            "keywords": [
                "format",
                "formatter",
                "lint",
                "linter",
                "php"
            ],
            "support": {
                "issues": "https://github.com/laravel/pint/issues",
                "source": "https://github.com/laravel/pint"
            },
            "time": "2025-09-19T02:57:12+00:00"
        },
        {
            "name": "laravel/roster",
            "version": "v0.2.8",
            "source": {
                "type": "git",
                "url": "https://github.com/laravel/roster.git",
                "reference": "832a6db43743bf08a58691da207f977ec8dc43aa"
            },
            "dist": {
                "type": "zip",
                "url": "https://api.github.com/repos/laravel/roster/zipball/832a6db43743bf08a58691da207f977ec8dc43aa",
                "reference": "832a6db43743bf08a58691da207f977ec8dc43aa",
                "shasum": ""
            },
            "require": {
                "illuminate/console": "^10.0|^11.0|^12.0",
                "illuminate/contracts": "^10.0|^11.0|^12.0",
                "illuminate/routing": "^10.0|^11.0|^12.0",
                "illuminate/support": "^10.0|^11.0|^12.0",
                "php": "^8.1|^8.2",
                "symfony/yaml": "^6.4|^7.2"
            },
            "require-dev": {
                "laravel/pint": "^1.14",
                "mockery/mockery": "^1.6",
                "orchestra/testbench": "^8.22.0|^9.0|^10.0",
                "pestphp/pest": "^2.0|^3.0",
                "phpstan/phpstan": "^2.0"
            },
            "type": "library",
            "extra": {
                "laravel": {
                    "providers": [
                        "Laravel\\Roster\\RosterServiceProvider"
                    ]
                },
                "branch-alias": {
                    "dev-master": "1.x-dev"
                }
            },
            "autoload": {
                "psr-4": {
                    "Laravel\\Roster\\": "src/"
                }
            },
            "notification-url": "https://packagist.org/downloads/",
            "license": [
                "MIT"
            ],
            "description": "Detect packages & approaches in use within a Laravel project",
            "homepage": "https://github.com/laravel/roster",
            "keywords": [
                "dev",
                "laravel"
            ],
            "support": {
                "issues": "https://github.com/laravel/roster/issues",
                "source": "https://github.com/laravel/roster"
            },
            "time": "2025-09-22T13:28:47+00:00"
        },
        {
            "name": "laravel/sail",
            "version": "v1.46.0",
            "source": {
                "type": "git",
                "url": "https://github.com/laravel/sail.git",
                "reference": "eb90c4f113c4a9637b8fdd16e24cfc64f2b0ae6e"
            },
            "dist": {
                "type": "zip",
                "url": "https://api.github.com/repos/laravel/sail/zipball/eb90c4f113c4a9637b8fdd16e24cfc64f2b0ae6e",
                "reference": "eb90c4f113c4a9637b8fdd16e24cfc64f2b0ae6e",
                "shasum": ""
            },
            "require": {
                "illuminate/console": "^9.52.16|^10.0|^11.0|^12.0",
                "illuminate/contracts": "^9.52.16|^10.0|^11.0|^12.0",
                "illuminate/support": "^9.52.16|^10.0|^11.0|^12.0",
                "php": "^8.0",
                "symfony/console": "^6.0|^7.0",
                "symfony/yaml": "^6.0|^7.0"
            },
            "require-dev": {
                "orchestra/testbench": "^7.0|^8.0|^9.0|^10.0",
                "phpstan/phpstan": "^1.10"
            },
            "bin": [
                "bin/sail"
            ],
            "type": "library",
            "extra": {
                "laravel": {
                    "providers": [
                        "Laravel\\Sail\\SailServiceProvider"
                    ]
                }
            },
            "autoload": {
                "psr-4": {
                    "Laravel\\Sail\\": "src/"
                }
            },
            "notification-url": "https://packagist.org/downloads/",
            "license": [
                "MIT"
            ],
            "authors": [
                {
                    "name": "Taylor Otwell",
                    "email": "taylor@laravel.com"
                }
            ],
            "description": "Docker files for running a basic Laravel application.",
            "keywords": [
                "docker",
                "laravel"
            ],
            "support": {
                "issues": "https://github.com/laravel/sail/issues",
                "source": "https://github.com/laravel/sail"
            },
            "time": "2025-09-23T13:44:39+00:00"
        },
        {
            "name": "mockery/mockery",
            "version": "1.6.12",
            "source": {
                "type": "git",
                "url": "https://github.com/mockery/mockery.git",
                "reference": "1f4efdd7d3beafe9807b08156dfcb176d18f1699"
            },
            "dist": {
                "type": "zip",
                "url": "https://api.github.com/repos/mockery/mockery/zipball/1f4efdd7d3beafe9807b08156dfcb176d18f1699",
                "reference": "1f4efdd7d3beafe9807b08156dfcb176d18f1699",
                "shasum": ""
            },
            "require": {
                "hamcrest/hamcrest-php": "^2.0.1",
                "lib-pcre": ">=7.0",
                "php": ">=7.3"
            },
            "conflict": {
                "phpunit/phpunit": "<8.0"
            },
            "require-dev": {
                "phpunit/phpunit": "^8.5 || ^9.6.17",
                "symplify/easy-coding-standard": "^12.1.14"
            },
            "type": "library",
            "autoload": {
                "files": [
                    "library/helpers.php",
                    "library/Mockery.php"
                ],
                "psr-4": {
                    "Mockery\\": "library/Mockery"
                }
            },
            "notification-url": "https://packagist.org/downloads/",
            "license": [
                "BSD-3-Clause"
            ],
            "authors": [
                {
                    "name": "Pádraic Brady",
                    "email": "padraic.brady@gmail.com",
                    "homepage": "https://github.com/padraic",
                    "role": "Author"
                },
                {
                    "name": "Dave Marshall",
                    "email": "dave.marshall@atstsolutions.co.uk",
                    "homepage": "https://davedevelopment.co.uk",
                    "role": "Developer"
                },
                {
                    "name": "Nathanael Esayeas",
                    "email": "nathanael.esayeas@protonmail.com",
                    "homepage": "https://github.com/ghostwriter",
                    "role": "Lead Developer"
                }
            ],
            "description": "Mockery is a simple yet flexible PHP mock object framework",
            "homepage": "https://github.com/mockery/mockery",
            "keywords": [
                "BDD",
                "TDD",
                "library",
                "mock",
                "mock objects",
                "mockery",
                "stub",
                "test",
                "test double",
                "testing"
            ],
            "support": {
                "docs": "https://docs.mockery.io/",
                "issues": "https://github.com/mockery/mockery/issues",
                "rss": "https://github.com/mockery/mockery/releases.atom",
                "security": "https://github.com/mockery/mockery/security/advisories",
                "source": "https://github.com/mockery/mockery"
            },
            "time": "2024-05-16T03:13:13+00:00"
        },
        {
            "name": "myclabs/deep-copy",
            "version": "1.13.4",
            "source": {
                "type": "git",
                "url": "https://github.com/myclabs/DeepCopy.git",
                "reference": "07d290f0c47959fd5eed98c95ee5602db07e0b6a"
            },
            "dist": {
                "type": "zip",
                "url": "https://api.github.com/repos/myclabs/DeepCopy/zipball/07d290f0c47959fd5eed98c95ee5602db07e0b6a",
                "reference": "07d290f0c47959fd5eed98c95ee5602db07e0b6a",
                "shasum": ""
            },
            "require": {
                "php": "^7.1 || ^8.0"
            },
            "conflict": {
                "doctrine/collections": "<1.6.8",
                "doctrine/common": "<2.13.3 || >=3 <3.2.2"
            },
            "require-dev": {
                "doctrine/collections": "^1.6.8",
                "doctrine/common": "^2.13.3 || ^3.2.2",
                "phpspec/prophecy": "^1.10",
                "phpunit/phpunit": "^7.5.20 || ^8.5.23 || ^9.5.13"
            },
            "type": "library",
            "autoload": {
                "files": [
                    "src/DeepCopy/deep_copy.php"
                ],
                "psr-4": {
                    "DeepCopy\\": "src/DeepCopy/"
                }
            },
            "notification-url": "https://packagist.org/downloads/",
            "license": [
                "MIT"
            ],
            "description": "Create deep copies (clones) of your objects",
            "keywords": [
                "clone",
                "copy",
                "duplicate",
                "object",
                "object graph"
            ],
            "support": {
                "issues": "https://github.com/myclabs/DeepCopy/issues",
                "source": "https://github.com/myclabs/DeepCopy/tree/1.13.4"
            },
            "funding": [
                {
                    "url": "https://tidelift.com/funding/github/packagist/myclabs/deep-copy",
                    "type": "tidelift"
                }
            ],
            "time": "2025-08-01T08:46:24+00:00"
        },
        {
            "name": "nunomaduro/collision",
            "version": "v8.8.2",
            "source": {
                "type": "git",
                "url": "https://github.com/nunomaduro/collision.git",
                "reference": "60207965f9b7b7a4ce15a0f75d57f9dadb105bdb"
            },
            "dist": {
                "type": "zip",
                "url": "https://api.github.com/repos/nunomaduro/collision/zipball/60207965f9b7b7a4ce15a0f75d57f9dadb105bdb",
                "reference": "60207965f9b7b7a4ce15a0f75d57f9dadb105bdb",
                "shasum": ""
            },
            "require": {
                "filp/whoops": "^2.18.1",
                "nunomaduro/termwind": "^2.3.1",
                "php": "^8.2.0",
                "symfony/console": "^7.3.0"
            },
            "conflict": {
                "laravel/framework": "<11.44.2 || >=13.0.0",
                "phpunit/phpunit": "<11.5.15 || >=13.0.0"
            },
            "require-dev": {
                "brianium/paratest": "^7.8.3",
                "larastan/larastan": "^3.4.2",
                "laravel/framework": "^11.44.2 || ^12.18",
                "laravel/pint": "^1.22.1",
                "laravel/sail": "^1.43.1",
                "laravel/sanctum": "^4.1.1",
                "laravel/tinker": "^2.10.1",
                "orchestra/testbench-core": "^9.12.0 || ^10.4",
                "pestphp/pest": "^3.8.2",
                "sebastian/environment": "^7.2.1 || ^8.0"
            },
            "type": "library",
            "extra": {
                "laravel": {
                    "providers": [
                        "NunoMaduro\\Collision\\Adapters\\Laravel\\CollisionServiceProvider"
                    ]
                },
                "branch-alias": {
                    "dev-8.x": "8.x-dev"
                }
            },
            "autoload": {
                "files": [
                    "./src/Adapters/Phpunit/Autoload.php"
                ],
                "psr-4": {
                    "NunoMaduro\\Collision\\": "src/"
                }
            },
            "notification-url": "https://packagist.org/downloads/",
            "license": [
                "MIT"
            ],
            "authors": [
                {
                    "name": "Nuno Maduro",
                    "email": "enunomaduro@gmail.com"
                }
            ],
            "description": "Cli error handling for console/command-line PHP applications.",
            "keywords": [
                "artisan",
                "cli",
                "command-line",
                "console",
                "dev",
                "error",
                "handling",
                "laravel",
                "laravel-zero",
                "php",
                "symfony"
            ],
            "support": {
                "issues": "https://github.com/nunomaduro/collision/issues",
                "source": "https://github.com/nunomaduro/collision"
            },
            "funding": [
                {
                    "url": "https://www.paypal.com/paypalme/enunomaduro",
                    "type": "custom"
                },
                {
                    "url": "https://github.com/nunomaduro",
                    "type": "github"
                },
                {
                    "url": "https://www.patreon.com/nunomaduro",
                    "type": "patreon"
                }
            ],
            "time": "2025-06-25T02:12:12+00:00"
        },
        {
            "name": "phar-io/manifest",
            "version": "2.0.4",
            "source": {
                "type": "git",
                "url": "https://github.com/phar-io/manifest.git",
                "reference": "54750ef60c58e43759730615a392c31c80e23176"
            },
            "dist": {
                "type": "zip",
                "url": "https://api.github.com/repos/phar-io/manifest/zipball/54750ef60c58e43759730615a392c31c80e23176",
                "reference": "54750ef60c58e43759730615a392c31c80e23176",
                "shasum": ""
            },
            "require": {
                "ext-dom": "*",
                "ext-libxml": "*",
                "ext-phar": "*",
                "ext-xmlwriter": "*",
                "phar-io/version": "^3.0.1",
                "php": "^7.2 || ^8.0"
            },
            "type": "library",
            "extra": {
                "branch-alias": {
                    "dev-master": "2.0.x-dev"
                }
            },
            "autoload": {
                "classmap": [
                    "src/"
                ]
            },
            "notification-url": "https://packagist.org/downloads/",
            "license": [
                "BSD-3-Clause"
            ],
            "authors": [
                {
                    "name": "Arne Blankerts",
                    "email": "arne@blankerts.de",
                    "role": "Developer"
                },
                {
                    "name": "Sebastian Heuer",
                    "email": "sebastian@phpeople.de",
                    "role": "Developer"
                },
                {
                    "name": "Sebastian Bergmann",
                    "email": "sebastian@phpunit.de",
                    "role": "Developer"
                }
            ],
            "description": "Component for reading phar.io manifest information from a PHP Archive (PHAR)",
            "support": {
                "issues": "https://github.com/phar-io/manifest/issues",
                "source": "https://github.com/phar-io/manifest/tree/2.0.4"
            },
            "funding": [
                {
                    "url": "https://github.com/theseer",
                    "type": "github"
                }
            ],
            "time": "2024-03-03T12:33:53+00:00"
        },
        {
            "name": "phar-io/version",
            "version": "3.2.1",
            "source": {
                "type": "git",
                "url": "https://github.com/phar-io/version.git",
                "reference": "4f7fd7836c6f332bb2933569e566a0d6c4cbed74"
            },
            "dist": {
                "type": "zip",
                "url": "https://api.github.com/repos/phar-io/version/zipball/4f7fd7836c6f332bb2933569e566a0d6c4cbed74",
                "reference": "4f7fd7836c6f332bb2933569e566a0d6c4cbed74",
                "shasum": ""
            },
            "require": {
                "php": "^7.2 || ^8.0"
            },
            "type": "library",
            "autoload": {
                "classmap": [
                    "src/"
                ]
            },
            "notification-url": "https://packagist.org/downloads/",
            "license": [
                "BSD-3-Clause"
            ],
            "authors": [
                {
                    "name": "Arne Blankerts",
                    "email": "arne@blankerts.de",
                    "role": "Developer"
                },
                {
                    "name": "Sebastian Heuer",
                    "email": "sebastian@phpeople.de",
                    "role": "Developer"
                },
                {
                    "name": "Sebastian Bergmann",
                    "email": "sebastian@phpunit.de",
                    "role": "Developer"
                }
            ],
            "description": "Library for handling version information and constraints",
            "support": {
                "issues": "https://github.com/phar-io/version/issues",
                "source": "https://github.com/phar-io/version/tree/3.2.1"
            },
            "time": "2022-02-21T01:04:05+00:00"
        },
        {
            "name": "phpstan/phpstan",
            "version": "1.12.32",
            "dist": {
                "type": "zip",
                "url": "https://api.github.com/repos/phpstan/phpstan/zipball/2770dcdf5078d0b0d53f94317e06affe88419aa8",
                "reference": "2770dcdf5078d0b0d53f94317e06affe88419aa8",
                "shasum": ""
            },
            "require": {
                "php": "^7.2|^8.0"
            },
            "conflict": {
                "phpstan/phpstan-shim": "*"
            },
            "bin": [
                "phpstan",
                "phpstan.phar"
            ],
            "type": "library",
            "autoload": {
                "files": [
                    "bootstrap.php"
                ]
            },
            "notification-url": "https://packagist.org/downloads/",
            "license": [
                "MIT"
            ],
            "description": "PHPStan - PHP Static Analysis Tool",
            "keywords": [
                "dev",
                "static analysis"
            ],
            "support": {
                "docs": "https://phpstan.org/user-guide/getting-started",
                "forum": "https://github.com/phpstan/phpstan/discussions",
                "issues": "https://github.com/phpstan/phpstan/issues",
                "security": "https://github.com/phpstan/phpstan/security/policy",
                "source": "https://github.com/phpstan/phpstan-src"
            },
            "funding": [
                {
                    "url": "https://github.com/ondrejmirtes",
                    "type": "github"
                },
                {
                    "url": "https://github.com/phpstan",
                    "type": "github"
                }
            ],
            "time": "2025-09-30T10:16:31+00:00"
        },
        {
            "name": "phpunit/php-code-coverage",
            "version": "11.0.11",
            "source": {
                "type": "git",
                "url": "https://github.com/sebastianbergmann/php-code-coverage.git",
                "reference": "4f7722aa9a7b76aa775e2d9d4e95d1ea16eeeef4"
            },
            "dist": {
                "type": "zip",
                "url": "https://api.github.com/repos/sebastianbergmann/php-code-coverage/zipball/4f7722aa9a7b76aa775e2d9d4e95d1ea16eeeef4",
                "reference": "4f7722aa9a7b76aa775e2d9d4e95d1ea16eeeef4",
                "shasum": ""
            },
            "require": {
                "ext-dom": "*",
                "ext-libxml": "*",
                "ext-xmlwriter": "*",
                "nikic/php-parser": "^5.4.0",
                "php": ">=8.2",
                "phpunit/php-file-iterator": "^5.1.0",
                "phpunit/php-text-template": "^4.0.1",
                "sebastian/code-unit-reverse-lookup": "^4.0.1",
                "sebastian/complexity": "^4.0.1",
                "sebastian/environment": "^7.2.0",
                "sebastian/lines-of-code": "^3.0.1",
                "sebastian/version": "^5.0.2",
                "theseer/tokenizer": "^1.2.3"
            },
            "require-dev": {
                "phpunit/phpunit": "^11.5.2"
            },
            "suggest": {
                "ext-pcov": "PHP extension that provides line coverage",
                "ext-xdebug": "PHP extension that provides line coverage as well as branch and path coverage"
            },
            "type": "library",
            "extra": {
                "branch-alias": {
                    "dev-main": "11.0.x-dev"
                }
            },
            "autoload": {
                "classmap": [
                    "src/"
                ]
            },
            "notification-url": "https://packagist.org/downloads/",
            "license": [
                "BSD-3-Clause"
            ],
            "authors": [
                {
                    "name": "Sebastian Bergmann",
                    "email": "sebastian@phpunit.de",
                    "role": "lead"
                }
            ],
            "description": "Library that provides collection, processing, and rendering functionality for PHP code coverage information.",
            "homepage": "https://github.com/sebastianbergmann/php-code-coverage",
            "keywords": [
                "coverage",
                "testing",
                "xunit"
            ],
            "support": {
                "issues": "https://github.com/sebastianbergmann/php-code-coverage/issues",
                "security": "https://github.com/sebastianbergmann/php-code-coverage/security/policy",
                "source": "https://github.com/sebastianbergmann/php-code-coverage/tree/11.0.11"
            },
            "funding": [
                {
                    "url": "https://github.com/sebastianbergmann",
                    "type": "github"
                },
                {
                    "url": "https://liberapay.com/sebastianbergmann",
                    "type": "liberapay"
                },
                {
                    "url": "https://thanks.dev/u/gh/sebastianbergmann",
                    "type": "thanks_dev"
                },
                {
                    "url": "https://tidelift.com/funding/github/packagist/phpunit/php-code-coverage",
                    "type": "tidelift"
                }
            ],
            "time": "2025-08-27T14:37:49+00:00"
        },
        {
            "name": "phpunit/php-file-iterator",
            "version": "5.1.0",
            "source": {
                "type": "git",
                "url": "https://github.com/sebastianbergmann/php-file-iterator.git",
                "reference": "118cfaaa8bc5aef3287bf315b6060b1174754af6"
            },
            "dist": {
                "type": "zip",
                "url": "https://api.github.com/repos/sebastianbergmann/php-file-iterator/zipball/118cfaaa8bc5aef3287bf315b6060b1174754af6",
                "reference": "118cfaaa8bc5aef3287bf315b6060b1174754af6",
                "shasum": ""
            },
            "require": {
                "php": ">=8.2"
            },
            "require-dev": {
                "phpunit/phpunit": "^11.0"
            },
            "type": "library",
            "extra": {
                "branch-alias": {
                    "dev-main": "5.0-dev"
                }
            },
            "autoload": {
                "classmap": [
                    "src/"
                ]
            },
            "notification-url": "https://packagist.org/downloads/",
            "license": [
                "BSD-3-Clause"
            ],
            "authors": [
                {
                    "name": "Sebastian Bergmann",
                    "email": "sebastian@phpunit.de",
                    "role": "lead"
                }
            ],
            "description": "FilterIterator implementation that filters files based on a list of suffixes.",
            "homepage": "https://github.com/sebastianbergmann/php-file-iterator/",
            "keywords": [
                "filesystem",
                "iterator"
            ],
            "support": {
                "issues": "https://github.com/sebastianbergmann/php-file-iterator/issues",
                "security": "https://github.com/sebastianbergmann/php-file-iterator/security/policy",
                "source": "https://github.com/sebastianbergmann/php-file-iterator/tree/5.1.0"
            },
            "funding": [
                {
                    "url": "https://github.com/sebastianbergmann",
                    "type": "github"
                }
            ],
            "time": "2024-08-27T05:02:59+00:00"
        },
        {
            "name": "phpunit/php-invoker",
            "version": "5.0.1",
            "source": {
                "type": "git",
                "url": "https://github.com/sebastianbergmann/php-invoker.git",
                "reference": "c1ca3814734c07492b3d4c5f794f4b0995333da2"
            },
            "dist": {
                "type": "zip",
                "url": "https://api.github.com/repos/sebastianbergmann/php-invoker/zipball/c1ca3814734c07492b3d4c5f794f4b0995333da2",
                "reference": "c1ca3814734c07492b3d4c5f794f4b0995333da2",
                "shasum": ""
            },
            "require": {
                "php": ">=8.2"
            },
            "require-dev": {
                "ext-pcntl": "*",
                "phpunit/phpunit": "^11.0"
            },
            "suggest": {
                "ext-pcntl": "*"
            },
            "type": "library",
            "extra": {
                "branch-alias": {
                    "dev-main": "5.0-dev"
                }
            },
            "autoload": {
                "classmap": [
                    "src/"
                ]
            },
            "notification-url": "https://packagist.org/downloads/",
            "license": [
                "BSD-3-Clause"
            ],
            "authors": [
                {
                    "name": "Sebastian Bergmann",
                    "email": "sebastian@phpunit.de",
                    "role": "lead"
                }
            ],
            "description": "Invoke callables with a timeout",
            "homepage": "https://github.com/sebastianbergmann/php-invoker/",
            "keywords": [
                "process"
            ],
            "support": {
                "issues": "https://github.com/sebastianbergmann/php-invoker/issues",
                "security": "https://github.com/sebastianbergmann/php-invoker/security/policy",
                "source": "https://github.com/sebastianbergmann/php-invoker/tree/5.0.1"
            },
            "funding": [
                {
                    "url": "https://github.com/sebastianbergmann",
                    "type": "github"
                }
            ],
            "time": "2024-07-03T05:07:44+00:00"
        },
        {
            "name": "phpunit/php-text-template",
            "version": "4.0.1",
            "source": {
                "type": "git",
                "url": "https://github.com/sebastianbergmann/php-text-template.git",
                "reference": "3e0404dc6b300e6bf56415467ebcb3fe4f33e964"
            },
            "dist": {
                "type": "zip",
                "url": "https://api.github.com/repos/sebastianbergmann/php-text-template/zipball/3e0404dc6b300e6bf56415467ebcb3fe4f33e964",
                "reference": "3e0404dc6b300e6bf56415467ebcb3fe4f33e964",
                "shasum": ""
            },
            "require": {
                "php": ">=8.2"
            },
            "require-dev": {
                "phpunit/phpunit": "^11.0"
            },
            "type": "library",
            "extra": {
                "branch-alias": {
                    "dev-main": "4.0-dev"
                }
            },
            "autoload": {
                "classmap": [
                    "src/"
                ]
            },
            "notification-url": "https://packagist.org/downloads/",
            "license": [
                "BSD-3-Clause"
            ],
            "authors": [
                {
                    "name": "Sebastian Bergmann",
                    "email": "sebastian@phpunit.de",
                    "role": "lead"
                }
            ],
            "description": "Simple template engine.",
            "homepage": "https://github.com/sebastianbergmann/php-text-template/",
            "keywords": [
                "template"
            ],
            "support": {
                "issues": "https://github.com/sebastianbergmann/php-text-template/issues",
                "security": "https://github.com/sebastianbergmann/php-text-template/security/policy",
                "source": "https://github.com/sebastianbergmann/php-text-template/tree/4.0.1"
            },
            "funding": [
                {
                    "url": "https://github.com/sebastianbergmann",
                    "type": "github"
                }
            ],
            "time": "2024-07-03T05:08:43+00:00"
        },
        {
            "name": "phpunit/php-timer",
            "version": "7.0.1",
            "source": {
                "type": "git",
                "url": "https://github.com/sebastianbergmann/php-timer.git",
                "reference": "3b415def83fbcb41f991d9ebf16ae4ad8b7837b3"
            },
            "dist": {
                "type": "zip",
                "url": "https://api.github.com/repos/sebastianbergmann/php-timer/zipball/3b415def83fbcb41f991d9ebf16ae4ad8b7837b3",
                "reference": "3b415def83fbcb41f991d9ebf16ae4ad8b7837b3",
                "shasum": ""
            },
            "require": {
                "php": ">=8.2"
            },
            "require-dev": {
                "phpunit/phpunit": "^11.0"
            },
            "type": "library",
            "extra": {
                "branch-alias": {
                    "dev-main": "7.0-dev"
                }
            },
            "autoload": {
                "classmap": [
                    "src/"
                ]
            },
            "notification-url": "https://packagist.org/downloads/",
            "license": [
                "BSD-3-Clause"
            ],
            "authors": [
                {
                    "name": "Sebastian Bergmann",
                    "email": "sebastian@phpunit.de",
                    "role": "lead"
                }
            ],
            "description": "Utility class for timing",
            "homepage": "https://github.com/sebastianbergmann/php-timer/",
            "keywords": [
                "timer"
            ],
            "support": {
                "issues": "https://github.com/sebastianbergmann/php-timer/issues",
                "security": "https://github.com/sebastianbergmann/php-timer/security/policy",
                "source": "https://github.com/sebastianbergmann/php-timer/tree/7.0.1"
            },
            "funding": [
                {
                    "url": "https://github.com/sebastianbergmann",
                    "type": "github"
                }
            ],
            "time": "2024-07-03T05:09:35+00:00"
        },
        {
            "name": "phpunit/phpunit",
            "version": "11.5.42",
            "source": {
                "type": "git",
                "url": "https://github.com/sebastianbergmann/phpunit.git",
                "reference": "1c6cb5dfe412af3d0dfd414cfd110e3b9cfdbc3c"
            },
            "dist": {
                "type": "zip",
                "url": "https://api.github.com/repos/sebastianbergmann/phpunit/zipball/1c6cb5dfe412af3d0dfd414cfd110e3b9cfdbc3c",
                "reference": "1c6cb5dfe412af3d0dfd414cfd110e3b9cfdbc3c",
                "shasum": ""
            },
            "require": {
                "ext-dom": "*",
                "ext-json": "*",
                "ext-libxml": "*",
                "ext-mbstring": "*",
                "ext-xml": "*",
                "ext-xmlwriter": "*",
                "myclabs/deep-copy": "^1.13.4",
                "phar-io/manifest": "^2.0.4",
                "phar-io/version": "^3.2.1",
                "php": ">=8.2",
                "phpunit/php-code-coverage": "^11.0.11",
                "phpunit/php-file-iterator": "^5.1.0",
                "phpunit/php-invoker": "^5.0.1",
                "phpunit/php-text-template": "^4.0.1",
                "phpunit/php-timer": "^7.0.1",
                "sebastian/cli-parser": "^3.0.2",
                "sebastian/code-unit": "^3.0.3",
                "sebastian/comparator": "^6.3.2",
                "sebastian/diff": "^6.0.2",
                "sebastian/environment": "^7.2.1",
                "sebastian/exporter": "^6.3.2",
                "sebastian/global-state": "^7.0.2",
                "sebastian/object-enumerator": "^6.0.1",
                "sebastian/type": "^5.1.3",
                "sebastian/version": "^5.0.2",
                "staabm/side-effects-detector": "^1.0.5"
            },
            "suggest": {
                "ext-soap": "To be able to generate mocks based on WSDL files"
            },
            "bin": [
                "phpunit"
            ],
            "type": "library",
            "extra": {
                "branch-alias": {
                    "dev-main": "11.5-dev"
                }
            },
            "autoload": {
                "files": [
                    "src/Framework/Assert/Functions.php"
                ],
                "classmap": [
                    "src/"
                ]
            },
            "notification-url": "https://packagist.org/downloads/",
            "license": [
                "BSD-3-Clause"
            ],
            "authors": [
                {
                    "name": "Sebastian Bergmann",
                    "email": "sebastian@phpunit.de",
                    "role": "lead"
                }
            ],
            "description": "The PHP Unit Testing framework.",
            "homepage": "https://phpunit.de/",
            "keywords": [
                "phpunit",
                "testing",
                "xunit"
            ],
            "support": {
                "issues": "https://github.com/sebastianbergmann/phpunit/issues",
                "security": "https://github.com/sebastianbergmann/phpunit/security/policy",
                "source": "https://github.com/sebastianbergmann/phpunit/tree/11.5.42"
            },
            "funding": [
                {
                    "url": "https://phpunit.de/sponsors.html",
                    "type": "custom"
                },
                {
                    "url": "https://github.com/sebastianbergmann",
                    "type": "github"
                },
                {
                    "url": "https://liberapay.com/sebastianbergmann",
                    "type": "liberapay"
                },
                {
                    "url": "https://thanks.dev/u/gh/sebastianbergmann",
                    "type": "thanks_dev"
                },
                {
                    "url": "https://tidelift.com/funding/github/packagist/phpunit/phpunit",
                    "type": "tidelift"
                }
            ],
            "time": "2025-09-28T12:09:13+00:00"
        },
        {
            "name": "sebastian/cli-parser",
            "version": "3.0.2",
            "source": {
                "type": "git",
                "url": "https://github.com/sebastianbergmann/cli-parser.git",
                "reference": "15c5dd40dc4f38794d383bb95465193f5e0ae180"
            },
            "dist": {
                "type": "zip",
                "url": "https://api.github.com/repos/sebastianbergmann/cli-parser/zipball/15c5dd40dc4f38794d383bb95465193f5e0ae180",
                "reference": "15c5dd40dc4f38794d383bb95465193f5e0ae180",
                "shasum": ""
            },
            "require": {
                "php": ">=8.2"
            },
            "require-dev": {
                "phpunit/phpunit": "^11.0"
            },
            "type": "library",
            "extra": {
                "branch-alias": {
                    "dev-main": "3.0-dev"
                }
            },
            "autoload": {
                "classmap": [
                    "src/"
                ]
            },
            "notification-url": "https://packagist.org/downloads/",
            "license": [
                "BSD-3-Clause"
            ],
            "authors": [
                {
                    "name": "Sebastian Bergmann",
                    "email": "sebastian@phpunit.de",
                    "role": "lead"
                }
            ],
            "description": "Library for parsing CLI options",
            "homepage": "https://github.com/sebastianbergmann/cli-parser",
            "support": {
                "issues": "https://github.com/sebastianbergmann/cli-parser/issues",
                "security": "https://github.com/sebastianbergmann/cli-parser/security/policy",
                "source": "https://github.com/sebastianbergmann/cli-parser/tree/3.0.2"
            },
            "funding": [
                {
                    "url": "https://github.com/sebastianbergmann",
                    "type": "github"
                }
            ],
            "time": "2024-07-03T04:41:36+00:00"
        },
        {
            "name": "sebastian/code-unit",
            "version": "3.0.3",
            "source": {
                "type": "git",
                "url": "https://github.com/sebastianbergmann/code-unit.git",
                "reference": "54391c61e4af8078e5b276ab082b6d3c54c9ad64"
            },
            "dist": {
                "type": "zip",
                "url": "https://api.github.com/repos/sebastianbergmann/code-unit/zipball/54391c61e4af8078e5b276ab082b6d3c54c9ad64",
                "reference": "54391c61e4af8078e5b276ab082b6d3c54c9ad64",
                "shasum": ""
            },
            "require": {
                "php": ">=8.2"
            },
            "require-dev": {
                "phpunit/phpunit": "^11.5"
            },
            "type": "library",
            "extra": {
                "branch-alias": {
                    "dev-main": "3.0-dev"
                }
            },
            "autoload": {
                "classmap": [
                    "src/"
                ]
            },
            "notification-url": "https://packagist.org/downloads/",
            "license": [
                "BSD-3-Clause"
            ],
            "authors": [
                {
                    "name": "Sebastian Bergmann",
                    "email": "sebastian@phpunit.de",
                    "role": "lead"
                }
            ],
            "description": "Collection of value objects that represent the PHP code units",
            "homepage": "https://github.com/sebastianbergmann/code-unit",
            "support": {
                "issues": "https://github.com/sebastianbergmann/code-unit/issues",
                "security": "https://github.com/sebastianbergmann/code-unit/security/policy",
                "source": "https://github.com/sebastianbergmann/code-unit/tree/3.0.3"
            },
            "funding": [
                {
                    "url": "https://github.com/sebastianbergmann",
                    "type": "github"
                }
            ],
            "time": "2025-03-19T07:56:08+00:00"
        },
        {
            "name": "sebastian/code-unit-reverse-lookup",
            "version": "4.0.1",
            "source": {
                "type": "git",
                "url": "https://github.com/sebastianbergmann/code-unit-reverse-lookup.git",
                "reference": "183a9b2632194febd219bb9246eee421dad8d45e"
            },
            "dist": {
                "type": "zip",
                "url": "https://api.github.com/repos/sebastianbergmann/code-unit-reverse-lookup/zipball/183a9b2632194febd219bb9246eee421dad8d45e",
                "reference": "183a9b2632194febd219bb9246eee421dad8d45e",
                "shasum": ""
            },
            "require": {
                "php": ">=8.2"
            },
            "require-dev": {
                "phpunit/phpunit": "^11.0"
            },
            "type": "library",
            "extra": {
                "branch-alias": {
                    "dev-main": "4.0-dev"
                }
            },
            "autoload": {
                "classmap": [
                    "src/"
                ]
            },
            "notification-url": "https://packagist.org/downloads/",
            "license": [
                "BSD-3-Clause"
            ],
            "authors": [
                {
                    "name": "Sebastian Bergmann",
                    "email": "sebastian@phpunit.de"
                }
            ],
            "description": "Looks up which function or method a line of code belongs to",
            "homepage": "https://github.com/sebastianbergmann/code-unit-reverse-lookup/",
            "support": {
                "issues": "https://github.com/sebastianbergmann/code-unit-reverse-lookup/issues",
                "security": "https://github.com/sebastianbergmann/code-unit-reverse-lookup/security/policy",
                "source": "https://github.com/sebastianbergmann/code-unit-reverse-lookup/tree/4.0.1"
            },
            "funding": [
                {
                    "url": "https://github.com/sebastianbergmann",
                    "type": "github"
                }
            ],
            "time": "2024-07-03T04:45:54+00:00"
        },
        {
            "name": "sebastian/comparator",
            "version": "6.3.2",
            "source": {
                "type": "git",
                "url": "https://github.com/sebastianbergmann/comparator.git",
                "reference": "85c77556683e6eee4323e4c5468641ca0237e2e8"
            },
            "dist": {
                "type": "zip",
                "url": "https://api.github.com/repos/sebastianbergmann/comparator/zipball/85c77556683e6eee4323e4c5468641ca0237e2e8",
                "reference": "85c77556683e6eee4323e4c5468641ca0237e2e8",
                "shasum": ""
            },
            "require": {
                "ext-dom": "*",
                "ext-mbstring": "*",
                "php": ">=8.2",
                "sebastian/diff": "^6.0",
                "sebastian/exporter": "^6.0"
            },
            "require-dev": {
                "phpunit/phpunit": "^11.4"
            },
            "suggest": {
                "ext-bcmath": "For comparing BcMath\\Number objects"
            },
            "type": "library",
            "extra": {
                "branch-alias": {
                    "dev-main": "6.3-dev"
                }
            },
            "autoload": {
                "classmap": [
                    "src/"
                ]
            },
            "notification-url": "https://packagist.org/downloads/",
            "license": [
                "BSD-3-Clause"
            ],
            "authors": [
                {
                    "name": "Sebastian Bergmann",
                    "email": "sebastian@phpunit.de"
                },
                {
                    "name": "Jeff Welch",
                    "email": "whatthejeff@gmail.com"
                },
                {
                    "name": "Volker Dusch",
                    "email": "github@wallbash.com"
                },
                {
                    "name": "Bernhard Schussek",
                    "email": "bschussek@2bepublished.at"
                }
            ],
            "description": "Provides the functionality to compare PHP values for equality",
            "homepage": "https://github.com/sebastianbergmann/comparator",
            "keywords": [
                "comparator",
                "compare",
                "equality"
            ],
            "support": {
                "issues": "https://github.com/sebastianbergmann/comparator/issues",
                "security": "https://github.com/sebastianbergmann/comparator/security/policy",
                "source": "https://github.com/sebastianbergmann/comparator/tree/6.3.2"
            },
            "funding": [
                {
                    "url": "https://github.com/sebastianbergmann",
                    "type": "github"
                },
                {
                    "url": "https://liberapay.com/sebastianbergmann",
                    "type": "liberapay"
                },
                {
                    "url": "https://thanks.dev/u/gh/sebastianbergmann",
                    "type": "thanks_dev"
                },
                {
                    "url": "https://tidelift.com/funding/github/packagist/sebastian/comparator",
                    "type": "tidelift"
                }
            ],
            "time": "2025-08-10T08:07:46+00:00"
        },
        {
            "name": "sebastian/complexity",
            "version": "4.0.1",
            "source": {
                "type": "git",
                "url": "https://github.com/sebastianbergmann/complexity.git",
                "reference": "ee41d384ab1906c68852636b6de493846e13e5a0"
            },
            "dist": {
                "type": "zip",
                "url": "https://api.github.com/repos/sebastianbergmann/complexity/zipball/ee41d384ab1906c68852636b6de493846e13e5a0",
                "reference": "ee41d384ab1906c68852636b6de493846e13e5a0",
                "shasum": ""
            },
            "require": {
                "nikic/php-parser": "^5.0",
                "php": ">=8.2"
            },
            "require-dev": {
                "phpunit/phpunit": "^11.0"
            },
            "type": "library",
            "extra": {
                "branch-alias": {
                    "dev-main": "4.0-dev"
                }
            },
            "autoload": {
                "classmap": [
                    "src/"
                ]
            },
            "notification-url": "https://packagist.org/downloads/",
            "license": [
                "BSD-3-Clause"
            ],
            "authors": [
                {
                    "name": "Sebastian Bergmann",
                    "email": "sebastian@phpunit.de",
                    "role": "lead"
                }
            ],
            "description": "Library for calculating the complexity of PHP code units",
            "homepage": "https://github.com/sebastianbergmann/complexity",
            "support": {
                "issues": "https://github.com/sebastianbergmann/complexity/issues",
                "security": "https://github.com/sebastianbergmann/complexity/security/policy",
                "source": "https://github.com/sebastianbergmann/complexity/tree/4.0.1"
            },
            "funding": [
                {
                    "url": "https://github.com/sebastianbergmann",
                    "type": "github"
                }
            ],
            "time": "2024-07-03T04:49:50+00:00"
        },
        {
            "name": "sebastian/diff",
            "version": "6.0.2",
            "source": {
                "type": "git",
                "url": "https://github.com/sebastianbergmann/diff.git",
                "reference": "b4ccd857127db5d41a5b676f24b51371d76d8544"
            },
            "dist": {
                "type": "zip",
                "url": "https://api.github.com/repos/sebastianbergmann/diff/zipball/b4ccd857127db5d41a5b676f24b51371d76d8544",
                "reference": "b4ccd857127db5d41a5b676f24b51371d76d8544",
                "shasum": ""
            },
            "require": {
                "php": ">=8.2"
            },
            "require-dev": {
                "phpunit/phpunit": "^11.0",
                "symfony/process": "^4.2 || ^5"
            },
            "type": "library",
            "extra": {
                "branch-alias": {
                    "dev-main": "6.0-dev"
                }
            },
            "autoload": {
                "classmap": [
                    "src/"
                ]
            },
            "notification-url": "https://packagist.org/downloads/",
            "license": [
                "BSD-3-Clause"
            ],
            "authors": [
                {
                    "name": "Sebastian Bergmann",
                    "email": "sebastian@phpunit.de"
                },
                {
                    "name": "Kore Nordmann",
                    "email": "mail@kore-nordmann.de"
                }
            ],
            "description": "Diff implementation",
            "homepage": "https://github.com/sebastianbergmann/diff",
            "keywords": [
                "diff",
                "udiff",
                "unidiff",
                "unified diff"
            ],
            "support": {
                "issues": "https://github.com/sebastianbergmann/diff/issues",
                "security": "https://github.com/sebastianbergmann/diff/security/policy",
                "source": "https://github.com/sebastianbergmann/diff/tree/6.0.2"
            },
            "funding": [
                {
                    "url": "https://github.com/sebastianbergmann",
                    "type": "github"
                }
            ],
            "time": "2024-07-03T04:53:05+00:00"
        },
        {
            "name": "sebastian/environment",
            "version": "7.2.1",
            "source": {
                "type": "git",
                "url": "https://github.com/sebastianbergmann/environment.git",
                "reference": "a5c75038693ad2e8d4b6c15ba2403532647830c4"
            },
            "dist": {
                "type": "zip",
                "url": "https://api.github.com/repos/sebastianbergmann/environment/zipball/a5c75038693ad2e8d4b6c15ba2403532647830c4",
                "reference": "a5c75038693ad2e8d4b6c15ba2403532647830c4",
                "shasum": ""
            },
            "require": {
                "php": ">=8.2"
            },
            "require-dev": {
                "phpunit/phpunit": "^11.3"
            },
            "suggest": {
                "ext-posix": "*"
            },
            "type": "library",
            "extra": {
                "branch-alias": {
                    "dev-main": "7.2-dev"
                }
            },
            "autoload": {
                "classmap": [
                    "src/"
                ]
            },
            "notification-url": "https://packagist.org/downloads/",
            "license": [
                "BSD-3-Clause"
            ],
            "authors": [
                {
                    "name": "Sebastian Bergmann",
                    "email": "sebastian@phpunit.de"
                }
            ],
            "description": "Provides functionality to handle HHVM/PHP environments",
            "homepage": "https://github.com/sebastianbergmann/environment",
            "keywords": [
                "Xdebug",
                "environment",
                "hhvm"
            ],
            "support": {
                "issues": "https://github.com/sebastianbergmann/environment/issues",
                "security": "https://github.com/sebastianbergmann/environment/security/policy",
                "source": "https://github.com/sebastianbergmann/environment/tree/7.2.1"
            },
            "funding": [
                {
                    "url": "https://github.com/sebastianbergmann",
                    "type": "github"
                },
                {
                    "url": "https://liberapay.com/sebastianbergmann",
                    "type": "liberapay"
                },
                {
                    "url": "https://thanks.dev/u/gh/sebastianbergmann",
                    "type": "thanks_dev"
                },
                {
                    "url": "https://tidelift.com/funding/github/packagist/sebastian/environment",
                    "type": "tidelift"
                }
            ],
            "time": "2025-05-21T11:55:47+00:00"
        },
        {
            "name": "sebastian/exporter",
            "version": "6.3.2",
            "source": {
                "type": "git",
                "url": "https://github.com/sebastianbergmann/exporter.git",
                "reference": "70a298763b40b213ec087c51c739efcaa90bcd74"
            },
            "dist": {
                "type": "zip",
                "url": "https://api.github.com/repos/sebastianbergmann/exporter/zipball/70a298763b40b213ec087c51c739efcaa90bcd74",
                "reference": "70a298763b40b213ec087c51c739efcaa90bcd74",
                "shasum": ""
            },
            "require": {
                "ext-mbstring": "*",
                "php": ">=8.2",
                "sebastian/recursion-context": "^6.0"
            },
            "require-dev": {
                "phpunit/phpunit": "^11.3"
            },
            "type": "library",
            "extra": {
                "branch-alias": {
                    "dev-main": "6.3-dev"
                }
            },
            "autoload": {
                "classmap": [
                    "src/"
                ]
            },
            "notification-url": "https://packagist.org/downloads/",
            "license": [
                "BSD-3-Clause"
            ],
            "authors": [
                {
                    "name": "Sebastian Bergmann",
                    "email": "sebastian@phpunit.de"
                },
                {
                    "name": "Jeff Welch",
                    "email": "whatthejeff@gmail.com"
                },
                {
                    "name": "Volker Dusch",
                    "email": "github@wallbash.com"
                },
                {
                    "name": "Adam Harvey",
                    "email": "aharvey@php.net"
                },
                {
                    "name": "Bernhard Schussek",
                    "email": "bschussek@gmail.com"
                }
            ],
            "description": "Provides the functionality to export PHP variables for visualization",
            "homepage": "https://www.github.com/sebastianbergmann/exporter",
            "keywords": [
                "export",
                "exporter"
            ],
            "support": {
                "issues": "https://github.com/sebastianbergmann/exporter/issues",
                "security": "https://github.com/sebastianbergmann/exporter/security/policy",
                "source": "https://github.com/sebastianbergmann/exporter/tree/6.3.2"
            },
            "funding": [
                {
                    "url": "https://github.com/sebastianbergmann",
                    "type": "github"
                },
                {
                    "url": "https://liberapay.com/sebastianbergmann",
                    "type": "liberapay"
                },
                {
                    "url": "https://thanks.dev/u/gh/sebastianbergmann",
                    "type": "thanks_dev"
                },
                {
                    "url": "https://tidelift.com/funding/github/packagist/sebastian/exporter",
                    "type": "tidelift"
                }
            ],
            "time": "2025-09-24T06:12:51+00:00"
        },
        {
            "name": "sebastian/global-state",
            "version": "7.0.2",
            "source": {
                "type": "git",
                "url": "https://github.com/sebastianbergmann/global-state.git",
                "reference": "3be331570a721f9a4b5917f4209773de17f747d7"
            },
            "dist": {
                "type": "zip",
                "url": "https://api.github.com/repos/sebastianbergmann/global-state/zipball/3be331570a721f9a4b5917f4209773de17f747d7",
                "reference": "3be331570a721f9a4b5917f4209773de17f747d7",
                "shasum": ""
            },
            "require": {
                "php": ">=8.2",
                "sebastian/object-reflector": "^4.0",
                "sebastian/recursion-context": "^6.0"
            },
            "require-dev": {
                "ext-dom": "*",
                "phpunit/phpunit": "^11.0"
            },
            "type": "library",
            "extra": {
                "branch-alias": {
                    "dev-main": "7.0-dev"
                }
            },
            "autoload": {
                "classmap": [
                    "src/"
                ]
            },
            "notification-url": "https://packagist.org/downloads/",
            "license": [
                "BSD-3-Clause"
            ],
            "authors": [
                {
                    "name": "Sebastian Bergmann",
                    "email": "sebastian@phpunit.de"
                }
            ],
            "description": "Snapshotting of global state",
            "homepage": "https://www.github.com/sebastianbergmann/global-state",
            "keywords": [
                "global state"
            ],
            "support": {
                "issues": "https://github.com/sebastianbergmann/global-state/issues",
                "security": "https://github.com/sebastianbergmann/global-state/security/policy",
                "source": "https://github.com/sebastianbergmann/global-state/tree/7.0.2"
            },
            "funding": [
                {
                    "url": "https://github.com/sebastianbergmann",
                    "type": "github"
                }
            ],
            "time": "2024-07-03T04:57:36+00:00"
        },
        {
            "name": "sebastian/lines-of-code",
            "version": "3.0.1",
            "source": {
                "type": "git",
                "url": "https://github.com/sebastianbergmann/lines-of-code.git",
                "reference": "d36ad0d782e5756913e42ad87cb2890f4ffe467a"
            },
            "dist": {
                "type": "zip",
                "url": "https://api.github.com/repos/sebastianbergmann/lines-of-code/zipball/d36ad0d782e5756913e42ad87cb2890f4ffe467a",
                "reference": "d36ad0d782e5756913e42ad87cb2890f4ffe467a",
                "shasum": ""
            },
            "require": {
                "nikic/php-parser": "^5.0",
                "php": ">=8.2"
            },
            "require-dev": {
                "phpunit/phpunit": "^11.0"
            },
            "type": "library",
            "extra": {
                "branch-alias": {
                    "dev-main": "3.0-dev"
                }
            },
            "autoload": {
                "classmap": [
                    "src/"
                ]
            },
            "notification-url": "https://packagist.org/downloads/",
            "license": [
                "BSD-3-Clause"
            ],
            "authors": [
                {
                    "name": "Sebastian Bergmann",
                    "email": "sebastian@phpunit.de",
                    "role": "lead"
                }
            ],
            "description": "Library for counting the lines of code in PHP source code",
            "homepage": "https://github.com/sebastianbergmann/lines-of-code",
            "support": {
                "issues": "https://github.com/sebastianbergmann/lines-of-code/issues",
                "security": "https://github.com/sebastianbergmann/lines-of-code/security/policy",
                "source": "https://github.com/sebastianbergmann/lines-of-code/tree/3.0.1"
            },
            "funding": [
                {
                    "url": "https://github.com/sebastianbergmann",
                    "type": "github"
                }
            ],
            "time": "2024-07-03T04:58:38+00:00"
        },
        {
            "name": "sebastian/object-enumerator",
            "version": "6.0.1",
            "source": {
                "type": "git",
                "url": "https://github.com/sebastianbergmann/object-enumerator.git",
                "reference": "f5b498e631a74204185071eb41f33f38d64608aa"
            },
            "dist": {
                "type": "zip",
                "url": "https://api.github.com/repos/sebastianbergmann/object-enumerator/zipball/f5b498e631a74204185071eb41f33f38d64608aa",
                "reference": "f5b498e631a74204185071eb41f33f38d64608aa",
                "shasum": ""
            },
            "require": {
                "php": ">=8.2",
                "sebastian/object-reflector": "^4.0",
                "sebastian/recursion-context": "^6.0"
            },
            "require-dev": {
                "phpunit/phpunit": "^11.0"
            },
            "type": "library",
            "extra": {
                "branch-alias": {
                    "dev-main": "6.0-dev"
                }
            },
            "autoload": {
                "classmap": [
                    "src/"
                ]
            },
            "notification-url": "https://packagist.org/downloads/",
            "license": [
                "BSD-3-Clause"
            ],
            "authors": [
                {
                    "name": "Sebastian Bergmann",
                    "email": "sebastian@phpunit.de"
                }
            ],
            "description": "Traverses array structures and object graphs to enumerate all referenced objects",
            "homepage": "https://github.com/sebastianbergmann/object-enumerator/",
            "support": {
                "issues": "https://github.com/sebastianbergmann/object-enumerator/issues",
                "security": "https://github.com/sebastianbergmann/object-enumerator/security/policy",
                "source": "https://github.com/sebastianbergmann/object-enumerator/tree/6.0.1"
            },
            "funding": [
                {
                    "url": "https://github.com/sebastianbergmann",
                    "type": "github"
                }
            ],
            "time": "2024-07-03T05:00:13+00:00"
        },
        {
            "name": "sebastian/object-reflector",
            "version": "4.0.1",
            "source": {
                "type": "git",
                "url": "https://github.com/sebastianbergmann/object-reflector.git",
                "reference": "6e1a43b411b2ad34146dee7524cb13a068bb35f9"
            },
            "dist": {
                "type": "zip",
                "url": "https://api.github.com/repos/sebastianbergmann/object-reflector/zipball/6e1a43b411b2ad34146dee7524cb13a068bb35f9",
                "reference": "6e1a43b411b2ad34146dee7524cb13a068bb35f9",
                "shasum": ""
            },
            "require": {
                "php": ">=8.2"
            },
            "require-dev": {
                "phpunit/phpunit": "^11.0"
            },
            "type": "library",
            "extra": {
                "branch-alias": {
                    "dev-main": "4.0-dev"
                }
            },
            "autoload": {
                "classmap": [
                    "src/"
                ]
            },
            "notification-url": "https://packagist.org/downloads/",
            "license": [
                "BSD-3-Clause"
            ],
            "authors": [
                {
                    "name": "Sebastian Bergmann",
                    "email": "sebastian@phpunit.de"
                }
            ],
            "description": "Allows reflection of object attributes, including inherited and non-public ones",
            "homepage": "https://github.com/sebastianbergmann/object-reflector/",
            "support": {
                "issues": "https://github.com/sebastianbergmann/object-reflector/issues",
                "security": "https://github.com/sebastianbergmann/object-reflector/security/policy",
                "source": "https://github.com/sebastianbergmann/object-reflector/tree/4.0.1"
            },
            "funding": [
                {
                    "url": "https://github.com/sebastianbergmann",
                    "type": "github"
                }
            ],
            "time": "2024-07-03T05:01:32+00:00"
        },
        {
            "name": "sebastian/recursion-context",
            "version": "6.0.3",
            "source": {
                "type": "git",
                "url": "https://github.com/sebastianbergmann/recursion-context.git",
                "reference": "f6458abbf32a6c8174f8f26261475dc133b3d9dc"
            },
            "dist": {
                "type": "zip",
                "url": "https://api.github.com/repos/sebastianbergmann/recursion-context/zipball/f6458abbf32a6c8174f8f26261475dc133b3d9dc",
                "reference": "f6458abbf32a6c8174f8f26261475dc133b3d9dc",
                "shasum": ""
            },
            "require": {
                "php": ">=8.2"
            },
            "require-dev": {
                "phpunit/phpunit": "^11.3"
            },
            "type": "library",
            "extra": {
                "branch-alias": {
                    "dev-main": "6.0-dev"
                }
            },
            "autoload": {
                "classmap": [
                    "src/"
                ]
            },
            "notification-url": "https://packagist.org/downloads/",
            "license": [
                "BSD-3-Clause"
            ],
            "authors": [
                {
                    "name": "Sebastian Bergmann",
                    "email": "sebastian@phpunit.de"
                },
                {
                    "name": "Jeff Welch",
                    "email": "whatthejeff@gmail.com"
                },
                {
                    "name": "Adam Harvey",
                    "email": "aharvey@php.net"
                }
            ],
            "description": "Provides functionality to recursively process PHP variables",
            "homepage": "https://github.com/sebastianbergmann/recursion-context",
            "support": {
                "issues": "https://github.com/sebastianbergmann/recursion-context/issues",
                "security": "https://github.com/sebastianbergmann/recursion-context/security/policy",
                "source": "https://github.com/sebastianbergmann/recursion-context/tree/6.0.3"
            },
            "funding": [
                {
                    "url": "https://github.com/sebastianbergmann",
                    "type": "github"
                },
                {
                    "url": "https://liberapay.com/sebastianbergmann",
                    "type": "liberapay"
                },
                {
                    "url": "https://thanks.dev/u/gh/sebastianbergmann",
                    "type": "thanks_dev"
                },
                {
                    "url": "https://tidelift.com/funding/github/packagist/sebastian/recursion-context",
                    "type": "tidelift"
                }
            ],
            "time": "2025-08-13T04:42:22+00:00"
        },
        {
            "name": "sebastian/type",
            "version": "5.1.3",
            "source": {
                "type": "git",
                "url": "https://github.com/sebastianbergmann/type.git",
                "reference": "f77d2d4e78738c98d9a68d2596fe5e8fa380f449"
            },
            "dist": {
                "type": "zip",
                "url": "https://api.github.com/repos/sebastianbergmann/type/zipball/f77d2d4e78738c98d9a68d2596fe5e8fa380f449",
                "reference": "f77d2d4e78738c98d9a68d2596fe5e8fa380f449",
                "shasum": ""
            },
            "require": {
                "php": ">=8.2"
            },
            "require-dev": {
                "phpunit/phpunit": "^11.3"
            },
            "type": "library",
            "extra": {
                "branch-alias": {
                    "dev-main": "5.1-dev"
                }
            },
            "autoload": {
                "classmap": [
                    "src/"
                ]
            },
            "notification-url": "https://packagist.org/downloads/",
            "license": [
                "BSD-3-Clause"
            ],
            "authors": [
                {
                    "name": "Sebastian Bergmann",
                    "email": "sebastian@phpunit.de",
                    "role": "lead"
                }
            ],
            "description": "Collection of value objects that represent the types of the PHP type system",
            "homepage": "https://github.com/sebastianbergmann/type",
            "support": {
                "issues": "https://github.com/sebastianbergmann/type/issues",
                "security": "https://github.com/sebastianbergmann/type/security/policy",
                "source": "https://github.com/sebastianbergmann/type/tree/5.1.3"
            },
            "funding": [
                {
                    "url": "https://github.com/sebastianbergmann",
                    "type": "github"
                },
                {
                    "url": "https://liberapay.com/sebastianbergmann",
                    "type": "liberapay"
                },
                {
                    "url": "https://thanks.dev/u/gh/sebastianbergmann",
                    "type": "thanks_dev"
                },
                {
                    "url": "https://tidelift.com/funding/github/packagist/sebastian/type",
                    "type": "tidelift"
                }
            ],
            "time": "2025-08-09T06:55:48+00:00"
        },
        {
            "name": "sebastian/version",
            "version": "5.0.2",
            "source": {
                "type": "git",
                "url": "https://github.com/sebastianbergmann/version.git",
                "reference": "c687e3387b99f5b03b6caa64c74b63e2936ff874"
            },
            "dist": {
                "type": "zip",
                "url": "https://api.github.com/repos/sebastianbergmann/version/zipball/c687e3387b99f5b03b6caa64c74b63e2936ff874",
                "reference": "c687e3387b99f5b03b6caa64c74b63e2936ff874",
                "shasum": ""
            },
            "require": {
                "php": ">=8.2"
            },
            "type": "library",
            "extra": {
                "branch-alias": {
                    "dev-main": "5.0-dev"
                }
            },
            "autoload": {
                "classmap": [
                    "src/"
                ]
            },
            "notification-url": "https://packagist.org/downloads/",
            "license": [
                "BSD-3-Clause"
            ],
            "authors": [
                {
                    "name": "Sebastian Bergmann",
                    "email": "sebastian@phpunit.de",
                    "role": "lead"
                }
            ],
            "description": "Library that helps with managing the version number of Git-hosted PHP projects",
            "homepage": "https://github.com/sebastianbergmann/version",
            "support": {
                "issues": "https://github.com/sebastianbergmann/version/issues",
                "security": "https://github.com/sebastianbergmann/version/security/policy",
                "source": "https://github.com/sebastianbergmann/version/tree/5.0.2"
            },
            "funding": [
                {
                    "url": "https://github.com/sebastianbergmann",
                    "type": "github"
                }
            ],
            "time": "2024-10-09T05:16:32+00:00"
        },
        {
            "name": "staabm/side-effects-detector",
            "version": "1.0.5",
            "source": {
                "type": "git",
                "url": "https://github.com/staabm/side-effects-detector.git",
                "reference": "d8334211a140ce329c13726d4a715adbddd0a163"
            },
            "dist": {
                "type": "zip",
                "url": "https://api.github.com/repos/staabm/side-effects-detector/zipball/d8334211a140ce329c13726d4a715adbddd0a163",
                "reference": "d8334211a140ce329c13726d4a715adbddd0a163",
                "shasum": ""
            },
            "require": {
                "ext-tokenizer": "*",
                "php": "^7.4 || ^8.0"
            },
            "require-dev": {
                "phpstan/extension-installer": "^1.4.3",
                "phpstan/phpstan": "^1.12.6",
                "phpunit/phpunit": "^9.6.21",
                "symfony/var-dumper": "^5.4.43",
                "tomasvotruba/type-coverage": "1.0.0",
                "tomasvotruba/unused-public": "1.0.0"
            },
            "type": "library",
            "autoload": {
                "classmap": [
                    "lib/"
                ]
            },
            "notification-url": "https://packagist.org/downloads/",
            "license": [
                "MIT"
            ],
            "description": "A static analysis tool to detect side effects in PHP code",
            "keywords": [
                "static analysis"
            ],
            "support": {
                "issues": "https://github.com/staabm/side-effects-detector/issues",
                "source": "https://github.com/staabm/side-effects-detector/tree/1.0.5"
            },
            "funding": [
                {
                    "url": "https://github.com/staabm",
                    "type": "github"
                }
            ],
            "time": "2024-10-20T05:08:20+00:00"
        },
        {
            "name": "symfony/yaml",
            "version": "v7.3.3",
            "source": {
                "type": "git",
                "url": "https://github.com/symfony/yaml.git",
                "reference": "d4f4a66866fe2451f61296924767280ab5732d9d"
            },
            "dist": {
                "type": "zip",
                "url": "https://api.github.com/repos/symfony/yaml/zipball/d4f4a66866fe2451f61296924767280ab5732d9d",
                "reference": "d4f4a66866fe2451f61296924767280ab5732d9d",
                "shasum": ""
            },
            "require": {
                "php": ">=8.2",
                "symfony/deprecation-contracts": "^2.5|^3.0",
                "symfony/polyfill-ctype": "^1.8"
            },
            "conflict": {
                "symfony/console": "<6.4"
            },
            "require-dev": {
                "symfony/console": "^6.4|^7.0"
            },
            "bin": [
                "Resources/bin/yaml-lint"
            ],
            "type": "library",
            "autoload": {
                "psr-4": {
                    "Symfony\\Component\\Yaml\\": ""
                },
                "exclude-from-classmap": [
                    "/Tests/"
                ]
            },
            "notification-url": "https://packagist.org/downloads/",
            "license": [
                "MIT"
            ],
            "authors": [
                {
                    "name": "Fabien Potencier",
                    "email": "fabien@symfony.com"
                },
                {
                    "name": "Symfony Community",
                    "homepage": "https://symfony.com/contributors"
                }
            ],
            "description": "Loads and dumps YAML files",
            "homepage": "https://symfony.com",
            "support": {
                "source": "https://github.com/symfony/yaml/tree/v7.3.3"
            },
            "funding": [
                {
                    "url": "https://symfony.com/sponsor",
                    "type": "custom"
                },
                {
                    "url": "https://github.com/fabpot",
                    "type": "github"
                },
                {
                    "url": "https://github.com/nicolas-grekas",
                    "type": "github"
                },
                {
                    "url": "https://tidelift.com/funding/github/packagist/symfony/symfony",
                    "type": "tidelift"
                }
            ],
            "time": "2025-08-27T11:34:33+00:00"
        },
        {
            "name": "theseer/tokenizer",
            "version": "1.2.3",
            "source": {
                "type": "git",
                "url": "https://github.com/theseer/tokenizer.git",
                "reference": "737eda637ed5e28c3413cb1ebe8bb52cbf1ca7a2"
            },
            "dist": {
                "type": "zip",
                "url": "https://api.github.com/repos/theseer/tokenizer/zipball/737eda637ed5e28c3413cb1ebe8bb52cbf1ca7a2",
                "reference": "737eda637ed5e28c3413cb1ebe8bb52cbf1ca7a2",
                "shasum": ""
            },
            "require": {
                "ext-dom": "*",
                "ext-tokenizer": "*",
                "ext-xmlwriter": "*",
                "php": "^7.2 || ^8.0"
            },
            "type": "library",
            "autoload": {
                "classmap": [
                    "src/"
                ]
            },
            "notification-url": "https://packagist.org/downloads/",
            "license": [
                "BSD-3-Clause"
            ],
            "authors": [
                {
                    "name": "Arne Blankerts",
                    "email": "arne@blankerts.de",
                    "role": "Developer"
                }
            ],
            "description": "A small library for converting tokenized PHP source code into XML and potentially other formats",
            "support": {
                "issues": "https://github.com/theseer/tokenizer/issues",
                "source": "https://github.com/theseer/tokenizer/tree/1.2.3"
            },
            "funding": [
                {
                    "url": "https://github.com/theseer",
                    "type": "github"
                }
            ],
            "time": "2024-03-03T12:36:25+00:00"
        }
    ],
    "aliases": [],
    "minimum-stability": "stable",
    "stability-flags": {},
    "prefer-stable": true,
    "prefer-lowest": false,
    "platform": {
        "php": "^8.3"
    },
    "platform-dev": {},
    "plugin-api-version": "2.6.0"
}<|MERGE_RESOLUTION|>--- conflicted
+++ resolved
@@ -4,11 +4,7 @@
         "Read more about it at https://getcomposer.org/doc/01-basic-usage.md#installing-dependencies",
         "This file is @generated automatically"
     ],
-<<<<<<< HEAD
-    "content-hash": "8b8514a81bafcebb31820b23bdf43834",
-=======
     "content-hash": "fb383e62bbdb9c68499d80f0b08d7bc0",
->>>>>>> 88192a70
     "packages": [
         {
             "name": "anourvalar/eloquent-serialize",
@@ -2387,10 +2383,6 @@
             "time": "2025-08-22T14:27:06+00:00"
         },
         {
-<<<<<<< HEAD
-            "name": "kirschbaum-development/commentions",
-            "version": "0.7.4",
-=======
             "name": "jeffersongoncalves/filament-cep-field",
             "version": "1.1.0",
             "source": {
@@ -2517,71 +2509,6 @@
                 "source": "https://github.com/jeffersongoncalves/laravel-cep/tree/1.1.1"
             },
             "time": "2025-07-26T20:08:06+00:00"
-        },
-        {
-            "name": "kirschbaum-development/eloquent-power-joins",
-            "version": "4.2.8",
->>>>>>> 88192a70
-            "source": {
-                "type": "git",
-                "url": "https://github.com/kirschbaum-development/commentions.git",
-                "reference": "e8cf54ad7d9854954fe7eb2fb32b86efab1529ef"
-            },
-            "dist": {
-                "type": "zip",
-                "url": "https://api.github.com/repos/kirschbaum-development/commentions/zipball/e8cf54ad7d9854954fe7eb2fb32b86efab1529ef",
-                "reference": "e8cf54ad7d9854954fe7eb2fb32b86efab1529ef",
-                "shasum": ""
-            },
-            "require": {
-                "filament/filament": "^3.2|^4.0",
-                "filament/notifications": "^3.2|^4.0",
-                "filament/support": "^3.2|^4.0",
-                "illuminate/database": "^11.0|^12.0",
-                "illuminate/support": "^11.0|^12.0",
-                "league/html-to-markdown": "^5.1",
-                "livewire/livewire": "^3.5",
-                "spatie/laravel-package-tools": "^1.18"
-            },
-            "require-dev": {
-                "illuminate/auth": "^11.0|^12.0",
-                "larastan/larastan": "^3.0",
-                "laravel/pint": "^1.21",
-                "orchestra/testbench": "^9.9|^10.0",
-                "pestphp/pest": "^3.7",
-                "pestphp/pest-plugin-laravel": "^3.1",
-                "pestphp/pest-plugin-livewire": "^3.0"
-            },
-            "type": "library",
-            "extra": {
-                "laravel": {
-                    "providers": [
-                        "Kirschbaum\\Commentions\\CommentionsServiceProvider"
-                    ]
-                }
-            },
-            "autoload": {
-                "psr-4": {
-                    "Kirschbaum\\Commentions\\": "src/",
-                    "Kirschbaum\\Commentions\\Database\\Factories\\": "database/factories/"
-                }
-            },
-            "notification-url": "https://packagist.org/downloads/",
-            "license": [
-                "MIT"
-            ],
-            "authors": [
-                {
-                    "name": "Luís Dalmolin",
-                    "email": "luis.nh@gmail.com"
-                }
-            ],
-            "description": "A package to allow you to create comments, tag users and more",
-            "support": {
-                "issues": "https://github.com/kirschbaum-development/commentions/issues",
-                "source": "https://github.com/kirschbaum-development/commentions/tree/0.7.4"
-            },
-            "time": "2025-10-16T00:09:43+00:00"
         },
         {
             "name": "kirschbaum-development/eloquent-power-joins",
