--- conflicted
+++ resolved
@@ -4,11 +4,7 @@
         "Read more about it at https://getcomposer.org/doc/01-basic-usage.md#installing-dependencies",
         "This file is @generated automatically"
     ],
-<<<<<<< HEAD
-    "content-hash": "471017d05713f73c08adcf5c3293d453",
-=======
     "content-hash": "f0b3beddb053f510da28c6e1048496d0",
->>>>>>> 83b40be5
     "packages": [
         {
             "name": "anourvalar/eloquent-serialize",
@@ -5951,38 +5947,6 @@
             "time": "2025-02-25T09:09:36+00:00"
         },
         {
-<<<<<<< HEAD
-            "name": "spatie/browsershot",
-            "version": "5.0.11",
-            "source": {
-                "type": "git",
-                "url": "https://github.com/spatie/browsershot.git",
-                "reference": "f84d9c332899596d0884922772593a10e3925969"
-            },
-            "dist": {
-                "type": "zip",
-                "url": "https://api.github.com/repos/spatie/browsershot/zipball/f84d9c332899596d0884922772593a10e3925969",
-                "reference": "f84d9c332899596d0884922772593a10e3925969",
-                "shasum": ""
-            },
-            "require": {
-                "ext-fileinfo": "*",
-                "ext-json": "*",
-                "php": "^8.2",
-                "spatie/temporary-directory": "^2.0",
-                "symfony/process": "^6.0|^7.0"
-            },
-            "require-dev": {
-                "pestphp/pest": "^3.0",
-                "spatie/image": "^3.6",
-                "spatie/pdf-to-text": "^1.52",
-                "spatie/phpunit-snapshot-assertions": "^4.2.3|^5.0"
-            },
-            "type": "library",
-            "autoload": {
-                "psr-4": {
-                    "Spatie\\Browsershot\\": "src"
-=======
             "name": "solution-forest/tab-layout-plugin",
             "version": "2.2.2",
             "source": {
@@ -6026,45 +5990,14 @@
             "autoload": {
                 "psr-4": {
                     "SolutionForest\\TabLayoutPlugin\\": "src"
->>>>>>> 83b40be5
-                }
-            },
-            "notification-url": "https://packagist.org/downloads/",
-            "license": [
-                "MIT"
-            ],
-            "authors": [
-                {
-<<<<<<< HEAD
-                    "name": "Freek Van der Herten",
-                    "email": "freek@spatie.be",
-                    "homepage": "https://github.com/freekmurze",
-                    "role": "Developer"
-                }
-            ],
-            "description": "Convert a webpage to an image or pdf using headless Chrome",
-            "homepage": "https://github.com/spatie/browsershot",
-            "keywords": [
-                "chrome",
-                "convert",
-                "headless",
-                "image",
-                "pdf",
-                "puppeteer",
-                "screenshot",
-                "webpage"
-            ],
-            "support": {
-                "source": "https://github.com/spatie/browsershot/tree/5.0.11"
-            },
-            "funding": [
-                {
-                    "url": "https://github.com/spatie",
-                    "type": "github"
-                }
-            ],
-            "time": "2025-10-08T07:40:52+00:00"
-=======
+                }
+            },
+            "notification-url": "https://packagist.org/downloads/",
+            "license": [
+                "MIT"
+            ],
+            "authors": [
+                {
                     "name": "Carly",
                     "email": "info@solutionforest.net",
                     "role": "Developer"
@@ -6082,7 +6015,6 @@
                 "source": "https://github.com/solution-forest/tab-layout-plugin"
             },
             "time": "2025-08-20T04:33:35+00:00"
->>>>>>> 83b40be5
         },
         {
             "name": "spatie/color",
