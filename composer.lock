--- conflicted
+++ resolved
@@ -4,11 +4,7 @@
         "Read more about it at https://getcomposer.org/doc/01-basic-usage.md#installing-dependencies",
         "This file is @generated automatically"
     ],
-<<<<<<< HEAD
-    "content-hash": "e877c9425ed4828daeee7ca9595cd4b3",
-=======
     "content-hash": "8577fc2146369fa8ac4da65c702bf15a",
->>>>>>> 101adff0
     "packages": [
         {
             "name": "anourvalar/eloquent-serialize",
@@ -410,46 +406,6 @@
             "time": "2024-02-09T16:56:22+00:00"
         },
         {
-<<<<<<< HEAD
-            "name": "composer/pcre",
-            "version": "3.3.2",
-            "source": {
-                "type": "git",
-                "url": "https://github.com/composer/pcre.git",
-                "reference": "b2bed4734f0cc156ee1fe9c0da2550420d99a21e"
-            },
-            "dist": {
-                "type": "zip",
-                "url": "https://api.github.com/repos/composer/pcre/zipball/b2bed4734f0cc156ee1fe9c0da2550420d99a21e",
-                "reference": "b2bed4734f0cc156ee1fe9c0da2550420d99a21e",
-                "shasum": ""
-            },
-            "require": {
-                "php": "^7.4 || ^8.0"
-            },
-            "conflict": {
-                "phpstan/phpstan": "<1.11.10"
-            },
-            "require-dev": {
-                "phpstan/phpstan": "^1.12 || ^2",
-                "phpstan/phpstan-strict-rules": "^1 || ^2",
-                "phpunit/phpunit": "^8 || ^9"
-            },
-            "type": "library",
-            "extra": {
-                "phpstan": {
-                    "includes": [
-                        "extension.neon"
-                    ]
-                },
-                "branch-alias": {
-                    "dev-main": "3.x-dev"
-                }
-            },
-            "autoload": {
-                "psr-4": {
-                    "Composer\\Pcre\\": "src"
-=======
             "name": "chillerlan/php-qrcode",
             "version": "5.0.4",
             "source": {
@@ -488,79 +444,10 @@
             "autoload": {
                 "psr-4": {
                     "chillerlan\\QRCode\\": "src"
->>>>>>> 101adff0
-                }
-            },
-            "notification-url": "https://packagist.org/downloads/",
-            "license": [
-<<<<<<< HEAD
-                "MIT"
-            ],
-            "authors": [
-                {
-                    "name": "Jordi Boggiano",
-                    "email": "j.boggiano@seld.be",
-                    "homepage": "http://seld.be"
-                }
-            ],
-            "description": "PCRE wrapping library that offers type-safe preg_* replacements.",
-            "keywords": [
-                "PCRE",
-                "preg",
-                "regex",
-                "regular expression"
-            ],
-            "support": {
-                "issues": "https://github.com/composer/pcre/issues",
-                "source": "https://github.com/composer/pcre/tree/3.3.2"
-            },
-            "funding": [
-                {
-                    "url": "https://packagist.com",
-                    "type": "custom"
-                },
-                {
-                    "url": "https://github.com/composer",
-                    "type": "github"
-                },
-                {
-                    "url": "https://tidelift.com/funding/github/packagist/composer/composer",
-                    "type": "tidelift"
-                }
-            ],
-            "time": "2024-11-12T16:29:46+00:00"
-        },
-        {
-            "name": "composer/semver",
-            "version": "3.4.4",
-            "source": {
-                "type": "git",
-                "url": "https://github.com/composer/semver.git",
-                "reference": "198166618906cb2de69b95d7d47e5fa8aa1b2b95"
-            },
-            "dist": {
-                "type": "zip",
-                "url": "https://api.github.com/repos/composer/semver/zipball/198166618906cb2de69b95d7d47e5fa8aa1b2b95",
-                "reference": "198166618906cb2de69b95d7d47e5fa8aa1b2b95",
-                "shasum": ""
-            },
-            "require": {
-                "php": "^5.3.2 || ^7.0 || ^8.0"
-            },
-            "require-dev": {
-                "phpstan/phpstan": "^1.11",
-                "symfony/phpunit-bridge": "^3 || ^7"
-            },
-            "type": "library",
-            "extra": {
-                "branch-alias": {
-                    "dev-main": "3.x-dev"
-                }
-            },
-            "autoload": {
-                "psr-4": {
-                    "Composer\\Semver\\": "src"
-=======
+                }
+            },
+            "notification-url": "https://packagist.org/downloads/",
+            "license": [
                 "MIT",
                 "Apache-2.0"
             ],
@@ -640,55 +527,14 @@
             "autoload": {
                 "psr-4": {
                     "chillerlan\\Settings\\": "src"
->>>>>>> 101adff0
-                }
-            },
-            "notification-url": "https://packagist.org/downloads/",
-            "license": [
-                "MIT"
-            ],
-            "authors": [
-                {
-<<<<<<< HEAD
-                    "name": "Nils Adermann",
-                    "email": "naderman@naderman.de",
-                    "homepage": "http://www.naderman.de"
-                },
-                {
-                    "name": "Jordi Boggiano",
-                    "email": "j.boggiano@seld.be",
-                    "homepage": "http://seld.be"
-                },
-                {
-                    "name": "Rob Bast",
-                    "email": "rob.bast@gmail.com",
-                    "homepage": "http://robbast.nl"
-                }
-            ],
-            "description": "Semver library that offers utilities, version constraint parsing and validation.",
-            "keywords": [
-                "semantic",
-                "semver",
-                "validation",
-                "versioning"
-            ],
-            "support": {
-                "irc": "ircs://irc.libera.chat:6697/composer",
-                "issues": "https://github.com/composer/semver/issues",
-                "source": "https://github.com/composer/semver/tree/3.4.4"
-            },
-            "funding": [
-                {
-                    "url": "https://packagist.com",
-                    "type": "custom"
-                },
-                {
-                    "url": "https://github.com/composer",
-                    "type": "github"
-                }
-            ],
-            "time": "2025-08-20T19:15:30+00:00"
-=======
+                }
+            },
+            "notification-url": "https://packagist.org/downloads/",
+            "license": [
+                "MIT"
+            ],
+            "authors": [
+                {
                     "name": "Smiley",
                     "email": "smiley@chillerlan.net",
                     "homepage": "https://github.com/codemasher"
@@ -717,7 +563,6 @@
                 }
             ],
             "time": "2024-07-16T11:13:48+00:00"
->>>>>>> 101adff0
         },
         {
             "name": "danharrin/date-format-converter",
@@ -1551,51 +1396,6 @@
                 "source": "https://github.com/filamentphp/filament"
             },
             "time": "2025-10-15T14:31:34+00:00"
-        },
-        {
-            "name": "filament/spatie-laravel-translatable-plugin",
-            "version": "v3.3.43",
-            "source": {
-                "type": "git",
-                "url": "https://github.com/filamentphp/spatie-laravel-translatable-plugin.git",
-                "reference": "7de417487ee7a4edd9e66fb3243a27f84db3f543"
-            },
-            "dist": {
-                "type": "zip",
-                "url": "https://api.github.com/repos/filamentphp/spatie-laravel-translatable-plugin/zipball/7de417487ee7a4edd9e66fb3243a27f84db3f543",
-                "reference": "7de417487ee7a4edd9e66fb3243a27f84db3f543",
-                "shasum": ""
-            },
-            "require": {
-                "filament/support": "self.version",
-                "illuminate/support": "^10.45|^11.0|^12.0",
-                "php": "^8.1",
-                "spatie/laravel-translatable": "^6.0"
-            },
-            "type": "library",
-            "extra": {
-                "laravel": {
-                    "providers": [
-                        "Filament\\SpatieLaravelTranslatablePluginServiceProvider"
-                    ]
-                }
-            },
-            "autoload": {
-                "psr-4": {
-                    "Filament\\": "src"
-                }
-            },
-            "notification-url": "https://packagist.org/downloads/",
-            "license": [
-                "MIT"
-            ],
-            "description": "Filament support for `spatie/laravel-translatable`.",
-            "homepage": "https://github.com/filamentphp/filament",
-            "support": {
-                "issues": "https://github.com/filamentphp/filament/issues",
-                "source": "https://github.com/filamentphp/filament"
-            },
-            "time": "2025-08-12T13:15:45+00:00"
         },
         {
             "name": "filament/support",
@@ -2583,32 +2383,6 @@
             "time": "2025-08-22T14:27:06+00:00"
         },
         {
-<<<<<<< HEAD
-            "name": "jeffersongoncalves/filament-cep-field",
-            "version": "1.1.0",
-            "source": {
-                "type": "git",
-                "url": "https://github.com/jeffersongoncalves/filament-cep-field.git",
-                "reference": "191830774b01b5cc486307799d3cc6a7aeee64bb"
-            },
-            "dist": {
-                "type": "zip",
-                "url": "https://api.github.com/repos/jeffersongoncalves/filament-cep-field/zipball/191830774b01b5cc486307799d3cc6a7aeee64bb",
-                "reference": "191830774b01b5cc486307799d3cc6a7aeee64bb",
-                "shasum": ""
-            },
-            "require": {
-                "filament/filament": "^3.0",
-                "jeffersongoncalves/laravel-cep": "^1.0",
-                "php": "^8.2|^8.3",
-                "spatie/laravel-package-tools": "^1.14.0"
-            },
-            "require-dev": {
-                "larastan/larastan": "^3.0",
-                "laravel/pint": "^1.21",
-                "orchestra/testbench": "^9.0|^10.0",
-                "pestphp/pest": "^3.7.4",
-=======
             "name": "jacobtims/inline-date-time-picker",
             "version": "v2.0.1",
             "source": {
@@ -2633,124 +2407,31 @@
                 "orchestra/testbench": "^10.0",
                 "pestphp/pest": "^3.0",
                 "pestphp/pest-plugin-arch": "^3.0",
->>>>>>> 101adff0
                 "pestphp/pest-plugin-laravel": "^3.0"
             },
             "type": "library",
             "extra": {
                 "laravel": {
-<<<<<<< HEAD
-                    "providers": [
-                        "JeffersonGoncalves\\Filament\\CepField\\CepFieldServiceProvider"
-=======
                     "aliases": {
                         "InlineDateTimePicker": "Jacobtims\\InlineDateTimePicker\\Facades\\InlineDateTimePicker"
                     },
                     "providers": [
                         "Jacobtims\\InlineDateTimePicker\\InlineDateTimePickerServiceProvider"
->>>>>>> 101adff0
                     ]
                 }
             },
             "autoload": {
                 "psr-4": {
-<<<<<<< HEAD
-                    "JeffersonGoncalves\\Filament\\CepField\\": "src"
-=======
                     "Jacobtims\\InlineDateTimePicker\\": "src/",
                     "Jacobtims\\InlineDateTimePicker\\Database\\Factories\\": "database/factories/"
->>>>>>> 101adff0
-                }
-            },
-            "notification-url": "https://packagist.org/downloads/",
-            "license": [
-                "MIT"
-            ],
-            "authors": [
-                {
-<<<<<<< HEAD
-                    "name": "Jefferson Gonçalves",
-                    "email": "gerson.simao.92@gmail.com",
-                    "role": "Developer"
-                }
-            ],
-            "description": "The Filament CEP Field is a custom input component designed specifically for Brazilian postal codes (CEP - Código de Endereçamento Postal). This component extends Filament's form capabilities by providing a specialized input field that handles CEP formatting, validation, and automatic address lookup.",
-            "homepage": "https://github.com/jeffersongoncalves/filament-cep-field",
-            "keywords": [
-                "filament",
-                "filament-cep-field",
-                "jeffersongoncalves",
-                "laravel"
-            ],
-            "support": {
-                "issues": "https://github.com/jeffersongoncalves/filament-cep-field/issues",
-                "source": "https://github.com/jeffersongoncalves/filament-cep-field/tree/1.1.0"
-            },
-            "time": "2025-07-17T20:05:06+00:00"
-        },
-        {
-            "name": "jeffersongoncalves/laravel-cep",
-            "version": "1.1.1",
-            "source": {
-                "type": "git",
-                "url": "https://github.com/jeffersongoncalves/laravel-cep.git",
-                "reference": "88ed63e792007804a94997a044353ed1f015b7eb"
-            },
-            "dist": {
-                "type": "zip",
-                "url": "https://api.github.com/repos/jeffersongoncalves/laravel-cep/zipball/88ed63e792007804a94997a044353ed1f015b7eb",
-                "reference": "88ed63e792007804a94997a044353ed1f015b7eb",
-                "shasum": ""
-            },
-            "require": {
-                "laravel/framework": "^11.0|^12.0",
-                "php": "^8.2|^8.3",
-                "spatie/laravel-package-tools": "^1.14.0"
-            },
-            "require-dev": {
-                "larastan/larastan": "^3.0",
-                "laravel/pint": "^1.24",
-                "orchestra/testbench": "^9.0|^10.0",
-                "pestphp/pest": "^3.7.4",
-                "pestphp/pest-plugin-laravel": "^3.0"
-            },
-            "type": "library",
-            "extra": {
-                "laravel": {
-                    "providers": [
-                        "JeffersonGoncalves\\Cep\\CepServiceProvider"
-                    ]
-                }
-            },
-            "autoload": {
-                "psr-4": {
-                    "JeffersonGoncalves\\Cep\\": "src/"
-                }
-            },
-            "notification-url": "https://packagist.org/downloads/",
-            "license": [
-                "MIT"
-            ],
-            "authors": [
-                {
-                    "name": "Jefferson Gonçalves",
-                    "email": "gerson.simao.92@gmail.com",
-                    "role": "Developer"
-                }
-            ],
-            "description": "A simple and efficient PHP package for querying Brazilian postal codes (CEP). This package provides an easy way to retrieve address information from Brazilian ZIP codes through multiple providers.",
-            "homepage": "https://github.com/jeffersongoncalves/laravel-cep",
-            "keywords": [
-                "jeffersongoncalves",
-                "laravel",
-                "laravel-cep"
-            ],
-            "support": {
-                "issues": "https://github.com/jeffersongoncalves/laravel-cep/issues",
-                "source": "https://github.com/jeffersongoncalves/laravel-cep/tree/1.1.1"
-            },
-            "time": "2025-07-26T20:08:06+00:00"
-=======
+                }
+            },
+            "notification-url": "https://packagist.org/downloads/",
+            "license": [
+                "MIT"
+            ],
+            "authors": [
+                {
                     "name": "Jacobtims",
                     "email": "jacobtimmer04@gmail.com",
                     "role": "Developer"
@@ -2774,7 +2455,6 @@
                 }
             ],
             "time": "2025-09-02T18:44:39+00:00"
->>>>>>> 101adff0
         },
         {
             "name": "kirschbaum-development/eloquent-power-joins",
@@ -5319,112 +4999,6 @@
             "time": "2025-09-24T15:06:41+00:00"
         },
         {
-            "name": "phpoffice/phpspreadsheet",
-            "version": "1.30.0",
-            "source": {
-                "type": "git",
-                "url": "https://github.com/PHPOffice/PhpSpreadsheet.git",
-                "reference": "2f39286e0136673778b7a142b3f0d141e43d1714"
-            },
-            "dist": {
-                "type": "zip",
-                "url": "https://api.github.com/repos/PHPOffice/PhpSpreadsheet/zipball/2f39286e0136673778b7a142b3f0d141e43d1714",
-                "reference": "2f39286e0136673778b7a142b3f0d141e43d1714",
-                "shasum": ""
-            },
-            "require": {
-                "composer/pcre": "^1||^2||^3",
-                "ext-ctype": "*",
-                "ext-dom": "*",
-                "ext-fileinfo": "*",
-                "ext-gd": "*",
-                "ext-iconv": "*",
-                "ext-libxml": "*",
-                "ext-mbstring": "*",
-                "ext-simplexml": "*",
-                "ext-xml": "*",
-                "ext-xmlreader": "*",
-                "ext-xmlwriter": "*",
-                "ext-zip": "*",
-                "ext-zlib": "*",
-                "ezyang/htmlpurifier": "^4.15",
-                "maennchen/zipstream-php": "^2.1 || ^3.0",
-                "markbaker/complex": "^3.0",
-                "markbaker/matrix": "^3.0",
-                "php": "^7.4 || ^8.0",
-                "psr/http-client": "^1.0",
-                "psr/http-factory": "^1.0",
-                "psr/simple-cache": "^1.0 || ^2.0 || ^3.0"
-            },
-            "require-dev": {
-                "dealerdirect/phpcodesniffer-composer-installer": "dev-main",
-                "dompdf/dompdf": "^1.0 || ^2.0 || ^3.0",
-                "friendsofphp/php-cs-fixer": "^3.2",
-                "mitoteam/jpgraph": "^10.3",
-                "mpdf/mpdf": "^8.1.1",
-                "phpcompatibility/php-compatibility": "^9.3",
-                "phpstan/phpstan": "^1.1",
-                "phpstan/phpstan-phpunit": "^1.0",
-                "phpunit/phpunit": "^8.5 || ^9.0",
-                "squizlabs/php_codesniffer": "^3.7",
-                "tecnickcom/tcpdf": "^6.5"
-            },
-            "suggest": {
-                "dompdf/dompdf": "Option for rendering PDF with PDF Writer",
-                "ext-intl": "PHP Internationalization Functions",
-                "mitoteam/jpgraph": "Option for rendering charts, or including charts with PDF or HTML Writers",
-                "mpdf/mpdf": "Option for rendering PDF with PDF Writer",
-                "tecnickcom/tcpdf": "Option for rendering PDF with PDF Writer"
-            },
-            "type": "library",
-            "autoload": {
-                "psr-4": {
-                    "PhpOffice\\PhpSpreadsheet\\": "src/PhpSpreadsheet"
-                }
-            },
-            "notification-url": "https://packagist.org/downloads/",
-            "license": [
-                "MIT"
-            ],
-            "authors": [
-                {
-                    "name": "Maarten Balliauw",
-                    "homepage": "https://blog.maartenballiauw.be"
-                },
-                {
-                    "name": "Mark Baker",
-                    "homepage": "https://markbakeruk.net"
-                },
-                {
-                    "name": "Franck Lefevre",
-                    "homepage": "https://rootslabs.net"
-                },
-                {
-                    "name": "Erik Tilt"
-                },
-                {
-                    "name": "Adrien Crivelli"
-                }
-            ],
-            "description": "PHPSpreadsheet - Read, Create and Write Spreadsheet documents in PHP - Spreadsheet engine",
-            "homepage": "https://github.com/PHPOffice/PhpSpreadsheet",
-            "keywords": [
-                "OpenXML",
-                "excel",
-                "gnumeric",
-                "ods",
-                "php",
-                "spreadsheet",
-                "xls",
-                "xlsx"
-            ],
-            "support": {
-                "issues": "https://github.com/PHPOffice/PhpSpreadsheet/issues",
-                "source": "https://github.com/PHPOffice/PhpSpreadsheet/tree/1.30.0"
-            },
-            "time": "2025-08-10T06:28:02+00:00"
-        },
-        {
             "name": "phpoption/phpoption",
             "version": "1.9.4",
             "source": {
@@ -5500,60 +5074,8 @@
             "time": "2025-08-21T11:53:16+00:00"
         },
         {
-<<<<<<< HEAD
-            "name": "phpstan/phpdoc-parser",
-            "version": "2.3.0",
-            "source": {
-                "type": "git",
-                "url": "https://github.com/phpstan/phpdoc-parser.git",
-                "reference": "1e0cd5370df5dd2e556a36b9c62f62e555870495"
-            },
-            "dist": {
-                "type": "zip",
-                "url": "https://api.github.com/repos/phpstan/phpdoc-parser/zipball/1e0cd5370df5dd2e556a36b9c62f62e555870495",
-                "reference": "1e0cd5370df5dd2e556a36b9c62f62e555870495",
-                "shasum": ""
-            },
-            "require": {
-                "php": "^7.4 || ^8.0"
-            },
-            "require-dev": {
-                "doctrine/annotations": "^2.0",
-                "nikic/php-parser": "^5.3.0",
-                "php-parallel-lint/php-parallel-lint": "^1.2",
-                "phpstan/extension-installer": "^1.0",
-                "phpstan/phpstan": "^2.0",
-                "phpstan/phpstan-phpunit": "^2.0",
-                "phpstan/phpstan-strict-rules": "^2.0",
-                "phpunit/phpunit": "^9.6",
-                "symfony/process": "^5.2"
-            },
-            "type": "library",
-            "autoload": {
-                "psr-4": {
-                    "PHPStan\\PhpDocParser\\": [
-                        "src/"
-                    ]
-                }
-            },
-            "notification-url": "https://packagist.org/downloads/",
-            "license": [
-                "MIT"
-            ],
-            "description": "PHPDoc parser with support for nullable, intersection and generic types",
-            "support": {
-                "issues": "https://github.com/phpstan/phpdoc-parser/issues",
-                "source": "https://github.com/phpstan/phpdoc-parser/tree/2.3.0"
-            },
-            "time": "2025-08-30T15:50:23+00:00"
-        },
-        {
-            "name": "predis/predis",
-            "version": "v3.2.0",
-=======
             "name": "pragmarx/google2fa",
             "version": "v8.0.3",
->>>>>>> 101adff0
             "source": {
                 "type": "git",
                 "url": "https://github.com/antonioribeiro/google2fa.git",
@@ -6500,83 +6022,8 @@
             "time": "2025-02-25T09:09:36+00:00"
         },
         {
-<<<<<<< HEAD
-            "name": "solution-forest/tab-layout-plugin",
-            "version": "2.2.2",
-            "source": {
-                "type": "git",
-                "url": "https://github.com/solutionforest/filament-tab-plugin.git",
-                "reference": "1b04c8494bbf6fff462773d5a68c0528745cad0d"
-            },
-            "dist": {
-                "type": "zip",
-                "url": "https://api.github.com/repos/solutionforest/filament-tab-plugin/zipball/1b04c8494bbf6fff462773d5a68c0528745cad0d",
-                "reference": "1b04c8494bbf6fff462773d5a68c0528745cad0d",
-                "shasum": ""
-            },
-            "require": {
-                "filament/support": "^3.0",
-                "filament/widgets": "^3.0",
-                "php": "^8.0",
-                "spatie/laravel-package-tools": "^1.15.0"
-            },
-            "require-dev": {
-                "laravel/pint": "^1.0",
-                "nunomaduro/collision": "^7.9",
-                "nunomaduro/larastan": "^2.0.1",
-                "orchestra/testbench": "^8.0",
-                "pestphp/pest": "^2.1",
-                "pestphp/pest-plugin-arch": "^2.0",
-                "pestphp/pest-plugin-laravel": "^2.0",
-                "phpstan/extension-installer": "^1.1",
-                "phpstan/phpstan-deprecation-rules": "^1.0",
-                "phpstan/phpstan-phpunit": "^1.0",
-                "spatie/laravel-ray": "^1.26"
-            },
-            "type": "library",
-            "extra": {
-                "laravel": {
-                    "providers": [
-                        "SolutionForest\\TabLayoutPlugin\\TabLayoutPluginServiceProvider"
-                    ]
-                }
-            },
-            "autoload": {
-                "psr-4": {
-                    "SolutionForest\\TabLayoutPlugin\\": "src"
-                }
-            },
-            "notification-url": "https://packagist.org/downloads/",
-            "license": [
-                "MIT"
-            ],
-            "authors": [
-                {
-                    "name": "Carly",
-                    "email": "info@solutionforest.net",
-                    "role": "Developer"
-                }
-            ],
-            "description": "This plugin provides a flexible tab layout system for Filament Admin panels, enabling you to organize content into clean, navigable tabbed interfaces. ",
-            "homepage": "https://github.com/solution-forest/tab-layout-plugin",
-            "keywords": [
-                "Solution Forest",
-                "laravel",
-                "tab-layout-plugin"
-            ],
-            "support": {
-                "issues": "https://github.com/solution-forest/tab-layout-plugin/issues",
-                "source": "https://github.com/solution-forest/tab-layout-plugin"
-            },
-            "time": "2025-08-20T04:33:35+00:00"
-        },
-        {
-            "name": "spatie/color",
-            "version": "1.8.0",
-=======
             "name": "scrivo/highlight.php",
             "version": "v9.18.1.10",
->>>>>>> 101adff0
             "source": {
                 "type": "git",
                 "url": "https://github.com/scrivo/highlight.php.git",
@@ -6795,78 +6242,8 @@
             "time": "2025-08-25T11:46:57+00:00"
         },
         {
-<<<<<<< HEAD
             "name": "spatie/image",
             "version": "3.8.6",
-=======
-            "name": "spatie/shiki-php",
-            "version": "2.3.2",
-            "source": {
-                "type": "git",
-                "url": "https://github.com/spatie/shiki-php.git",
-                "reference": "a2e78a9ff8a1290b25d550be8fbf8285c13175c5"
-            },
-            "dist": {
-                "type": "zip",
-                "url": "https://api.github.com/repos/spatie/shiki-php/zipball/a2e78a9ff8a1290b25d550be8fbf8285c13175c5",
-                "reference": "a2e78a9ff8a1290b25d550be8fbf8285c13175c5",
-                "shasum": ""
-            },
-            "require": {
-                "ext-json": "*",
-                "php": "^8.0",
-                "symfony/process": "^5.4|^6.4|^7.1"
-            },
-            "require-dev": {
-                "friendsofphp/php-cs-fixer": "^v3.0",
-                "pestphp/pest": "^1.8",
-                "phpunit/phpunit": "^9.5",
-                "spatie/pest-plugin-snapshots": "^1.1",
-                "spatie/ray": "^1.10"
-            },
-            "type": "library",
-            "autoload": {
-                "psr-4": {
-                    "Spatie\\ShikiPhp\\": "src"
-                }
-            },
-            "notification-url": "https://packagist.org/downloads/",
-            "license": [
-                "MIT"
-            ],
-            "authors": [
-                {
-                    "name": "Rias Van der Veken",
-                    "email": "rias@spatie.be",
-                    "role": "Developer"
-                },
-                {
-                    "name": "Freek Van der Herten",
-                    "email": "freek@spatie.be",
-                    "role": "Developer"
-                }
-            ],
-            "description": "Highlight code using Shiki in PHP",
-            "homepage": "https://github.com/spatie/shiki-php",
-            "keywords": [
-                "shiki",
-                "spatie"
-            ],
-            "support": {
-                "source": "https://github.com/spatie/shiki-php/tree/2.3.2"
-            },
-            "funding": [
-                {
-                    "url": "https://github.com/spatie",
-                    "type": "github"
-                }
-            ],
-            "time": "2025-02-21T14:16:57+00:00"
-        },
-        {
-            "name": "symfony/clock",
-            "version": "v7.3.0",
->>>>>>> 101adff0
             "source": {
                 "type": "git",
                 "url": "https://github.com/spatie/image.git",
@@ -7223,79 +6600,61 @@
             "time": "2025-07-17T15:46:43+00:00"
         },
         {
-            "name": "spatie/laravel-translatable",
-            "version": "6.11.4",
-            "source": {
-                "type": "git",
-                "url": "https://github.com/spatie/laravel-translatable.git",
-                "reference": "032d85b28de315310dab2048b857016f1194f68b"
-            },
-            "dist": {
-                "type": "zip",
-                "url": "https://api.github.com/repos/spatie/laravel-translatable/zipball/032d85b28de315310dab2048b857016f1194f68b",
-                "reference": "032d85b28de315310dab2048b857016f1194f68b",
-                "shasum": ""
-            },
-            "require": {
-                "illuminate/database": "^10.0|^11.0|^12.0",
-                "illuminate/support": "^10.0|^11.0|^12.0",
+            "name": "spatie/shiki-php",
+            "version": "2.3.2",
+            "source": {
+                "type": "git",
+                "url": "https://github.com/spatie/shiki-php.git",
+                "reference": "a2e78a9ff8a1290b25d550be8fbf8285c13175c5"
+            },
+            "dist": {
+                "type": "zip",
+                "url": "https://api.github.com/repos/spatie/shiki-php/zipball/a2e78a9ff8a1290b25d550be8fbf8285c13175c5",
+                "reference": "a2e78a9ff8a1290b25d550be8fbf8285c13175c5",
+                "shasum": ""
+            },
+            "require": {
+                "ext-json": "*",
                 "php": "^8.0",
-                "spatie/laravel-package-tools": "^1.11"
-            },
-            "require-dev": {
-                "friendsofphp/php-cs-fixer": "^3.64",
-                "mockery/mockery": "^1.4",
-                "orchestra/testbench": "^7.0|^8.0|^9.0|^10.0",
-                "pestphp/pest": "^1.20|^2.0|^3.0"
-            },
-            "type": "library",
-            "extra": {
-                "aliases": {
-                    "Translatable": "Spatie\\Translatable\\Facades\\Translatable"
-                },
-                "laravel": {
-                    "providers": [
-                        "Spatie\\Translatable\\TranslatableServiceProvider"
-                    ]
-                }
-            },
-            "autoload": {
-                "psr-4": {
-                    "Spatie\\Translatable\\": "src"
-                }
-            },
-            "notification-url": "https://packagist.org/downloads/",
-            "license": [
-                "MIT"
-            ],
-            "authors": [
+                "symfony/process": "^5.4|^6.4|^7.1"
+            },
+            "require-dev": {
+                "friendsofphp/php-cs-fixer": "^v3.0",
+                "pestphp/pest": "^1.8",
+                "phpunit/phpunit": "^9.5",
+                "spatie/pest-plugin-snapshots": "^1.1",
+                "spatie/ray": "^1.10"
+            },
+            "type": "library",
+            "autoload": {
+                "psr-4": {
+                    "Spatie\\ShikiPhp\\": "src"
+                }
+            },
+            "notification-url": "https://packagist.org/downloads/",
+            "license": [
+                "MIT"
+            ],
+            "authors": [
+                {
+                    "name": "Rias Van der Veken",
+                    "email": "rias@spatie.be",
+                    "role": "Developer"
+                },
                 {
                     "name": "Freek Van der Herten",
                     "email": "freek@spatie.be",
-                    "homepage": "https://spatie.be",
                     "role": "Developer"
-                },
-                {
-                    "name": "Sebastian De Deyne",
-                    "email": "sebastian@spatie.be",
-                    "homepage": "https://spatie.be",
-                    "role": "Developer"
-                }
-            ],
-            "description": "A trait to make an Eloquent model hold translations",
-            "homepage": "https://github.com/spatie/laravel-translatable",
-            "keywords": [
-                "eloquent",
-                "i8n",
-                "laravel-translatable",
-                "model",
-                "multilingual",
-                "spatie",
-                "translate"
-            ],
-            "support": {
-                "issues": "https://github.com/spatie/laravel-translatable/issues",
-                "source": "https://github.com/spatie/laravel-translatable/tree/6.11.4"
+                }
+            ],
+            "description": "Highlight code using Shiki in PHP",
+            "homepage": "https://github.com/spatie/shiki-php",
+            "keywords": [
+                "shiki",
+                "spatie"
+            ],
+            "support": {
+                "source": "https://github.com/spatie/shiki-php/tree/2.3.2"
             },
             "funding": [
                 {
@@ -7303,79 +6662,7 @@
                     "type": "github"
                 }
             ],
-            "time": "2025-02-20T15:51:22+00:00"
-        },
-        {
-            "name": "spatie/laravel-translation-loader",
-            "version": "2.8.2",
-            "source": {
-                "type": "git",
-                "url": "https://github.com/spatie/laravel-translation-loader.git",
-                "reference": "2a502e69aa681540bb7266397a846db466e48b66"
-            },
-            "dist": {
-                "type": "zip",
-                "url": "https://api.github.com/repos/spatie/laravel-translation-loader/zipball/2a502e69aa681540bb7266397a846db466e48b66",
-                "reference": "2a502e69aa681540bb7266397a846db466e48b66",
-                "shasum": ""
-            },
-            "require": {
-                "illuminate/translation": "^6.0|^7.0|^8.0|^9.0|^10.0|^11.0|^12.0",
-                "php": "^8.0",
-                "spatie/laravel-package-tools": "^1.12"
-            },
-            "require-dev": {
-                "friendsofphp/php-cs-fixer": "^3.59",
-                "orchestra/testbench": "^6.0|^7.0|^8.0|^9.0|^10.0",
-                "pestphp/pest": "^1.23|^2.0|^3.7"
-            },
-            "type": "library",
-            "extra": {
-                "laravel": {
-                    "providers": [
-                        "Spatie\\TranslationLoader\\TranslationServiceProvider"
-                    ]
-                }
-            },
-            "autoload": {
-                "psr-4": {
-                    "Spatie\\TranslationLoader\\": "src"
-                }
-            },
-            "notification-url": "https://packagist.org/downloads/",
-            "license": [
-                "MIT"
-            ],
-            "authors": [
-                {
-                    "name": "Freek Van der Herten",
-                    "email": "freek@spatie.be",
-                    "homepage": "https://spatie.be",
-                    "role": "Developer"
-                }
-            ],
-            "description": "Store your language lines in the database, yaml or other sources",
-            "homepage": "https://github.com/spatie/laravel-translation-loader",
-            "keywords": [
-                "database",
-                "db",
-                "i8n",
-                "language",
-                "laravel",
-                "laravel-translation-loader",
-                "spatie",
-                "translate"
-            ],
-            "support": {
-                "source": "https://github.com/spatie/laravel-translation-loader/tree/2.8.2"
-            },
-            "funding": [
-                {
-                    "url": "https://spatie.be/open-source/support-us",
-                    "type": "custom"
-                }
-            ],
-            "time": "2025-02-21T11:45:43+00:00"
+            "time": "2025-02-21T14:16:57+00:00"
         },
         {
             "name": "symfony/clock",
@@ -10112,725 +9399,6 @@
             "time": "2024-12-21T16:25:41+00:00"
         },
         {
-            "name": "tomatophp/console-helpers",
-            "version": "v1.1.0",
-            "source": {
-                "type": "git",
-                "url": "https://github.com/tomatophp/console-helpers.git",
-                "reference": "69dd818a2bfa7d038467fb526be6c9b573d36a34"
-            },
-            "dist": {
-                "type": "zip",
-                "url": "https://api.github.com/repos/tomatophp/console-helpers/zipball/69dd818a2bfa7d038467fb526be6c9b573d36a34",
-                "reference": "69dd818a2bfa7d038467fb526be6c9b573d36a34",
-                "shasum": ""
-            },
-            "type": "library",
-            "extra": {
-                "laravel": {
-                    "providers": [
-                        "TomatoPHP\\ConsoleHelpers\\ConsoleHelpersServiceProvider"
-                    ]
-                }
-            },
-            "autoload": {
-                "psr-4": {
-                    "TomatoPHP\\ConsoleHelpers\\": "src/"
-                }
-            },
-            "notification-url": "https://packagist.org/downloads/",
-            "license": [
-                "MIT"
-            ],
-            "authors": [
-                {
-                    "name": "Fady Mondy",
-                    "email": "EngFadyMondy@gmail.com"
-                }
-            ],
-            "description": "tons of helper you need for you artisan command line application",
-            "keywords": [
-                "application",
-                "artisan",
-                "command",
-                "console",
-                "helpers",
-                "line"
-            ],
-            "support": {
-                "issues": "https://github.com/tomatophp/console-helpers/issues",
-                "source": "https://github.com/tomatophp/console-helpers/tree/v1.1.0"
-            },
-            "funding": [
-                {
-                    "url": "https://github.com/3x1io",
-                    "type": "github"
-                }
-            ],
-            "time": "2023-02-12T12:00:38+00:00"
-        },
-        {
-            "name": "tomatophp/filament-developer-gate",
-            "version": "v1.0.4",
-            "source": {
-                "type": "git",
-                "url": "https://github.com/tomatophp/filament-developer-gate.git",
-                "reference": "4cec435f36cef2a06871cbe7d7cd7b8b11abc7ac"
-            },
-            "dist": {
-                "type": "zip",
-                "url": "https://api.github.com/repos/tomatophp/filament-developer-gate/zipball/4cec435f36cef2a06871cbe7d7cd7b8b11abc7ac",
-                "reference": "4cec435f36cef2a06871cbe7d7cd7b8b11abc7ac",
-                "shasum": ""
-            },
-            "require": {
-                "filament/filament": "^3.0.0",
-                "filament/notifications": "^3.0.0",
-                "php": "^8.1|^8.2",
-                "tomatophp/console-helpers": "^1.1"
-            },
-            "type": "library",
-            "extra": {
-                "laravel": {
-                    "providers": [
-                        "TomatoPHP\\FilamentDeveloperGate\\FilamentDeveloperGateServiceProvider"
-                    ]
-                }
-            },
-            "autoload": {
-                "psr-4": {
-                    "TomatoPHP\\FilamentDeveloperGate\\": "src/"
-                }
-            },
-            "notification-url": "https://packagist.org/downloads/",
-            "license": [
-                "MIT"
-            ],
-            "authors": [
-                {
-                    "name": "Fady Mondy",
-                    "email": "info@3x1.io"
-                }
-            ],
-            "description": "Secure your selected route by using a middleware with static password for developers only",
-            "keywords": [
-                "auth",
-                "developer",
-                "filament",
-                "gate",
-                "laravel",
-                "php",
-                "secure",
-                "tools"
-            ],
-            "support": {
-                "issues": "https://github.com/tomatophp/filament-developer-gate/issues",
-                "source": "https://github.com/tomatophp/filament-developer-gate/tree/v1.0.4"
-            },
-            "funding": [
-                {
-                    "url": "https://github.com/3x1io",
-                    "type": "github"
-                }
-            ],
-            "time": "2024-07-08T10:18:17+00:00"
-        },
-        {
-            "name": "tomatophp/filament-helpers",
-            "version": "v1.0.0",
-            "source": {
-                "type": "git",
-                "url": "https://github.com/tomatophp/filament-seo.git",
-                "reference": "a43f335067825a3cb8e4ab674891611d990d1b85"
-            },
-            "dist": {
-                "type": "zip",
-                "url": "https://api.github.com/repos/tomatophp/filament-seo/zipball/a43f335067825a3cb8e4ab674891611d990d1b85",
-                "reference": "a43f335067825a3cb8e4ab674891611d990d1b85",
-                "shasum": ""
-            },
-            "require": {
-                "filament/filament": "^3.2",
-                "google/apiclient": "^2.0",
-                "php": "^8.1|^8.2",
-                "tomatophp/console-helpers": "^1.1",
-                "tomatophp/filament-settings-hub": "*"
-            },
-            "type": "library",
-            "extra": {
-                "laravel": {
-                    "providers": [
-                        "TomatoPHP\\FilamentSeo\\FilamentSeoServiceProvider"
-                    ]
-                }
-            },
-            "autoload": {
-                "psr-4": {
-                    "TomatoPHP\\FilamentSeo\\": "src/"
-                }
-            },
-            "notification-url": "https://packagist.org/downloads/",
-            "license": [
-                "MIT"
-            ],
-            "authors": [
-                {
-                    "name": "Fady Mondy",
-                    "email": "info@3x1.io"
-                }
-            ],
-            "description": "Manage and generate SEO tags and integrate your website with Google SEO services",
-            "keywords": [
-                "google",
-                "google analytics",
-                "google search console",
-                "laravel",
-                "php",
-                "seo"
-            ],
-            "support": {
-                "issues": "https://github.com/tomatophp/filament-seo/issues",
-                "source": "https://github.com/tomatophp/filament-seo/tree/v1.0.4"
-            },
-            "funding": [
-                {
-                    "url": "https://github.com/3x1io",
-                    "type": "github"
-                }
-            ],
-            "time": "2025-04-16T04:52:07+00:00"
-        },
-        {
-            "name": "tomatophp/filament-settings-hub",
-            "version": "2.0.2",
-            "source": {
-                "type": "git",
-                "url": "https://github.com/tomatophp/filament-settings-hub.git",
-                "reference": "5a34d39f768d901dd728f2228a5a9e305b13696c"
-            },
-            "dist": {
-                "type": "zip",
-                "url": "https://api.github.com/repos/tomatophp/filament-settings-hub/zipball/5a34d39f768d901dd728f2228a5a9e305b13696c",
-                "reference": "5a34d39f768d901dd728f2228a5a9e305b13696c",
-                "shasum": ""
-            },
-            "require": {
-                "filament/filament": "^3.3",
-                "filament/notifications": "^3.3",
-                "filament/spatie-laravel-settings-plugin": "^3.3",
-                "php": "^8.2|^8.3|^8.4",
-                "spatie/laravel-sitemap": "^7.3",
-                "tomatophp/console-helpers": "^1.1"
-            },
-            "require-dev": {
-                "laravel/pint": "^1.21",
-                "livewire/livewire": "^2.10|^3.0",
-                "nunomaduro/larastan": "^3.1",
-                "orchestra/testbench": "^10.0",
-                "pestphp/pest": "^3.7",
-                "pestphp/pest-plugin-laravel": "^3.1",
-                "pestphp/pest-plugin-livewire": "^3.0",
-                "phpstan/extension-installer": "^1.4",
-                "phpstan/phpstan-deprecation-rules": "^2.0",
-                "phpstan/phpstan-phpunit": "^2.0"
-            },
-            "type": "library",
-            "extra": {
-                "laravel": {
-                    "providers": [
-                        "TomatoPHP\\FilamentSettingsHub\\FilamentSettingsHubServiceProvider"
-                    ]
-                }
-            },
-            "autoload": {
-                "psr-4": {
-                    "TomatoPHP\\FilamentSettingsHub\\": "src/"
-                }
-            },
-            "notification-url": "https://packagist.org/downloads/",
-            "license": [
-                "MIT"
-            ],
-            "authors": [
-                {
-                    "name": "Fady Mondy",
-                    "email": "info@3x1.io"
-                }
-            ],
-            "description": "Manage your Filament app settings with GUI and helpers",
-            "keywords": [
-                "Settings",
-                "filament",
-                "laravel",
-                "php",
-                "spatie-integrations",
-                "tomatophp"
-            ],
-            "support": {
-                "issues": "https://github.com/tomatophp/filament-settings-hub/issues",
-                "source": "https://github.com/tomatophp/filament-settings-hub/tree/v2.0.2"
-            },
-            "funding": [
-                {
-                    "url": "https://github.com/3x1io",
-                    "type": "github"
-                }
-            ],
-            "time": "2025-02-26T03:03:24+00:00"
-        },
-        {
-            "name": "tomatophp/filament-locations",
-            "version": "2.0.0",
-            "source": {
-                "type": "git",
-                "url": "https://github.com/tomatophp/filament-locations.git",
-                "reference": "ab265e7f6081d21745b84660e441dfdd81ba06d7"
-            },
-            "dist": {
-                "type": "zip",
-                "url": "https://api.github.com/repos/tomatophp/filament-locations/zipball/ab265e7f6081d21745b84660e441dfdd81ba06d7",
-                "reference": "ab265e7f6081d21745b84660e441dfdd81ba06d7",
-                "shasum": ""
-            },
-            "require": {
-                "calebporzio/sushi": "*",
-                "filament/filament": "^3.2",
-                "php": "^8.1|^8.2",
-                "tomatophp/console-helpers": "^1.1",
-                "tomatophp/filament-settings-hub": "^2.0"
-            },
-            "require-dev": {
-                "laravel/pint": "^1.18",
-                "livewire/livewire": "^2.10|^3.0",
-                "nunomaduro/larastan": "^2.9",
-                "orchestra/testbench": "^9.5",
-                "pestphp/pest": "^2.36",
-                "pestphp/pest-plugin-laravel": "^2.4",
-                "pestphp/pest-plugin-livewire": "^2.1",
-                "phpstan/extension-installer": "^1.4",
-                "phpstan/phpstan-deprecation-rules": "^1.2",
-                "phpstan/phpstan-phpunit": "^1.4"
-            },
-            "type": "library",
-            "extra": {
-                "laravel": {
-                    "providers": [
-                        "TomatoPHP\\FilamentLocations\\FilamentLocationsServiceProvider"
-                    ]
-                }
-            },
-            "autoload": {
-                "psr-4": {
-                    "TomatoPHP\\FilamentLocations\\": "src/"
-                }
-            },
-            "notification-url": "https://packagist.org/downloads/",
-            "license": [
-                "MIT"
-            ],
-            "authors": [
-                {
-                    "name": "Fady Mondy",
-                    "email": "info@3x1.io"
-                }
-            ],
-            "description": "Database Seeds for Countries / Cities / Areas / Languages / Currancy with ready to use resources for FilamentPHP",
-            "keywords": [
-                "area",
-                "city",
-                "country",
-                "database",
-                "filament",
-                "laravel",
-                "locations",
-                "php"
-            ],
-            "support": {
-                "issues": "https://github.com/tomatophp/filament-locations/issues",
-                "source": "https://github.com/tomatophp/filament-locations/tree/v2.0.0"
-            },
-            "funding": [
-                {
-                    "url": "https://github.com/3x1io",
-                    "type": "github"
-                }
-            ],
-            "time": "2024-11-27T12:36:49+00:00"
-        },
-        {
-            "name": "tomatophp/filament-settings-hub",
-            "version": "2.0.2",
-            "source": {
-                "type": "git",
-                "url": "https://github.com/tomatophp/filament-settings-hub.git",
-                "reference": "5a34d39f768d901dd728f2228a5a9e305b13696c"
-            },
-            "dist": {
-                "type": "zip",
-                "url": "https://api.github.com/repos/tomatophp/filament-settings-hub/zipball/5a34d39f768d901dd728f2228a5a9e305b13696c",
-                "reference": "5a34d39f768d901dd728f2228a5a9e305b13696c",
-                "shasum": ""
-            },
-            "require": {
-                "filament/filament": "^3.3",
-                "filament/notifications": "^3.3",
-                "filament/spatie-laravel-settings-plugin": "^3.3",
-                "php": "^8.2|^8.3|^8.4",
-                "spatie/laravel-sitemap": "^7.3",
-                "tomatophp/console-helpers": "^1.1"
-            },
-            "require-dev": {
-                "laravel/pint": "^1.21",
-                "livewire/livewire": "^2.10|^3.0",
-                "nunomaduro/larastan": "^3.1",
-                "orchestra/testbench": "^10.0",
-                "pestphp/pest": "^3.7",
-                "pestphp/pest-plugin-laravel": "^3.1",
-                "pestphp/pest-plugin-livewire": "^3.0",
-                "phpstan/extension-installer": "^1.4",
-                "phpstan/phpstan-deprecation-rules": "^2.0",
-                "phpstan/phpstan-phpunit": "^2.0"
-            },
-            "type": "library",
-            "extra": {
-                "laravel": {
-                    "providers": [
-                        "TomatoPHP\\FilamentSettingsHub\\FilamentSettingsHubServiceProvider"
-                    ]
-                }
-            },
-            "autoload": {
-                "psr-4": {
-                    "TomatoPHP\\FilamentSettingsHub\\": "src/"
-                }
-            },
-            "notification-url": "https://packagist.org/downloads/",
-            "license": [
-                "MIT"
-            ],
-            "authors": [
-                {
-                    "name": "Fady Mondy",
-                    "email": "info@3x1.io"
-                }
-            ],
-            "description": "Manage your Filament app settings with GUI and helpers",
-            "keywords": [
-                "Settings",
-                "filament",
-                "laravel",
-                "php",
-                "spatie-integrations",
-                "tomatophp"
-            ],
-            "support": {
-                "issues": "https://github.com/tomatophp/filament-settings-hub/issues",
-                "source": "https://github.com/tomatophp/filament-settings-hub/tree/v2.0.2"
-            },
-            "funding": [
-                {
-                    "url": "https://github.com/3x1io",
-                    "type": "github"
-                }
-            ],
-            "time": "2025-02-26T03:03:24+00:00"
-        },
-        {
-            "name": "tomatophp/filament-subscriptions",
-            "version": "v1.0.9",
-            "source": {
-                "type": "git",
-                "url": "https://github.com/tomatophp/filament-subscriptions.git",
-                "reference": "b7f931177b2118f443273d63f4b51d6afe5d29b1"
-            },
-            "dist": {
-                "type": "zip",
-                "url": "https://api.github.com/repos/tomatophp/filament-subscriptions/zipball/b7f931177b2118f443273d63f4b51d6afe5d29b1",
-                "reference": "b7f931177b2118f443273d63f4b51d6afe5d29b1",
-                "shasum": ""
-            },
-            "require": {
-                "filament/filament": "^3.0",
-                "filament/spatie-laravel-media-library-plugin": "^3.0",
-                "laravelcm/laravel-subscriptions": "^1.3",
-                "php": "^8.1",
-                "tomatophp/console-helpers": "^1.1",
-                "tomatophp/filament-locations": "^2.0",
-                "tomatophp/filament-translation-component": "^1.0"
-            },
-            "type": "library",
-            "extra": {
-                "laravel": {
-                    "providers": [
-                        "TomatoPHP\\FilamentSubscriptions\\FilamentSubscriptionsServiceProvider"
-                    ]
-                }
-            },
-            "autoload": {
-                "psr-4": {
-                    "TomatoPHP\\FilamentSubscriptions\\": "src/"
-                }
-            },
-            "notification-url": "https://packagist.org/downloads/",
-            "license": [
-                "MIT"
-            ],
-            "authors": [
-                {
-                    "name": "Abdelmjid Saber",
-                    "email": "AbdelmjidDev@gmail.com"
-                }
-            ],
-            "description": "Manage subscriptions and feature access with customizable plans in FilamentPHP",
-            "keywords": [
-                "laravel",
-                "php",
-                "template"
-            ],
-            "support": {
-                "issues": "https://github.com/tomatophp/filament-subscriptions/issues",
-                "source": "https://github.com/tomatophp/filament-subscriptions/tree/v1.0.9"
-            },
-            "funding": [
-                {
-                    "url": "https://github.com/3x1io",
-                    "type": "github"
-                },
-                {
-                    "url": "https://github.com/megoxv",
-                    "type": "github"
-                }
-            ],
-            "time": "2025-04-16T04:46:38+00:00"
-        },
-        {
-            "name": "tomatophp/filament-translation-component",
-            "version": "v1.0.4",
-            "source": {
-                "type": "git",
-                "url": "https://github.com/tomatophp/filament-translation-component.git",
-                "reference": "cf492374542d3d5c8db463c9b5ee9fcd21aebe67"
-            },
-            "dist": {
-                "type": "zip",
-                "url": "https://api.github.com/repos/tomatophp/filament-translation-component/zipball/cf492374542d3d5c8db463c9b5ee9fcd21aebe67",
-                "reference": "cf492374542d3d5c8db463c9b5ee9fcd21aebe67",
-                "shasum": ""
-            },
-            "require": {
-                "filament/filament": "^3.0",
-                "filament/spatie-laravel-translatable-plugin": "^3.0",
-                "php": "^8.1|^8.2",
-                "tomatophp/console-helpers": "^1.1"
-            },
-            "type": "library",
-            "extra": {
-                "laravel": {
-                    "providers": [
-                        "TomatoPHP\\FilamentTranslationComponent\\FilamentTranslationComponentServiceProvider"
-                    ]
-                }
-            },
-            "autoload": {
-                "psr-4": {
-                    "TomatoPHP\\FilamentTranslationComponent\\": "src/"
-                }
-            },
-            "notification-url": "https://packagist.org/downloads/",
-            "license": [
-                "MIT"
-            ],
-            "authors": [
-                {
-                    "name": "Fady Mondy",
-                    "email": "info@3x1.io"
-                }
-            ],
-            "description": "Translation Component as a key/value to use it with Spatie Translatable FilamentPHP Plugin",
-            "keywords": [
-                "laravel",
-                "php",
-                "template"
-            ],
-            "support": {
-                "issues": "https://github.com/tomatophp/filament-translation-component/issues",
-                "source": "https://github.com/tomatophp/filament-translation-component/tree/v1.0.4"
-            },
-            "funding": [
-                {
-                    "url": "https://github.com/3x1io",
-                    "type": "github"
-                }
-            ],
-            "time": "2024-12-22T23:04:08+00:00"
-        },
-        {
-            "name": "tomatophp/filament-translation-component",
-            "version": "v1.0.4",
-            "source": {
-                "type": "git",
-                "url": "https://github.com/tomatophp/filament-translation-component.git",
-                "reference": "cf492374542d3d5c8db463c9b5ee9fcd21aebe67"
-            },
-            "dist": {
-                "type": "zip",
-                "url": "https://api.github.com/repos/tomatophp/filament-translation-component/zipball/cf492374542d3d5c8db463c9b5ee9fcd21aebe67",
-                "reference": "cf492374542d3d5c8db463c9b5ee9fcd21aebe67",
-                "shasum": ""
-            },
-            "require": {
-                "filament/filament": "^3.0",
-                "filament/spatie-laravel-translatable-plugin": "^3.0",
-                "php": "^8.1|^8.2",
-                "tomatophp/console-helpers": "^1.1"
-            },
-            "type": "library",
-            "extra": {
-                "laravel": {
-                    "providers": [
-                        "TomatoPHP\\FilamentTranslationComponent\\FilamentTranslationComponentServiceProvider"
-                    ]
-                }
-            },
-            "autoload": {
-                "psr-4": {
-                    "TomatoPHP\\FilamentTranslationComponent\\": "src/"
-                }
-            },
-            "notification-url": "https://packagist.org/downloads/",
-            "license": [
-                "MIT"
-            ],
-            "authors": [
-                {
-                    "name": "Fady Mondy",
-                    "email": "info@3x1.io"
-                }
-            ],
-            "description": "Translation Component as a key/value to use it with Spatie Translatable FilamentPHP Plugin",
-            "keywords": [
-                "laravel",
-                "php",
-                "template"
-            ],
-            "support": {
-                "issues": "https://github.com/tomatophp/filament-translation-component/issues",
-                "source": "https://github.com/tomatophp/filament-translation-component/tree/v1.0.4"
-            },
-            "funding": [
-                {
-                    "url": "https://github.com/3x1io",
-                    "type": "github"
-                }
-            ],
-            "time": "2024-12-22T23:04:08+00:00"
-        },
-        {
-<<<<<<< HEAD
-            "name": "tomatophp/filament-translation-component",
-            "version": "v1.0.4",
-            "source": {
-                "type": "git",
-                "url": "https://github.com/tomatophp/filament-translation-component.git",
-                "reference": "cf492374542d3d5c8db463c9b5ee9fcd21aebe67"
-            },
-            "dist": {
-                "type": "zip",
-                "url": "https://api.github.com/repos/tomatophp/filament-translation-component/zipball/cf492374542d3d5c8db463c9b5ee9fcd21aebe67",
-                "reference": "cf492374542d3d5c8db463c9b5ee9fcd21aebe67",
-                "shasum": ""
-            },
-            "require": {
-                "filament/filament": "^3.0",
-                "filament/spatie-laravel-translatable-plugin": "^3.0",
-                "php": "^8.1|^8.2",
-                "tomatophp/console-helpers": "^1.1"
-            },
-            "type": "library",
-            "extra": {
-                "laravel": {
-                    "providers": [
-                        "TomatoPHP\\FilamentTranslationComponent\\FilamentTranslationComponentServiceProvider"
-                    ]
-                }
-            },
-            "autoload": {
-                "psr-4": {
-                    "TomatoPHP\\FilamentTranslationComponent\\": "src/"
-                }
-            },
-            "notification-url": "https://packagist.org/downloads/",
-            "license": [
-                "MIT"
-            ],
-            "authors": [
-                {
-                    "name": "Fady Mondy",
-                    "email": "info@3x1.io"
-                }
-            ],
-            "description": "Translation Component as a key/value to use it with Spatie Translatable FilamentPHP Plugin",
-            "keywords": [
-                "laravel",
-                "php",
-                "template"
-            ],
-            "support": {
-                "issues": "https://github.com/tomatophp/filament-translation-component/issues",
-                "source": "https://github.com/tomatophp/filament-translation-component/tree/v1.0.4"
-            },
-            "funding": [
-                {
-                    "url": "https://github.com/3x1io",
-                    "type": "github"
-                }
-            ],
-            "time": "2024-12-22T23:04:08+00:00"
-        },
-        {
-            "name": "tomatophp/filament-translations",
-            "version": "v2.0.7",
-            "source": {
-                "type": "git",
-                "url": "https://github.com/tomatophp/filament-translations.git",
-                "reference": "f2a4d2efc9c781eb0545abfc5fb46119476a0b45"
-            },
-            "dist": {
-                "type": "zip",
-                "url": "https://api.github.com/repos/tomatophp/filament-translations/zipball/f2a4d2efc9c781eb0545abfc5fb46119476a0b45",
-                "reference": "f2a4d2efc9c781eb0545abfc5fb46119476a0b45",
-                "shasum": ""
-            },
-            "require": {
-                "filament/filament": "^3.3",
-                "filament/notifications": "^3.3",
-                "maatwebsite/excel": "^3.1",
-                "php": "^8.1|^8.2|^8.3|^8.4",
-                "spatie/laravel-translation-loader": "^2.8",
-                "tomatophp/console-helpers": "^1.1",
-                "tomatophp/filament-developer-gate": "^1.0",
-                "tomatophp/filament-translation-component": "^1.0"
-            },
-            "require-dev": {
-                "laravel/pint": "^1.21",
-                "livewire/livewire": "^2.10|^3.0",
-                "nunomaduro/larastan": "^3.1",
-                "orchestra/testbench": "^10.0",
-                "pestphp/pest": "^3.7",
-                "pestphp/pest-plugin-laravel": "^3.1",
-                "pestphp/pest-plugin-livewire": "^3.0",
-                "phpstan/extension-installer": "^1.4",
-                "phpstan/phpstan-deprecation-rules": "^2.0",
-                "phpstan/phpstan-phpunit": "^2.0"
-            },
-            "type": "library",
-            "extra": {
-                "laravel": {
-                    "providers": [
-                        "TomatoPHP\\FilamentTranslations\\FilamentTranslationsServiceProvider"
-                    ]
-                }
-=======
             "name": "ueberdosis/tiptap-php",
             "version": "2.0.0",
             "source": {
@@ -10854,16 +9422,11 @@
                 "pestphp/pest": "^1.21",
                 "phpunit/phpunit": "^9.5",
                 "vimeo/psalm": "^4.3"
->>>>>>> 101adff0
-            },
-            "type": "library",
-            "autoload": {
-                "psr-4": {
-<<<<<<< HEAD
-                    "TomatoPHP\\FilamentTranslations\\": "src/"
-=======
+            },
+            "type": "library",
+            "autoload": {
+                "psr-4": {
                     "Tiptap\\": "src"
->>>>>>> 101adff0
                 }
             },
             "notification-url": "https://packagist.org/downloads/",
@@ -10877,30 +9440,6 @@
                     "role": "Developer"
                 }
             ],
-<<<<<<< HEAD
-            "description": "Manage your translation with DB and cache, you can scan your languages tags like trans(), __(), and get the string inside and translate them use UI.",
-            "keywords": [
-                "cache translations",
-                "database",
-                "database translations",
-                "db",
-                "filament plugin",
-                "i8n",
-                "language",
-                "laravel",
-                "laravel-translation-loader",
-                "loader",
-                "php",
-                "spatie",
-                "translate",
-                "translation UI",
-                "translation manager",
-                "translations"
-            ],
-            "support": {
-                "issues": "https://github.com/tomatophp/filament-translations/issues",
-                "source": "https://github.com/tomatophp/filament-translations/tree/v2.0.7"
-=======
             "description": "A PHP package to work with Tiptap output",
             "homepage": "https://github.com/ueberdosis/tiptap-php",
             "keywords": [
@@ -10911,7 +9450,6 @@
             "support": {
                 "issues": "https://github.com/ueberdosis/tiptap-php/issues",
                 "source": "https://github.com/ueberdosis/tiptap-php/tree/2.0.0"
->>>>>>> 101adff0
             },
             "funding": [
                 {
@@ -10927,11 +9465,7 @@
                     "type": "open_collective"
                 }
             ],
-<<<<<<< HEAD
-            "time": "2025-04-16T04:41:30+00:00"
-=======
             "time": "2025-06-26T14:11:46+00:00"
->>>>>>> 101adff0
         },
         {
             "name": "vlucas/phpdotenv",
