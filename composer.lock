{
    "_readme": [
        "This file locks the dependencies of your project to a known state",
        "Read more about it at https://getcomposer.org/doc/01-basic-usage.md#installing-dependencies",
        "This file is @generated automatically"
    ],
<<<<<<< HEAD
    "content-hash": "46133d7bdc3eed8853d193be8b5400e7",
=======
    "content-hash": "471017d05713f73c08adcf5c3293d453",
>>>>>>> 9d9b2fcb
    "packages": [
        {
            "name": "anourvalar/eloquent-serialize",
            "version": "1.3.4",
            "source": {
                "type": "git",
                "url": "https://github.com/AnourValar/eloquent-serialize.git",
                "reference": "0934a98866e02b73e38696961a9d7984b834c9d9"
            },
            "dist": {
                "type": "zip",
                "url": "https://api.github.com/repos/AnourValar/eloquent-serialize/zipball/0934a98866e02b73e38696961a9d7984b834c9d9",
                "reference": "0934a98866e02b73e38696961a9d7984b834c9d9",
                "shasum": ""
            },
            "require": {
                "laravel/framework": "^8.0|^9.0|^10.0|^11.0|^12.0",
                "php": "^7.4|^8.0"
            },
            "require-dev": {
                "friendsofphp/php-cs-fixer": "^3.26",
                "laravel/legacy-factories": "^1.1",
                "orchestra/testbench": "^6.0|^7.0|^8.0|^9.0|^10.0",
                "phpstan/phpstan": "^2.0",
                "phpunit/phpunit": "^9.5|^10.5|^11.0",
                "psalm/plugin-laravel": "^2.8|^3.0",
                "squizlabs/php_codesniffer": "^3.7"
            },
            "type": "library",
            "extra": {
                "laravel": {
                    "aliases": {
                        "EloquentSerialize": "AnourValar\\EloquentSerialize\\Facades\\EloquentSerializeFacade"
                    }
                }
            },
            "autoload": {
                "psr-4": {
                    "AnourValar\\EloquentSerialize\\": "src/"
                }
            },
            "notification-url": "https://packagist.org/downloads/",
            "license": [
                "MIT"
            ],
            "description": "Laravel Query Builder (Eloquent) serialization",
            "homepage": "https://github.com/AnourValar/eloquent-serialize",
            "keywords": [
                "anourvalar",
                "builder",
                "copy",
                "eloquent",
                "job",
                "laravel",
                "query",
                "querybuilder",
                "queue",
                "serializable",
                "serialization",
                "serialize"
            ],
            "support": {
                "issues": "https://github.com/AnourValar/eloquent-serialize/issues",
                "source": "https://github.com/AnourValar/eloquent-serialize/tree/1.3.4"
            },
            "time": "2025-07-30T15:45:57+00:00"
        },
        {
            "name": "blade-ui-kit/blade-heroicons",
            "version": "2.6.0",
            "source": {
                "type": "git",
                "url": "https://github.com/driesvints/blade-heroicons.git",
                "reference": "4553b2a1f6c76f0ac7f3bc0de4c0cfa06a097d19"
            },
            "dist": {
                "type": "zip",
                "url": "https://api.github.com/repos/driesvints/blade-heroicons/zipball/4553b2a1f6c76f0ac7f3bc0de4c0cfa06a097d19",
                "reference": "4553b2a1f6c76f0ac7f3bc0de4c0cfa06a097d19",
                "shasum": ""
            },
            "require": {
                "blade-ui-kit/blade-icons": "^1.6",
                "illuminate/support": "^9.0|^10.0|^11.0|^12.0",
                "php": "^8.0"
            },
            "require-dev": {
                "orchestra/testbench": "^7.0|^8.0|^9.0|^10.0",
                "phpunit/phpunit": "^9.0|^10.5|^11.0"
            },
            "type": "library",
            "extra": {
                "laravel": {
                    "providers": [
                        "BladeUI\\Heroicons\\BladeHeroiconsServiceProvider"
                    ]
                }
            },
            "autoload": {
                "psr-4": {
                    "BladeUI\\Heroicons\\": "src"
                }
            },
            "notification-url": "https://packagist.org/downloads/",
            "license": [
                "MIT"
            ],
            "authors": [
                {
                    "name": "Dries Vints",
                    "homepage": "https://driesvints.com"
                }
            ],
            "description": "A package to easily make use of Heroicons in your Laravel Blade views.",
            "homepage": "https://github.com/blade-ui-kit/blade-heroicons",
            "keywords": [
                "Heroicons",
                "blade",
                "laravel"
            ],
            "support": {
                "issues": "https://github.com/driesvints/blade-heroicons/issues",
                "source": "https://github.com/driesvints/blade-heroicons/tree/2.6.0"
            },
            "funding": [
                {
                    "url": "https://github.com/sponsors/driesvints",
                    "type": "github"
                },
                {
                    "url": "https://www.paypal.com/paypalme/driesvints",
                    "type": "paypal"
                }
            ],
            "time": "2025-02-13T20:53:33+00:00"
        },
        {
            "name": "blade-ui-kit/blade-icons",
            "version": "1.8.0",
            "source": {
                "type": "git",
                "url": "https://github.com/driesvints/blade-icons.git",
                "reference": "7b743f27476acb2ed04cb518213d78abe096e814"
            },
            "dist": {
                "type": "zip",
                "url": "https://api.github.com/repos/driesvints/blade-icons/zipball/7b743f27476acb2ed04cb518213d78abe096e814",
                "reference": "7b743f27476acb2ed04cb518213d78abe096e814",
                "shasum": ""
            },
            "require": {
                "illuminate/contracts": "^8.0|^9.0|^10.0|^11.0|^12.0",
                "illuminate/filesystem": "^8.0|^9.0|^10.0|^11.0|^12.0",
                "illuminate/support": "^8.0|^9.0|^10.0|^11.0|^12.0",
                "illuminate/view": "^8.0|^9.0|^10.0|^11.0|^12.0",
                "php": "^7.4|^8.0",
                "symfony/console": "^5.3|^6.0|^7.0",
                "symfony/finder": "^5.3|^6.0|^7.0"
            },
            "require-dev": {
                "mockery/mockery": "^1.5.1",
                "orchestra/testbench": "^6.0|^7.0|^8.0|^9.0|^10.0",
                "phpunit/phpunit": "^9.0|^10.5|^11.0"
            },
            "bin": [
                "bin/blade-icons-generate"
            ],
            "type": "library",
            "extra": {
                "laravel": {
                    "providers": [
                        "BladeUI\\Icons\\BladeIconsServiceProvider"
                    ]
                }
            },
            "autoload": {
                "files": [
                    "src/helpers.php"
                ],
                "psr-4": {
                    "BladeUI\\Icons\\": "src"
                }
            },
            "notification-url": "https://packagist.org/downloads/",
            "license": [
                "MIT"
            ],
            "authors": [
                {
                    "name": "Dries Vints",
                    "homepage": "https://driesvints.com"
                }
            ],
            "description": "A package to easily make use of icons in your Laravel Blade views.",
            "homepage": "https://github.com/blade-ui-kit/blade-icons",
            "keywords": [
                "blade",
                "icons",
                "laravel",
                "svg"
            ],
            "support": {
                "issues": "https://github.com/blade-ui-kit/blade-icons/issues",
                "source": "https://github.com/blade-ui-kit/blade-icons"
            },
            "funding": [
                {
                    "url": "https://github.com/sponsors/driesvints",
                    "type": "github"
                },
                {
                    "url": "https://www.paypal.com/paypalme/driesvints",
                    "type": "paypal"
                }
            ],
            "time": "2025-02-13T20:35:06+00:00"
        },
        {
            "name": "brick/math",
            "version": "0.14.0",
            "source": {
                "type": "git",
                "url": "https://github.com/brick/math.git",
                "reference": "113a8ee2656b882d4c3164fa31aa6e12cbb7aaa2"
            },
            "dist": {
                "type": "zip",
                "url": "https://api.github.com/repos/brick/math/zipball/113a8ee2656b882d4c3164fa31aa6e12cbb7aaa2",
                "reference": "113a8ee2656b882d4c3164fa31aa6e12cbb7aaa2",
                "shasum": ""
            },
            "require": {
                "php": "^8.2"
            },
            "require-dev": {
                "php-coveralls/php-coveralls": "^2.2",
                "phpstan/phpstan": "2.1.22",
                "phpunit/phpunit": "^11.5"
            },
            "type": "library",
            "autoload": {
                "psr-4": {
                    "Brick\\Math\\": "src/"
                }
            },
            "notification-url": "https://packagist.org/downloads/",
            "license": [
                "MIT"
            ],
            "description": "Arbitrary-precision arithmetic library",
            "keywords": [
                "Arbitrary-precision",
                "BigInteger",
                "BigRational",
                "arithmetic",
                "bigdecimal",
                "bignum",
                "bignumber",
                "brick",
                "decimal",
                "integer",
                "math",
                "mathematics",
                "rational"
            ],
            "support": {
                "issues": "https://github.com/brick/math/issues",
                "source": "https://github.com/brick/math/tree/0.14.0"
            },
            "funding": [
                {
                    "url": "https://github.com/BenMorel",
                    "type": "github"
                }
            ],
            "time": "2025-08-29T12:40:03+00:00"
        },
        {
            "name": "calebporzio/sushi",
            "version": "v2.5.3",
            "source": {
                "type": "git",
                "url": "https://github.com/calebporzio/sushi.git",
                "reference": "bf184973f943216b2aaa8dbc79631ea806038bb1"
            },
            "dist": {
                "type": "zip",
                "url": "https://api.github.com/repos/calebporzio/sushi/zipball/bf184973f943216b2aaa8dbc79631ea806038bb1",
                "reference": "bf184973f943216b2aaa8dbc79631ea806038bb1",
                "shasum": ""
            },
            "require": {
                "ext-pdo_sqlite": "*",
                "ext-sqlite3": "*",
                "illuminate/database": "^5.8 || ^6.0 || ^7.0 || ^8.0 || ^9.0 || ^10.0 || ^11.0 || ^12.0",
                "illuminate/support": "^5.8 || ^6.0 || ^7.0 || ^8.0 || ^9.0 || ^10.0 || ^11.0 || ^12.0",
                "php": "^7.1.3|^8.0"
            },
            "require-dev": {
                "doctrine/dbal": "^2.9 || ^3.1.4",
                "orchestra/testbench": "3.8.* || 3.9.* || ^4.0 || ^5.0 || ^6.0 || ^7.0 || ^8.0 || ^9.0 || ^10.0",
                "phpunit/phpunit": "^7.5 || ^8.4 || ^9.0 || ^10.0 || ^11.0"
            },
            "type": "library",
            "autoload": {
                "psr-4": {
                    "Sushi\\": "src/"
                }
            },
            "notification-url": "https://packagist.org/downloads/",
            "license": [
                "MIT"
            ],
            "authors": [
                {
                    "name": "Caleb Porzio",
                    "email": "calebporzio@gmail.com"
                }
            ],
            "description": "Eloquent's missing \"array\" driver.",
            "support": {
                "source": "https://github.com/calebporzio/sushi/tree/v2.5.3"
            },
            "funding": [
                {
                    "url": "https://github.com/calebporzio",
                    "type": "github"
                }
            ],
            "time": "2025-02-13T21:03:57+00:00"
        },
        {
            "name": "carbonphp/carbon-doctrine-types",
            "version": "3.2.0",
            "source": {
                "type": "git",
                "url": "https://github.com/CarbonPHP/carbon-doctrine-types.git",
                "reference": "18ba5ddfec8976260ead6e866180bd5d2f71aa1d"
            },
            "dist": {
                "type": "zip",
                "url": "https://api.github.com/repos/CarbonPHP/carbon-doctrine-types/zipball/18ba5ddfec8976260ead6e866180bd5d2f71aa1d",
                "reference": "18ba5ddfec8976260ead6e866180bd5d2f71aa1d",
                "shasum": ""
            },
            "require": {
                "php": "^8.1"
            },
            "conflict": {
                "doctrine/dbal": "<4.0.0 || >=5.0.0"
            },
            "require-dev": {
                "doctrine/dbal": "^4.0.0",
                "nesbot/carbon": "^2.71.0 || ^3.0.0",
                "phpunit/phpunit": "^10.3"
            },
            "type": "library",
            "autoload": {
                "psr-4": {
                    "Carbon\\Doctrine\\": "src/Carbon/Doctrine/"
                }
            },
            "notification-url": "https://packagist.org/downloads/",
            "license": [
                "MIT"
            ],
            "authors": [
                {
                    "name": "KyleKatarn",
                    "email": "kylekatarnls@gmail.com"
                }
            ],
            "description": "Types to use Carbon in Doctrine",
            "keywords": [
                "carbon",
                "date",
                "datetime",
                "doctrine",
                "time"
            ],
            "support": {
                "issues": "https://github.com/CarbonPHP/carbon-doctrine-types/issues",
                "source": "https://github.com/CarbonPHP/carbon-doctrine-types/tree/3.2.0"
            },
            "funding": [
                {
                    "url": "https://github.com/kylekatarnls",
                    "type": "github"
                },
                {
                    "url": "https://opencollective.com/Carbon",
                    "type": "open_collective"
                },
                {
                    "url": "https://tidelift.com/funding/github/packagist/nesbot/carbon",
                    "type": "tidelift"
                }
            ],
            "time": "2024-02-09T16:56:22+00:00"
        },
        {
            "name": "composer/semver",
            "version": "3.4.4",
            "source": {
                "type": "git",
                "url": "https://github.com/composer/semver.git",
                "reference": "198166618906cb2de69b95d7d47e5fa8aa1b2b95"
            },
            "dist": {
                "type": "zip",
                "url": "https://api.github.com/repos/composer/semver/zipball/198166618906cb2de69b95d7d47e5fa8aa1b2b95",
                "reference": "198166618906cb2de69b95d7d47e5fa8aa1b2b95",
                "shasum": ""
            },
            "require": {
                "php": "^5.3.2 || ^7.0 || ^8.0"
            },
            "require-dev": {
                "phpstan/phpstan": "^1.11",
                "symfony/phpunit-bridge": "^3 || ^7"
            },
            "type": "library",
            "extra": {
                "branch-alias": {
                    "dev-main": "3.x-dev"
                }
            },
            "autoload": {
                "psr-4": {
                    "Composer\\Semver\\": "src"
                }
            },
            "notification-url": "https://packagist.org/downloads/",
            "license": [
                "MIT"
            ],
            "authors": [
                {
                    "name": "Nils Adermann",
                    "email": "naderman@naderman.de",
                    "homepage": "http://www.naderman.de"
                },
                {
                    "name": "Jordi Boggiano",
                    "email": "j.boggiano@seld.be",
                    "homepage": "http://seld.be"
                },
                {
                    "name": "Rob Bast",
                    "email": "rob.bast@gmail.com",
                    "homepage": "http://robbast.nl"
                }
            ],
            "description": "Semver library that offers utilities, version constraint parsing and validation.",
            "keywords": [
                "semantic",
                "semver",
                "validation",
                "versioning"
            ],
            "support": {
                "irc": "ircs://irc.libera.chat:6697/composer",
                "issues": "https://github.com/composer/semver/issues",
                "source": "https://github.com/composer/semver/tree/3.4.4"
            },
            "funding": [
                {
                    "url": "https://packagist.com",
                    "type": "custom"
                },
                {
                    "url": "https://github.com/composer",
                    "type": "github"
                }
            ],
            "time": "2025-08-20T19:15:30+00:00"
        },
        {
<<<<<<< HEAD
            "name": "cryptomus/api-php-sdk",
            "version": "1.0.0",
            "source": {
                "type": "git",
                "url": "https://github.com/CryptomusCom/api-php-sdk.git",
                "reference": "7d4cd3b50114951b649cb533fd8a2cb9a889e4c6"
            },
            "dist": {
                "type": "zip",
                "url": "https://api.github.com/repos/CryptomusCom/api-php-sdk/zipball/7d4cd3b50114951b649cb533fd8a2cb9a889e4c6",
                "reference": "7d4cd3b50114951b649cb533fd8a2cb9a889e4c6",
                "shasum": ""
            },
            "require": {
                "php": ">=5.6"
            },
            "type": "library",
            "autoload": {
                "psr-4": {
                    "Cryptomus\\Api\\": "src/"
                }
            },
            "notification-url": "https://packagist.org/downloads/",
            "license": [
                "MIT"
            ],
            "description": "Cryptomus api SDK",
            "support": {
                "issues": "https://github.com/CryptomusCom/api-php-sdk/issues",
                "source": "https://github.com/CryptomusCom/api-php-sdk/tree/v1.0.0"
            },
            "time": "2022-07-29T15:49:10+00:00"
        },
        {
=======
>>>>>>> 9d9b2fcb
            "name": "danharrin/date-format-converter",
            "version": "v0.3.1",
            "source": {
                "type": "git",
                "url": "https://github.com/danharrin/date-format-converter.git",
                "reference": "7c31171bc981e48726729a5f3a05a2d2b63f0b1e"
            },
            "dist": {
                "type": "zip",
                "url": "https://api.github.com/repos/danharrin/date-format-converter/zipball/7c31171bc981e48726729a5f3a05a2d2b63f0b1e",
                "reference": "7c31171bc981e48726729a5f3a05a2d2b63f0b1e",
                "shasum": ""
            },
            "require": {
                "php": "^7.2|^8.0"
            },
            "type": "library",
            "autoload": {
                "files": [
                    "src/helpers.php",
                    "src/standards.php"
                ],
                "psr-4": {
                    "DanHarrin\\DateFormatConverter\\": "src/"
                }
            },
            "notification-url": "https://packagist.org/downloads/",
            "license": [
                "MIT"
            ],
            "authors": [
                {
                    "name": "Dan Harrin",
                    "email": "dan@danharrin.com"
                }
            ],
            "description": "Convert token-based date formats between standards.",
            "homepage": "https://github.com/danharrin/date-format-converter",
            "support": {
                "issues": "https://github.com/danharrin/date-format-converter/issues",
                "source": "https://github.com/danharrin/date-format-converter"
            },
            "funding": [
                {
                    "url": "https://github.com/danharrin",
                    "type": "github"
                }
            ],
            "time": "2024-06-13T09:38:44+00:00"
        },
        {
            "name": "danharrin/livewire-rate-limiting",
            "version": "v2.1.0",
            "source": {
                "type": "git",
                "url": "https://github.com/danharrin/livewire-rate-limiting.git",
                "reference": "14dde653a9ae8f38af07a0ba4921dc046235e1a0"
            },
            "dist": {
                "type": "zip",
                "url": "https://api.github.com/repos/danharrin/livewire-rate-limiting/zipball/14dde653a9ae8f38af07a0ba4921dc046235e1a0",
                "reference": "14dde653a9ae8f38af07a0ba4921dc046235e1a0",
                "shasum": ""
            },
            "require": {
                "illuminate/support": "^9.0|^10.0|^11.0|^12.0",
                "php": "^8.0"
            },
            "require-dev": {
                "livewire/livewire": "^3.0",
                "livewire/volt": "^1.3",
                "orchestra/testbench": "^7.0|^8.0|^9.0|^10.0",
                "phpunit/phpunit": "^9.0|^10.0|^11.5.3"
            },
            "type": "library",
            "autoload": {
                "psr-4": {
                    "DanHarrin\\LivewireRateLimiting\\": "src"
                }
            },
            "notification-url": "https://packagist.org/downloads/",
            "license": [
                "MIT"
            ],
            "authors": [
                {
                    "name": "Dan Harrin",
                    "email": "dan@danharrin.com"
                }
            ],
            "description": "Apply rate limiters to Laravel Livewire actions.",
            "homepage": "https://github.com/danharrin/livewire-rate-limiting",
            "support": {
                "issues": "https://github.com/danharrin/livewire-rate-limiting/issues",
                "source": "https://github.com/danharrin/livewire-rate-limiting"
            },
            "funding": [
                {
                    "url": "https://github.com/danharrin",
                    "type": "github"
                }
            ],
            "time": "2025-02-21T08:52:11+00:00"
        },
        {
            "name": "dflydev/dot-access-data",
            "version": "v3.0.3",
            "source": {
                "type": "git",
                "url": "https://github.com/dflydev/dflydev-dot-access-data.git",
                "reference": "a23a2bf4f31d3518f3ecb38660c95715dfead60f"
            },
            "dist": {
                "type": "zip",
                "url": "https://api.github.com/repos/dflydev/dflydev-dot-access-data/zipball/a23a2bf4f31d3518f3ecb38660c95715dfead60f",
                "reference": "a23a2bf4f31d3518f3ecb38660c95715dfead60f",
                "shasum": ""
            },
            "require": {
                "php": "^7.1 || ^8.0"
            },
            "require-dev": {
                "phpstan/phpstan": "^0.12.42",
                "phpunit/phpunit": "^7.5 || ^8.5 || ^9.3",
                "scrutinizer/ocular": "1.6.0",
                "squizlabs/php_codesniffer": "^3.5",
                "vimeo/psalm": "^4.0.0"
            },
            "type": "library",
            "extra": {
                "branch-alias": {
                    "dev-main": "3.x-dev"
                }
            },
            "autoload": {
                "psr-4": {
                    "Dflydev\\DotAccessData\\": "src/"
                }
            },
            "notification-url": "https://packagist.org/downloads/",
            "license": [
                "MIT"
            ],
            "authors": [
                {
                    "name": "Dragonfly Development Inc.",
                    "email": "info@dflydev.com",
                    "homepage": "http://dflydev.com"
                },
                {
                    "name": "Beau Simensen",
                    "email": "beau@dflydev.com",
                    "homepage": "http://beausimensen.com"
                },
                {
                    "name": "Carlos Frutos",
                    "email": "carlos@kiwing.it",
                    "homepage": "https://github.com/cfrutos"
                },
                {
                    "name": "Colin O'Dell",
                    "email": "colinodell@gmail.com",
                    "homepage": "https://www.colinodell.com"
                }
            ],
            "description": "Given a deep data structure, access data by dot notation.",
            "homepage": "https://github.com/dflydev/dflydev-dot-access-data",
            "keywords": [
                "access",
                "data",
                "dot",
                "notation"
            ],
            "support": {
                "issues": "https://github.com/dflydev/dflydev-dot-access-data/issues",
                "source": "https://github.com/dflydev/dflydev-dot-access-data/tree/v3.0.3"
            },
            "time": "2024-07-08T12:26:09+00:00"
        },
        {
            "name": "doctrine/dbal",
            "version": "4.3.4",
            "source": {
                "type": "git",
                "url": "https://github.com/doctrine/dbal.git",
                "reference": "1a2fbd0e93b8dec7c3d1ac2b6396a7b929b130dc"
            },
            "dist": {
                "type": "zip",
                "url": "https://api.github.com/repos/doctrine/dbal/zipball/1a2fbd0e93b8dec7c3d1ac2b6396a7b929b130dc",
                "reference": "1a2fbd0e93b8dec7c3d1ac2b6396a7b929b130dc",
                "shasum": ""
            },
            "require": {
                "doctrine/deprecations": "^1.1.5",
                "php": "^8.2",
                "psr/cache": "^1|^2|^3",
                "psr/log": "^1|^2|^3"
            },
            "require-dev": {
                "doctrine/coding-standard": "14.0.0",
                "fig/log-test": "^1",
                "jetbrains/phpstorm-stubs": "2023.2",
                "phpstan/phpstan": "2.1.30",
                "phpstan/phpstan-phpunit": "2.0.7",
                "phpstan/phpstan-strict-rules": "^2",
                "phpunit/phpunit": "11.5.23",
                "slevomat/coding-standard": "8.24.0",
                "squizlabs/php_codesniffer": "4.0.0",
                "symfony/cache": "^6.3.8|^7.0",
                "symfony/console": "^5.4|^6.3|^7.0"
            },
            "suggest": {
                "symfony/console": "For helpful console commands such as SQL execution and import of files."
            },
            "type": "library",
            "autoload": {
                "psr-4": {
                    "Doctrine\\DBAL\\": "src"
                }
            },
            "notification-url": "https://packagist.org/downloads/",
            "license": [
                "MIT"
            ],
            "authors": [
                {
                    "name": "Guilherme Blanco",
                    "email": "guilhermeblanco@gmail.com"
                },
                {
                    "name": "Roman Borschel",
                    "email": "roman@code-factory.org"
                },
                {
                    "name": "Benjamin Eberlei",
                    "email": "kontakt@beberlei.de"
                },
                {
                    "name": "Jonathan Wage",
                    "email": "jonwage@gmail.com"
                }
            ],
            "description": "Powerful PHP database abstraction layer (DBAL) with many features for database schema introspection and management.",
            "homepage": "https://www.doctrine-project.org/projects/dbal.html",
            "keywords": [
                "abstraction",
                "database",
                "db2",
                "dbal",
                "mariadb",
                "mssql",
                "mysql",
                "oci8",
                "oracle",
                "pdo",
                "pgsql",
                "postgresql",
                "queryobject",
                "sasql",
                "sql",
                "sqlite",
                "sqlserver",
                "sqlsrv"
            ],
            "support": {
                "issues": "https://github.com/doctrine/dbal/issues",
                "source": "https://github.com/doctrine/dbal/tree/4.3.4"
            },
            "funding": [
                {
                    "url": "https://www.doctrine-project.org/sponsorship.html",
                    "type": "custom"
                },
                {
                    "url": "https://www.patreon.com/phpdoctrine",
                    "type": "patreon"
                },
                {
                    "url": "https://tidelift.com/funding/github/packagist/doctrine%2Fdbal",
                    "type": "tidelift"
                }
            ],
            "time": "2025-10-09T09:11:36+00:00"
        },
        {
            "name": "doctrine/deprecations",
            "version": "1.1.5",
            "source": {
                "type": "git",
                "url": "https://github.com/doctrine/deprecations.git",
                "reference": "459c2f5dd3d6a4633d3b5f46ee2b1c40f57d3f38"
            },
            "dist": {
                "type": "zip",
                "url": "https://api.github.com/repos/doctrine/deprecations/zipball/459c2f5dd3d6a4633d3b5f46ee2b1c40f57d3f38",
                "reference": "459c2f5dd3d6a4633d3b5f46ee2b1c40f57d3f38",
                "shasum": ""
            },
            "require": {
                "php": "^7.1 || ^8.0"
            },
            "conflict": {
                "phpunit/phpunit": "<=7.5 || >=13"
            },
            "require-dev": {
                "doctrine/coding-standard": "^9 || ^12 || ^13",
                "phpstan/phpstan": "1.4.10 || 2.1.11",
                "phpstan/phpstan-phpunit": "^1.0 || ^2",
                "phpunit/phpunit": "^7.5 || ^8.5 || ^9.6 || ^10.5 || ^11.5 || ^12",
                "psr/log": "^1 || ^2 || ^3"
            },
            "suggest": {
                "psr/log": "Allows logging deprecations via PSR-3 logger implementation"
            },
            "type": "library",
            "autoload": {
                "psr-4": {
                    "Doctrine\\Deprecations\\": "src"
                }
            },
            "notification-url": "https://packagist.org/downloads/",
            "license": [
                "MIT"
            ],
            "description": "A small layer on top of trigger_error(E_USER_DEPRECATED) or PSR-3 logging with options to disable all deprecations or selectively for packages.",
            "homepage": "https://www.doctrine-project.org/",
            "support": {
                "issues": "https://github.com/doctrine/deprecations/issues",
                "source": "https://github.com/doctrine/deprecations/tree/1.1.5"
            },
            "time": "2025-04-07T20:06:18+00:00"
        },
        {
            "name": "doctrine/inflector",
            "version": "2.1.0",
            "source": {
                "type": "git",
                "url": "https://github.com/doctrine/inflector.git",
                "reference": "6d6c96277ea252fc1304627204c3d5e6e15faa3b"
            },
            "dist": {
                "type": "zip",
                "url": "https://api.github.com/repos/doctrine/inflector/zipball/6d6c96277ea252fc1304627204c3d5e6e15faa3b",
                "reference": "6d6c96277ea252fc1304627204c3d5e6e15faa3b",
                "shasum": ""
            },
            "require": {
                "php": "^7.2 || ^8.0"
            },
            "require-dev": {
                "doctrine/coding-standard": "^12.0 || ^13.0",
                "phpstan/phpstan": "^1.12 || ^2.0",
                "phpstan/phpstan-phpunit": "^1.4 || ^2.0",
                "phpstan/phpstan-strict-rules": "^1.6 || ^2.0",
                "phpunit/phpunit": "^8.5 || ^12.2"
            },
            "type": "library",
            "autoload": {
                "psr-4": {
                    "Doctrine\\Inflector\\": "src"
                }
            },
            "notification-url": "https://packagist.org/downloads/",
            "license": [
                "MIT"
            ],
            "authors": [
                {
                    "name": "Guilherme Blanco",
                    "email": "guilhermeblanco@gmail.com"
                },
                {
                    "name": "Roman Borschel",
                    "email": "roman@code-factory.org"
                },
                {
                    "name": "Benjamin Eberlei",
                    "email": "kontakt@beberlei.de"
                },
                {
                    "name": "Jonathan Wage",
                    "email": "jonwage@gmail.com"
                },
                {
                    "name": "Johannes Schmitt",
                    "email": "schmittjoh@gmail.com"
                }
            ],
            "description": "PHP Doctrine Inflector is a small library that can perform string manipulations with regard to upper/lowercase and singular/plural forms of words.",
            "homepage": "https://www.doctrine-project.org/projects/inflector.html",
            "keywords": [
                "inflection",
                "inflector",
                "lowercase",
                "manipulation",
                "php",
                "plural",
                "singular",
                "strings",
                "uppercase",
                "words"
            ],
            "support": {
                "issues": "https://github.com/doctrine/inflector/issues",
                "source": "https://github.com/doctrine/inflector/tree/2.1.0"
            },
            "funding": [
                {
                    "url": "https://www.doctrine-project.org/sponsorship.html",
                    "type": "custom"
                },
                {
                    "url": "https://www.patreon.com/phpdoctrine",
                    "type": "patreon"
                },
                {
                    "url": "https://tidelift.com/funding/github/packagist/doctrine%2Finflector",
                    "type": "tidelift"
                }
            ],
            "time": "2025-08-10T19:31:58+00:00"
        },
        {
            "name": "doctrine/lexer",
            "version": "3.0.1",
            "source": {
                "type": "git",
                "url": "https://github.com/doctrine/lexer.git",
                "reference": "31ad66abc0fc9e1a1f2d9bc6a42668d2fbbcd6dd"
            },
            "dist": {
                "type": "zip",
                "url": "https://api.github.com/repos/doctrine/lexer/zipball/31ad66abc0fc9e1a1f2d9bc6a42668d2fbbcd6dd",
                "reference": "31ad66abc0fc9e1a1f2d9bc6a42668d2fbbcd6dd",
                "shasum": ""
            },
            "require": {
                "php": "^8.1"
            },
            "require-dev": {
                "doctrine/coding-standard": "^12",
                "phpstan/phpstan": "^1.10",
                "phpunit/phpunit": "^10.5",
                "psalm/plugin-phpunit": "^0.18.3",
                "vimeo/psalm": "^5.21"
            },
            "type": "library",
            "autoload": {
                "psr-4": {
                    "Doctrine\\Common\\Lexer\\": "src"
                }
            },
            "notification-url": "https://packagist.org/downloads/",
            "license": [
                "MIT"
            ],
            "authors": [
                {
                    "name": "Guilherme Blanco",
                    "email": "guilhermeblanco@gmail.com"
                },
                {
                    "name": "Roman Borschel",
                    "email": "roman@code-factory.org"
                },
                {
                    "name": "Johannes Schmitt",
                    "email": "schmittjoh@gmail.com"
                }
            ],
            "description": "PHP Doctrine Lexer parser library that can be used in Top-Down, Recursive Descent Parsers.",
            "homepage": "https://www.doctrine-project.org/projects/lexer.html",
            "keywords": [
                "annotations",
                "docblock",
                "lexer",
                "parser",
                "php"
            ],
            "support": {
                "issues": "https://github.com/doctrine/lexer/issues",
                "source": "https://github.com/doctrine/lexer/tree/3.0.1"
            },
            "funding": [
                {
                    "url": "https://www.doctrine-project.org/sponsorship.html",
                    "type": "custom"
                },
                {
                    "url": "https://www.patreon.com/phpdoctrine",
                    "type": "patreon"
                },
                {
                    "url": "https://tidelift.com/funding/github/packagist/doctrine%2Flexer",
                    "type": "tidelift"
                }
            ],
            "time": "2024-02-05T11:56:58+00:00"
        },
        {
            "name": "dragonmantank/cron-expression",
            "version": "v3.4.0",
            "source": {
                "type": "git",
                "url": "https://github.com/dragonmantank/cron-expression.git",
                "reference": "8c784d071debd117328803d86b2097615b457500"
            },
            "dist": {
                "type": "zip",
                "url": "https://api.github.com/repos/dragonmantank/cron-expression/zipball/8c784d071debd117328803d86b2097615b457500",
                "reference": "8c784d071debd117328803d86b2097615b457500",
                "shasum": ""
            },
            "require": {
                "php": "^7.2|^8.0",
                "webmozart/assert": "^1.0"
            },
            "replace": {
                "mtdowling/cron-expression": "^1.0"
            },
            "require-dev": {
                "phpstan/extension-installer": "^1.0",
                "phpstan/phpstan": "^1.0",
                "phpunit/phpunit": "^7.0|^8.0|^9.0"
            },
            "type": "library",
            "extra": {
                "branch-alias": {
                    "dev-master": "3.x-dev"
                }
            },
            "autoload": {
                "psr-4": {
                    "Cron\\": "src/Cron/"
                }
            },
            "notification-url": "https://packagist.org/downloads/",
            "license": [
                "MIT"
            ],
            "authors": [
                {
                    "name": "Chris Tankersley",
                    "email": "chris@ctankersley.com",
                    "homepage": "https://github.com/dragonmantank"
                }
            ],
            "description": "CRON for PHP: Calculate the next or previous run date and determine if a CRON expression is due",
            "keywords": [
                "cron",
                "schedule"
            ],
            "support": {
                "issues": "https://github.com/dragonmantank/cron-expression/issues",
                "source": "https://github.com/dragonmantank/cron-expression/tree/v3.4.0"
            },
            "funding": [
                {
                    "url": "https://github.com/dragonmantank",
                    "type": "github"
                }
            ],
            "time": "2024-10-09T13:47:03+00:00"
        },
        {
            "name": "egulias/email-validator",
            "version": "4.0.4",
            "source": {
                "type": "git",
                "url": "https://github.com/egulias/EmailValidator.git",
                "reference": "d42c8731f0624ad6bdc8d3e5e9a4524f68801cfa"
            },
            "dist": {
                "type": "zip",
                "url": "https://api.github.com/repos/egulias/EmailValidator/zipball/d42c8731f0624ad6bdc8d3e5e9a4524f68801cfa",
                "reference": "d42c8731f0624ad6bdc8d3e5e9a4524f68801cfa",
                "shasum": ""
            },
            "require": {
                "doctrine/lexer": "^2.0 || ^3.0",
                "php": ">=8.1",
                "symfony/polyfill-intl-idn": "^1.26"
            },
            "require-dev": {
                "phpunit/phpunit": "^10.2",
                "vimeo/psalm": "^5.12"
            },
            "suggest": {
                "ext-intl": "PHP Internationalization Libraries are required to use the SpoofChecking validation"
            },
            "type": "library",
            "extra": {
                "branch-alias": {
                    "dev-master": "4.0.x-dev"
                }
            },
            "autoload": {
                "psr-4": {
                    "Egulias\\EmailValidator\\": "src"
                }
            },
            "notification-url": "https://packagist.org/downloads/",
            "license": [
                "MIT"
            ],
            "authors": [
                {
                    "name": "Eduardo Gulias Davis"
                }
            ],
            "description": "A library for validating emails against several RFCs",
            "homepage": "https://github.com/egulias/EmailValidator",
            "keywords": [
                "email",
                "emailvalidation",
                "emailvalidator",
                "validation",
                "validator"
            ],
            "support": {
                "issues": "https://github.com/egulias/EmailValidator/issues",
                "source": "https://github.com/egulias/EmailValidator/tree/4.0.4"
            },
            "funding": [
                {
                    "url": "https://github.com/egulias",
                    "type": "github"
                }
            ],
            "time": "2025-03-06T22:45:56+00:00"
        },
        {
            "name": "ezyang/htmlpurifier",
            "version": "v4.19.0",
            "source": {
                "type": "git",
                "url": "https://github.com/ezyang/htmlpurifier.git",
                "reference": "b287d2a16aceffbf6e0295559b39662612b77fcf"
            },
            "dist": {
                "type": "zip",
                "url": "https://api.github.com/repos/ezyang/htmlpurifier/zipball/b287d2a16aceffbf6e0295559b39662612b77fcf",
                "reference": "b287d2a16aceffbf6e0295559b39662612b77fcf",
                "shasum": ""
            },
            "require": {
                "php": "~5.6.0 || ~7.0.0 || ~7.1.0 || ~7.2.0 || ~7.3.0 || ~7.4.0 || ~8.0.0 || ~8.1.0 || ~8.2.0 || ~8.3.0 || ~8.4.0 || ~8.5.0"
            },
            "require-dev": {
                "cerdic/css-tidy": "^1.7 || ^2.0",
                "simpletest/simpletest": "dev-master"
            },
            "suggest": {
                "cerdic/css-tidy": "If you want to use the filter 'Filter.ExtractStyleBlocks'.",
                "ext-bcmath": "Used for unit conversion and imagecrash protection",
                "ext-iconv": "Converts text to and from non-UTF-8 encodings",
                "ext-tidy": "Used for pretty-printing HTML"
            },
            "type": "library",
            "autoload": {
                "files": [
                    "library/HTMLPurifier.composer.php"
                ],
                "psr-0": {
                    "HTMLPurifier": "library/"
                },
                "exclude-from-classmap": [
                    "/library/HTMLPurifier/Language/"
                ]
            },
            "notification-url": "https://packagist.org/downloads/",
            "license": [
                "LGPL-2.1-or-later"
            ],
            "authors": [
                {
                    "name": "Edward Z. Yang",
                    "email": "admin@htmlpurifier.org",
                    "homepage": "http://ezyang.com"
                }
            ],
            "description": "Standards compliant HTML filter written in PHP",
            "homepage": "http://htmlpurifier.org/",
            "keywords": [
                "html"
            ],
            "support": {
                "issues": "https://github.com/ezyang/htmlpurifier/issues",
                "source": "https://github.com/ezyang/htmlpurifier/tree/v4.19.0"
            },
            "time": "2025-10-17T16:34:55+00:00"
        },
        {
            "name": "filament/actions",
            "version": "v3.3.43",
            "source": {
                "type": "git",
                "url": "https://github.com/filamentphp/actions.git",
                "reference": "4582f2da9ed0660685b8e0849d32f106bc8a4b2d"
            },
            "dist": {
                "type": "zip",
                "url": "https://api.github.com/repos/filamentphp/actions/zipball/4582f2da9ed0660685b8e0849d32f106bc8a4b2d",
                "reference": "4582f2da9ed0660685b8e0849d32f106bc8a4b2d",
                "shasum": ""
            },
            "require": {
                "anourvalar/eloquent-serialize": "^1.2",
                "filament/forms": "self.version",
                "filament/infolists": "self.version",
                "filament/notifications": "self.version",
                "filament/support": "self.version",
                "illuminate/contracts": "^10.45|^11.0|^12.0",
                "illuminate/database": "^10.45|^11.0|^12.0",
                "illuminate/support": "^10.45|^11.0|^12.0",
                "league/csv": "^9.16",
                "openspout/openspout": "^4.23",
                "php": "^8.1",
                "spatie/laravel-package-tools": "^1.9"
            },
            "type": "library",
            "extra": {
                "laravel": {
                    "providers": [
                        "Filament\\Actions\\ActionsServiceProvider"
                    ]
                }
            },
            "autoload": {
                "psr-4": {
                    "Filament\\Actions\\": "src"
                }
            },
            "notification-url": "https://packagist.org/downloads/",
            "license": [
                "MIT"
            ],
            "description": "Easily add beautiful action modals to any Livewire component.",
            "homepage": "https://github.com/filamentphp/filament",
            "support": {
                "issues": "https://github.com/filamentphp/filament/issues",
                "source": "https://github.com/filamentphp/filament"
            },
            "time": "2025-09-28T22:06:00+00:00"
        },
        {
            "name": "filament/filament",
            "version": "v3.3.43",
            "source": {
                "type": "git",
                "url": "https://github.com/filamentphp/panels.git",
                "reference": "f61544ea879633e42e2ae8a2eafe034aecdad2b2"
            },
            "dist": {
                "type": "zip",
                "url": "https://api.github.com/repos/filamentphp/panels/zipball/f61544ea879633e42e2ae8a2eafe034aecdad2b2",
                "reference": "f61544ea879633e42e2ae8a2eafe034aecdad2b2",
                "shasum": ""
            },
            "require": {
                "danharrin/livewire-rate-limiting": "^0.3|^1.0|^2.0",
                "filament/actions": "self.version",
                "filament/forms": "self.version",
                "filament/infolists": "self.version",
                "filament/notifications": "self.version",
                "filament/support": "self.version",
                "filament/tables": "self.version",
                "filament/widgets": "self.version",
                "illuminate/auth": "^10.45|^11.0|^12.0",
                "illuminate/console": "^10.45|^11.0|^12.0",
                "illuminate/contracts": "^10.45|^11.0|^12.0",
                "illuminate/cookie": "^10.45|^11.0|^12.0",
                "illuminate/database": "^10.45|^11.0|^12.0",
                "illuminate/http": "^10.45|^11.0|^12.0",
                "illuminate/routing": "^10.45|^11.0|^12.0",
                "illuminate/session": "^10.45|^11.0|^12.0",
                "illuminate/support": "^10.45|^11.0|^12.0",
                "illuminate/view": "^10.45|^11.0|^12.0",
                "php": "^8.1",
                "spatie/laravel-package-tools": "^1.9"
            },
            "type": "library",
            "extra": {
                "laravel": {
                    "providers": [
                        "Filament\\FilamentServiceProvider"
                    ]
                }
            },
            "autoload": {
                "files": [
                    "src/global_helpers.php",
                    "src/helpers.php"
                ],
                "psr-4": {
                    "Filament\\": "src"
                }
            },
            "notification-url": "https://packagist.org/downloads/",
            "license": [
                "MIT"
            ],
            "description": "A collection of full-stack components for accelerated Laravel app development.",
            "homepage": "https://github.com/filamentphp/filament",
            "support": {
                "issues": "https://github.com/filamentphp/filament/issues",
                "source": "https://github.com/filamentphp/filament"
            },
            "time": "2025-09-28T22:06:09+00:00"
        },
        {
            "name": "filament/forms",
            "version": "v3.3.43",
            "source": {
                "type": "git",
                "url": "https://github.com/filamentphp/forms.git",
                "reference": "da5401bf3684b6abc6cf1d8e152f01b25d815319"
            },
            "dist": {
                "type": "zip",
                "url": "https://api.github.com/repos/filamentphp/forms/zipball/da5401bf3684b6abc6cf1d8e152f01b25d815319",
                "reference": "da5401bf3684b6abc6cf1d8e152f01b25d815319",
                "shasum": ""
            },
            "require": {
                "danharrin/date-format-converter": "^0.3",
                "filament/actions": "self.version",
                "filament/support": "self.version",
                "illuminate/console": "^10.45|^11.0|^12.0",
                "illuminate/contracts": "^10.45|^11.0|^12.0",
                "illuminate/database": "^10.45|^11.0|^12.0",
                "illuminate/filesystem": "^10.45|^11.0|^12.0",
                "illuminate/support": "^10.45|^11.0|^12.0",
                "illuminate/validation": "^10.45|^11.0|^12.0",
                "illuminate/view": "^10.45|^11.0|^12.0",
                "php": "^8.1",
                "spatie/laravel-package-tools": "^1.9"
            },
            "type": "library",
            "extra": {
                "laravel": {
                    "providers": [
                        "Filament\\Forms\\FormsServiceProvider"
                    ]
                }
            },
            "autoload": {
                "files": [
                    "src/helpers.php"
                ],
                "psr-4": {
                    "Filament\\Forms\\": "src"
                }
            },
            "notification-url": "https://packagist.org/downloads/",
            "license": [
                "MIT"
            ],
            "description": "Easily add beautiful forms to any Livewire component.",
            "homepage": "https://github.com/filamentphp/filament",
            "support": {
                "issues": "https://github.com/filamentphp/filament/issues",
                "source": "https://github.com/filamentphp/filament"
            },
            "time": "2025-10-06T21:42:10+00:00"
        },
        {
            "name": "filament/infolists",
            "version": "v3.3.43",
            "source": {
                "type": "git",
                "url": "https://github.com/filamentphp/infolists.git",
                "reference": "4533c2ccb6ef06ab7f27d81e27be0cdd4f5e72de"
            },
            "dist": {
                "type": "zip",
                "url": "https://api.github.com/repos/filamentphp/infolists/zipball/4533c2ccb6ef06ab7f27d81e27be0cdd4f5e72de",
                "reference": "4533c2ccb6ef06ab7f27d81e27be0cdd4f5e72de",
                "shasum": ""
            },
            "require": {
                "filament/actions": "self.version",
                "filament/support": "self.version",
                "illuminate/console": "^10.45|^11.0|^12.0",
                "illuminate/contracts": "^10.45|^11.0|^12.0",
                "illuminate/database": "^10.45|^11.0|^12.0",
                "illuminate/filesystem": "^10.45|^11.0|^12.0",
                "illuminate/support": "^10.45|^11.0|^12.0",
                "illuminate/view": "^10.45|^11.0|^12.0",
                "php": "^8.1",
                "spatie/laravel-package-tools": "^1.9"
            },
            "type": "library",
            "extra": {
                "laravel": {
                    "providers": [
                        "Filament\\Infolists\\InfolistsServiceProvider"
                    ]
                }
            },
            "autoload": {
                "psr-4": {
                    "Filament\\Infolists\\": "src"
                }
            },
            "notification-url": "https://packagist.org/downloads/",
            "license": [
                "MIT"
            ],
            "description": "Easily add beautiful read-only infolists to any Livewire component.",
            "homepage": "https://github.com/filamentphp/filament",
            "support": {
                "issues": "https://github.com/filamentphp/filament/issues",
                "source": "https://github.com/filamentphp/filament"
            },
            "time": "2025-08-12T13:15:27+00:00"
        },
        {
            "name": "filament/notifications",
            "version": "v3.3.43",
            "source": {
                "type": "git",
                "url": "https://github.com/filamentphp/notifications.git",
                "reference": "adc118c7fc34a423f3c01d6936ad0316f489949c"
            },
            "dist": {
                "type": "zip",
                "url": "https://api.github.com/repos/filamentphp/notifications/zipball/adc118c7fc34a423f3c01d6936ad0316f489949c",
                "reference": "adc118c7fc34a423f3c01d6936ad0316f489949c",
                "shasum": ""
            },
            "require": {
                "filament/actions": "self.version",
                "filament/support": "self.version",
                "illuminate/contracts": "^10.45|^11.0|^12.0",
                "illuminate/filesystem": "^10.45|^11.0|^12.0",
                "illuminate/notifications": "^10.45|^11.0|^12.0",
                "illuminate/support": "^10.45|^11.0|^12.0",
                "php": "^8.1",
                "spatie/laravel-package-tools": "^1.9"
            },
            "type": "library",
            "extra": {
                "laravel": {
                    "providers": [
                        "Filament\\Notifications\\NotificationsServiceProvider"
                    ]
                }
            },
            "autoload": {
                "files": [
                    "src/Testing/Autoload.php"
                ],
                "psr-4": {
                    "Filament\\Notifications\\": "src"
                }
            },
            "notification-url": "https://packagist.org/downloads/",
            "license": [
                "MIT"
            ],
            "description": "Easily add beautiful notifications to any Livewire app.",
            "homepage": "https://github.com/filamentphp/filament",
            "support": {
                "issues": "https://github.com/filamentphp/filament/issues",
                "source": "https://github.com/filamentphp/filament"
            },
            "time": "2025-07-08T20:42:18+00:00"
        },
        {
<<<<<<< HEAD
=======
            "name": "filament/spatie-laravel-media-library-plugin",
            "version": "v3.3.43",
            "source": {
                "type": "git",
                "url": "https://github.com/filamentphp/spatie-laravel-media-library-plugin.git",
                "reference": "bd7c12baf30cc66b2f088bd0257b12071e15addf"
            },
            "dist": {
                "type": "zip",
                "url": "https://api.github.com/repos/filamentphp/spatie-laravel-media-library-plugin/zipball/bd7c12baf30cc66b2f088bd0257b12071e15addf",
                "reference": "bd7c12baf30cc66b2f088bd0257b12071e15addf",
                "shasum": ""
            },
            "require": {
                "filament/support": "self.version",
                "illuminate/support": "^10.45|^11.0|^12.0",
                "php": "^8.1",
                "spatie/laravel-medialibrary": "^10.0|^11.0"
            },
            "type": "library",
            "autoload": {
                "psr-4": {
                    "Filament\\": "src"
                }
            },
            "notification-url": "https://packagist.org/downloads/",
            "license": [
                "MIT"
            ],
            "description": "Filament support for `spatie/laravel-medialibrary`.",
            "homepage": "https://github.com/filamentphp/filament",
            "support": {
                "issues": "https://github.com/filamentphp/filament/issues",
                "source": "https://github.com/filamentphp/filament"
            },
            "time": "2025-07-08T20:42:14+00:00"
        },
        {
>>>>>>> 9d9b2fcb
            "name": "filament/spatie-laravel-settings-plugin",
            "version": "v3.3.43",
            "source": {
                "type": "git",
                "url": "https://github.com/filamentphp/spatie-laravel-settings-plugin.git",
                "reference": "80c9e960b30890fdc731da262b71255cb39bee31"
            },
            "dist": {
                "type": "zip",
                "url": "https://api.github.com/repos/filamentphp/spatie-laravel-settings-plugin/zipball/80c9e960b30890fdc731da262b71255cb39bee31",
                "reference": "80c9e960b30890fdc731da262b71255cb39bee31",
                "shasum": ""
            },
            "require": {
                "filament/filament": "self.version",
                "illuminate/console": "^10.45|^11.0|^12.0",
                "illuminate/filesystem": "^10.45|^11.0|^12.0",
                "illuminate/support": "^10.45|^11.0|^12.0",
                "php": "^8.1",
                "spatie/laravel-settings": "^2.2|^3.0"
            },
            "type": "library",
            "extra": {
                "laravel": {
                    "providers": [
                        "Filament\\SpatieLaravelSettingsPluginServiceProvider"
                    ]
                }
            },
            "autoload": {
                "psr-4": {
                    "Filament\\": "src"
                }
            },
            "notification-url": "https://packagist.org/downloads/",
            "license": [
                "MIT"
            ],
            "description": "Filament support for `spatie/laravel-settings`.",
            "homepage": "https://github.com/filamentphp/filament",
            "support": {
                "issues": "https://github.com/filamentphp/filament/issues",
                "source": "https://github.com/filamentphp/filament"
            },
            "time": "2025-04-23T06:39:48+00:00"
        },
        {
<<<<<<< HEAD
=======
            "name": "filament/spatie-laravel-translatable-plugin",
            "version": "v3.3.43",
            "source": {
                "type": "git",
                "url": "https://github.com/filamentphp/spatie-laravel-translatable-plugin.git",
                "reference": "7de417487ee7a4edd9e66fb3243a27f84db3f543"
            },
            "dist": {
                "type": "zip",
                "url": "https://api.github.com/repos/filamentphp/spatie-laravel-translatable-plugin/zipball/7de417487ee7a4edd9e66fb3243a27f84db3f543",
                "reference": "7de417487ee7a4edd9e66fb3243a27f84db3f543",
                "shasum": ""
            },
            "require": {
                "filament/support": "self.version",
                "illuminate/support": "^10.45|^11.0|^12.0",
                "php": "^8.1",
                "spatie/laravel-translatable": "^6.0"
            },
            "type": "library",
            "extra": {
                "laravel": {
                    "providers": [
                        "Filament\\SpatieLaravelTranslatablePluginServiceProvider"
                    ]
                }
            },
            "autoload": {
                "psr-4": {
                    "Filament\\": "src"
                }
            },
            "notification-url": "https://packagist.org/downloads/",
            "license": [
                "MIT"
            ],
            "description": "Filament support for `spatie/laravel-translatable`.",
            "homepage": "https://github.com/filamentphp/filament",
            "support": {
                "issues": "https://github.com/filamentphp/filament/issues",
                "source": "https://github.com/filamentphp/filament"
            },
            "time": "2025-08-12T13:15:45+00:00"
        },
        {
>>>>>>> 9d9b2fcb
            "name": "filament/support",
            "version": "v3.3.43",
            "source": {
                "type": "git",
                "url": "https://github.com/filamentphp/support.git",
                "reference": "afafd5e7a2f8cf052f70f989b52d82d0a1df5c78"
            },
            "dist": {
                "type": "zip",
                "url": "https://api.github.com/repos/filamentphp/support/zipball/afafd5e7a2f8cf052f70f989b52d82d0a1df5c78",
                "reference": "afafd5e7a2f8cf052f70f989b52d82d0a1df5c78",
                "shasum": ""
            },
            "require": {
                "blade-ui-kit/blade-heroicons": "^2.5",
                "doctrine/dbal": "^3.2|^4.0",
                "ext-intl": "*",
                "illuminate/contracts": "^10.45|^11.0|^12.0",
                "illuminate/support": "^10.45|^11.0|^12.0",
                "illuminate/view": "^10.45|^11.0|^12.0",
                "kirschbaum-development/eloquent-power-joins": "^3.0|^4.0",
                "livewire/livewire": "^3.5",
                "php": "^8.1",
                "ryangjchandler/blade-capture-directive": "^0.2|^0.3|^1.0",
                "spatie/color": "^1.5",
                "spatie/invade": "^1.0|^2.0",
                "spatie/laravel-package-tools": "^1.9",
                "symfony/console": "^6.0|^7.0",
                "symfony/html-sanitizer": "^6.1|^7.0"
            },
            "type": "library",
            "extra": {
                "laravel": {
                    "providers": [
                        "Filament\\Support\\SupportServiceProvider"
                    ]
                }
            },
            "autoload": {
                "files": [
                    "src/helpers.php"
                ],
                "psr-4": {
                    "Filament\\Support\\": "src"
                }
            },
            "notification-url": "https://packagist.org/downloads/",
            "license": [
                "MIT"
            ],
            "description": "Core helper methods and foundation code for all Filament packages.",
            "homepage": "https://github.com/filamentphp/filament",
            "support": {
                "issues": "https://github.com/filamentphp/filament/issues",
                "source": "https://github.com/filamentphp/filament"
            },
            "time": "2025-08-12T13:15:44+00:00"
        },
        {
            "name": "filament/tables",
            "version": "v3.3.43",
            "source": {
                "type": "git",
                "url": "https://github.com/filamentphp/tables.git",
                "reference": "2e1e3aeeeccd6b74e5d038325af52635d1108e4c"
            },
            "dist": {
                "type": "zip",
                "url": "https://api.github.com/repos/filamentphp/tables/zipball/2e1e3aeeeccd6b74e5d038325af52635d1108e4c",
                "reference": "2e1e3aeeeccd6b74e5d038325af52635d1108e4c",
                "shasum": ""
            },
            "require": {
                "filament/actions": "self.version",
                "filament/forms": "self.version",
                "filament/support": "self.version",
                "illuminate/console": "^10.45|^11.0|^12.0",
                "illuminate/contracts": "^10.45|^11.0|^12.0",
                "illuminate/database": "^10.45|^11.0|^12.0",
                "illuminate/filesystem": "^10.45|^11.0|^12.0",
                "illuminate/support": "^10.45|^11.0|^12.0",
                "illuminate/view": "^10.45|^11.0|^12.0",
                "php": "^8.1",
                "spatie/laravel-package-tools": "^1.9"
            },
            "type": "library",
            "extra": {
                "laravel": {
                    "providers": [
                        "Filament\\Tables\\TablesServiceProvider"
                    ]
                }
            },
            "autoload": {
                "psr-4": {
                    "Filament\\Tables\\": "src"
                }
            },
            "notification-url": "https://packagist.org/downloads/",
            "license": [
                "MIT"
            ],
            "description": "Easily add beautiful tables to any Livewire component.",
            "homepage": "https://github.com/filamentphp/filament",
            "support": {
                "issues": "https://github.com/filamentphp/filament/issues",
                "source": "https://github.com/filamentphp/filament"
            },
            "time": "2025-09-17T10:47:13+00:00"
        },
        {
            "name": "filament/widgets",
            "version": "v3.3.43",
            "source": {
                "type": "git",
                "url": "https://github.com/filamentphp/widgets.git",
                "reference": "5b956f884aaef479f6091463cb829e7c9f2afc2c"
            },
            "dist": {
                "type": "zip",
                "url": "https://api.github.com/repos/filamentphp/widgets/zipball/5b956f884aaef479f6091463cb829e7c9f2afc2c",
                "reference": "5b956f884aaef479f6091463cb829e7c9f2afc2c",
                "shasum": ""
            },
            "require": {
                "filament/support": "self.version",
                "php": "^8.1",
                "spatie/laravel-package-tools": "^1.9"
            },
            "type": "library",
            "extra": {
                "laravel": {
                    "providers": [
                        "Filament\\Widgets\\WidgetsServiceProvider"
                    ]
                }
            },
            "autoload": {
                "psr-4": {
                    "Filament\\Widgets\\": "src"
                }
            },
            "notification-url": "https://packagist.org/downloads/",
            "license": [
                "MIT"
            ],
            "description": "Easily add beautiful dashboard widgets to any Livewire component.",
            "homepage": "https://github.com/filamentphp/filament",
            "support": {
                "issues": "https://github.com/filamentphp/filament/issues",
                "source": "https://github.com/filamentphp/filament"
            },
            "time": "2025-06-12T15:11:14+00:00"
        },
        {
            "name": "firebase/php-jwt",
            "version": "v6.11.1",
            "source": {
                "type": "git",
                "url": "https://github.com/firebase/php-jwt.git",
                "reference": "d1e91ecf8c598d073d0995afa8cd5c75c6e19e66"
            },
            "dist": {
                "type": "zip",
                "url": "https://api.github.com/repos/firebase/php-jwt/zipball/d1e91ecf8c598d073d0995afa8cd5c75c6e19e66",
                "reference": "d1e91ecf8c598d073d0995afa8cd5c75c6e19e66",
                "shasum": ""
            },
            "require": {
                "php": "^8.0"
            },
            "require-dev": {
                "guzzlehttp/guzzle": "^7.4",
                "phpspec/prophecy-phpunit": "^2.0",
                "phpunit/phpunit": "^9.5",
                "psr/cache": "^2.0||^3.0",
                "psr/http-client": "^1.0",
                "psr/http-factory": "^1.0"
            },
            "suggest": {
                "ext-sodium": "Support EdDSA (Ed25519) signatures",
                "paragonie/sodium_compat": "Support EdDSA (Ed25519) signatures when libsodium is not present"
            },
            "type": "library",
            "autoload": {
                "psr-4": {
                    "Firebase\\JWT\\": "src"
                }
            },
            "notification-url": "https://packagist.org/downloads/",
            "license": [
                "BSD-3-Clause"
            ],
            "authors": [
                {
                    "name": "Neuman Vong",
                    "email": "neuman+pear@twilio.com",
                    "role": "Developer"
                },
                {
                    "name": "Anant Narayanan",
                    "email": "anant@php.net",
                    "role": "Developer"
                }
            ],
            "description": "A simple library to encode and decode JSON Web Tokens (JWT) in PHP. Should conform to the current spec.",
            "homepage": "https://github.com/firebase/php-jwt",
            "keywords": [
                "jwt",
                "php"
            ],
            "support": {
                "issues": "https://github.com/firebase/php-jwt/issues",
                "source": "https://github.com/firebase/php-jwt/tree/v6.11.1"
            },
            "time": "2025-04-09T20:32:01+00:00"
        },
        {
            "name": "fruitcake/php-cors",
            "version": "v1.3.0",
            "source": {
                "type": "git",
                "url": "https://github.com/fruitcake/php-cors.git",
                "reference": "3d158f36e7875e2f040f37bc0573956240a5a38b"
            },
            "dist": {
                "type": "zip",
                "url": "https://api.github.com/repos/fruitcake/php-cors/zipball/3d158f36e7875e2f040f37bc0573956240a5a38b",
                "reference": "3d158f36e7875e2f040f37bc0573956240a5a38b",
                "shasum": ""
            },
            "require": {
                "php": "^7.4|^8.0",
                "symfony/http-foundation": "^4.4|^5.4|^6|^7"
            },
            "require-dev": {
                "phpstan/phpstan": "^1.4",
                "phpunit/phpunit": "^9",
                "squizlabs/php_codesniffer": "^3.5"
            },
            "type": "library",
            "extra": {
                "branch-alias": {
                    "dev-master": "1.2-dev"
                }
            },
            "autoload": {
                "psr-4": {
                    "Fruitcake\\Cors\\": "src/"
                }
            },
            "notification-url": "https://packagist.org/downloads/",
            "license": [
                "MIT"
            ],
            "authors": [
                {
                    "name": "Fruitcake",
                    "homepage": "https://fruitcake.nl"
                },
                {
                    "name": "Barryvdh",
                    "email": "barryvdh@gmail.com"
                }
            ],
            "description": "Cross-origin resource sharing library for the Symfony HttpFoundation",
            "homepage": "https://github.com/fruitcake/php-cors",
            "keywords": [
                "cors",
                "laravel",
                "symfony"
            ],
            "support": {
                "issues": "https://github.com/fruitcake/php-cors/issues",
                "source": "https://github.com/fruitcake/php-cors/tree/v1.3.0"
            },
            "funding": [
                {
                    "url": "https://fruitcake.nl",
                    "type": "custom"
                },
                {
                    "url": "https://github.com/barryvdh",
                    "type": "github"
                }
            ],
            "time": "2023-10-12T05:21:21+00:00"
        },
        {
            "name": "google/apiclient",
            "version": "v2.18.4",
            "source": {
                "type": "git",
                "url": "https://github.com/googleapis/google-api-php-client.git",
                "reference": "5b51fdb2cbd2a96088e3dfc6f565bdf6fb0af94b"
            },
            "dist": {
                "type": "zip",
                "url": "https://api.github.com/repos/googleapis/google-api-php-client/zipball/5b51fdb2cbd2a96088e3dfc6f565bdf6fb0af94b",
                "reference": "5b51fdb2cbd2a96088e3dfc6f565bdf6fb0af94b",
                "shasum": ""
            },
            "require": {
                "firebase/php-jwt": "^6.0",
                "google/apiclient-services": "~0.350",
                "google/auth": "^1.37",
                "guzzlehttp/guzzle": "^7.4.5",
                "guzzlehttp/psr7": "^2.6",
                "monolog/monolog": "^2.9||^3.0",
                "php": "^8.1",
                "phpseclib/phpseclib": "^3.0.36"
            },
            "require-dev": {
                "cache/filesystem-adapter": "^1.1",
                "composer/composer": "^1.10.23",
                "phpcompatibility/php-compatibility": "^9.2",
                "phpspec/prophecy-phpunit": "^2.1",
                "phpunit/phpunit": "^9.6",
                "squizlabs/php_codesniffer": "^3.8",
                "symfony/css-selector": "~2.1",
                "symfony/dom-crawler": "~2.1"
            },
            "suggest": {
                "cache/filesystem-adapter": "For caching certs and tokens (using Google\\Client::setCache)"
            },
            "type": "library",
            "extra": {
                "branch-alias": {
                    "dev-main": "2.x-dev"
                }
            },
            "autoload": {
                "files": [
                    "src/aliases.php"
                ],
                "psr-4": {
                    "Google\\": "src/"
                },
                "classmap": [
                    "src/aliases.php"
                ]
            },
            "notification-url": "https://packagist.org/downloads/",
            "license": [
                "Apache-2.0"
            ],
            "description": "Client library for Google APIs",
            "homepage": "http://developers.google.com/api-client-library/php",
            "keywords": [
                "google"
            ],
            "support": {
                "issues": "https://github.com/googleapis/google-api-php-client/issues",
                "source": "https://github.com/googleapis/google-api-php-client/tree/v2.18.4"
            },
            "time": "2025-09-30T04:23:07+00:00"
        },
        {
            "name": "google/apiclient-services",
            "version": "v0.416.0",
            "source": {
                "type": "git",
                "url": "https://github.com/googleapis/google-api-php-client-services.git",
                "reference": "a7b96415b22d85cee12ab730089f1d1b66bc191f"
            },
            "dist": {
                "type": "zip",
                "url": "https://api.github.com/repos/googleapis/google-api-php-client-services/zipball/a7b96415b22d85cee12ab730089f1d1b66bc191f",
                "reference": "a7b96415b22d85cee12ab730089f1d1b66bc191f",
                "shasum": ""
            },
            "require": {
                "php": "^8.1"
            },
            "require-dev": {
                "phpunit/phpunit": "^9.6"
            },
            "type": "library",
            "autoload": {
                "files": [
                    "autoload.php"
                ],
                "psr-4": {
                    "Google\\Service\\": "src"
                }
            },
            "notification-url": "https://packagist.org/downloads/",
            "license": [
                "Apache-2.0"
            ],
            "description": "Client library for Google APIs",
            "homepage": "http://developers.google.com/api-client-library/php",
            "keywords": [
                "google"
            ],
            "support": {
                "issues": "https://github.com/googleapis/google-api-php-client-services/issues",
                "source": "https://github.com/googleapis/google-api-php-client-services/tree/v0.416.0"
            },
            "time": "2025-10-13T01:08:26+00:00"
        },
        {
            "name": "google/auth",
            "version": "v1.48.1",
            "source": {
                "type": "git",
                "url": "https://github.com/googleapis/google-auth-library-php.git",
                "reference": "023f41a2c80fb98a493dfb9dffcab643481a7ab0"
            },
            "dist": {
                "type": "zip",
                "url": "https://api.github.com/repos/googleapis/google-auth-library-php/zipball/023f41a2c80fb98a493dfb9dffcab643481a7ab0",
                "reference": "023f41a2c80fb98a493dfb9dffcab643481a7ab0",
                "shasum": ""
            },
            "require": {
                "firebase/php-jwt": "^6.0",
                "guzzlehttp/guzzle": "^7.4.5",
                "guzzlehttp/psr7": "^2.4.5",
                "php": "^8.1",
                "psr/cache": "^2.0||^3.0",
                "psr/http-message": "^1.1||^2.0",
                "psr/log": "^3.0"
            },
            "require-dev": {
                "guzzlehttp/promises": "^2.0",
                "kelvinmo/simplejwt": "0.7.1",
                "phpseclib/phpseclib": "^3.0.35",
                "phpspec/prophecy-phpunit": "^2.1",
                "phpunit/phpunit": "^9.6",
                "sebastian/comparator": ">=1.2.3",
                "squizlabs/php_codesniffer": "^4.0",
                "symfony/process": "^6.0||^7.0",
                "webmozart/assert": "^1.11"
            },
            "suggest": {
                "phpseclib/phpseclib": "May be used in place of OpenSSL for signing strings or for token management. Please require version ^2."
            },
            "type": "library",
            "autoload": {
                "psr-4": {
                    "Google\\Auth\\": "src"
                }
            },
            "notification-url": "https://packagist.org/downloads/",
            "license": [
                "Apache-2.0"
            ],
            "description": "Google Auth Library for PHP",
            "homepage": "https://github.com/google/google-auth-library-php",
            "keywords": [
                "Authentication",
                "google",
                "oauth2"
            ],
            "support": {
                "docs": "https://cloud.google.com/php/docs/reference/auth/latest",
                "issues": "https://github.com/googleapis/google-auth-library-php/issues",
                "source": "https://github.com/googleapis/google-auth-library-php/tree/v1.48.1"
            },
            "time": "2025-09-30T04:22:33+00:00"
        },
        {
            "name": "graham-campbell/result-type",
            "version": "v1.1.3",
            "source": {
                "type": "git",
                "url": "https://github.com/GrahamCampbell/Result-Type.git",
                "reference": "3ba905c11371512af9d9bdd27d99b782216b6945"
            },
            "dist": {
                "type": "zip",
                "url": "https://api.github.com/repos/GrahamCampbell/Result-Type/zipball/3ba905c11371512af9d9bdd27d99b782216b6945",
                "reference": "3ba905c11371512af9d9bdd27d99b782216b6945",
                "shasum": ""
            },
            "require": {
                "php": "^7.2.5 || ^8.0",
                "phpoption/phpoption": "^1.9.3"
            },
            "require-dev": {
                "phpunit/phpunit": "^8.5.39 || ^9.6.20 || ^10.5.28"
            },
            "type": "library",
            "autoload": {
                "psr-4": {
                    "GrahamCampbell\\ResultType\\": "src/"
                }
            },
            "notification-url": "https://packagist.org/downloads/",
            "license": [
                "MIT"
            ],
            "authors": [
                {
                    "name": "Graham Campbell",
                    "email": "hello@gjcampbell.co.uk",
                    "homepage": "https://github.com/GrahamCampbell"
                }
            ],
            "description": "An Implementation Of The Result Type",
            "keywords": [
                "Graham Campbell",
                "GrahamCampbell",
                "Result Type",
                "Result-Type",
                "result"
            ],
            "support": {
                "issues": "https://github.com/GrahamCampbell/Result-Type/issues",
                "source": "https://github.com/GrahamCampbell/Result-Type/tree/v1.1.3"
            },
            "funding": [
                {
                    "url": "https://github.com/GrahamCampbell",
                    "type": "github"
                },
                {
                    "url": "https://tidelift.com/funding/github/packagist/graham-campbell/result-type",
                    "type": "tidelift"
                }
            ],
            "time": "2024-07-20T21:45:45+00:00"
        },
        {
            "name": "guava/filament-icon-picker",
            "version": "2.3.1",
            "source": {
                "type": "git",
                "url": "https://github.com/lukas-frey/filament-icon-picker.git",
                "reference": "a9c2709db2df2d658fd045022d0300c2fa8a6fba"
            },
            "dist": {
                "type": "zip",
                "url": "https://api.github.com/repos/lukas-frey/filament-icon-picker/zipball/a9c2709db2df2d658fd045022d0300c2fa8a6fba",
                "reference": "a9c2709db2df2d658fd045022d0300c2fa8a6fba",
                "shasum": ""
            },
            "require": {
                "filament/filament": "^3.0@stable",
                "php": "^8.0"
            },
            "require-dev": {
                "orchestra/testbench": "^7.0|^8.0|^9.0"
            },
            "type": "library",
            "extra": {
                "laravel": {
                    "providers": [
                        "Guava\\FilamentIconPicker\\FilamentIconPickerServiceProvider"
                    ]
                }
            },
            "autoload": {
                "psr-4": {
                    "Guava\\FilamentIconPicker\\": "src"
                }
            },
            "notification-url": "https://packagist.org/downloads/",
            "license": [
                "MIT"
            ],
            "authors": [
                {
                    "name": "Lukas Frey",
                    "email": "mail@lukasfrey.cz"
                }
            ],
            "description": "A filament plugin that adds an icon picker field.",
            "support": {
                "issues": "https://github.com/lukas-frey/filament-icon-picker/issues",
                "source": "https://github.com/lukas-frey/filament-icon-picker/tree/2.3.1"
            },
            "funding": [
                {
                    "url": "https://github.com/LukasFreyCZ",
                    "type": "github"
                }
            ],
            "time": "2025-08-19T12:48:35+00:00"
        },
        {
            "name": "guzzlehttp/guzzle",
            "version": "7.10.0",
            "source": {
                "type": "git",
                "url": "https://github.com/guzzle/guzzle.git",
                "reference": "b51ac707cfa420b7bfd4e4d5e510ba8008e822b4"
            },
            "dist": {
                "type": "zip",
                "url": "https://api.github.com/repos/guzzle/guzzle/zipball/b51ac707cfa420b7bfd4e4d5e510ba8008e822b4",
                "reference": "b51ac707cfa420b7bfd4e4d5e510ba8008e822b4",
                "shasum": ""
            },
            "require": {
                "ext-json": "*",
                "guzzlehttp/promises": "^2.3",
                "guzzlehttp/psr7": "^2.8",
                "php": "^7.2.5 || ^8.0",
                "psr/http-client": "^1.0",
                "symfony/deprecation-contracts": "^2.2 || ^3.0"
            },
            "provide": {
                "psr/http-client-implementation": "1.0"
            },
            "require-dev": {
                "bamarni/composer-bin-plugin": "^1.8.2",
                "ext-curl": "*",
                "guzzle/client-integration-tests": "3.0.2",
                "php-http/message-factory": "^1.1",
                "phpunit/phpunit": "^8.5.39 || ^9.6.20",
                "psr/log": "^1.1 || ^2.0 || ^3.0"
            },
            "suggest": {
                "ext-curl": "Required for CURL handler support",
                "ext-intl": "Required for Internationalized Domain Name (IDN) support",
                "psr/log": "Required for using the Log middleware"
            },
            "type": "library",
            "extra": {
                "bamarni-bin": {
                    "bin-links": true,
                    "forward-command": false
                }
            },
            "autoload": {
                "files": [
                    "src/functions_include.php"
                ],
                "psr-4": {
                    "GuzzleHttp\\": "src/"
                }
            },
            "notification-url": "https://packagist.org/downloads/",
            "license": [
                "MIT"
            ],
            "authors": [
                {
                    "name": "Graham Campbell",
                    "email": "hello@gjcampbell.co.uk",
                    "homepage": "https://github.com/GrahamCampbell"
                },
                {
                    "name": "Michael Dowling",
                    "email": "mtdowling@gmail.com",
                    "homepage": "https://github.com/mtdowling"
                },
                {
                    "name": "Jeremy Lindblom",
                    "email": "jeremeamia@gmail.com",
                    "homepage": "https://github.com/jeremeamia"
                },
                {
                    "name": "George Mponos",
                    "email": "gmponos@gmail.com",
                    "homepage": "https://github.com/gmponos"
                },
                {
                    "name": "Tobias Nyholm",
                    "email": "tobias.nyholm@gmail.com",
                    "homepage": "https://github.com/Nyholm"
                },
                {
                    "name": "Márk Sági-Kazár",
                    "email": "mark.sagikazar@gmail.com",
                    "homepage": "https://github.com/sagikazarmark"
                },
                {
                    "name": "Tobias Schultze",
                    "email": "webmaster@tubo-world.de",
                    "homepage": "https://github.com/Tobion"
                }
            ],
            "description": "Guzzle is a PHP HTTP client library",
            "keywords": [
                "client",
                "curl",
                "framework",
                "http",
                "http client",
                "psr-18",
                "psr-7",
                "rest",
                "web service"
            ],
            "support": {
                "issues": "https://github.com/guzzle/guzzle/issues",
                "source": "https://github.com/guzzle/guzzle/tree/7.10.0"
            },
            "funding": [
                {
                    "url": "https://github.com/GrahamCampbell",
                    "type": "github"
                },
                {
                    "url": "https://github.com/Nyholm",
                    "type": "github"
                },
                {
                    "url": "https://tidelift.com/funding/github/packagist/guzzlehttp/guzzle",
                    "type": "tidelift"
                }
            ],
            "time": "2025-08-23T22:36:01+00:00"
        },
        {
            "name": "guzzlehttp/promises",
            "version": "2.3.0",
            "source": {
                "type": "git",
                "url": "https://github.com/guzzle/promises.git",
                "reference": "481557b130ef3790cf82b713667b43030dc9c957"
            },
            "dist": {
                "type": "zip",
                "url": "https://api.github.com/repos/guzzle/promises/zipball/481557b130ef3790cf82b713667b43030dc9c957",
                "reference": "481557b130ef3790cf82b713667b43030dc9c957",
                "shasum": ""
            },
            "require": {
                "php": "^7.2.5 || ^8.0"
            },
            "require-dev": {
                "bamarni/composer-bin-plugin": "^1.8.2",
                "phpunit/phpunit": "^8.5.44 || ^9.6.25"
            },
            "type": "library",
            "extra": {
                "bamarni-bin": {
                    "bin-links": true,
                    "forward-command": false
                }
            },
            "autoload": {
                "psr-4": {
                    "GuzzleHttp\\Promise\\": "src/"
                }
            },
            "notification-url": "https://packagist.org/downloads/",
            "license": [
                "MIT"
            ],
            "authors": [
                {
                    "name": "Graham Campbell",
                    "email": "hello@gjcampbell.co.uk",
                    "homepage": "https://github.com/GrahamCampbell"
                },
                {
                    "name": "Michael Dowling",
                    "email": "mtdowling@gmail.com",
                    "homepage": "https://github.com/mtdowling"
                },
                {
                    "name": "Tobias Nyholm",
                    "email": "tobias.nyholm@gmail.com",
                    "homepage": "https://github.com/Nyholm"
                },
                {
                    "name": "Tobias Schultze",
                    "email": "webmaster@tubo-world.de",
                    "homepage": "https://github.com/Tobion"
                }
            ],
            "description": "Guzzle promises library",
            "keywords": [
                "promise"
            ],
            "support": {
                "issues": "https://github.com/guzzle/promises/issues",
                "source": "https://github.com/guzzle/promises/tree/2.3.0"
            },
            "funding": [
                {
                    "url": "https://github.com/GrahamCampbell",
                    "type": "github"
                },
                {
                    "url": "https://github.com/Nyholm",
                    "type": "github"
                },
                {
                    "url": "https://tidelift.com/funding/github/packagist/guzzlehttp/promises",
                    "type": "tidelift"
                }
            ],
            "time": "2025-08-22T14:34:08+00:00"
        },
        {
            "name": "guzzlehttp/psr7",
            "version": "2.8.0",
            "source": {
                "type": "git",
                "url": "https://github.com/guzzle/psr7.git",
                "reference": "21dc724a0583619cd1652f673303492272778051"
            },
            "dist": {
                "type": "zip",
                "url": "https://api.github.com/repos/guzzle/psr7/zipball/21dc724a0583619cd1652f673303492272778051",
                "reference": "21dc724a0583619cd1652f673303492272778051",
                "shasum": ""
            },
            "require": {
                "php": "^7.2.5 || ^8.0",
                "psr/http-factory": "^1.0",
                "psr/http-message": "^1.1 || ^2.0",
                "ralouphie/getallheaders": "^3.0"
            },
            "provide": {
                "psr/http-factory-implementation": "1.0",
                "psr/http-message-implementation": "1.0"
            },
            "require-dev": {
                "bamarni/composer-bin-plugin": "^1.8.2",
                "http-interop/http-factory-tests": "0.9.0",
                "phpunit/phpunit": "^8.5.44 || ^9.6.25"
            },
            "suggest": {
                "laminas/laminas-httphandlerrunner": "Emit PSR-7 responses"
            },
            "type": "library",
            "extra": {
                "bamarni-bin": {
                    "bin-links": true,
                    "forward-command": false
                }
            },
            "autoload": {
                "psr-4": {
                    "GuzzleHttp\\Psr7\\": "src/"
                }
            },
            "notification-url": "https://packagist.org/downloads/",
            "license": [
                "MIT"
            ],
            "authors": [
                {
                    "name": "Graham Campbell",
                    "email": "hello@gjcampbell.co.uk",
                    "homepage": "https://github.com/GrahamCampbell"
                },
                {
                    "name": "Michael Dowling",
                    "email": "mtdowling@gmail.com",
                    "homepage": "https://github.com/mtdowling"
                },
                {
                    "name": "George Mponos",
                    "email": "gmponos@gmail.com",
                    "homepage": "https://github.com/gmponos"
                },
                {
                    "name": "Tobias Nyholm",
                    "email": "tobias.nyholm@gmail.com",
                    "homepage": "https://github.com/Nyholm"
                },
                {
                    "name": "Márk Sági-Kazár",
                    "email": "mark.sagikazar@gmail.com",
                    "homepage": "https://github.com/sagikazarmark"
                },
                {
                    "name": "Tobias Schultze",
                    "email": "webmaster@tubo-world.de",
                    "homepage": "https://github.com/Tobion"
                },
                {
                    "name": "Márk Sági-Kazár",
                    "email": "mark.sagikazar@gmail.com",
                    "homepage": "https://sagikazarmark.hu"
                }
            ],
            "description": "PSR-7 message implementation that also provides common utility methods",
            "keywords": [
                "http",
                "message",
                "psr-7",
                "request",
                "response",
                "stream",
                "uri",
                "url"
            ],
            "support": {
                "issues": "https://github.com/guzzle/psr7/issues",
                "source": "https://github.com/guzzle/psr7/tree/2.8.0"
            },
            "funding": [
                {
                    "url": "https://github.com/GrahamCampbell",
                    "type": "github"
                },
                {
                    "url": "https://github.com/Nyholm",
                    "type": "github"
                },
                {
                    "url": "https://tidelift.com/funding/github/packagist/guzzlehttp/psr7",
                    "type": "tidelift"
                }
            ],
            "time": "2025-08-23T21:21:41+00:00"
        },
        {
            "name": "guzzlehttp/uri-template",
            "version": "v1.0.5",
            "source": {
                "type": "git",
                "url": "https://github.com/guzzle/uri-template.git",
                "reference": "4f4bbd4e7172148801e76e3decc1e559bdee34e1"
            },
            "dist": {
                "type": "zip",
                "url": "https://api.github.com/repos/guzzle/uri-template/zipball/4f4bbd4e7172148801e76e3decc1e559bdee34e1",
                "reference": "4f4bbd4e7172148801e76e3decc1e559bdee34e1",
                "shasum": ""
            },
            "require": {
                "php": "^7.2.5 || ^8.0",
                "symfony/polyfill-php80": "^1.24"
            },
            "require-dev": {
                "bamarni/composer-bin-plugin": "^1.8.2",
                "phpunit/phpunit": "^8.5.44 || ^9.6.25",
                "uri-template/tests": "1.0.0"
            },
            "type": "library",
            "extra": {
                "bamarni-bin": {
                    "bin-links": true,
                    "forward-command": false
                }
            },
            "autoload": {
                "psr-4": {
                    "GuzzleHttp\\UriTemplate\\": "src"
                }
            },
            "notification-url": "https://packagist.org/downloads/",
            "license": [
                "MIT"
            ],
            "authors": [
                {
                    "name": "Graham Campbell",
                    "email": "hello@gjcampbell.co.uk",
                    "homepage": "https://github.com/GrahamCampbell"
                },
                {
                    "name": "Michael Dowling",
                    "email": "mtdowling@gmail.com",
                    "homepage": "https://github.com/mtdowling"
                },
                {
                    "name": "George Mponos",
                    "email": "gmponos@gmail.com",
                    "homepage": "https://github.com/gmponos"
                },
                {
                    "name": "Tobias Nyholm",
                    "email": "tobias.nyholm@gmail.com",
                    "homepage": "https://github.com/Nyholm"
                }
            ],
            "description": "A polyfill class for uri_template of PHP",
            "keywords": [
                "guzzlehttp",
                "uri-template"
            ],
            "support": {
                "issues": "https://github.com/guzzle/uri-template/issues",
                "source": "https://github.com/guzzle/uri-template/tree/v1.0.5"
            },
            "funding": [
                {
                    "url": "https://github.com/GrahamCampbell",
                    "type": "github"
                },
                {
                    "url": "https://github.com/Nyholm",
                    "type": "github"
                },
                {
                    "url": "https://tidelift.com/funding/github/packagist/guzzlehttp/uri-template",
                    "type": "tidelift"
                }
            ],
            "time": "2025-08-22T14:27:06+00:00"
        },
        {
            "name": "jeffersongoncalves/filament-cep-field",
            "version": "1.1.0",
            "source": {
                "type": "git",
                "url": "https://github.com/jeffersongoncalves/filament-cep-field.git",
                "reference": "191830774b01b5cc486307799d3cc6a7aeee64bb"
            },
            "dist": {
                "type": "zip",
                "url": "https://api.github.com/repos/jeffersongoncalves/filament-cep-field/zipball/191830774b01b5cc486307799d3cc6a7aeee64bb",
                "reference": "191830774b01b5cc486307799d3cc6a7aeee64bb",
                "shasum": ""
            },
            "require": {
                "filament/filament": "^3.0",
                "jeffersongoncalves/laravel-cep": "^1.0",
                "php": "^8.2|^8.3",
                "spatie/laravel-package-tools": "^1.14.0"
            },
            "require-dev": {
                "larastan/larastan": "^3.0",
                "laravel/pint": "^1.21",
                "orchestra/testbench": "^9.0|^10.0",
                "pestphp/pest": "^3.7.4",
                "pestphp/pest-plugin-laravel": "^3.0"
            },
            "type": "library",
            "extra": {
                "laravel": {
                    "providers": [
                        "JeffersonGoncalves\\Filament\\CepField\\CepFieldServiceProvider"
                    ]
                }
            },
            "autoload": {
                "psr-4": {
                    "JeffersonGoncalves\\Filament\\CepField\\": "src"
                }
            },
            "notification-url": "https://packagist.org/downloads/",
            "license": [
                "MIT"
            ],
            "authors": [
                {
                    "name": "Jefferson Gonçalves",
                    "email": "gerson.simao.92@gmail.com",
                    "role": "Developer"
                }
            ],
            "description": "The Filament CEP Field is a custom input component designed specifically for Brazilian postal codes (CEP - Código de Endereçamento Postal). This component extends Filament's form capabilities by providing a specialized input field that handles CEP formatting, validation, and automatic address lookup.",
            "homepage": "https://github.com/jeffersongoncalves/filament-cep-field",
            "keywords": [
                "filament",
                "filament-cep-field",
                "jeffersongoncalves",
                "laravel"
            ],
            "support": {
                "issues": "https://github.com/jeffersongoncalves/filament-cep-field/issues",
                "source": "https://github.com/jeffersongoncalves/filament-cep-field/tree/1.1.0"
            },
            "time": "2025-07-17T20:05:06+00:00"
        },
        {
            "name": "jeffersongoncalves/laravel-cep",
            "version": "1.1.1",
            "source": {
                "type": "git",
                "url": "https://github.com/jeffersongoncalves/laravel-cep.git",
                "reference": "88ed63e792007804a94997a044353ed1f015b7eb"
            },
            "dist": {
                "type": "zip",
                "url": "https://api.github.com/repos/jeffersongoncalves/laravel-cep/zipball/88ed63e792007804a94997a044353ed1f015b7eb",
                "reference": "88ed63e792007804a94997a044353ed1f015b7eb",
                "shasum": ""
            },
            "require": {
                "laravel/framework": "^11.0|^12.0",
                "php": "^8.2|^8.3",
                "spatie/laravel-package-tools": "^1.14.0"
            },
            "require-dev": {
                "larastan/larastan": "^3.0",
                "laravel/pint": "^1.24",
                "orchestra/testbench": "^9.0|^10.0",
                "pestphp/pest": "^3.7.4",
                "pestphp/pest-plugin-laravel": "^3.0"
            },
            "type": "library",
            "extra": {
                "laravel": {
                    "providers": [
                        "JeffersonGoncalves\\Cep\\CepServiceProvider"
                    ]
                }
            },
            "autoload": {
                "psr-4": {
                    "JeffersonGoncalves\\Cep\\": "src/"
                }
            },
            "notification-url": "https://packagist.org/downloads/",
            "license": [
                "MIT"
            ],
            "authors": [
                {
                    "name": "Jefferson Gonçalves",
                    "email": "gerson.simao.92@gmail.com",
                    "role": "Developer"
                }
            ],
            "description": "A simple and efficient PHP package for querying Brazilian postal codes (CEP). This package provides an easy way to retrieve address information from Brazilian ZIP codes through multiple providers.",
            "homepage": "https://github.com/jeffersongoncalves/laravel-cep",
            "keywords": [
                "jeffersongoncalves",
                "laravel",
                "laravel-cep"
            ],
            "support": {
                "issues": "https://github.com/jeffersongoncalves/laravel-cep/issues",
                "source": "https://github.com/jeffersongoncalves/laravel-cep/tree/1.1.1"
            },
            "time": "2025-07-26T20:08:06+00:00"
        },
        {
            "name": "kirschbaum-development/eloquent-power-joins",
            "version": "4.2.8",
            "source": {
                "type": "git",
                "url": "https://github.com/kirschbaum-development/eloquent-power-joins.git",
                "reference": "d67c7e2efa886d2ef8bb29e86c3ddb9438ac6390"
            },
            "dist": {
                "type": "zip",
                "url": "https://api.github.com/repos/kirschbaum-development/eloquent-power-joins/zipball/d67c7e2efa886d2ef8bb29e86c3ddb9438ac6390",
                "reference": "d67c7e2efa886d2ef8bb29e86c3ddb9438ac6390",
                "shasum": ""
            },
            "require": {
                "illuminate/database": "^11.42|^12.0",
                "illuminate/support": "^11.42|^12.0",
                "php": "^8.2"
            },
            "require-dev": {
                "friendsofphp/php-cs-fixer": "dev-master",
                "laravel/legacy-factories": "^1.0@dev",
                "orchestra/testbench": "^9.0|^10.0",
                "phpunit/phpunit": "^10.0|^11.0"
            },
            "type": "library",
            "extra": {
                "laravel": {
                    "providers": [
                        "Kirschbaum\\PowerJoins\\PowerJoinsServiceProvider"
                    ]
                }
            },
            "autoload": {
                "psr-4": {
                    "Kirschbaum\\PowerJoins\\": "src"
                }
            },
            "notification-url": "https://packagist.org/downloads/",
            "license": [
                "MIT"
            ],
            "authors": [
                {
                    "name": "Luis Dalmolin",
                    "email": "luis.nh@gmail.com",
                    "role": "Developer"
                }
            ],
            "description": "The Laravel magic applied to joins.",
            "homepage": "https://github.com/kirschbaum-development/eloquent-power-joins",
            "keywords": [
                "eloquent",
                "join",
                "laravel",
                "mysql"
            ],
            "support": {
                "issues": "https://github.com/kirschbaum-development/eloquent-power-joins/issues",
                "source": "https://github.com/kirschbaum-development/eloquent-power-joins/tree/4.2.8"
            },
            "time": "2025-08-14T18:43:05+00:00"
        },
        {
            "name": "laravel/framework",
            "version": "v12.34.0",
            "source": {
                "type": "git",
                "url": "https://github.com/laravel/framework.git",
                "reference": "f9ec5a5d88bc8c468f17b59f88e05c8ac3c8d687"
            },
            "dist": {
                "type": "zip",
                "url": "https://api.github.com/repos/laravel/framework/zipball/f9ec5a5d88bc8c468f17b59f88e05c8ac3c8d687",
                "reference": "f9ec5a5d88bc8c468f17b59f88e05c8ac3c8d687",
                "shasum": ""
            },
            "require": {
                "brick/math": "^0.11|^0.12|^0.13|^0.14",
                "composer-runtime-api": "^2.2",
                "doctrine/inflector": "^2.0.5",
                "dragonmantank/cron-expression": "^3.4",
                "egulias/email-validator": "^3.2.1|^4.0",
                "ext-ctype": "*",
                "ext-filter": "*",
                "ext-hash": "*",
                "ext-mbstring": "*",
                "ext-openssl": "*",
                "ext-session": "*",
                "ext-tokenizer": "*",
                "fruitcake/php-cors": "^1.3",
                "guzzlehttp/guzzle": "^7.8.2",
                "guzzlehttp/uri-template": "^1.0",
                "laravel/prompts": "^0.3.0",
                "laravel/serializable-closure": "^1.3|^2.0",
                "league/commonmark": "^2.7",
                "league/flysystem": "^3.25.1",
                "league/flysystem-local": "^3.25.1",
                "league/uri": "^7.5.1",
                "monolog/monolog": "^3.0",
                "nesbot/carbon": "^3.8.4",
                "nunomaduro/termwind": "^2.0",
                "php": "^8.2",
                "psr/container": "^1.1.1|^2.0.1",
                "psr/log": "^1.0|^2.0|^3.0",
                "psr/simple-cache": "^1.0|^2.0|^3.0",
                "ramsey/uuid": "^4.7",
                "symfony/console": "^7.2.0",
                "symfony/error-handler": "^7.2.0",
                "symfony/finder": "^7.2.0",
                "symfony/http-foundation": "^7.2.0",
                "symfony/http-kernel": "^7.2.0",
                "symfony/mailer": "^7.2.0",
                "symfony/mime": "^7.2.0",
                "symfony/polyfill-php83": "^1.33",
                "symfony/polyfill-php84": "^1.33",
                "symfony/polyfill-php85": "^1.33",
                "symfony/process": "^7.2.0",
                "symfony/routing": "^7.2.0",
                "symfony/uid": "^7.2.0",
                "symfony/var-dumper": "^7.2.0",
                "tijsverkoyen/css-to-inline-styles": "^2.2.5",
                "vlucas/phpdotenv": "^5.6.1",
                "voku/portable-ascii": "^2.0.2"
            },
            "conflict": {
                "tightenco/collect": "<5.5.33"
            },
            "provide": {
                "psr/container-implementation": "1.1|2.0",
                "psr/log-implementation": "1.0|2.0|3.0",
                "psr/simple-cache-implementation": "1.0|2.0|3.0"
            },
            "replace": {
                "illuminate/auth": "self.version",
                "illuminate/broadcasting": "self.version",
                "illuminate/bus": "self.version",
                "illuminate/cache": "self.version",
                "illuminate/collections": "self.version",
                "illuminate/concurrency": "self.version",
                "illuminate/conditionable": "self.version",
                "illuminate/config": "self.version",
                "illuminate/console": "self.version",
                "illuminate/container": "self.version",
                "illuminate/contracts": "self.version",
                "illuminate/cookie": "self.version",
                "illuminate/database": "self.version",
                "illuminate/encryption": "self.version",
                "illuminate/events": "self.version",
                "illuminate/filesystem": "self.version",
                "illuminate/hashing": "self.version",
                "illuminate/http": "self.version",
                "illuminate/json-schema": "self.version",
                "illuminate/log": "self.version",
                "illuminate/macroable": "self.version",
                "illuminate/mail": "self.version",
                "illuminate/notifications": "self.version",
                "illuminate/pagination": "self.version",
                "illuminate/pipeline": "self.version",
                "illuminate/process": "self.version",
                "illuminate/queue": "self.version",
                "illuminate/redis": "self.version",
                "illuminate/routing": "self.version",
                "illuminate/session": "self.version",
                "illuminate/support": "self.version",
                "illuminate/testing": "self.version",
                "illuminate/translation": "self.version",
                "illuminate/validation": "self.version",
                "illuminate/view": "self.version",
                "spatie/once": "*"
            },
            "require-dev": {
                "ably/ably-php": "^1.0",
                "aws/aws-sdk-php": "^3.322.9",
                "ext-gmp": "*",
                "fakerphp/faker": "^1.24",
                "guzzlehttp/promises": "^2.0.3",
                "guzzlehttp/psr7": "^2.4",
                "laravel/pint": "^1.18",
                "league/flysystem-aws-s3-v3": "^3.25.1",
                "league/flysystem-ftp": "^3.25.1",
                "league/flysystem-path-prefixing": "^3.25.1",
                "league/flysystem-read-only": "^3.25.1",
                "league/flysystem-sftp-v3": "^3.25.1",
                "mockery/mockery": "^1.6.10",
                "opis/json-schema": "^2.4.1",
                "orchestra/testbench-core": "^10.7.0",
                "pda/pheanstalk": "^5.0.6|^7.0.0",
                "php-http/discovery": "^1.15",
                "phpstan/phpstan": "^2.0",
                "phpunit/phpunit": "^10.5.35|^11.5.3|^12.0.1",
                "predis/predis": "^2.3|^3.0",
                "resend/resend-php": "^0.10.0",
                "symfony/cache": "^7.2.0",
                "symfony/http-client": "^7.2.0",
                "symfony/psr-http-message-bridge": "^7.2.0",
                "symfony/translation": "^7.2.0"
            },
            "suggest": {
                "ably/ably-php": "Required to use the Ably broadcast driver (^1.0).",
                "aws/aws-sdk-php": "Required to use the SQS queue driver, DynamoDb failed job storage, and SES mail driver (^3.322.9).",
                "brianium/paratest": "Required to run tests in parallel (^7.0|^8.0).",
                "ext-apcu": "Required to use the APC cache driver.",
                "ext-fileinfo": "Required to use the Filesystem class.",
                "ext-ftp": "Required to use the Flysystem FTP driver.",
                "ext-gd": "Required to use Illuminate\\Http\\Testing\\FileFactory::image().",
                "ext-memcached": "Required to use the memcache cache driver.",
                "ext-pcntl": "Required to use all features of the queue worker and console signal trapping.",
                "ext-pdo": "Required to use all database features.",
                "ext-posix": "Required to use all features of the queue worker.",
                "ext-redis": "Required to use the Redis cache and queue drivers (^4.0|^5.0|^6.0).",
                "fakerphp/faker": "Required to generate fake data using the fake() helper (^1.23).",
                "filp/whoops": "Required for friendly error pages in development (^2.14.3).",
                "laravel/tinker": "Required to use the tinker console command (^2.0).",
                "league/flysystem-aws-s3-v3": "Required to use the Flysystem S3 driver (^3.25.1).",
                "league/flysystem-ftp": "Required to use the Flysystem FTP driver (^3.25.1).",
                "league/flysystem-path-prefixing": "Required to use the scoped driver (^3.25.1).",
                "league/flysystem-read-only": "Required to use read-only disks (^3.25.1)",
                "league/flysystem-sftp-v3": "Required to use the Flysystem SFTP driver (^3.25.1).",
                "mockery/mockery": "Required to use mocking (^1.6).",
                "pda/pheanstalk": "Required to use the beanstalk queue driver (^5.0).",
                "php-http/discovery": "Required to use PSR-7 bridging features (^1.15).",
                "phpunit/phpunit": "Required to use assertions and run tests (^10.5.35|^11.5.3|^12.0.1).",
                "predis/predis": "Required to use the predis connector (^2.3|^3.0).",
                "psr/http-message": "Required to allow Storage::put to accept a StreamInterface (^1.0).",
                "pusher/pusher-php-server": "Required to use the Pusher broadcast driver (^6.0|^7.0).",
                "resend/resend-php": "Required to enable support for the Resend mail transport (^0.10.0).",
                "symfony/cache": "Required to PSR-6 cache bridge (^7.2).",
                "symfony/filesystem": "Required to enable support for relative symbolic links (^7.2).",
                "symfony/http-client": "Required to enable support for the Symfony API mail transports (^7.2).",
                "symfony/mailgun-mailer": "Required to enable support for the Mailgun mail transport (^7.2).",
                "symfony/postmark-mailer": "Required to enable support for the Postmark mail transport (^7.2).",
                "symfony/psr-http-message-bridge": "Required to use PSR-7 bridging features (^7.2)."
            },
            "type": "library",
            "extra": {
                "branch-alias": {
                    "dev-master": "12.x-dev"
                }
            },
            "autoload": {
                "files": [
                    "src/Illuminate/Collections/functions.php",
                    "src/Illuminate/Collections/helpers.php",
                    "src/Illuminate/Events/functions.php",
                    "src/Illuminate/Filesystem/functions.php",
                    "src/Illuminate/Foundation/helpers.php",
                    "src/Illuminate/Log/functions.php",
                    "src/Illuminate/Support/functions.php",
                    "src/Illuminate/Support/helpers.php"
                ],
                "psr-4": {
                    "Illuminate\\": "src/Illuminate/",
                    "Illuminate\\Support\\": [
                        "src/Illuminate/Macroable/",
                        "src/Illuminate/Collections/",
                        "src/Illuminate/Conditionable/"
                    ]
                }
            },
            "notification-url": "https://packagist.org/downloads/",
            "license": [
                "MIT"
            ],
            "authors": [
                {
                    "name": "Taylor Otwell",
                    "email": "taylor@laravel.com"
                }
            ],
            "description": "The Laravel Framework.",
            "homepage": "https://laravel.com",
            "keywords": [
                "framework",
                "laravel"
            ],
            "support": {
                "issues": "https://github.com/laravel/framework/issues",
                "source": "https://github.com/laravel/framework"
            },
            "time": "2025-10-14T13:58:31+00:00"
        },
        {
            "name": "laravel/prompts",
            "version": "v0.3.7",
            "source": {
                "type": "git",
                "url": "https://github.com/laravel/prompts.git",
                "reference": "a1891d362714bc40c8d23b0b1d7090f022ea27cc"
            },
            "dist": {
                "type": "zip",
                "url": "https://api.github.com/repos/laravel/prompts/zipball/a1891d362714bc40c8d23b0b1d7090f022ea27cc",
                "reference": "a1891d362714bc40c8d23b0b1d7090f022ea27cc",
                "shasum": ""
            },
            "require": {
                "composer-runtime-api": "^2.2",
                "ext-mbstring": "*",
                "php": "^8.1",
                "symfony/console": "^6.2|^7.0"
            },
            "conflict": {
                "illuminate/console": ">=10.17.0 <10.25.0",
                "laravel/framework": ">=10.17.0 <10.25.0"
            },
            "require-dev": {
                "illuminate/collections": "^10.0|^11.0|^12.0",
                "mockery/mockery": "^1.5",
                "pestphp/pest": "^2.3|^3.4",
                "phpstan/phpstan": "^1.12.28",
                "phpstan/phpstan-mockery": "^1.1.3"
            },
            "suggest": {
                "ext-pcntl": "Required for the spinner to be animated."
            },
            "type": "library",
            "extra": {
                "branch-alias": {
                    "dev-main": "0.3.x-dev"
                }
            },
            "autoload": {
                "files": [
                    "src/helpers.php"
                ],
                "psr-4": {
                    "Laravel\\Prompts\\": "src/"
                }
            },
            "notification-url": "https://packagist.org/downloads/",
            "license": [
                "MIT"
            ],
            "description": "Add beautiful and user-friendly forms to your command-line applications.",
            "support": {
                "issues": "https://github.com/laravel/prompts/issues",
                "source": "https://github.com/laravel/prompts/tree/v0.3.7"
            },
            "time": "2025-09-19T13:47:56+00:00"
        },
        {
            "name": "laravel/serializable-closure",
            "version": "v2.0.6",
            "source": {
                "type": "git",
                "url": "https://github.com/laravel/serializable-closure.git",
                "reference": "038ce42edee619599a1debb7e81d7b3759492819"
            },
            "dist": {
                "type": "zip",
                "url": "https://api.github.com/repos/laravel/serializable-closure/zipball/038ce42edee619599a1debb7e81d7b3759492819",
                "reference": "038ce42edee619599a1debb7e81d7b3759492819",
                "shasum": ""
            },
            "require": {
                "php": "^8.1"
            },
            "require-dev": {
                "illuminate/support": "^10.0|^11.0|^12.0",
                "nesbot/carbon": "^2.67|^3.0",
                "pestphp/pest": "^2.36|^3.0",
                "phpstan/phpstan": "^2.0",
                "symfony/var-dumper": "^6.2.0|^7.0.0"
            },
            "type": "library",
            "extra": {
                "branch-alias": {
                    "dev-master": "2.x-dev"
                }
            },
            "autoload": {
                "psr-4": {
                    "Laravel\\SerializableClosure\\": "src/"
                }
            },
            "notification-url": "https://packagist.org/downloads/",
            "license": [
                "MIT"
            ],
            "authors": [
                {
                    "name": "Taylor Otwell",
                    "email": "taylor@laravel.com"
                },
                {
                    "name": "Nuno Maduro",
                    "email": "nuno@laravel.com"
                }
            ],
            "description": "Laravel Serializable Closure provides an easy and secure way to serialize closures in PHP.",
            "keywords": [
                "closure",
                "laravel",
                "serializable"
            ],
            "support": {
                "issues": "https://github.com/laravel/serializable-closure/issues",
                "source": "https://github.com/laravel/serializable-closure"
            },
            "time": "2025-10-09T13:42:30+00:00"
        },
        {
            "name": "laravel/tinker",
            "version": "v2.10.1",
            "source": {
                "type": "git",
                "url": "https://github.com/laravel/tinker.git",
                "reference": "22177cc71807d38f2810c6204d8f7183d88a57d3"
            },
            "dist": {
                "type": "zip",
                "url": "https://api.github.com/repos/laravel/tinker/zipball/22177cc71807d38f2810c6204d8f7183d88a57d3",
                "reference": "22177cc71807d38f2810c6204d8f7183d88a57d3",
                "shasum": ""
            },
            "require": {
                "illuminate/console": "^6.0|^7.0|^8.0|^9.0|^10.0|^11.0|^12.0",
                "illuminate/contracts": "^6.0|^7.0|^8.0|^9.0|^10.0|^11.0|^12.0",
                "illuminate/support": "^6.0|^7.0|^8.0|^9.0|^10.0|^11.0|^12.0",
                "php": "^7.2.5|^8.0",
                "psy/psysh": "^0.11.1|^0.12.0",
                "symfony/var-dumper": "^4.3.4|^5.0|^6.0|^7.0"
            },
            "require-dev": {
                "mockery/mockery": "~1.3.3|^1.4.2",
                "phpstan/phpstan": "^1.10",
                "phpunit/phpunit": "^8.5.8|^9.3.3|^10.0"
            },
            "suggest": {
                "illuminate/database": "The Illuminate Database package (^6.0|^7.0|^8.0|^9.0|^10.0|^11.0|^12.0)."
            },
            "type": "library",
            "extra": {
                "laravel": {
                    "providers": [
                        "Laravel\\Tinker\\TinkerServiceProvider"
                    ]
                }
            },
            "autoload": {
                "psr-4": {
                    "Laravel\\Tinker\\": "src/"
                }
            },
            "notification-url": "https://packagist.org/downloads/",
            "license": [
                "MIT"
            ],
            "authors": [
                {
                    "name": "Taylor Otwell",
                    "email": "taylor@laravel.com"
                }
            ],
            "description": "Powerful REPL for the Laravel framework.",
            "keywords": [
                "REPL",
                "Tinker",
                "laravel",
                "psysh"
            ],
            "support": {
                "issues": "https://github.com/laravel/tinker/issues",
                "source": "https://github.com/laravel/tinker/tree/v2.10.1"
            },
            "time": "2025-01-27T14:24:01+00:00"
        },
        {
            "name": "laravelcm/laravel-subscriptions",
            "version": "v1.5",
            "source": {
                "type": "git",
                "url": "https://github.com/laravelcm/laravel-subscriptions.git",
                "reference": "4616d07551ac4c5cf5ee21485b2e1ae64a969ad1"
            },
            "dist": {
                "type": "zip",
                "url": "https://api.github.com/repos/laravelcm/laravel-subscriptions/zipball/4616d07551ac4c5cf5ee21485b2e1ae64a969ad1",
                "reference": "4616d07551ac4c5cf5ee21485b2e1ae64a969ad1",
                "shasum": ""
            },
            "require": {
                "illuminate/console": "^10.0|^11.0|^12.0",
                "illuminate/container": "^10.0|^11.0|^12.0",
                "illuminate/database": "^10.0|^11.0|^12.0",
                "illuminate/support": "^10.0|^11.0|^12.0",
                "php": "^8.2",
                "spatie/eloquent-sortable": "^4.0.0",
                "spatie/laravel-package-tools": "^1.16",
                "spatie/laravel-sluggable": "^3.4.2",
                "spatie/laravel-translatable": "^6.5.0"
            },
            "require-dev": {
                "larastan/larastan": "^2.0|^3.0",
                "laravel/pint": "^1.13",
                "orchestra/testbench": "^8.0|^9.0|^10.0",
                "pestphp/pest": "^2.18|^3.7",
                "spatie/test-time": "^1.3"
            },
            "type": "library",
            "extra": {
                "laravel": {
                    "providers": [
                        "Laravelcm\\Subscriptions\\SubscriptionServiceProvider"
                    ]
                }
            },
            "autoload": {
                "psr-4": {
                    "Laravelcm\\Subscriptions\\": "src"
                }
            },
            "notification-url": "https://packagist.org/downloads/",
            "license": [
                "MIT"
            ],
            "authors": [
                {
                    "name": "Arthur Monney",
                    "email": "arthur@laravel.cm",
                    "homepage": "https://arthurmonney.me"
                },
                {
                    "name": "The Generous Laravel Community",
                    "homepage": "https://github.com/laravelcm/laravel-subscriptions/contributors"
                }
            ],
            "description": "Laravel Subscriptions is a flexible plans and subscription management system for Laravel, with the required tools to run your SAAS like services efficiently. It's simple architecture, accompanied by powerful underlying to afford solid platform for your business.",
            "homepage": "https://laravel.cm",
            "keywords": [
                "database",
                "feature",
                "laravel",
                "plan",
                "recurring",
                "subscription",
                "value"
            ],
            "support": {
                "docs": "https://github.com/laravelcm/laravel-subscriptions/blob/main/README.md",
                "email": "support@laravel.cm",
                "issues": "https://github.com/laravelcm/laravel-subscriptions/issues",
                "source": "https://github.com/laravelcm/laravel-subscriptions"
            },
            "funding": [
                {
                    "url": "https://github.com/mckenziearts",
                    "type": "github"
                }
            ],
            "time": "2025-04-09T06:22:41+00:00"
        },
        {
            "name": "league/commonmark",
            "version": "2.7.1",
            "source": {
                "type": "git",
                "url": "https://github.com/thephpleague/commonmark.git",
                "reference": "10732241927d3971d28e7ea7b5712721fa2296ca"
            },
            "dist": {
                "type": "zip",
                "url": "https://api.github.com/repos/thephpleague/commonmark/zipball/10732241927d3971d28e7ea7b5712721fa2296ca",
                "reference": "10732241927d3971d28e7ea7b5712721fa2296ca",
                "shasum": ""
            },
            "require": {
                "ext-mbstring": "*",
                "league/config": "^1.1.1",
                "php": "^7.4 || ^8.0",
                "psr/event-dispatcher": "^1.0",
                "symfony/deprecation-contracts": "^2.1 || ^3.0",
                "symfony/polyfill-php80": "^1.16"
            },
            "require-dev": {
                "cebe/markdown": "^1.0",
                "commonmark/cmark": "0.31.1",
                "commonmark/commonmark.js": "0.31.1",
                "composer/package-versions-deprecated": "^1.8",
                "embed/embed": "^4.4",
                "erusev/parsedown": "^1.0",
                "ext-json": "*",
                "github/gfm": "0.29.0",
                "michelf/php-markdown": "^1.4 || ^2.0",
                "nyholm/psr7": "^1.5",
                "phpstan/phpstan": "^1.8.2",
                "phpunit/phpunit": "^9.5.21 || ^10.5.9 || ^11.0.0",
                "scrutinizer/ocular": "^1.8.1",
                "symfony/finder": "^5.3 | ^6.0 | ^7.0",
                "symfony/process": "^5.4 | ^6.0 | ^7.0",
                "symfony/yaml": "^2.3 | ^3.0 | ^4.0 | ^5.0 | ^6.0 | ^7.0",
                "unleashedtech/php-coding-standard": "^3.1.1",
                "vimeo/psalm": "^4.24.0 || ^5.0.0 || ^6.0.0"
            },
            "suggest": {
                "symfony/yaml": "v2.3+ required if using the Front Matter extension"
            },
            "type": "library",
            "extra": {
                "branch-alias": {
                    "dev-main": "2.8-dev"
                }
            },
            "autoload": {
                "psr-4": {
                    "League\\CommonMark\\": "src"
                }
            },
            "notification-url": "https://packagist.org/downloads/",
            "license": [
                "BSD-3-Clause"
            ],
            "authors": [
                {
                    "name": "Colin O'Dell",
                    "email": "colinodell@gmail.com",
                    "homepage": "https://www.colinodell.com",
                    "role": "Lead Developer"
                }
            ],
            "description": "Highly-extensible PHP Markdown parser which fully supports the CommonMark spec and GitHub-Flavored Markdown (GFM)",
            "homepage": "https://commonmark.thephpleague.com",
            "keywords": [
                "commonmark",
                "flavored",
                "gfm",
                "github",
                "github-flavored",
                "markdown",
                "md",
                "parser"
            ],
            "support": {
                "docs": "https://commonmark.thephpleague.com/",
                "forum": "https://github.com/thephpleague/commonmark/discussions",
                "issues": "https://github.com/thephpleague/commonmark/issues",
                "rss": "https://github.com/thephpleague/commonmark/releases.atom",
                "source": "https://github.com/thephpleague/commonmark"
            },
            "funding": [
                {
                    "url": "https://www.colinodell.com/sponsor",
                    "type": "custom"
                },
                {
                    "url": "https://www.paypal.me/colinpodell/10.00",
                    "type": "custom"
                },
                {
                    "url": "https://github.com/colinodell",
                    "type": "github"
                },
                {
                    "url": "https://tidelift.com/funding/github/packagist/league/commonmark",
                    "type": "tidelift"
                }
            ],
            "time": "2025-07-20T12:47:49+00:00"
        },
        {
            "name": "league/config",
            "version": "v1.2.0",
            "source": {
                "type": "git",
                "url": "https://github.com/thephpleague/config.git",
                "reference": "754b3604fb2984c71f4af4a9cbe7b57f346ec1f3"
            },
            "dist": {
                "type": "zip",
                "url": "https://api.github.com/repos/thephpleague/config/zipball/754b3604fb2984c71f4af4a9cbe7b57f346ec1f3",
                "reference": "754b3604fb2984c71f4af4a9cbe7b57f346ec1f3",
                "shasum": ""
            },
            "require": {
                "dflydev/dot-access-data": "^3.0.1",
                "nette/schema": "^1.2",
                "php": "^7.4 || ^8.0"
            },
            "require-dev": {
                "phpstan/phpstan": "^1.8.2",
                "phpunit/phpunit": "^9.5.5",
                "scrutinizer/ocular": "^1.8.1",
                "unleashedtech/php-coding-standard": "^3.1",
                "vimeo/psalm": "^4.7.3"
            },
            "type": "library",
            "extra": {
                "branch-alias": {
                    "dev-main": "1.2-dev"
                }
            },
            "autoload": {
                "psr-4": {
                    "League\\Config\\": "src"
                }
            },
            "notification-url": "https://packagist.org/downloads/",
            "license": [
                "BSD-3-Clause"
            ],
            "authors": [
                {
                    "name": "Colin O'Dell",
                    "email": "colinodell@gmail.com",
                    "homepage": "https://www.colinodell.com",
                    "role": "Lead Developer"
                }
            ],
            "description": "Define configuration arrays with strict schemas and access values with dot notation",
            "homepage": "https://config.thephpleague.com",
            "keywords": [
                "array",
                "config",
                "configuration",
                "dot",
                "dot-access",
                "nested",
                "schema"
            ],
            "support": {
                "docs": "https://config.thephpleague.com/",
                "issues": "https://github.com/thephpleague/config/issues",
                "rss": "https://github.com/thephpleague/config/releases.atom",
                "source": "https://github.com/thephpleague/config"
            },
            "funding": [
                {
                    "url": "https://www.colinodell.com/sponsor",
                    "type": "custom"
                },
                {
                    "url": "https://www.paypal.me/colinpodell/10.00",
                    "type": "custom"
                },
                {
                    "url": "https://github.com/colinodell",
                    "type": "github"
                }
            ],
            "time": "2022-12-11T20:36:23+00:00"
        },
        {
            "name": "league/csv",
            "version": "9.27.0",
            "source": {
                "type": "git",
                "url": "https://github.com/thephpleague/csv.git",
                "reference": "cb491b1ba3c42ff2bcd0113814f4256b42bae845"
            },
            "dist": {
                "type": "zip",
                "url": "https://api.github.com/repos/thephpleague/csv/zipball/cb491b1ba3c42ff2bcd0113814f4256b42bae845",
                "reference": "cb491b1ba3c42ff2bcd0113814f4256b42bae845",
                "shasum": ""
            },
            "require": {
                "ext-filter": "*",
                "php": "^8.1.2"
            },
            "require-dev": {
                "ext-dom": "*",
                "ext-xdebug": "*",
                "friendsofphp/php-cs-fixer": "^3.75.0",
                "phpbench/phpbench": "^1.4.1",
                "phpstan/phpstan": "^1.12.27",
                "phpstan/phpstan-deprecation-rules": "^1.2.1",
                "phpstan/phpstan-phpunit": "^1.4.2",
                "phpstan/phpstan-strict-rules": "^1.6.2",
                "phpunit/phpunit": "^10.5.16 || ^11.5.22 || ^12.3.6",
                "symfony/var-dumper": "^6.4.8 || ^7.3.0"
            },
            "suggest": {
                "ext-dom": "Required to use the XMLConverter and the HTMLConverter classes",
                "ext-iconv": "Needed to ease transcoding CSV using iconv stream filters",
                "ext-mbstring": "Needed to ease transcoding CSV using mb stream filters",
                "ext-mysqli": "Requiered to use the package with the MySQLi extension",
                "ext-pdo": "Required to use the package with the PDO extension",
                "ext-pgsql": "Requiered to use the package with the PgSQL extension",
                "ext-sqlite3": "Required to use the package with the SQLite3 extension"
            },
            "type": "library",
            "extra": {
                "branch-alias": {
                    "dev-master": "9.x-dev"
                }
            },
            "autoload": {
                "files": [
                    "src/functions_include.php"
                ],
                "psr-4": {
                    "League\\Csv\\": "src"
                }
            },
            "notification-url": "https://packagist.org/downloads/",
            "license": [
                "MIT"
            ],
            "authors": [
                {
                    "name": "Ignace Nyamagana Butera",
                    "email": "nyamsprod@gmail.com",
                    "homepage": "https://github.com/nyamsprod/",
                    "role": "Developer"
                }
            ],
            "description": "CSV data manipulation made easy in PHP",
            "homepage": "https://csv.thephpleague.com",
            "keywords": [
                "convert",
                "csv",
                "export",
                "filter",
                "import",
                "read",
                "transform",
                "write"
            ],
            "support": {
                "docs": "https://csv.thephpleague.com",
                "issues": "https://github.com/thephpleague/csv/issues",
                "rss": "https://github.com/thephpleague/csv/releases.atom",
                "source": "https://github.com/thephpleague/csv"
            },
            "funding": [
                {
                    "url": "https://github.com/sponsors/nyamsprod",
                    "type": "github"
                }
            ],
            "time": "2025-10-16T08:22:09+00:00"
        },
        {
            "name": "league/flysystem",
            "version": "3.30.0",
            "source": {
                "type": "git",
                "url": "https://github.com/thephpleague/flysystem.git",
                "reference": "2203e3151755d874bb2943649dae1eb8533ac93e"
            },
            "dist": {
                "type": "zip",
                "url": "https://api.github.com/repos/thephpleague/flysystem/zipball/2203e3151755d874bb2943649dae1eb8533ac93e",
                "reference": "2203e3151755d874bb2943649dae1eb8533ac93e",
                "shasum": ""
            },
            "require": {
                "league/flysystem-local": "^3.0.0",
                "league/mime-type-detection": "^1.0.0",
                "php": "^8.0.2"
            },
            "conflict": {
                "async-aws/core": "<1.19.0",
                "async-aws/s3": "<1.14.0",
                "aws/aws-sdk-php": "3.209.31 || 3.210.0",
                "guzzlehttp/guzzle": "<7.0",
                "guzzlehttp/ringphp": "<1.1.1",
                "phpseclib/phpseclib": "3.0.15",
                "symfony/http-client": "<5.2"
            },
            "require-dev": {
                "async-aws/s3": "^1.5 || ^2.0",
                "async-aws/simple-s3": "^1.1 || ^2.0",
                "aws/aws-sdk-php": "^3.295.10",
                "composer/semver": "^3.0",
                "ext-fileinfo": "*",
                "ext-ftp": "*",
                "ext-mongodb": "^1.3|^2",
                "ext-zip": "*",
                "friendsofphp/php-cs-fixer": "^3.5",
                "google/cloud-storage": "^1.23",
                "guzzlehttp/psr7": "^2.6",
                "microsoft/azure-storage-blob": "^1.1",
                "mongodb/mongodb": "^1.2|^2",
                "phpseclib/phpseclib": "^3.0.36",
                "phpstan/phpstan": "^1.10",
                "phpunit/phpunit": "^9.5.11|^10.0",
                "sabre/dav": "^4.6.0"
            },
            "type": "library",
            "autoload": {
                "psr-4": {
                    "League\\Flysystem\\": "src"
                }
            },
            "notification-url": "https://packagist.org/downloads/",
            "license": [
                "MIT"
            ],
            "authors": [
                {
                    "name": "Frank de Jonge",
                    "email": "info@frankdejonge.nl"
                }
            ],
            "description": "File storage abstraction for PHP",
            "keywords": [
                "WebDAV",
                "aws",
                "cloud",
                "file",
                "files",
                "filesystem",
                "filesystems",
                "ftp",
                "s3",
                "sftp",
                "storage"
            ],
            "support": {
                "issues": "https://github.com/thephpleague/flysystem/issues",
                "source": "https://github.com/thephpleague/flysystem/tree/3.30.0"
            },
            "time": "2025-06-25T13:29:59+00:00"
        },
        {
            "name": "league/flysystem-local",
            "version": "3.30.0",
            "source": {
                "type": "git",
                "url": "https://github.com/thephpleague/flysystem-local.git",
                "reference": "6691915f77c7fb69adfb87dcd550052dc184ee10"
            },
            "dist": {
                "type": "zip",
                "url": "https://api.github.com/repos/thephpleague/flysystem-local/zipball/6691915f77c7fb69adfb87dcd550052dc184ee10",
                "reference": "6691915f77c7fb69adfb87dcd550052dc184ee10",
                "shasum": ""
            },
            "require": {
                "ext-fileinfo": "*",
                "league/flysystem": "^3.0.0",
                "league/mime-type-detection": "^1.0.0",
                "php": "^8.0.2"
            },
            "type": "library",
            "autoload": {
                "psr-4": {
                    "League\\Flysystem\\Local\\": ""
                }
            },
            "notification-url": "https://packagist.org/downloads/",
            "license": [
                "MIT"
            ],
            "authors": [
                {
                    "name": "Frank de Jonge",
                    "email": "info@frankdejonge.nl"
                }
            ],
            "description": "Local filesystem adapter for Flysystem.",
            "keywords": [
                "Flysystem",
                "file",
                "files",
                "filesystem",
                "local"
            ],
            "support": {
                "source": "https://github.com/thephpleague/flysystem-local/tree/3.30.0"
            },
            "time": "2025-05-21T10:34:19+00:00"
        },
        {
            "name": "league/mime-type-detection",
            "version": "1.16.0",
            "source": {
                "type": "git",
                "url": "https://github.com/thephpleague/mime-type-detection.git",
                "reference": "2d6702ff215bf922936ccc1ad31007edc76451b9"
            },
            "dist": {
                "type": "zip",
                "url": "https://api.github.com/repos/thephpleague/mime-type-detection/zipball/2d6702ff215bf922936ccc1ad31007edc76451b9",
                "reference": "2d6702ff215bf922936ccc1ad31007edc76451b9",
                "shasum": ""
            },
            "require": {
                "ext-fileinfo": "*",
                "php": "^7.4 || ^8.0"
            },
            "require-dev": {
                "friendsofphp/php-cs-fixer": "^3.2",
                "phpstan/phpstan": "^0.12.68",
                "phpunit/phpunit": "^8.5.8 || ^9.3 || ^10.0"
            },
            "type": "library",
            "autoload": {
                "psr-4": {
                    "League\\MimeTypeDetection\\": "src"
                }
            },
            "notification-url": "https://packagist.org/downloads/",
            "license": [
                "MIT"
            ],
            "authors": [
                {
                    "name": "Frank de Jonge",
                    "email": "info@frankdejonge.nl"
                }
            ],
            "description": "Mime-type detection for Flysystem",
            "support": {
                "issues": "https://github.com/thephpleague/mime-type-detection/issues",
                "source": "https://github.com/thephpleague/mime-type-detection/tree/1.16.0"
            },
            "funding": [
                {
                    "url": "https://github.com/frankdejonge",
                    "type": "github"
                },
                {
                    "url": "https://tidelift.com/funding/github/packagist/league/flysystem",
                    "type": "tidelift"
                }
            ],
            "time": "2024-09-21T08:32:55+00:00"
        },
        {
            "name": "league/uri",
            "version": "7.5.1",
            "source": {
                "type": "git",
                "url": "https://github.com/thephpleague/uri.git",
                "reference": "81fb5145d2644324614cc532b28efd0215bda430"
            },
            "dist": {
                "type": "zip",
                "url": "https://api.github.com/repos/thephpleague/uri/zipball/81fb5145d2644324614cc532b28efd0215bda430",
                "reference": "81fb5145d2644324614cc532b28efd0215bda430",
                "shasum": ""
            },
            "require": {
                "league/uri-interfaces": "^7.5",
                "php": "^8.1"
            },
            "conflict": {
                "league/uri-schemes": "^1.0"
            },
            "suggest": {
                "ext-bcmath": "to improve IPV4 host parsing",
                "ext-fileinfo": "to create Data URI from file contennts",
                "ext-gmp": "to improve IPV4 host parsing",
                "ext-intl": "to handle IDN host with the best performance",
                "jeremykendall/php-domain-parser": "to resolve Public Suffix and Top Level Domain",
                "league/uri-components": "Needed to easily manipulate URI objects components",
                "php-64bit": "to improve IPV4 host parsing",
                "symfony/polyfill-intl-idn": "to handle IDN host via the Symfony polyfill if ext-intl is not present"
            },
            "type": "library",
            "extra": {
                "branch-alias": {
                    "dev-master": "7.x-dev"
                }
            },
            "autoload": {
                "psr-4": {
                    "League\\Uri\\": ""
                }
            },
            "notification-url": "https://packagist.org/downloads/",
            "license": [
                "MIT"
            ],
            "authors": [
                {
                    "name": "Ignace Nyamagana Butera",
                    "email": "nyamsprod@gmail.com",
                    "homepage": "https://nyamsprod.com"
                }
            ],
            "description": "URI manipulation library",
            "homepage": "https://uri.thephpleague.com",
            "keywords": [
                "data-uri",
                "file-uri",
                "ftp",
                "hostname",
                "http",
                "https",
                "middleware",
                "parse_str",
                "parse_url",
                "psr-7",
                "query-string",
                "querystring",
                "rfc3986",
                "rfc3987",
                "rfc6570",
                "uri",
                "uri-template",
                "url",
                "ws"
            ],
            "support": {
                "docs": "https://uri.thephpleague.com",
                "forum": "https://thephpleague.slack.com",
                "issues": "https://github.com/thephpleague/uri-src/issues",
                "source": "https://github.com/thephpleague/uri/tree/7.5.1"
            },
            "funding": [
                {
                    "url": "https://github.com/sponsors/nyamsprod",
                    "type": "github"
                }
            ],
            "time": "2024-12-08T08:40:02+00:00"
        },
        {
            "name": "league/uri-interfaces",
            "version": "7.5.0",
            "source": {
                "type": "git",
                "url": "https://github.com/thephpleague/uri-interfaces.git",
                "reference": "08cfc6c4f3d811584fb09c37e2849e6a7f9b0742"
            },
            "dist": {
                "type": "zip",
                "url": "https://api.github.com/repos/thephpleague/uri-interfaces/zipball/08cfc6c4f3d811584fb09c37e2849e6a7f9b0742",
                "reference": "08cfc6c4f3d811584fb09c37e2849e6a7f9b0742",
                "shasum": ""
            },
            "require": {
                "ext-filter": "*",
                "php": "^8.1",
                "psr/http-factory": "^1",
                "psr/http-message": "^1.1 || ^2.0"
            },
            "suggest": {
                "ext-bcmath": "to improve IPV4 host parsing",
                "ext-gmp": "to improve IPV4 host parsing",
                "ext-intl": "to handle IDN host with the best performance",
                "php-64bit": "to improve IPV4 host parsing",
                "symfony/polyfill-intl-idn": "to handle IDN host via the Symfony polyfill if ext-intl is not present"
            },
            "type": "library",
            "extra": {
                "branch-alias": {
                    "dev-master": "7.x-dev"
                }
            },
            "autoload": {
                "psr-4": {
                    "League\\Uri\\": ""
                }
            },
            "notification-url": "https://packagist.org/downloads/",
            "license": [
                "MIT"
            ],
            "authors": [
                {
                    "name": "Ignace Nyamagana Butera",
                    "email": "nyamsprod@gmail.com",
                    "homepage": "https://nyamsprod.com"
                }
            ],
            "description": "Common interfaces and classes for URI representation and interaction",
            "homepage": "https://uri.thephpleague.com",
            "keywords": [
                "data-uri",
                "file-uri",
                "ftp",
                "hostname",
                "http",
                "https",
                "parse_str",
                "parse_url",
                "psr-7",
                "query-string",
                "querystring",
                "rfc3986",
                "rfc3987",
                "rfc6570",
                "uri",
                "url",
                "ws"
            ],
            "support": {
                "docs": "https://uri.thephpleague.com",
                "forum": "https://thephpleague.slack.com",
                "issues": "https://github.com/thephpleague/uri-src/issues",
                "source": "https://github.com/thephpleague/uri-interfaces/tree/7.5.0"
            },
            "funding": [
                {
                    "url": "https://github.com/sponsors/nyamsprod",
                    "type": "github"
                }
            ],
            "time": "2024-12-08T08:18:47+00:00"
        },
        {
            "name": "livewire/livewire",
            "version": "v3.6.4",
            "source": {
                "type": "git",
                "url": "https://github.com/livewire/livewire.git",
                "reference": "ef04be759da41b14d2d129e670533180a44987dc"
            },
            "dist": {
                "type": "zip",
                "url": "https://api.github.com/repos/livewire/livewire/zipball/ef04be759da41b14d2d129e670533180a44987dc",
                "reference": "ef04be759da41b14d2d129e670533180a44987dc",
                "shasum": ""
            },
            "require": {
                "illuminate/database": "^10.0|^11.0|^12.0",
                "illuminate/routing": "^10.0|^11.0|^12.0",
                "illuminate/support": "^10.0|^11.0|^12.0",
                "illuminate/validation": "^10.0|^11.0|^12.0",
                "laravel/prompts": "^0.1.24|^0.2|^0.3",
                "league/mime-type-detection": "^1.9",
                "php": "^8.1",
                "symfony/console": "^6.0|^7.0",
                "symfony/http-kernel": "^6.2|^7.0"
            },
            "require-dev": {
                "calebporzio/sushi": "^2.1",
                "laravel/framework": "^10.15.0|^11.0|^12.0",
                "mockery/mockery": "^1.3.1",
                "orchestra/testbench": "^8.21.0|^9.0|^10.0",
                "orchestra/testbench-dusk": "^8.24|^9.1|^10.0",
                "phpunit/phpunit": "^10.4|^11.5",
                "psy/psysh": "^0.11.22|^0.12"
            },
            "type": "library",
            "extra": {
                "laravel": {
                    "aliases": {
                        "Livewire": "Livewire\\Livewire"
                    },
                    "providers": [
                        "Livewire\\LivewireServiceProvider"
                    ]
                }
            },
            "autoload": {
                "files": [
                    "src/helpers.php"
                ],
                "psr-4": {
                    "Livewire\\": "src/"
                }
            },
            "notification-url": "https://packagist.org/downloads/",
            "license": [
                "MIT"
            ],
            "authors": [
                {
                    "name": "Caleb Porzio",
                    "email": "calebporzio@gmail.com"
                }
            ],
            "description": "A front-end framework for Laravel.",
            "support": {
                "issues": "https://github.com/livewire/livewire/issues",
                "source": "https://github.com/livewire/livewire/tree/v3.6.4"
            },
            "funding": [
                {
                    "url": "https://github.com/livewire",
                    "type": "github"
                }
            ],
            "time": "2025-07-17T05:12:15+00:00"
        },
        {
            "name": "maennchen/zipstream-php",
            "version": "3.2.0",
            "source": {
                "type": "git",
                "url": "https://github.com/maennchen/ZipStream-PHP.git",
                "reference": "9712d8fa4cdf9240380b01eb4be55ad8dcf71416"
            },
            "dist": {
                "type": "zip",
                "url": "https://api.github.com/repos/maennchen/ZipStream-PHP/zipball/9712d8fa4cdf9240380b01eb4be55ad8dcf71416",
                "reference": "9712d8fa4cdf9240380b01eb4be55ad8dcf71416",
                "shasum": ""
            },
            "require": {
                "ext-mbstring": "*",
                "ext-zlib": "*",
                "php-64bit": "^8.3"
            },
            "require-dev": {
                "brianium/paratest": "^7.7",
                "ext-zip": "*",
                "friendsofphp/php-cs-fixer": "^3.16",
                "guzzlehttp/guzzle": "^7.5",
                "mikey179/vfsstream": "^1.6",
                "php-coveralls/php-coveralls": "^2.5",
                "phpunit/phpunit": "^12.0",
                "vimeo/psalm": "^6.0"
<<<<<<< HEAD
            },
            "suggest": {
                "guzzlehttp/psr7": "^2.4",
                "psr/http-message": "^2.0"
=======
            },
            "suggest": {
                "guzzlehttp/psr7": "^2.4",
                "psr/http-message": "^2.0"
            },
            "type": "library",
            "autoload": {
                "psr-4": {
                    "ZipStream\\": "src/"
                }
            },
            "notification-url": "https://packagist.org/downloads/",
            "license": [
                "MIT"
            ],
            "authors": [
                {
                    "name": "Paul Duncan",
                    "email": "pabs@pablotron.org"
                },
                {
                    "name": "Jonatan Männchen",
                    "email": "jonatan@maennchen.ch"
                },
                {
                    "name": "Jesse Donat",
                    "email": "donatj@gmail.com"
                },
                {
                    "name": "András Kolesár",
                    "email": "kolesar@kolesar.hu"
                }
            ],
            "description": "ZipStream is a library for dynamically streaming dynamic zip files from PHP without writing to the disk at all on the server.",
            "keywords": [
                "stream",
                "zip"
            ],
            "support": {
                "issues": "https://github.com/maennchen/ZipStream-PHP/issues",
                "source": "https://github.com/maennchen/ZipStream-PHP/tree/3.2.0"
            },
            "funding": [
                {
                    "url": "https://github.com/maennchen",
                    "type": "github"
                }
            ],
            "time": "2025-07-17T11:15:13+00:00"
        },
        {
            "name": "masterminds/html5",
            "version": "2.10.0",
            "source": {
                "type": "git",
                "url": "https://github.com/Masterminds/html5-php.git",
                "reference": "fcf91eb64359852f00d921887b219479b4f21251"
            },
            "dist": {
                "type": "zip",
                "url": "https://api.github.com/repos/Masterminds/html5-php/zipball/fcf91eb64359852f00d921887b219479b4f21251",
                "reference": "fcf91eb64359852f00d921887b219479b4f21251",
                "shasum": ""
            },
            "require": {
                "ext-dom": "*",
                "php": ">=5.3.0"
            },
            "require-dev": {
                "phpunit/phpunit": "^4.8.35 || ^5.7.21 || ^6 || ^7 || ^8 || ^9"
            },
            "type": "library",
            "extra": {
                "branch-alias": {
                    "dev-master": "2.7-dev"
                }
>>>>>>> 9d9b2fcb
            },
            "type": "library",
            "autoload": {
                "psr-4": {
                    "ZipStream\\": "src/"
                }
            },
            "notification-url": "https://packagist.org/downloads/",
            "license": [
                "MIT"
            ],
            "authors": [
                {
                    "name": "Paul Duncan",
                    "email": "pabs@pablotron.org"
                },
                {
                    "name": "Jonatan Männchen",
                    "email": "jonatan@maennchen.ch"
                },
                {
                    "name": "Jesse Donat",
                    "email": "donatj@gmail.com"
                },
                {
                    "name": "András Kolesár",
                    "email": "kolesar@kolesar.hu"
                }
            ],
            "description": "ZipStream is a library for dynamically streaming dynamic zip files from PHP without writing to the disk at all on the server.",
            "keywords": [
                "stream",
                "zip"
            ],
            "support": {
                "issues": "https://github.com/maennchen/ZipStream-PHP/issues",
                "source": "https://github.com/maennchen/ZipStream-PHP/tree/3.2.0"
            },
            "funding": [
                {
                    "url": "https://github.com/maennchen",
                    "type": "github"
                }
            ],
            "time": "2025-07-17T11:15:13+00:00"
        },
        {
            "name": "masterminds/html5",
            "version": "2.10.0",
            "source": {
                "type": "git",
                "url": "https://github.com/Masterminds/html5-php.git",
                "reference": "fcf91eb64359852f00d921887b219479b4f21251"
            },
            "dist": {
                "type": "zip",
                "url": "https://api.github.com/repos/Masterminds/html5-php/zipball/fcf91eb64359852f00d921887b219479b4f21251",
                "reference": "fcf91eb64359852f00d921887b219479b4f21251",
                "shasum": ""
            },
            "require": {
                "ext-dom": "*",
                "php": ">=5.3.0"
            },
            "require-dev": {
                "phpunit/phpunit": "^4.8.35 || ^5.7.21 || ^6 || ^7 || ^8 || ^9"
            },
            "type": "library",
            "extra": {
                "branch-alias": {
                    "dev-master": "2.7-dev"
                }
            },
            "autoload": {
                "psr-4": {
                    "Masterminds\\": "src"
                }
            },
            "notification-url": "https://packagist.org/downloads/",
            "license": [
                "MIT"
            ],
            "authors": [
                {
                    "name": "Matt Butcher",
                    "email": "technosophos@gmail.com"
                },
                {
                    "name": "Matt Farina",
                    "email": "matt@mattfarina.com"
                },
                {
                    "name": "Asmir Mustafic",
                    "email": "goetas@gmail.com"
                }
            ],
            "description": "An HTML5 parser and serializer.",
            "homepage": "http://masterminds.github.io/html5-php",
            "keywords": [
                "HTML5",
                "dom",
                "html",
                "parser",
                "querypath",
                "serializer",
                "xml"
            ],
            "support": {
                "issues": "https://github.com/Masterminds/html5-php/issues",
                "source": "https://github.com/Masterminds/html5-php/tree/2.10.0"
            },
            "time": "2025-07-25T09:04:22+00:00"
        },
        {
            "name": "monolog/monolog",
            "version": "3.9.0",
            "source": {
                "type": "git",
                "url": "https://github.com/Seldaek/monolog.git",
                "reference": "10d85740180ecba7896c87e06a166e0c95a0e3b6"
            },
            "dist": {
                "type": "zip",
                "url": "https://api.github.com/repos/Seldaek/monolog/zipball/10d85740180ecba7896c87e06a166e0c95a0e3b6",
                "reference": "10d85740180ecba7896c87e06a166e0c95a0e3b6",
                "shasum": ""
            },
            "require": {
                "php": ">=8.1",
                "psr/log": "^2.0 || ^3.0"
            },
            "provide": {
                "psr/log-implementation": "3.0.0"
            },
            "require-dev": {
                "aws/aws-sdk-php": "^3.0",
                "doctrine/couchdb": "~1.0@dev",
                "elasticsearch/elasticsearch": "^7 || ^8",
                "ext-json": "*",
                "graylog2/gelf-php": "^1.4.2 || ^2.0",
                "guzzlehttp/guzzle": "^7.4.5",
                "guzzlehttp/psr7": "^2.2",
                "mongodb/mongodb": "^1.8",
                "php-amqplib/php-amqplib": "~2.4 || ^3",
                "php-console/php-console": "^3.1.8",
                "phpstan/phpstan": "^2",
                "phpstan/phpstan-deprecation-rules": "^2",
                "phpstan/phpstan-strict-rules": "^2",
                "phpunit/phpunit": "^10.5.17 || ^11.0.7",
                "predis/predis": "^1.1 || ^2",
                "rollbar/rollbar": "^4.0",
                "ruflin/elastica": "^7 || ^8",
                "symfony/mailer": "^5.4 || ^6",
                "symfony/mime": "^5.4 || ^6"
            },
            "suggest": {
                "aws/aws-sdk-php": "Allow sending log messages to AWS services like DynamoDB",
                "doctrine/couchdb": "Allow sending log messages to a CouchDB server",
                "elasticsearch/elasticsearch": "Allow sending log messages to an Elasticsearch server via official client",
                "ext-amqp": "Allow sending log messages to an AMQP server (1.0+ required)",
                "ext-curl": "Required to send log messages using the IFTTTHandler, the LogglyHandler, the SendGridHandler, the SlackWebhookHandler or the TelegramBotHandler",
                "ext-mbstring": "Allow to work properly with unicode symbols",
                "ext-mongodb": "Allow sending log messages to a MongoDB server (via driver)",
                "ext-openssl": "Required to send log messages using SSL",
                "ext-sockets": "Allow sending log messages to a Syslog server (via UDP driver)",
                "graylog2/gelf-php": "Allow sending log messages to a GrayLog2 server",
                "mongodb/mongodb": "Allow sending log messages to a MongoDB server (via library)",
                "php-amqplib/php-amqplib": "Allow sending log messages to an AMQP server using php-amqplib",
                "rollbar/rollbar": "Allow sending log messages to Rollbar",
                "ruflin/elastica": "Allow sending log messages to an Elastic Search server"
            },
            "type": "library",
            "extra": {
                "branch-alias": {
                    "dev-main": "3.x-dev"
                }
            },
            "autoload": {
                "psr-4": {
                    "Monolog\\": "src/Monolog"
                }
            },
            "notification-url": "https://packagist.org/downloads/",
            "license": [
                "MIT"
            ],
            "authors": [
                {
                    "name": "Jordi Boggiano",
                    "email": "j.boggiano@seld.be",
                    "homepage": "https://seld.be"
                }
            ],
            "description": "Sends your logs to files, sockets, inboxes, databases and various web services",
            "homepage": "https://github.com/Seldaek/monolog",
            "keywords": [
                "log",
                "logging",
                "psr-3"
            ],
            "support": {
                "issues": "https://github.com/Seldaek/monolog/issues",
                "source": "https://github.com/Seldaek/monolog/tree/3.9.0"
            },
            "funding": [
                {
                    "url": "https://github.com/Seldaek",
                    "type": "github"
                },
                {
                    "url": "https://tidelift.com/funding/github/packagist/monolog/monolog",
                    "type": "tidelift"
                }
            ],
            "time": "2025-03-24T10:02:05+00:00"
        },
        {
            "name": "myfatoorah/library",
            "version": "2.2.8",
            "source": {
                "type": "git",
                "url": "https://dev.azure.com/myfatoorahsc/Public-Repo/_git/Library",
                "reference": "d276914fe0064147c798c59d9b05f75f7f575c4c"
            },
            "require": {
                "ext-curl": "*",
                "ext-json": "*",
                "php": ">=7"
            },
            "require-dev": {
                "phan/phan": "^5.4",
                "phpcompatibility/php-compatibility": "*",
                "phpstan/phpstan": "^1.10",
                "phpunit/phpunit": "^9.5",
                "squizlabs/php_codesniffer": "*"
            },
            "type": "library",
            "autoload": {
                "files": [
                    "autoload.php"
                ],
                "psr-4": {
                    "MyFatoorah\\Library\\": "src/"
                }
            },
            "notification-url": "https://packagist.org/downloads/",
            "license": [
                "GPL-3.0-only"
            ],
            "authors": [
                {
                    "name": "MyFatoorah Plugin Team",
                    "email": "plugins@myfatoorah.com"
                },
                {
                    "name": "Nermeen Shoman",
                    "email": "nshoman@myfatoorah.com",
                    "role": "Senior Software Engineer"
                },
                {
                    "name": "Rasha Saeed",
                    "email": "rsaeed@myfatoorah.com",
                    "role": "Senior Software Engineer"
                }
            ],
            "description": "MyFatoorah PHP Library",
            "homepage": "https://myfatoorah.com/",
            "keywords": [
                "My Fatoorah",
                "api",
                "commerce",
                "fatoorah",
                "gateway",
                "library",
                "myfatoorah",
                "payment",
                "shipping"
            ],
            "time": "2024-09-07T10:26:01+00:00"
        },
        {
            "name": "nesbot/carbon",
            "version": "3.10.3",
            "source": {
                "type": "git",
                "url": "https://github.com/CarbonPHP/carbon.git",
                "reference": "8e3643dcd149ae0fe1d2ff4f2c8e4bbfad7c165f"
            },
            "dist": {
                "type": "zip",
                "url": "https://api.github.com/repos/CarbonPHP/carbon/zipball/8e3643dcd149ae0fe1d2ff4f2c8e4bbfad7c165f",
                "reference": "8e3643dcd149ae0fe1d2ff4f2c8e4bbfad7c165f",
                "shasum": ""
            },
            "require": {
                "carbonphp/carbon-doctrine-types": "<100.0",
                "ext-json": "*",
                "php": "^8.1",
                "psr/clock": "^1.0",
                "symfony/clock": "^6.3.12 || ^7.0",
                "symfony/polyfill-mbstring": "^1.0",
                "symfony/translation": "^4.4.18 || ^5.2.1 || ^6.0 || ^7.0"
            },
            "provide": {
                "psr/clock-implementation": "1.0"
            },
            "require-dev": {
                "doctrine/dbal": "^3.6.3 || ^4.0",
                "doctrine/orm": "^2.15.2 || ^3.0",
                "friendsofphp/php-cs-fixer": "^v3.87.1",
                "kylekatarnls/multi-tester": "^2.5.3",
                "phpmd/phpmd": "^2.15.0",
                "phpstan/extension-installer": "^1.4.3",
                "phpstan/phpstan": "^2.1.22",
                "phpunit/phpunit": "^10.5.53",
                "squizlabs/php_codesniffer": "^3.13.4"
            },
            "bin": [
                "bin/carbon"
            ],
            "type": "library",
            "extra": {
                "laravel": {
                    "providers": [
                        "Carbon\\Laravel\\ServiceProvider"
                    ]
                },
                "phpstan": {
                    "includes": [
                        "extension.neon"
                    ]
                },
                "branch-alias": {
                    "dev-2.x": "2.x-dev",
                    "dev-master": "3.x-dev"
                }
            },
            "autoload": {
                "psr-4": {
                    "Carbon\\": "src/Carbon/"
                }
            },
            "notification-url": "https://packagist.org/downloads/",
            "license": [
                "MIT"
            ],
            "authors": [
                {
                    "name": "Brian Nesbitt",
                    "email": "brian@nesbot.com",
                    "homepage": "https://markido.com"
                },
                {
                    "name": "kylekatarnls",
                    "homepage": "https://github.com/kylekatarnls"
                }
            ],
            "description": "An API extension for DateTime that supports 281 different languages.",
            "homepage": "https://carbon.nesbot.com",
            "keywords": [
                "date",
                "datetime",
                "time"
            ],
            "support": {
                "docs": "https://carbon.nesbot.com/docs",
                "issues": "https://github.com/CarbonPHP/carbon/issues",
                "source": "https://github.com/CarbonPHP/carbon"
            },
            "funding": [
                {
                    "url": "https://github.com/sponsors/kylekatarnls",
                    "type": "github"
                },
                {
                    "url": "https://opencollective.com/Carbon#sponsor",
                    "type": "opencollective"
                },
                {
                    "url": "https://tidelift.com/subscription/pkg/packagist-nesbot-carbon?utm_source=packagist-nesbot-carbon&utm_medium=referral&utm_campaign=readme",
                    "type": "tidelift"
                }
            ],
            "time": "2025-09-06T13:39:36+00:00"
        },
        {
            "name": "nette/schema",
            "version": "v1.3.2",
            "source": {
                "type": "git",
                "url": "https://github.com/nette/schema.git",
                "reference": "da801d52f0354f70a638673c4a0f04e16529431d"
            },
            "dist": {
                "type": "zip",
                "url": "https://api.github.com/repos/nette/schema/zipball/da801d52f0354f70a638673c4a0f04e16529431d",
                "reference": "da801d52f0354f70a638673c4a0f04e16529431d",
                "shasum": ""
            },
            "require": {
                "nette/utils": "^4.0",
                "php": "8.1 - 8.4"
            },
            "require-dev": {
                "nette/tester": "^2.5.2",
                "phpstan/phpstan-nette": "^1.0",
                "tracy/tracy": "^2.8"
            },
            "type": "library",
            "extra": {
                "branch-alias": {
                    "dev-master": "1.3-dev"
                }
            },
            "autoload": {
                "classmap": [
                    "src/"
                ]
            },
            "notification-url": "https://packagist.org/downloads/",
            "license": [
                "BSD-3-Clause",
                "GPL-2.0-only",
                "GPL-3.0-only"
            ],
            "authors": [
                {
                    "name": "David Grudl",
                    "homepage": "https://davidgrudl.com"
                },
                {
                    "name": "Nette Community",
                    "homepage": "https://nette.org/contributors"
                }
            ],
            "description": "📐 Nette Schema: validating data structures against a given Schema.",
            "homepage": "https://nette.org",
            "keywords": [
                "config",
                "nette"
            ],
            "support": {
                "issues": "https://github.com/nette/schema/issues",
                "source": "https://github.com/nette/schema/tree/v1.3.2"
            },
            "time": "2024-10-06T23:10:23+00:00"
        },
        {
            "name": "nette/utils",
            "version": "v4.0.8",
            "source": {
                "type": "git",
                "url": "https://github.com/nette/utils.git",
                "reference": "c930ca4e3cf4f17dcfb03037703679d2396d2ede"
            },
            "dist": {
                "type": "zip",
                "url": "https://api.github.com/repos/nette/utils/zipball/c930ca4e3cf4f17dcfb03037703679d2396d2ede",
                "reference": "c930ca4e3cf4f17dcfb03037703679d2396d2ede",
                "shasum": ""
            },
            "require": {
                "php": "8.0 - 8.5"
            },
            "conflict": {
                "nette/finder": "<3",
                "nette/schema": "<1.2.2"
            },
            "require-dev": {
                "jetbrains/phpstorm-attributes": "^1.2",
                "nette/tester": "^2.5",
                "phpstan/phpstan-nette": "^2.0@stable",
                "tracy/tracy": "^2.9"
            },
            "suggest": {
                "ext-gd": "to use Image",
                "ext-iconv": "to use Strings::webalize(), toAscii(), chr() and reverse()",
                "ext-intl": "to use Strings::webalize(), toAscii(), normalize() and compare()",
                "ext-json": "to use Nette\\Utils\\Json",
                "ext-mbstring": "to use Strings::lower() etc...",
                "ext-tokenizer": "to use Nette\\Utils\\Reflection::getUseStatements()"
            },
            "type": "library",
            "extra": {
                "branch-alias": {
                    "dev-master": "4.0-dev"
                }
            },
            "autoload": {
                "psr-4": {
                    "Nette\\": "src"
                },
                "classmap": [
                    "src/"
                ]
            },
            "notification-url": "https://packagist.org/downloads/",
            "license": [
                "BSD-3-Clause",
                "GPL-2.0-only",
                "GPL-3.0-only"
            ],
            "authors": [
                {
                    "name": "David Grudl",
                    "homepage": "https://davidgrudl.com"
                },
                {
                    "name": "Nette Community",
                    "homepage": "https://nette.org/contributors"
                }
            ],
            "description": "🛠  Nette Utils: lightweight utilities for string & array manipulation, image handling, safe JSON encoding/decoding, validation, slug or strong password generating etc.",
            "homepage": "https://nette.org",
            "keywords": [
                "array",
                "core",
                "datetime",
                "images",
                "json",
                "nette",
                "paginator",
                "password",
                "slugify",
                "string",
                "unicode",
                "utf-8",
                "utility",
                "validation"
            ],
            "support": {
                "issues": "https://github.com/nette/utils/issues",
                "source": "https://github.com/nette/utils/tree/v4.0.8"
            },
            "time": "2025-08-06T21:43:34+00:00"
        },
        {
            "name": "nicmart/tree",
            "version": "0.9.0",
            "source": {
                "type": "git",
                "url": "https://github.com/nicmart/Tree.git",
                "reference": "f5e17bf18d78cfb0666ebb9f956c3acd8d14229d"
            },
            "dist": {
                "type": "zip",
                "url": "https://api.github.com/repos/nicmart/Tree/zipball/f5e17bf18d78cfb0666ebb9f956c3acd8d14229d",
                "reference": "f5e17bf18d78cfb0666ebb9f956c3acd8d14229d",
                "shasum": ""
            },
            "require": {
                "php": "~8.0.0 || ~8.1.0 || ~8.2.0 || ~8.3.0 || ~8.4.0"
            },
            "require-dev": {
                "ergebnis/composer-normalize": "^2.44.0",
                "ergebnis/license": "^2.6.0",
                "ergebnis/php-cs-fixer-config": "^6.28.1",
                "fakerphp/faker": "^1.24.1",
                "infection/infection": "~0.26.19",
                "phpunit/phpunit": "^9.6.19",
                "psalm/plugin-phpunit": "~0.19.0",
                "vimeo/psalm": "^5.26.1"
            },
            "type": "library",
            "autoload": {
                "psr-4": {
                    "Tree\\": "src/"
                }
            },
            "notification-url": "https://packagist.org/downloads/",
            "license": [
                "MIT"
            ],
            "authors": [
                {
                    "name": "Nicolò Martini",
                    "email": "nicmartnic@gmail.com"
                },
                {
                    "name": "Andreas Möller",
                    "email": "am@localheinz.com"
                }
            ],
            "description": "A basic but flexible php tree data structure and a fluent tree builder implementation.",
            "support": {
                "issues": "https://github.com/nicmart/Tree/issues",
                "source": "https://github.com/nicmart/Tree/tree/0.9.0"
            },
            "time": "2024-11-22T15:36:01+00:00"
        },
        {
            "name": "nikic/php-parser",
            "version": "v5.6.1",
            "source": {
                "type": "git",
                "url": "https://github.com/nikic/PHP-Parser.git",
                "reference": "f103601b29efebd7ff4a1ca7b3eeea9e3336a2a2"
            },
            "dist": {
                "type": "zip",
                "url": "https://api.github.com/repos/nikic/PHP-Parser/zipball/f103601b29efebd7ff4a1ca7b3eeea9e3336a2a2",
                "reference": "f103601b29efebd7ff4a1ca7b3eeea9e3336a2a2",
                "shasum": ""
            },
            "require": {
                "ext-ctype": "*",
                "ext-json": "*",
                "ext-tokenizer": "*",
                "php": ">=7.4"
            },
            "require-dev": {
                "ircmaxell/php-yacc": "^0.0.7",
                "phpunit/phpunit": "^9.0"
            },
            "bin": [
                "bin/php-parse"
            ],
            "type": "library",
            "extra": {
                "branch-alias": {
                    "dev-master": "5.x-dev"
                }
            },
            "autoload": {
                "psr-4": {
                    "PhpParser\\": "lib/PhpParser"
                }
            },
            "notification-url": "https://packagist.org/downloads/",
            "license": [
                "BSD-3-Clause"
            ],
            "authors": [
                {
                    "name": "Nikita Popov"
                }
            ],
            "description": "A PHP parser written in PHP",
            "keywords": [
                "parser",
                "php"
            ],
            "support": {
                "issues": "https://github.com/nikic/PHP-Parser/issues",
                "source": "https://github.com/nikic/PHP-Parser/tree/v5.6.1"
            },
            "time": "2025-08-13T20:13:15+00:00"
        },
        {
            "name": "nunomaduro/termwind",
            "version": "v2.3.2",
            "source": {
                "type": "git",
                "url": "https://github.com/nunomaduro/termwind.git",
                "reference": "eb61920a53057a7debd718a5b89c2178032b52c0"
            },
            "dist": {
                "type": "zip",
                "url": "https://api.github.com/repos/nunomaduro/termwind/zipball/eb61920a53057a7debd718a5b89c2178032b52c0",
                "reference": "eb61920a53057a7debd718a5b89c2178032b52c0",
                "shasum": ""
            },
            "require": {
                "ext-mbstring": "*",
                "php": "^8.2",
                "symfony/console": "^7.3.4"
            },
            "require-dev": {
                "illuminate/console": "^11.46.1",
                "laravel/pint": "^1.25.1",
                "mockery/mockery": "^1.6.12",
                "pestphp/pest": "^2.36.0 || ^3.8.4",
                "phpstan/phpstan": "^1.12.32",
                "phpstan/phpstan-strict-rules": "^1.6.2",
                "symfony/var-dumper": "^7.3.4",
                "thecodingmachine/phpstan-strict-rules": "^1.0.0"
            },
            "type": "library",
            "extra": {
                "laravel": {
                    "providers": [
                        "Termwind\\Laravel\\TermwindServiceProvider"
                    ]
                },
                "branch-alias": {
                    "dev-2.x": "2.x-dev"
                }
            },
            "autoload": {
                "files": [
                    "src/Functions.php"
                ],
                "psr-4": {
                    "Termwind\\": "src/"
                }
            },
            "notification-url": "https://packagist.org/downloads/",
            "license": [
                "MIT"
            ],
            "authors": [
                {
                    "name": "Nuno Maduro",
                    "email": "enunomaduro@gmail.com"
                }
            ],
            "description": "Its like Tailwind CSS, but for the console.",
            "keywords": [
                "cli",
                "console",
                "css",
                "package",
                "php",
                "style"
            ],
            "support": {
                "issues": "https://github.com/nunomaduro/termwind/issues",
                "source": "https://github.com/nunomaduro/termwind/tree/v2.3.2"
            },
            "funding": [
                {
                    "url": "https://www.paypal.com/paypalme/enunomaduro",
                    "type": "custom"
                },
                {
                    "url": "https://github.com/nunomaduro",
                    "type": "github"
                },
                {
                    "url": "https://github.com/xiCO2k",
                    "type": "github"
                }
            ],
            "time": "2025-10-18T11:10:27+00:00"
        },
        {
            "name": "openspout/openspout",
            "version": "v4.32.0",
            "source": {
                "type": "git",
                "url": "https://github.com/openspout/openspout.git",
                "reference": "41f045c1f632e1474e15d4c7bc3abcb4a153563d"
            },
            "dist": {
                "type": "zip",
                "url": "https://api.github.com/repos/openspout/openspout/zipball/41f045c1f632e1474e15d4c7bc3abcb4a153563d",
                "reference": "41f045c1f632e1474e15d4c7bc3abcb4a153563d",
                "shasum": ""
            },
            "require": {
                "ext-dom": "*",
                "ext-fileinfo": "*",
                "ext-filter": "*",
                "ext-libxml": "*",
                "ext-xmlreader": "*",
                "ext-zip": "*",
                "php": "~8.3.0 || ~8.4.0 || ~8.5.0"
            },
            "require-dev": {
                "ext-zlib": "*",
                "friendsofphp/php-cs-fixer": "^3.86.0",
                "infection/infection": "^0.31.2",
                "phpbench/phpbench": "^1.4.1",
                "phpstan/phpstan": "^2.1.22",
                "phpstan/phpstan-phpunit": "^2.0.7",
                "phpstan/phpstan-strict-rules": "^2.0.6",
                "phpunit/phpunit": "^12.3.7"
            },
            "suggest": {
                "ext-iconv": "To handle non UTF-8 CSV files (if \"php-mbstring\" is not already installed or is too limited)",
                "ext-mbstring": "To handle non UTF-8 CSV files (if \"iconv\" is not already installed)"
            },
            "type": "library",
            "extra": {
                "branch-alias": {
                    "dev-master": "3.3.x-dev"
                }
            },
            "autoload": {
                "psr-4": {
                    "OpenSpout\\": "src/"
                }
            },
            "notification-url": "https://packagist.org/downloads/",
            "license": [
                "MIT"
            ],
            "authors": [
                {
                    "name": "Adrien Loison",
                    "email": "adrien@box.com"
                }
            ],
            "description": "PHP Library to read and write spreadsheet files (CSV, XLSX and ODS), in a fast and scalable way",
            "homepage": "https://github.com/openspout/openspout",
            "keywords": [
                "OOXML",
                "csv",
                "excel",
                "memory",
                "odf",
                "ods",
                "office",
                "open",
                "php",
                "read",
                "scale",
                "spreadsheet",
                "stream",
                "write",
                "xlsx"
            ],
            "support": {
                "issues": "https://github.com/openspout/openspout/issues",
                "source": "https://github.com/openspout/openspout/tree/v4.32.0"
            },
            "funding": [
                {
                    "url": "https://paypal.me/filippotessarotto",
                    "type": "custom"
                },
                {
                    "url": "https://github.com/Slamdunk",
                    "type": "github"
                }
            ],
            "time": "2025-09-03T16:03:54+00:00"
        },
        {
<<<<<<< HEAD
            "name": "paragonie/constant_time_encoding",
            "version": "v3.1.3",
=======
            "name": "phpdocumentor/reflection-common",
            "version": "2.2.0",
            "source": {
                "type": "git",
                "url": "https://github.com/phpDocumentor/ReflectionCommon.git",
                "reference": "1d01c49d4ed62f25aa84a747ad35d5a16924662b"
            },
            "dist": {
                "type": "zip",
                "url": "https://api.github.com/repos/phpDocumentor/ReflectionCommon/zipball/1d01c49d4ed62f25aa84a747ad35d5a16924662b",
                "reference": "1d01c49d4ed62f25aa84a747ad35d5a16924662b",
                "shasum": ""
            },
            "require": {
                "php": "^7.2 || ^8.0"
            },
            "type": "library",
            "extra": {
                "branch-alias": {
                    "dev-2.x": "2.x-dev"
                }
            },
            "autoload": {
                "psr-4": {
                    "phpDocumentor\\Reflection\\": "src/"
                }
            },
            "notification-url": "https://packagist.org/downloads/",
            "license": [
                "MIT"
            ],
            "authors": [
                {
                    "name": "Jaap van Otterdijk",
                    "email": "opensource@ijaap.nl"
                }
            ],
            "description": "Common reflection classes used by phpdocumentor to reflect the code structure",
            "homepage": "http://www.phpdoc.org",
            "keywords": [
                "FQSEN",
                "phpDocumentor",
                "phpdoc",
                "reflection",
                "static analysis"
            ],
            "support": {
                "issues": "https://github.com/phpDocumentor/ReflectionCommon/issues",
                "source": "https://github.com/phpDocumentor/ReflectionCommon/tree/2.x"
            },
            "time": "2020-06-27T09:03:43+00:00"
        },
        {
            "name": "phpdocumentor/type-resolver",
            "version": "1.10.0",
            "source": {
                "type": "git",
                "url": "https://github.com/phpDocumentor/TypeResolver.git",
                "reference": "679e3ce485b99e84c775d28e2e96fade9a7fb50a"
            },
            "dist": {
                "type": "zip",
                "url": "https://api.github.com/repos/phpDocumentor/TypeResolver/zipball/679e3ce485b99e84c775d28e2e96fade9a7fb50a",
                "reference": "679e3ce485b99e84c775d28e2e96fade9a7fb50a",
                "shasum": ""
            },
            "require": {
                "doctrine/deprecations": "^1.0",
                "php": "^7.3 || ^8.0",
                "phpdocumentor/reflection-common": "^2.0",
                "phpstan/phpdoc-parser": "^1.18|^2.0"
            },
            "require-dev": {
                "ext-tokenizer": "*",
                "phpbench/phpbench": "^1.2",
                "phpstan/extension-installer": "^1.1",
                "phpstan/phpstan": "^1.8",
                "phpstan/phpstan-phpunit": "^1.1",
                "phpunit/phpunit": "^9.5",
                "rector/rector": "^0.13.9",
                "vimeo/psalm": "^4.25"
            },
            "type": "library",
            "extra": {
                "branch-alias": {
                    "dev-1.x": "1.x-dev"
                }
            },
            "autoload": {
                "psr-4": {
                    "phpDocumentor\\Reflection\\": "src"
                }
            },
            "notification-url": "https://packagist.org/downloads/",
            "license": [
                "MIT"
            ],
            "authors": [
                {
                    "name": "Mike van Riel",
                    "email": "me@mikevanriel.com"
                }
            ],
            "description": "A PSR-5 based resolver of Class names, Types and Structural Element Names",
            "support": {
                "issues": "https://github.com/phpDocumentor/TypeResolver/issues",
                "source": "https://github.com/phpDocumentor/TypeResolver/tree/1.10.0"
            },
            "time": "2024-11-09T15:12:26+00:00"
        },
        {
            "name": "phpoption/phpoption",
            "version": "1.9.4",
>>>>>>> 9d9b2fcb
            "source": {
                "type": "git",
                "url": "https://github.com/paragonie/constant_time_encoding.git",
                "reference": "d5b01a39b3415c2cd581d3bd3a3575c1ebbd8e77"
            },
            "dist": {
                "type": "zip",
                "url": "https://api.github.com/repos/paragonie/constant_time_encoding/zipball/d5b01a39b3415c2cd581d3bd3a3575c1ebbd8e77",
                "reference": "d5b01a39b3415c2cd581d3bd3a3575c1ebbd8e77",
                "shasum": ""
            },
            "require": {
                "php": "^8"
            },
            "require-dev": {
                "infection/infection": "^0",
                "nikic/php-fuzzer": "^0",
                "phpunit/phpunit": "^9|^10|^11",
                "vimeo/psalm": "^4|^5|^6"
            },
            "type": "library",
            "autoload": {
                "psr-4": {
                    "ParagonIE\\ConstantTime\\": "src/"
                }
            },
            "notification-url": "https://packagist.org/downloads/",
            "license": [
                "MIT"
            ],
            "authors": [
                {
                    "name": "Paragon Initiative Enterprises",
                    "email": "security@paragonie.com",
                    "homepage": "https://paragonie.com",
                    "role": "Maintainer"
                },
                {
                    "name": "Steve 'Sc00bz' Thomas",
                    "email": "steve@tobtu.com",
                    "homepage": "https://www.tobtu.com",
                    "role": "Original Developer"
                }
            ],
            "description": "Constant-time Implementations of RFC 4648 Encoding (Base-64, Base-32, Base-16)",
            "keywords": [
                "base16",
                "base32",
                "base32_decode",
                "base32_encode",
                "base64",
                "base64_decode",
                "base64_encode",
                "bin2hex",
                "encoding",
                "hex",
                "hex2bin",
                "rfc4648"
            ],
            "support": {
                "email": "info@paragonie.com",
                "issues": "https://github.com/paragonie/constant_time_encoding/issues",
                "source": "https://github.com/paragonie/constant_time_encoding"
            },
            "time": "2025-09-24T15:06:41+00:00"
        },
        {
<<<<<<< HEAD
            "name": "paragonie/random_compat",
            "version": "v9.99.100",
=======
            "name": "phpstan/phpdoc-parser",
            "version": "2.3.0",
            "source": {
                "type": "git",
                "url": "https://github.com/phpstan/phpdoc-parser.git",
                "reference": "1e0cd5370df5dd2e556a36b9c62f62e555870495"
            },
            "dist": {
                "type": "zip",
                "url": "https://api.github.com/repos/phpstan/phpdoc-parser/zipball/1e0cd5370df5dd2e556a36b9c62f62e555870495",
                "reference": "1e0cd5370df5dd2e556a36b9c62f62e555870495",
                "shasum": ""
            },
            "require": {
                "php": "^7.4 || ^8.0"
            },
            "require-dev": {
                "doctrine/annotations": "^2.0",
                "nikic/php-parser": "^5.3.0",
                "php-parallel-lint/php-parallel-lint": "^1.2",
                "phpstan/extension-installer": "^1.0",
                "phpstan/phpstan": "^2.0",
                "phpstan/phpstan-phpunit": "^2.0",
                "phpstan/phpstan-strict-rules": "^2.0",
                "phpunit/phpunit": "^9.6",
                "symfony/process": "^5.2"
            },
            "type": "library",
            "autoload": {
                "psr-4": {
                    "PHPStan\\PhpDocParser\\": [
                        "src/"
                    ]
                }
            },
            "notification-url": "https://packagist.org/downloads/",
            "license": [
                "MIT"
            ],
            "description": "PHPDoc parser with support for nullable, intersection and generic types",
            "support": {
                "issues": "https://github.com/phpstan/phpdoc-parser/issues",
                "source": "https://github.com/phpstan/phpdoc-parser/tree/2.3.0"
            },
            "time": "2025-08-30T15:50:23+00:00"
        },
        {
            "name": "predis/predis",
            "version": "v3.2.0",
>>>>>>> 9d9b2fcb
            "source": {
                "type": "git",
                "url": "https://github.com/paragonie/random_compat.git",
                "reference": "996434e5492cb4c3edcb9168db6fbb1359ef965a"
            },
            "dist": {
                "type": "zip",
                "url": "https://api.github.com/repos/paragonie/random_compat/zipball/996434e5492cb4c3edcb9168db6fbb1359ef965a",
                "reference": "996434e5492cb4c3edcb9168db6fbb1359ef965a",
                "shasum": ""
            },
            "require": {
                "php": ">= 7"
            },
            "require-dev": {
                "phpunit/phpunit": "4.*|5.*",
                "vimeo/psalm": "^1"
            },
            "suggest": {
                "ext-libsodium": "Provides a modern crypto API that can be used to generate random bytes."
            },
            "type": "library",
            "notification-url": "https://packagist.org/downloads/",
            "license": [
                "MIT"
            ],
            "authors": [
                {
                    "name": "Paragon Initiative Enterprises",
                    "email": "security@paragonie.com",
                    "homepage": "https://paragonie.com"
                }
            ],
            "description": "PHP 5.x polyfill for random_bytes() and random_int() from PHP 7",
            "keywords": [
                "csprng",
                "polyfill",
                "pseudorandom",
                "random"
            ],
            "support": {
                "email": "info@paragonie.com",
                "issues": "https://github.com/paragonie/random_compat/issues",
                "source": "https://github.com/paragonie/random_compat"
            },
            "time": "2020-10-15T08:29:30+00:00"
        },
        {
            "name": "phpdocumentor/reflection-common",
            "version": "2.2.0",
            "source": {
                "type": "git",
                "url": "https://github.com/phpDocumentor/ReflectionCommon.git",
                "reference": "1d01c49d4ed62f25aa84a747ad35d5a16924662b"
            },
            "dist": {
                "type": "zip",
                "url": "https://api.github.com/repos/phpDocumentor/ReflectionCommon/zipball/1d01c49d4ed62f25aa84a747ad35d5a16924662b",
                "reference": "1d01c49d4ed62f25aa84a747ad35d5a16924662b",
                "shasum": ""
            },
            "require": {
                "php": "^7.2 || ^8.0"
            },
            "type": "library",
            "extra": {
                "branch-alias": {
                    "dev-2.x": "2.x-dev"
                }
            },
            "autoload": {
                "psr-4": {
                    "phpDocumentor\\Reflection\\": "src/"
                }
            },
            "notification-url": "https://packagist.org/downloads/",
            "license": [
                "MIT"
            ],
            "authors": [
                {
                    "name": "Jaap van Otterdijk",
                    "email": "opensource@ijaap.nl"
                }
            ],
            "description": "Common reflection classes used by phpdocumentor to reflect the code structure",
            "homepage": "http://www.phpdoc.org",
            "keywords": [
                "FQSEN",
                "phpDocumentor",
                "phpdoc",
                "reflection",
                "static analysis"
            ],
            "support": {
                "issues": "https://github.com/phpDocumentor/ReflectionCommon/issues",
                "source": "https://github.com/phpDocumentor/ReflectionCommon/tree/2.x"
            },
            "time": "2020-06-27T09:03:43+00:00"
        },
        {
            "name": "phpdocumentor/type-resolver",
            "version": "1.10.0",
            "source": {
                "type": "git",
                "url": "https://github.com/phpDocumentor/TypeResolver.git",
                "reference": "679e3ce485b99e84c775d28e2e96fade9a7fb50a"
            },
            "dist": {
                "type": "zip",
                "url": "https://api.github.com/repos/phpDocumentor/TypeResolver/zipball/679e3ce485b99e84c775d28e2e96fade9a7fb50a",
                "reference": "679e3ce485b99e84c775d28e2e96fade9a7fb50a",
                "shasum": ""
            },
            "require": {
                "doctrine/deprecations": "^1.0",
                "php": "^7.3 || ^8.0",
                "phpdocumentor/reflection-common": "^2.0",
                "phpstan/phpdoc-parser": "^1.18|^2.0"
            },
            "require-dev": {
                "ext-tokenizer": "*",
                "phpbench/phpbench": "^1.2",
                "phpstan/extension-installer": "^1.1",
                "phpstan/phpstan": "^1.8",
                "phpstan/phpstan-phpunit": "^1.1",
                "phpunit/phpunit": "^9.5",
                "rector/rector": "^0.13.9",
                "vimeo/psalm": "^4.25"
            },
            "type": "library",
            "extra": {
                "branch-alias": {
                    "dev-1.x": "1.x-dev"
                }
            },
            "autoload": {
                "psr-4": {
                    "phpDocumentor\\Reflection\\": "src"
                }
            },
            "notification-url": "https://packagist.org/downloads/",
            "license": [
                "MIT"
            ],
            "authors": [
                {
                    "name": "Mike van Riel",
                    "email": "me@mikevanriel.com"
                }
            ],
            "description": "A PSR-5 based resolver of Class names, Types and Structural Element Names",
            "support": {
                "issues": "https://github.com/phpDocumentor/TypeResolver/issues",
                "source": "https://github.com/phpDocumentor/TypeResolver/tree/1.10.0"
            },
            "time": "2024-11-09T15:12:26+00:00"
        },
        {
            "name": "phpoption/phpoption",
            "version": "1.9.4",
            "source": {
                "type": "git",
                "url": "https://github.com/schmittjoh/php-option.git",
                "reference": "638a154f8d4ee6a5cfa96d6a34dfbe0cffa9566d"
            },
            "dist": {
                "type": "zip",
                "url": "https://api.github.com/repos/schmittjoh/php-option/zipball/638a154f8d4ee6a5cfa96d6a34dfbe0cffa9566d",
                "reference": "638a154f8d4ee6a5cfa96d6a34dfbe0cffa9566d",
                "shasum": ""
            },
            "require": {
                "php": "^7.2.5 || ^8.0"
            },
            "require-dev": {
                "bamarni/composer-bin-plugin": "^1.8.2",
                "phpunit/phpunit": "^8.5.44 || ^9.6.25 || ^10.5.53 || ^11.5.34"
            },
            "type": "library",
            "extra": {
                "bamarni-bin": {
                    "bin-links": true,
                    "forward-command": false
                },
                "branch-alias": {
                    "dev-master": "1.9-dev"
                }
            },
            "autoload": {
                "psr-4": {
                    "PhpOption\\": "src/PhpOption/"
                }
            },
            "notification-url": "https://packagist.org/downloads/",
            "license": [
                "Apache-2.0"
            ],
            "authors": [
                {
                    "name": "Johannes M. Schmitt",
                    "email": "schmittjoh@gmail.com",
                    "homepage": "https://github.com/schmittjoh"
                },
                {
                    "name": "Graham Campbell",
                    "email": "hello@gjcampbell.co.uk",
                    "homepage": "https://github.com/GrahamCampbell"
                }
            ],
            "description": "Option Type for PHP",
            "keywords": [
                "language",
                "option",
                "php",
                "type"
            ],
            "support": {
                "issues": "https://github.com/schmittjoh/php-option/issues",
                "source": "https://github.com/schmittjoh/php-option/tree/1.9.4"
            },
            "funding": [
                {
                    "url": "https://github.com/GrahamCampbell",
                    "type": "github"
                },
                {
                    "url": "https://tidelift.com/funding/github/packagist/phpoption/phpoption",
                    "type": "tidelift"
                }
            ],
            "time": "2025-08-21T11:53:16+00:00"
        },
        {
            "name": "phpseclib/phpseclib",
            "version": "3.0.47",
            "source": {
                "type": "git",
                "url": "https://github.com/phpseclib/phpseclib.git",
                "reference": "9d6ca36a6c2dd434765b1071b2644a1c683b385d"
            },
            "dist": {
                "type": "zip",
                "url": "https://api.github.com/repos/phpseclib/phpseclib/zipball/9d6ca36a6c2dd434765b1071b2644a1c683b385d",
                "reference": "9d6ca36a6c2dd434765b1071b2644a1c683b385d",
                "shasum": ""
            },
            "require": {
                "paragonie/constant_time_encoding": "^1|^2|^3",
                "paragonie/random_compat": "^1.4|^2.0|^9.99.99",
                "php": ">=5.6.1"
            },
            "require-dev": {
                "phpunit/phpunit": "*"
            },
            "suggest": {
                "ext-dom": "Install the DOM extension to load XML formatted public keys.",
                "ext-gmp": "Install the GMP (GNU Multiple Precision) extension in order to speed up arbitrary precision integer arithmetic operations.",
                "ext-libsodium": "SSH2/SFTP can make use of some algorithms provided by the libsodium-php extension.",
                "ext-mcrypt": "Install the Mcrypt extension in order to speed up a few other cryptographic operations.",
                "ext-openssl": "Install the OpenSSL extension in order to speed up a wide variety of cryptographic operations."
            },
            "type": "library",
            "autoload": {
                "files": [
                    "phpseclib/bootstrap.php"
                ],
                "psr-4": {
                    "phpseclib3\\": "phpseclib/"
                }
            },
            "notification-url": "https://packagist.org/downloads/",
            "license": [
                "MIT"
            ],
            "authors": [
                {
                    "name": "Jim Wigginton",
                    "email": "terrafrost@php.net",
                    "role": "Lead Developer"
                },
                {
                    "name": "Patrick Monnerat",
                    "email": "pm@datasphere.ch",
                    "role": "Developer"
                },
                {
                    "name": "Andreas Fischer",
                    "email": "bantu@phpbb.com",
                    "role": "Developer"
                },
                {
                    "name": "Hans-Jürgen Petrich",
                    "email": "petrich@tronic-media.com",
                    "role": "Developer"
                },
                {
                    "name": "Graham Campbell",
                    "email": "graham@alt-three.com",
                    "role": "Developer"
                }
            ],
            "description": "PHP Secure Communications Library - Pure-PHP implementations of RSA, AES, SSH2, SFTP, X.509 etc.",
            "homepage": "http://phpseclib.sourceforge.net",
            "keywords": [
                "BigInteger",
                "aes",
                "asn.1",
                "asn1",
                "blowfish",
                "crypto",
                "cryptography",
                "encryption",
                "rsa",
                "security",
                "sftp",
                "signature",
                "signing",
                "ssh",
                "twofish",
                "x.509",
                "x509"
            ],
            "support": {
                "issues": "https://github.com/phpseclib/phpseclib/issues",
                "source": "https://github.com/phpseclib/phpseclib/tree/3.0.47"
            },
            "funding": [
                {
                    "url": "https://github.com/terrafrost",
                    "type": "github"
                },
                {
                    "url": "https://www.patreon.com/phpseclib",
                    "type": "patreon"
                },
                {
                    "url": "https://tidelift.com/funding/github/packagist/phpseclib/phpseclib",
                    "type": "tidelift"
                }
            ],
            "time": "2025-10-06T01:07:24+00:00"
        },
        {
            "name": "phpstan/phpdoc-parser",
            "version": "2.3.0",
            "source": {
                "type": "git",
                "url": "https://github.com/phpstan/phpdoc-parser.git",
                "reference": "1e0cd5370df5dd2e556a36b9c62f62e555870495"
            },
            "dist": {
                "type": "zip",
                "url": "https://api.github.com/repos/phpstan/phpdoc-parser/zipball/1e0cd5370df5dd2e556a36b9c62f62e555870495",
                "reference": "1e0cd5370df5dd2e556a36b9c62f62e555870495",
                "shasum": ""
            },
            "require": {
                "php": "^7.4 || ^8.0"
            },
            "require-dev": {
                "doctrine/annotations": "^2.0",
                "nikic/php-parser": "^5.3.0",
                "php-parallel-lint/php-parallel-lint": "^1.2",
                "phpstan/extension-installer": "^1.0",
                "phpstan/phpstan": "^2.0",
                "phpstan/phpstan-phpunit": "^2.0",
                "phpstan/phpstan-strict-rules": "^2.0",
                "phpunit/phpunit": "^9.6",
                "symfony/process": "^5.2"
            },
            "type": "library",
            "autoload": {
                "psr-4": {
                    "PHPStan\\PhpDocParser\\": [
                        "src/"
                    ]
                }
            },
            "notification-url": "https://packagist.org/downloads/",
            "license": [
                "MIT"
            ],
            "description": "PHPDoc parser with support for nullable, intersection and generic types",
            "support": {
                "issues": "https://github.com/phpstan/phpdoc-parser/issues",
                "source": "https://github.com/phpstan/phpdoc-parser/tree/2.3.0"
            },
            "time": "2025-08-30T15:50:23+00:00"
        },
        {
            "name": "predis/predis",
            "version": "v3.2.0",
            "source": {
                "type": "git",
                "url": "https://github.com/predis/predis.git",
                "reference": "9e9deec4dfd3ebf65d32eb368f498c646ba2ecd8"
            },
            "dist": {
                "type": "zip",
                "url": "https://api.github.com/repos/predis/predis/zipball/9e9deec4dfd3ebf65d32eb368f498c646ba2ecd8",
                "reference": "9e9deec4dfd3ebf65d32eb368f498c646ba2ecd8",
                "shasum": ""
            },
            "require": {
                "php": "^7.2 || ^8.0",
                "psr/http-message": "^1.0|^2.0"
            },
            "require-dev": {
                "friendsofphp/php-cs-fixer": "^3.3",
                "phpstan/phpstan": "^1.9",
                "phpunit/phpcov": "^6.0 || ^8.0",
                "phpunit/phpunit": "^8.0 || ~9.4.4"
            },
            "suggest": {
                "ext-relay": "Faster connection with in-memory caching (>=0.6.2)"
            },
            "type": "library",
            "autoload": {
                "psr-4": {
                    "Predis\\": "src/"
                }
            },
            "notification-url": "https://packagist.org/downloads/",
            "license": [
                "MIT"
            ],
            "authors": [
                {
                    "name": "Till Krüss",
                    "homepage": "https://till.im",
                    "role": "Maintainer"
                }
            ],
            "description": "A flexible and feature-complete Redis/Valkey client for PHP.",
            "homepage": "http://github.com/predis/predis",
            "keywords": [
                "nosql",
                "predis",
                "redis"
            ],
            "support": {
                "issues": "https://github.com/predis/predis/issues",
                "source": "https://github.com/predis/predis/tree/v3.2.0"
            },
            "funding": [
                {
                    "url": "https://github.com/sponsors/tillkruss",
                    "type": "github"
                }
            ],
            "time": "2025-08-06T06:41:24+00:00"
        },
        {
            "name": "psr/cache",
            "version": "3.0.0",
            "source": {
                "type": "git",
                "url": "https://github.com/php-fig/cache.git",
                "reference": "aa5030cfa5405eccfdcb1083ce040c2cb8d253bf"
            },
            "dist": {
                "type": "zip",
                "url": "https://api.github.com/repos/php-fig/cache/zipball/aa5030cfa5405eccfdcb1083ce040c2cb8d253bf",
                "reference": "aa5030cfa5405eccfdcb1083ce040c2cb8d253bf",
                "shasum": ""
            },
            "require": {
                "php": ">=8.0.0"
            },
            "type": "library",
            "extra": {
                "branch-alias": {
                    "dev-master": "1.0.x-dev"
                }
            },
            "autoload": {
                "psr-4": {
                    "Psr\\Cache\\": "src/"
                }
            },
            "notification-url": "https://packagist.org/downloads/",
            "license": [
                "MIT"
            ],
            "authors": [
                {
                    "name": "PHP-FIG",
                    "homepage": "https://www.php-fig.org/"
                }
            ],
            "description": "Common interface for caching libraries",
            "keywords": [
                "cache",
                "psr",
                "psr-6"
            ],
            "support": {
                "source": "https://github.com/php-fig/cache/tree/3.0.0"
            },
            "time": "2021-02-03T23:26:27+00:00"
        },
        {
            "name": "psr/clock",
            "version": "1.0.0",
            "source": {
                "type": "git",
                "url": "https://github.com/php-fig/clock.git",
                "reference": "e41a24703d4560fd0acb709162f73b8adfc3aa0d"
            },
            "dist": {
                "type": "zip",
                "url": "https://api.github.com/repos/php-fig/clock/zipball/e41a24703d4560fd0acb709162f73b8adfc3aa0d",
                "reference": "e41a24703d4560fd0acb709162f73b8adfc3aa0d",
                "shasum": ""
            },
            "require": {
                "php": "^7.0 || ^8.0"
            },
            "type": "library",
            "autoload": {
                "psr-4": {
                    "Psr\\Clock\\": "src/"
                }
            },
            "notification-url": "https://packagist.org/downloads/",
            "license": [
                "MIT"
            ],
            "authors": [
                {
                    "name": "PHP-FIG",
                    "homepage": "https://www.php-fig.org/"
                }
            ],
            "description": "Common interface for reading the clock.",
            "homepage": "https://github.com/php-fig/clock",
            "keywords": [
                "clock",
                "now",
                "psr",
                "psr-20",
                "time"
            ],
            "support": {
                "issues": "https://github.com/php-fig/clock/issues",
                "source": "https://github.com/php-fig/clock/tree/1.0.0"
            },
            "time": "2022-11-25T14:36:26+00:00"
        },
        {
            "name": "psr/container",
            "version": "2.0.2",
            "source": {
                "type": "git",
                "url": "https://github.com/php-fig/container.git",
                "reference": "c71ecc56dfe541dbd90c5360474fbc405f8d5963"
            },
            "dist": {
                "type": "zip",
                "url": "https://api.github.com/repos/php-fig/container/zipball/c71ecc56dfe541dbd90c5360474fbc405f8d5963",
                "reference": "c71ecc56dfe541dbd90c5360474fbc405f8d5963",
                "shasum": ""
            },
            "require": {
                "php": ">=7.4.0"
            },
            "type": "library",
            "extra": {
                "branch-alias": {
                    "dev-master": "2.0.x-dev"
                }
            },
            "autoload": {
                "psr-4": {
                    "Psr\\Container\\": "src/"
                }
            },
            "notification-url": "https://packagist.org/downloads/",
            "license": [
                "MIT"
            ],
            "authors": [
                {
                    "name": "PHP-FIG",
                    "homepage": "https://www.php-fig.org/"
                }
            ],
            "description": "Common Container Interface (PHP FIG PSR-11)",
            "homepage": "https://github.com/php-fig/container",
            "keywords": [
                "PSR-11",
                "container",
                "container-interface",
                "container-interop",
                "psr"
            ],
            "support": {
                "issues": "https://github.com/php-fig/container/issues",
                "source": "https://github.com/php-fig/container/tree/2.0.2"
            },
            "time": "2021-11-05T16:47:00+00:00"
        },
        {
            "name": "psr/event-dispatcher",
            "version": "1.0.0",
            "source": {
                "type": "git",
                "url": "https://github.com/php-fig/event-dispatcher.git",
                "reference": "dbefd12671e8a14ec7f180cab83036ed26714bb0"
            },
            "dist": {
                "type": "zip",
                "url": "https://api.github.com/repos/php-fig/event-dispatcher/zipball/dbefd12671e8a14ec7f180cab83036ed26714bb0",
                "reference": "dbefd12671e8a14ec7f180cab83036ed26714bb0",
                "shasum": ""
            },
            "require": {
                "php": ">=7.2.0"
            },
            "type": "library",
            "extra": {
                "branch-alias": {
                    "dev-master": "1.0.x-dev"
                }
            },
            "autoload": {
                "psr-4": {
                    "Psr\\EventDispatcher\\": "src/"
                }
            },
            "notification-url": "https://packagist.org/downloads/",
            "license": [
                "MIT"
            ],
            "authors": [
                {
                    "name": "PHP-FIG",
                    "homepage": "http://www.php-fig.org/"
                }
            ],
            "description": "Standard interfaces for event handling.",
            "keywords": [
                "events",
                "psr",
                "psr-14"
            ],
            "support": {
                "issues": "https://github.com/php-fig/event-dispatcher/issues",
                "source": "https://github.com/php-fig/event-dispatcher/tree/1.0.0"
            },
            "time": "2019-01-08T18:20:26+00:00"
        },
        {
            "name": "psr/http-client",
            "version": "1.0.3",
            "source": {
                "type": "git",
                "url": "https://github.com/php-fig/http-client.git",
                "reference": "bb5906edc1c324c9a05aa0873d40117941e5fa90"
            },
            "dist": {
                "type": "zip",
                "url": "https://api.github.com/repos/php-fig/http-client/zipball/bb5906edc1c324c9a05aa0873d40117941e5fa90",
                "reference": "bb5906edc1c324c9a05aa0873d40117941e5fa90",
                "shasum": ""
            },
            "require": {
                "php": "^7.0 || ^8.0",
                "psr/http-message": "^1.0 || ^2.0"
            },
            "type": "library",
            "extra": {
                "branch-alias": {
                    "dev-master": "1.0.x-dev"
                }
            },
            "autoload": {
                "psr-4": {
                    "Psr\\Http\\Client\\": "src/"
                }
            },
            "notification-url": "https://packagist.org/downloads/",
            "license": [
                "MIT"
            ],
            "authors": [
                {
                    "name": "PHP-FIG",
                    "homepage": "https://www.php-fig.org/"
                }
            ],
            "description": "Common interface for HTTP clients",
            "homepage": "https://github.com/php-fig/http-client",
            "keywords": [
                "http",
                "http-client",
                "psr",
                "psr-18"
            ],
            "support": {
                "source": "https://github.com/php-fig/http-client"
            },
            "time": "2023-09-23T14:17:50+00:00"
        },
        {
            "name": "psr/http-factory",
            "version": "1.1.0",
            "source": {
                "type": "git",
                "url": "https://github.com/php-fig/http-factory.git",
                "reference": "2b4765fddfe3b508ac62f829e852b1501d3f6e8a"
            },
            "dist": {
                "type": "zip",
                "url": "https://api.github.com/repos/php-fig/http-factory/zipball/2b4765fddfe3b508ac62f829e852b1501d3f6e8a",
                "reference": "2b4765fddfe3b508ac62f829e852b1501d3f6e8a",
                "shasum": ""
            },
            "require": {
                "php": ">=7.1",
                "psr/http-message": "^1.0 || ^2.0"
            },
            "type": "library",
            "extra": {
                "branch-alias": {
                    "dev-master": "1.0.x-dev"
                }
            },
            "autoload": {
                "psr-4": {
                    "Psr\\Http\\Message\\": "src/"
                }
            },
            "notification-url": "https://packagist.org/downloads/",
            "license": [
                "MIT"
            ],
            "authors": [
                {
                    "name": "PHP-FIG",
                    "homepage": "https://www.php-fig.org/"
                }
            ],
            "description": "PSR-17: Common interfaces for PSR-7 HTTP message factories",
            "keywords": [
                "factory",
                "http",
                "message",
                "psr",
                "psr-17",
                "psr-7",
                "request",
                "response"
            ],
            "support": {
                "source": "https://github.com/php-fig/http-factory"
            },
            "time": "2024-04-15T12:06:14+00:00"
        },
        {
            "name": "psr/http-message",
            "version": "2.0",
            "source": {
                "type": "git",
                "url": "https://github.com/php-fig/http-message.git",
                "reference": "402d35bcb92c70c026d1a6a9883f06b2ead23d71"
            },
            "dist": {
                "type": "zip",
                "url": "https://api.github.com/repos/php-fig/http-message/zipball/402d35bcb92c70c026d1a6a9883f06b2ead23d71",
                "reference": "402d35bcb92c70c026d1a6a9883f06b2ead23d71",
                "shasum": ""
            },
            "require": {
                "php": "^7.2 || ^8.0"
            },
            "type": "library",
            "extra": {
                "branch-alias": {
                    "dev-master": "2.0.x-dev"
                }
            },
            "autoload": {
                "psr-4": {
                    "Psr\\Http\\Message\\": "src/"
                }
            },
            "notification-url": "https://packagist.org/downloads/",
            "license": [
                "MIT"
            ],
            "authors": [
                {
                    "name": "PHP-FIG",
                    "homepage": "https://www.php-fig.org/"
                }
            ],
            "description": "Common interface for HTTP messages",
            "homepage": "https://github.com/php-fig/http-message",
            "keywords": [
                "http",
                "http-message",
                "psr",
                "psr-7",
                "request",
                "response"
            ],
            "support": {
                "source": "https://github.com/php-fig/http-message/tree/2.0"
            },
            "time": "2023-04-04T09:54:51+00:00"
        },
        {
            "name": "psr/log",
            "version": "3.0.2",
            "source": {
                "type": "git",
                "url": "https://github.com/php-fig/log.git",
                "reference": "f16e1d5863e37f8d8c2a01719f5b34baa2b714d3"
            },
            "dist": {
                "type": "zip",
                "url": "https://api.github.com/repos/php-fig/log/zipball/f16e1d5863e37f8d8c2a01719f5b34baa2b714d3",
                "reference": "f16e1d5863e37f8d8c2a01719f5b34baa2b714d3",
                "shasum": ""
            },
            "require": {
                "php": ">=8.0.0"
            },
            "type": "library",
            "extra": {
                "branch-alias": {
                    "dev-master": "3.x-dev"
                }
            },
            "autoload": {
                "psr-4": {
                    "Psr\\Log\\": "src"
                }
            },
            "notification-url": "https://packagist.org/downloads/",
            "license": [
                "MIT"
            ],
            "authors": [
                {
                    "name": "PHP-FIG",
                    "homepage": "https://www.php-fig.org/"
                }
            ],
            "description": "Common interface for logging libraries",
            "homepage": "https://github.com/php-fig/log",
            "keywords": [
                "log",
                "psr",
                "psr-3"
            ],
            "support": {
                "source": "https://github.com/php-fig/log/tree/3.0.2"
            },
            "time": "2024-09-11T13:17:53+00:00"
        },
        {
            "name": "psr/simple-cache",
            "version": "3.0.0",
            "source": {
                "type": "git",
                "url": "https://github.com/php-fig/simple-cache.git",
                "reference": "764e0b3939f5ca87cb904f570ef9be2d78a07865"
            },
            "dist": {
                "type": "zip",
                "url": "https://api.github.com/repos/php-fig/simple-cache/zipball/764e0b3939f5ca87cb904f570ef9be2d78a07865",
                "reference": "764e0b3939f5ca87cb904f570ef9be2d78a07865",
                "shasum": ""
            },
            "require": {
                "php": ">=8.0.0"
            },
            "type": "library",
            "extra": {
                "branch-alias": {
                    "dev-master": "3.0.x-dev"
                }
            },
            "autoload": {
                "psr-4": {
                    "Psr\\SimpleCache\\": "src/"
                }
            },
            "notification-url": "https://packagist.org/downloads/",
            "license": [
                "MIT"
            ],
            "authors": [
                {
                    "name": "PHP-FIG",
                    "homepage": "https://www.php-fig.org/"
                }
            ],
            "description": "Common interfaces for simple caching",
            "keywords": [
                "cache",
                "caching",
                "psr",
                "psr-16",
                "simple-cache"
            ],
            "support": {
                "source": "https://github.com/php-fig/simple-cache/tree/3.0.0"
            },
            "time": "2021-10-29T13:26:27+00:00"
        },
        {
            "name": "psy/psysh",
            "version": "v0.12.12",
            "source": {
                "type": "git",
                "url": "https://github.com/bobthecow/psysh.git",
                "reference": "cd23863404a40ccfaf733e3af4db2b459837f7e7"
            },
            "dist": {
                "type": "zip",
                "url": "https://api.github.com/repos/bobthecow/psysh/zipball/cd23863404a40ccfaf733e3af4db2b459837f7e7",
                "reference": "cd23863404a40ccfaf733e3af4db2b459837f7e7",
                "shasum": ""
            },
            "require": {
                "ext-json": "*",
                "ext-tokenizer": "*",
                "nikic/php-parser": "^5.0 || ^4.0",
                "php": "^8.0 || ^7.4",
                "symfony/console": "^7.0 || ^6.0 || ^5.0 || ^4.0 || ^3.4",
                "symfony/var-dumper": "^7.0 || ^6.0 || ^5.0 || ^4.0 || ^3.4"
            },
            "conflict": {
                "symfony/console": "4.4.37 || 5.3.14 || 5.3.15 || 5.4.3 || 5.4.4 || 6.0.3 || 6.0.4"
            },
            "require-dev": {
                "bamarni/composer-bin-plugin": "^1.2"
            },
            "suggest": {
                "ext-pcntl": "Enabling the PCNTL extension makes PsySH a lot happier :)",
                "ext-pdo-sqlite": "The doc command requires SQLite to work.",
                "ext-posix": "If you have PCNTL, you'll want the POSIX extension as well."
            },
            "bin": [
                "bin/psysh"
            ],
            "type": "library",
            "extra": {
                "bamarni-bin": {
                    "bin-links": false,
                    "forward-command": false
                },
                "branch-alias": {
                    "dev-main": "0.12.x-dev"
                }
            },
            "autoload": {
                "files": [
                    "src/functions.php"
                ],
                "psr-4": {
                    "Psy\\": "src/"
                }
            },
            "notification-url": "https://packagist.org/downloads/",
            "license": [
                "MIT"
            ],
            "authors": [
                {
                    "name": "Justin Hileman",
                    "email": "justin@justinhileman.info"
                }
            ],
            "description": "An interactive shell for modern PHP.",
            "homepage": "https://psysh.org",
            "keywords": [
                "REPL",
                "console",
                "interactive",
                "shell"
            ],
            "support": {
                "issues": "https://github.com/bobthecow/psysh/issues",
                "source": "https://github.com/bobthecow/psysh/tree/v0.12.12"
            },
            "time": "2025-09-20T13:46:31+00:00"
        },
        {
            "name": "ralouphie/getallheaders",
            "version": "3.0.3",
            "source": {
                "type": "git",
                "url": "https://github.com/ralouphie/getallheaders.git",
                "reference": "120b605dfeb996808c31b6477290a714d356e822"
            },
            "dist": {
                "type": "zip",
                "url": "https://api.github.com/repos/ralouphie/getallheaders/zipball/120b605dfeb996808c31b6477290a714d356e822",
                "reference": "120b605dfeb996808c31b6477290a714d356e822",
                "shasum": ""
            },
            "require": {
                "php": ">=5.6"
            },
            "require-dev": {
                "php-coveralls/php-coveralls": "^2.1",
                "phpunit/phpunit": "^5 || ^6.5"
            },
            "type": "library",
            "autoload": {
                "files": [
                    "src/getallheaders.php"
                ]
            },
            "notification-url": "https://packagist.org/downloads/",
            "license": [
                "MIT"
            ],
            "authors": [
                {
                    "name": "Ralph Khattar",
                    "email": "ralph.khattar@gmail.com"
                }
            ],
            "description": "A polyfill for getallheaders.",
            "support": {
                "issues": "https://github.com/ralouphie/getallheaders/issues",
                "source": "https://github.com/ralouphie/getallheaders/tree/develop"
            },
            "time": "2019-03-08T08:55:37+00:00"
        },
        {
            "name": "ramsey/collection",
            "version": "2.1.1",
            "source": {
                "type": "git",
                "url": "https://github.com/ramsey/collection.git",
                "reference": "344572933ad0181accbf4ba763e85a0306a8c5e2"
            },
            "dist": {
                "type": "zip",
                "url": "https://api.github.com/repos/ramsey/collection/zipball/344572933ad0181accbf4ba763e85a0306a8c5e2",
                "reference": "344572933ad0181accbf4ba763e85a0306a8c5e2",
                "shasum": ""
            },
            "require": {
                "php": "^8.1"
            },
            "require-dev": {
                "captainhook/plugin-composer": "^5.3",
                "ergebnis/composer-normalize": "^2.45",
                "fakerphp/faker": "^1.24",
                "hamcrest/hamcrest-php": "^2.0",
                "jangregor/phpstan-prophecy": "^2.1",
                "mockery/mockery": "^1.6",
                "php-parallel-lint/php-console-highlighter": "^1.0",
                "php-parallel-lint/php-parallel-lint": "^1.4",
                "phpspec/prophecy-phpunit": "^2.3",
                "phpstan/extension-installer": "^1.4",
                "phpstan/phpstan": "^2.1",
                "phpstan/phpstan-mockery": "^2.0",
                "phpstan/phpstan-phpunit": "^2.0",
                "phpunit/phpunit": "^10.5",
                "ramsey/coding-standard": "^2.3",
                "ramsey/conventional-commits": "^1.6",
                "roave/security-advisories": "dev-latest"
            },
            "type": "library",
            "extra": {
                "captainhook": {
                    "force-install": true
                },
                "ramsey/conventional-commits": {
                    "configFile": "conventional-commits.json"
                }
            },
            "autoload": {
                "psr-4": {
                    "Ramsey\\Collection\\": "src/"
                }
            },
            "notification-url": "https://packagist.org/downloads/",
            "license": [
                "MIT"
            ],
            "authors": [
                {
                    "name": "Ben Ramsey",
                    "email": "ben@benramsey.com",
                    "homepage": "https://benramsey.com"
                }
            ],
            "description": "A PHP library for representing and manipulating collections.",
            "keywords": [
                "array",
                "collection",
                "hash",
                "map",
                "queue",
                "set"
            ],
            "support": {
                "issues": "https://github.com/ramsey/collection/issues",
                "source": "https://github.com/ramsey/collection/tree/2.1.1"
            },
            "time": "2025-03-22T05:38:12+00:00"
        },
        {
            "name": "ramsey/uuid",
            "version": "4.9.1",
            "source": {
                "type": "git",
                "url": "https://github.com/ramsey/uuid.git",
                "reference": "81f941f6f729b1e3ceea61d9d014f8b6c6800440"
            },
            "dist": {
                "type": "zip",
                "url": "https://api.github.com/repos/ramsey/uuid/zipball/81f941f6f729b1e3ceea61d9d014f8b6c6800440",
                "reference": "81f941f6f729b1e3ceea61d9d014f8b6c6800440",
                "shasum": ""
            },
            "require": {
                "brick/math": "^0.8.8 || ^0.9 || ^0.10 || ^0.11 || ^0.12 || ^0.13 || ^0.14",
                "php": "^8.0",
                "ramsey/collection": "^1.2 || ^2.0"
            },
            "replace": {
                "rhumsaa/uuid": "self.version"
            },
            "require-dev": {
                "captainhook/captainhook": "^5.25",
                "captainhook/plugin-composer": "^5.3",
                "dealerdirect/phpcodesniffer-composer-installer": "^1.0",
                "ergebnis/composer-normalize": "^2.47",
                "mockery/mockery": "^1.6",
                "paragonie/random-lib": "^2",
                "php-mock/php-mock": "^2.6",
                "php-mock/php-mock-mockery": "^1.5",
                "php-parallel-lint/php-parallel-lint": "^1.4.0",
                "phpbench/phpbench": "^1.2.14",
                "phpstan/extension-installer": "^1.4",
                "phpstan/phpstan": "^2.1",
                "phpstan/phpstan-mockery": "^2.0",
                "phpstan/phpstan-phpunit": "^2.0",
                "phpunit/phpunit": "^9.6",
                "slevomat/coding-standard": "^8.18",
                "squizlabs/php_codesniffer": "^3.13"
            },
            "suggest": {
                "ext-bcmath": "Enables faster math with arbitrary-precision integers using BCMath.",
                "ext-gmp": "Enables faster math with arbitrary-precision integers using GMP.",
                "ext-uuid": "Enables the use of PeclUuidTimeGenerator and PeclUuidRandomGenerator.",
                "paragonie/random-lib": "Provides RandomLib for use with the RandomLibAdapter",
                "ramsey/uuid-doctrine": "Allows the use of Ramsey\\Uuid\\Uuid as Doctrine field type."
            },
            "type": "library",
            "extra": {
                "captainhook": {
                    "force-install": true
                }
            },
            "autoload": {
                "files": [
                    "src/functions.php"
                ],
                "psr-4": {
                    "Ramsey\\Uuid\\": "src/"
                }
            },
            "notification-url": "https://packagist.org/downloads/",
            "license": [
                "MIT"
            ],
            "description": "A PHP library for generating and working with universally unique identifiers (UUIDs).",
            "keywords": [
                "guid",
                "identifier",
                "uuid"
            ],
            "support": {
                "issues": "https://github.com/ramsey/uuid/issues",
                "source": "https://github.com/ramsey/uuid/tree/4.9.1"
            },
            "time": "2025-09-04T20:59:21+00:00"
        },
        {
            "name": "ryangjchandler/blade-capture-directive",
            "version": "v1.1.0",
            "source": {
                "type": "git",
                "url": "https://github.com/ryangjchandler/blade-capture-directive.git",
                "reference": "bbb1513dfd89eaec87a47fe0c449a7e3d4a1976d"
            },
            "dist": {
                "type": "zip",
                "url": "https://api.github.com/repos/ryangjchandler/blade-capture-directive/zipball/bbb1513dfd89eaec87a47fe0c449a7e3d4a1976d",
                "reference": "bbb1513dfd89eaec87a47fe0c449a7e3d4a1976d",
                "shasum": ""
            },
            "require": {
                "illuminate/contracts": "^10.0|^11.0|^12.0",
                "php": "^8.1",
                "spatie/laravel-package-tools": "^1.9.2"
            },
            "require-dev": {
                "nunomaduro/collision": "^7.0|^8.0",
                "nunomaduro/larastan": "^2.0|^3.0",
                "orchestra/testbench": "^8.0|^9.0|^10.0",
                "pestphp/pest": "^2.0|^3.7",
                "pestphp/pest-plugin-laravel": "^2.0|^3.1",
                "phpstan/extension-installer": "^1.1",
                "phpstan/phpstan-deprecation-rules": "^1.0|^2.0",
                "phpstan/phpstan-phpunit": "^1.0|^2.0",
                "phpunit/phpunit": "^10.0|^11.5.3",
                "spatie/laravel-ray": "^1.26"
            },
            "type": "library",
            "extra": {
                "laravel": {
                    "aliases": {
                        "BladeCaptureDirective": "RyanChandler\\BladeCaptureDirective\\Facades\\BladeCaptureDirective"
                    },
                    "providers": [
                        "RyanChandler\\BladeCaptureDirective\\BladeCaptureDirectiveServiceProvider"
                    ]
                }
            },
            "autoload": {
                "psr-4": {
                    "RyanChandler\\BladeCaptureDirective\\": "src",
                    "RyanChandler\\BladeCaptureDirective\\Database\\Factories\\": "database/factories"
                }
            },
            "notification-url": "https://packagist.org/downloads/",
            "license": [
                "MIT"
            ],
            "authors": [
                {
                    "name": "Ryan Chandler",
                    "email": "support@ryangjchandler.co.uk",
                    "role": "Developer"
                }
            ],
            "description": "Create inline partials in your Blade templates with ease.",
            "homepage": "https://github.com/ryangjchandler/blade-capture-directive",
            "keywords": [
                "blade-capture-directive",
                "laravel",
                "ryangjchandler"
            ],
            "support": {
                "issues": "https://github.com/ryangjchandler/blade-capture-directive/issues",
                "source": "https://github.com/ryangjchandler/blade-capture-directive/tree/v1.1.0"
            },
            "funding": [
                {
                    "url": "https://github.com/ryangjchandler",
                    "type": "github"
                }
            ],
            "time": "2025-02-25T09:09:36+00:00"
        },
        {
            "name": "spatie/browsershot",
            "version": "5.0.11",
            "source": {
                "type": "git",
                "url": "https://github.com/spatie/browsershot.git",
                "reference": "f84d9c332899596d0884922772593a10e3925969"
            },
            "dist": {
                "type": "zip",
                "url": "https://api.github.com/repos/spatie/browsershot/zipball/f84d9c332899596d0884922772593a10e3925969",
                "reference": "f84d9c332899596d0884922772593a10e3925969",
                "shasum": ""
            },
            "require": {
                "ext-fileinfo": "*",
                "ext-json": "*",
                "php": "^8.2",
                "spatie/temporary-directory": "^2.0",
                "symfony/process": "^6.0|^7.0"
            },
            "require-dev": {
                "pestphp/pest": "^3.0",
                "spatie/image": "^3.6",
                "spatie/pdf-to-text": "^1.52",
                "spatie/phpunit-snapshot-assertions": "^4.2.3|^5.0"
            },
            "type": "library",
            "autoload": {
                "psr-4": {
                    "Spatie\\Browsershot\\": "src"
                }
            },
            "notification-url": "https://packagist.org/downloads/",
            "license": [
                "MIT"
            ],
            "authors": [
                {
                    "name": "Freek Van der Herten",
                    "email": "freek@spatie.be",
                    "homepage": "https://github.com/freekmurze",
                    "role": "Developer"
                }
            ],
            "description": "Convert a webpage to an image or pdf using headless Chrome",
            "homepage": "https://github.com/spatie/browsershot",
            "keywords": [
                "chrome",
                "convert",
                "headless",
                "image",
                "pdf",
                "puppeteer",
                "screenshot",
                "webpage"
            ],
            "support": {
                "source": "https://github.com/spatie/browsershot/tree/5.0.11"
            },
            "funding": [
                {
                    "url": "https://github.com/spatie",
                    "type": "github"
                }
            ],
            "time": "2025-10-08T07:40:52+00:00"
        },
        {
            "name": "spatie/color",
            "version": "1.8.0",
            "source": {
                "type": "git",
                "url": "https://github.com/spatie/color.git",
                "reference": "142af7fec069a420babea80a5412eb2f646dcd8c"
            },
            "dist": {
                "type": "zip",
                "url": "https://api.github.com/repos/spatie/color/zipball/142af7fec069a420babea80a5412eb2f646dcd8c",
                "reference": "142af7fec069a420babea80a5412eb2f646dcd8c",
                "shasum": ""
            },
            "require": {
                "php": "^7.3|^8.0"
            },
            "require-dev": {
                "pestphp/pest": "^1.22",
                "phpunit/phpunit": "^6.5||^9.0"
            },
            "type": "library",
            "autoload": {
                "psr-4": {
                    "Spatie\\Color\\": "src"
                }
            },
            "notification-url": "https://packagist.org/downloads/",
            "license": [
                "MIT"
            ],
            "authors": [
                {
                    "name": "Sebastian De Deyne",
                    "email": "sebastian@spatie.be",
                    "homepage": "https://spatie.be",
                    "role": "Developer"
                }
            ],
            "description": "A little library to handle color conversions",
            "homepage": "https://github.com/spatie/color",
            "keywords": [
                "color",
                "conversion",
                "rgb",
                "spatie"
            ],
            "support": {
                "issues": "https://github.com/spatie/color/issues",
                "source": "https://github.com/spatie/color/tree/1.8.0"
            },
            "funding": [
                {
                    "url": "https://github.com/spatie",
                    "type": "github"
                }
            ],
            "time": "2025-02-10T09:22:41+00:00"
        },
        {
            "name": "spatie/crawler",
            "version": "8.4.3",
            "source": {
                "type": "git",
                "url": "https://github.com/spatie/crawler.git",
                "reference": "4f4c3ead439e7e57085c0b802bc4e5b44fb7d751"
            },
            "dist": {
                "type": "zip",
                "url": "https://api.github.com/repos/spatie/crawler/zipball/4f4c3ead439e7e57085c0b802bc4e5b44fb7d751",
                "reference": "4f4c3ead439e7e57085c0b802bc4e5b44fb7d751",
                "shasum": ""
            },
            "require": {
                "guzzlehttp/guzzle": "^7.3",
                "guzzlehttp/psr7": "^2.0",
                "illuminate/collections": "^10.0|^11.0|^12.0",
                "nicmart/tree": "^0.9",
                "php": "^8.2",
                "spatie/browsershot": "^5.0.5",
                "spatie/robots-txt": "^2.0",
                "symfony/dom-crawler": "^6.0|^7.0"
            },
            "require-dev": {
                "pestphp/pest": "^2.0|^3.0",
                "spatie/ray": "^1.37"
            },
            "type": "library",
            "autoload": {
                "psr-4": {
                    "Spatie\\Crawler\\": "src"
                }
            },
            "notification-url": "https://packagist.org/downloads/",
            "license": [
                "MIT"
            ],
            "authors": [
                {
                    "name": "Freek Van der Herten",
                    "email": "freek@spatie.be"
                }
            ],
            "description": "Crawl all internal links found on a website",
            "homepage": "https://github.com/spatie/crawler",
            "keywords": [
                "crawler",
                "link",
                "spatie",
                "website"
            ],
            "support": {
                "issues": "https://github.com/spatie/crawler/issues",
                "source": "https://github.com/spatie/crawler/tree/8.4.3"
            },
            "funding": [
                {
                    "url": "https://spatie.be/open-source/support-us",
                    "type": "custom"
                },
                {
                    "url": "https://github.com/spatie",
                    "type": "github"
                }
            ],
            "time": "2025-05-20T09:00:51+00:00"
        },
        {
            "name": "spatie/invade",
            "version": "2.1.0",
            "source": {
                "type": "git",
                "url": "https://github.com/spatie/invade.git",
                "reference": "b920f6411d21df4e8610a138e2e87ae4957d7f63"
            },
            "dist": {
                "type": "zip",
                "url": "https://api.github.com/repos/spatie/invade/zipball/b920f6411d21df4e8610a138e2e87ae4957d7f63",
                "reference": "b920f6411d21df4e8610a138e2e87ae4957d7f63",
                "shasum": ""
            },
            "require": {
                "php": "^8.0"
            },
            "require-dev": {
                "pestphp/pest": "^1.20",
                "phpstan/phpstan": "^1.4",
                "spatie/ray": "^1.28"
            },
            "type": "library",
            "autoload": {
                "files": [
                    "src/functions.php"
                ],
                "psr-4": {
                    "Spatie\\Invade\\": "src"
                }
            },
            "notification-url": "https://packagist.org/downloads/",
            "license": [
                "MIT"
            ],
            "authors": [
                {
                    "name": "Freek Van der Herten",
                    "email": "freek@spatie.be",
                    "role": "Developer"
                }
            ],
            "description": "A PHP function to work with private properties and methods",
            "homepage": "https://github.com/spatie/invade",
            "keywords": [
                "invade",
                "spatie"
            ],
            "support": {
                "source": "https://github.com/spatie/invade/tree/2.1.0"
            },
            "funding": [
                {
                    "url": "https://github.com/spatie",
                    "type": "github"
                }
            ],
            "time": "2024-05-17T09:06:10+00:00"
        },
        {
            "name": "spatie/laravel-medialibrary",
            "version": "11.15.0",
            "source": {
                "type": "git",
                "url": "https://github.com/spatie/laravel-medialibrary.git",
                "reference": "9d1e9731d36817d1649bc584b2c40c0c9d4bcfac"
            },
            "dist": {
                "type": "zip",
                "url": "https://api.github.com/repos/spatie/laravel-medialibrary/zipball/9d1e9731d36817d1649bc584b2c40c0c9d4bcfac",
                "reference": "9d1e9731d36817d1649bc584b2c40c0c9d4bcfac",
                "shasum": ""
            },
            "require": {
                "composer/semver": "^3.4",
                "ext-exif": "*",
                "ext-fileinfo": "*",
                "ext-json": "*",
                "illuminate/bus": "^10.2|^11.0|^12.0",
                "illuminate/conditionable": "^10.2|^11.0|^12.0",
                "illuminate/console": "^10.2|^11.0|^12.0",
                "illuminate/database": "^10.2|^11.0|^12.0",
                "illuminate/pipeline": "^10.2|^11.0|^12.0",
                "illuminate/support": "^10.2|^11.0|^12.0",
                "maennchen/zipstream-php": "^3.1",
                "php": "^8.2",
                "spatie/image": "^3.3.2",
                "spatie/laravel-package-tools": "^1.16.1",
                "spatie/temporary-directory": "^2.2",
                "symfony/console": "^6.4.1|^7.0"
            },
            "conflict": {
                "php-ffmpeg/php-ffmpeg": "<0.6.1"
            },
            "require-dev": {
                "aws/aws-sdk-php": "^3.293.10",
                "ext-imagick": "*",
                "ext-pdo_sqlite": "*",
                "ext-zip": "*",
                "guzzlehttp/guzzle": "^7.8.1",
                "larastan/larastan": "^2.7|^3.0",
                "league/flysystem-aws-s3-v3": "^3.22",
                "mockery/mockery": "^1.6.7",
                "orchestra/testbench": "^7.0|^8.17|^9.0|^10.0",
                "pestphp/pest": "^2.28|^3.5",
                "phpstan/extension-installer": "^1.3.1",
                "spatie/laravel-ray": "^1.33",
                "spatie/pdf-to-image": "^2.2|^3.0",
                "spatie/pest-expectations": "^1.13",
                "spatie/pest-plugin-snapshots": "^2.1"
            },
            "suggest": {
                "league/flysystem-aws-s3-v3": "Required to use AWS S3 file storage",
                "php-ffmpeg/php-ffmpeg": "Required for generating video thumbnails",
                "spatie/pdf-to-image": "Required for generating thumbnails of PDFs and SVGs"
            },
            "type": "library",
            "extra": {
                "laravel": {
                    "providers": [
                        "Spatie\\MediaLibrary\\MediaLibraryServiceProvider"
                    ]
                }
            },
            "autoload": {
                "psr-4": {
                    "Spatie\\MediaLibrary\\": "src"
                }
            },
            "notification-url": "https://packagist.org/downloads/",
            "license": [
                "MIT"
            ],
            "authors": [
                {
                    "name": "Freek Van der Herten",
                    "email": "freek@spatie.be",
                    "homepage": "https://spatie.be",
                    "role": "Developer"
                }
            ],
            "description": "Associate files with Eloquent models",
            "homepage": "https://github.com/spatie/laravel-medialibrary",
            "keywords": [
                "cms",
                "conversion",
                "downloads",
                "images",
                "laravel",
                "laravel-medialibrary",
                "media",
                "spatie"
            ],
            "support": {
                "issues": "https://github.com/spatie/laravel-medialibrary/issues",
                "source": "https://github.com/spatie/laravel-medialibrary/tree/11.15.0"
            },
            "funding": [
                {
                    "url": "https://spatie.be/open-source/support-us",
                    "type": "custom"
                },
                {
                    "url": "https://github.com/spatie",
                    "type": "github"
                }
            ],
            "time": "2025-09-19T06:51:45+00:00"
        },
        {
            "name": "spatie/laravel-package-tools",
            "version": "1.92.7",
            "source": {
                "type": "git",
                "url": "https://github.com/spatie/laravel-package-tools.git",
                "reference": "f09a799850b1ed765103a4f0b4355006360c49a5"
            },
            "dist": {
                "type": "zip",
                "url": "https://api.github.com/repos/spatie/laravel-package-tools/zipball/f09a799850b1ed765103a4f0b4355006360c49a5",
                "reference": "f09a799850b1ed765103a4f0b4355006360c49a5",
                "shasum": ""
            },
            "require": {
                "illuminate/contracts": "^9.28|^10.0|^11.0|^12.0",
                "php": "^8.0"
            },
            "require-dev": {
                "mockery/mockery": "^1.5",
                "orchestra/testbench": "^7.7|^8.0|^9.0|^10.0",
                "pestphp/pest": "^1.23|^2.1|^3.1",
                "phpunit/php-code-coverage": "^9.0|^10.0|^11.0",
                "phpunit/phpunit": "^9.5.24|^10.5|^11.5",
                "spatie/pest-plugin-test-time": "^1.1|^2.2"
            },
            "type": "library",
            "autoload": {
                "psr-4": {
                    "Spatie\\LaravelPackageTools\\": "src"
                }
            },
            "notification-url": "https://packagist.org/downloads/",
            "license": [
                "MIT"
            ],
            "authors": [
                {
                    "name": "Freek Van der Herten",
                    "email": "freek@spatie.be",
                    "role": "Developer"
                }
            ],
            "description": "Tools for creating Laravel packages",
            "homepage": "https://github.com/spatie/laravel-package-tools",
            "keywords": [
                "laravel-package-tools",
                "spatie"
            ],
            "support": {
                "issues": "https://github.com/spatie/laravel-package-tools/issues",
                "source": "https://github.com/spatie/laravel-package-tools/tree/1.92.7"
            },
            "funding": [
                {
                    "url": "https://github.com/spatie",
                    "type": "github"
                }
            ],
            "time": "2025-07-17T15:46:43+00:00"
        },
        {
            "name": "spatie/laravel-settings",
            "version": "3.4.4",
            "source": {
                "type": "git",
                "url": "https://github.com/spatie/laravel-settings.git",
                "reference": "fd0eb5a832131b56cd98834b93be3425ee28e333"
            },
            "dist": {
                "type": "zip",
                "url": "https://api.github.com/repos/spatie/laravel-settings/zipball/fd0eb5a832131b56cd98834b93be3425ee28e333",
                "reference": "fd0eb5a832131b56cd98834b93be3425ee28e333",
                "shasum": ""
            },
            "require": {
                "ext-json": "*",
                "illuminate/database": "^11.0|^12.0",
                "php": "^8.2",
                "phpdocumentor/type-resolver": "^1.5",
                "spatie/temporary-directory": "^1.3|^2.0"
            },
            "require-dev": {
                "ext-redis": "*",
                "mockery/mockery": "^1.4",
                "orchestra/testbench": "^9.0|^10.0",
                "pestphp/pest": "^2.0|^3.0",
                "pestphp/pest-plugin-laravel": "^2.0|^3.0",
                "phpstan/extension-installer": "^1.1",
                "phpstan/phpstan-deprecation-rules": "^1.0",
                "phpstan/phpstan-phpunit": "^1.0",
                "spatie/laravel-data": "^2.0.0|^4.0.0",
                "spatie/pest-plugin-snapshots": "^2.0",
                "spatie/phpunit-snapshot-assertions": "^4.2|^5.0",
                "spatie/ray": "^1.36"
            },
            "suggest": {
                "spatie/data-transfer-object": "Allows for DTO casting to settings. (deprecated)"
            },
            "type": "library",
            "extra": {
                "laravel": {
                    "providers": [
                        "Spatie\\LaravelSettings\\LaravelSettingsServiceProvider"
                    ]
                }
            },
            "autoload": {
                "psr-4": {
                    "Spatie\\LaravelSettings\\": "src"
                }
            },
            "notification-url": "https://packagist.org/downloads/",
            "license": [
                "MIT"
            ],
            "authors": [
                {
                    "name": "Ruben Van Assche",
                    "email": "ruben@spatie.be",
                    "homepage": "https://spatie.be",
                    "role": "Developer"
                }
            ],
            "description": "Store your application settings",
            "homepage": "https://github.com/spatie/laravel-settings",
            "keywords": [
                "laravel-settings",
                "spatie"
            ],
            "support": {
                "issues": "https://github.com/spatie/laravel-settings/issues",
                "source": "https://github.com/spatie/laravel-settings/tree/3.4.4"
            },
            "funding": [
                {
                    "url": "https://spatie.be/open-source/support-us",
                    "type": "custom"
                },
                {
                    "url": "https://github.com/spatie",
                    "type": "github"
                }
            ],
            "time": "2025-04-11T11:35:56+00:00"
        },
        {
<<<<<<< HEAD
            "name": "spatie/laravel-sitemap",
            "version": "7.3.7",
=======
            "name": "spatie/browsershot",
            "version": "5.0.11",
            "source": {
                "type": "git",
                "url": "https://github.com/spatie/browsershot.git",
                "reference": "f84d9c332899596d0884922772593a10e3925969"
            },
            "dist": {
                "type": "zip",
                "url": "https://api.github.com/repos/spatie/browsershot/zipball/f84d9c332899596d0884922772593a10e3925969",
                "reference": "f84d9c332899596d0884922772593a10e3925969",
                "shasum": ""
            },
            "require": {
                "ext-fileinfo": "*",
                "ext-json": "*",
                "php": "^8.2",
                "spatie/temporary-directory": "^2.0",
                "symfony/process": "^6.0|^7.0"
            },
            "require-dev": {
                "pestphp/pest": "^3.0",
                "spatie/image": "^3.6",
                "spatie/pdf-to-text": "^1.52",
                "spatie/phpunit-snapshot-assertions": "^4.2.3|^5.0"
            },
            "type": "library",
            "autoload": {
                "psr-4": {
                    "Spatie\\Browsershot\\": "src"
                }
            },
            "notification-url": "https://packagist.org/downloads/",
            "license": [
                "MIT"
            ],
            "authors": [
                {
                    "name": "Freek Van der Herten",
                    "email": "freek@spatie.be",
                    "homepage": "https://github.com/freekmurze",
                    "role": "Developer"
                }
            ],
            "description": "Convert a webpage to an image or pdf using headless Chrome",
            "homepage": "https://github.com/spatie/browsershot",
            "keywords": [
                "chrome",
                "convert",
                "headless",
                "image",
                "pdf",
                "puppeteer",
                "screenshot",
                "webpage"
            ],
            "support": {
                "source": "https://github.com/spatie/browsershot/tree/5.0.11"
            },
            "funding": [
                {
                    "url": "https://github.com/spatie",
                    "type": "github"
                }
            ],
            "time": "2025-10-08T07:40:52+00:00"
        },
        {
            "name": "spatie/color",
            "version": "1.8.0",
>>>>>>> 9d9b2fcb
            "source": {
                "type": "git",
                "url": "https://github.com/spatie/laravel-sitemap.git",
                "reference": "077b36c64bc4f373f4d95a1ac6ee1c0624acfdd3"
            },
            "dist": {
                "type": "zip",
                "url": "https://api.github.com/repos/spatie/laravel-sitemap/zipball/077b36c64bc4f373f4d95a1ac6ee1c0624acfdd3",
                "reference": "077b36c64bc4f373f4d95a1ac6ee1c0624acfdd3",
                "shasum": ""
            },
            "require": {
                "guzzlehttp/guzzle": "^7.8",
                "illuminate/support": "^11.0|^12.0",
                "nesbot/carbon": "^2.71|^3.0",
                "php": "^8.2||^8.3||^8.4",
                "spatie/crawler": "^8.0.1",
                "spatie/laravel-package-tools": "^1.16.1",
                "symfony/dom-crawler": "^6.3.4|^7.0"
            },
            "require-dev": {
                "mockery/mockery": "^1.6.6",
                "orchestra/testbench": "^9.0|^10.0",
                "pestphp/pest": "^3.7.4",
                "spatie/pest-plugin-snapshots": "^2.1",
                "spatie/phpunit-snapshot-assertions": "^5.1.2",
                "spatie/temporary-directory": "^2.2"
            },
            "type": "library",
            "extra": {
                "laravel": {
                    "providers": [
                        "Spatie\\Sitemap\\SitemapServiceProvider"
                    ]
                }
            },
            "autoload": {
                "psr-4": {
                    "Spatie\\Sitemap\\": "src"
                }
            },
            "notification-url": "https://packagist.org/downloads/",
            "license": [
                "MIT"
            ],
            "authors": [
                {
                    "name": "Freek Van der Herten",
                    "email": "freek@spatie.be",
                    "homepage": "https://spatie.be",
                    "role": "Developer"
                }
            ],
            "description": "Create and generate sitemaps with ease",
            "homepage": "https://github.com/spatie/laravel-sitemap",
            "keywords": [
                "laravel-sitemap",
                "spatie"
            ],
            "support": {
                "source": "https://github.com/spatie/laravel-sitemap/tree/7.3.7"
            },
            "funding": [
                {
                    "url": "https://spatie.be/open-source/support-us",
                    "type": "custom"
                }
            ],
            "time": "2025-08-25T08:07:09+00:00"
        },
        {
<<<<<<< HEAD
            "name": "spatie/robots-txt",
            "version": "2.5.2",
            "source": {
                "type": "git",
                "url": "https://github.com/spatie/robots-txt.git",
                "reference": "1b59dde3fd4e1b71967b40841369c6e9779282f3"
            },
            "dist": {
                "type": "zip",
                "url": "https://api.github.com/repos/spatie/robots-txt/zipball/1b59dde3fd4e1b71967b40841369c6e9779282f3",
                "reference": "1b59dde3fd4e1b71967b40841369c6e9779282f3",
                "shasum": ""
            },
            "require": {
                "php": "^8.1"
            },
            "require-dev": {
                "phpunit/phpunit": "^11.5.2"
=======
            "name": "spatie/crawler",
            "version": "8.4.3",
            "source": {
                "type": "git",
                "url": "https://github.com/spatie/crawler.git",
                "reference": "4f4c3ead439e7e57085c0b802bc4e5b44fb7d751"
            },
            "dist": {
                "type": "zip",
                "url": "https://api.github.com/repos/spatie/crawler/zipball/4f4c3ead439e7e57085c0b802bc4e5b44fb7d751",
                "reference": "4f4c3ead439e7e57085c0b802bc4e5b44fb7d751",
                "shasum": ""
            },
            "require": {
                "guzzlehttp/guzzle": "^7.3",
                "guzzlehttp/psr7": "^2.0",
                "illuminate/collections": "^10.0|^11.0|^12.0",
                "nicmart/tree": "^0.9",
                "php": "^8.2",
                "spatie/browsershot": "^5.0.5",
                "spatie/robots-txt": "^2.0",
                "symfony/dom-crawler": "^6.0|^7.0"
            },
            "require-dev": {
                "pestphp/pest": "^2.0|^3.0",
                "spatie/ray": "^1.37"
>>>>>>> 9d9b2fcb
            },
            "type": "library",
            "autoload": {
                "psr-4": {
<<<<<<< HEAD
                    "Spatie\\Robots\\": "src"
=======
                    "Spatie\\Crawler\\": "src"
>>>>>>> 9d9b2fcb
                }
            },
            "notification-url": "https://packagist.org/downloads/",
            "license": [
                "MIT"
            ],
            "authors": [
                {
<<<<<<< HEAD
                    "name": "Brent Roose",
                    "email": "brent@spatie.be",
                    "homepage": "https://spatie.be",
                    "role": "Developer"
                }
            ],
            "description": "Determine if a page may be crawled from robots.txt and robots meta tags",
            "homepage": "https://github.com/spatie/robots-txt",
            "keywords": [
                "robots-txt",
                "spatie"
            ],
            "support": {
                "issues": "https://github.com/spatie/robots-txt/issues",
                "source": "https://github.com/spatie/robots-txt/tree/2.5.2"
=======
                    "name": "Freek Van der Herten",
                    "email": "freek@spatie.be"
                }
            ],
            "description": "Crawl all internal links found on a website",
            "homepage": "https://github.com/spatie/crawler",
            "keywords": [
                "crawler",
                "link",
                "spatie",
                "website"
            ],
            "support": {
                "issues": "https://github.com/spatie/crawler/issues",
                "source": "https://github.com/spatie/crawler/tree/8.4.3"
>>>>>>> 9d9b2fcb
            },
            "funding": [
                {
                    "url": "https://spatie.be/open-source/support-us",
                    "type": "custom"
                },
                {
                    "url": "https://github.com/spatie",
                    "type": "github"
                }
            ],
<<<<<<< HEAD
            "time": "2025-09-19T10:37:01+00:00"
        },
        {
            "name": "spatie/temporary-directory",
            "version": "2.3.0",
            "source": {
                "type": "git",
                "url": "https://github.com/spatie/temporary-directory.git",
                "reference": "580eddfe9a0a41a902cac6eeb8f066b42e65a32b"
            },
            "dist": {
                "type": "zip",
                "url": "https://api.github.com/repos/spatie/temporary-directory/zipball/580eddfe9a0a41a902cac6eeb8f066b42e65a32b",
                "reference": "580eddfe9a0a41a902cac6eeb8f066b42e65a32b",
                "shasum": ""
            },
            "require": {
                "php": "^8.0"
            },
            "require-dev": {
                "phpunit/phpunit": "^9.5"
=======
            "time": "2025-05-20T09:00:51+00:00"
        },
        {
            "name": "spatie/eloquent-sortable",
            "version": "4.5.2",
            "source": {
                "type": "git",
                "url": "https://github.com/spatie/eloquent-sortable.git",
                "reference": "c1c4f3a66cd41eb7458783c8a4c8e5d7924a9f20"
            },
            "dist": {
                "type": "zip",
                "url": "https://api.github.com/repos/spatie/eloquent-sortable/zipball/c1c4f3a66cd41eb7458783c8a4c8e5d7924a9f20",
                "reference": "c1c4f3a66cd41eb7458783c8a4c8e5d7924a9f20",
                "shasum": ""
            },
            "require": {
                "illuminate/database": "^9.31|^10.0|^11.0|^12.0",
                "illuminate/support": "^9.31|^10.0|^11.0|^12.0",
                "nesbot/carbon": "^2.63|^3.0",
                "php": "^8.1",
                "spatie/laravel-package-tools": "^1.9"
            },
            "require-dev": {
                "orchestra/testbench": "^7.0|^8.0|^9.0|^10.0",
                "phpunit/phpunit": "^9.5|^10.0|^11.5.3"
            },
            "type": "library",
            "extra": {
                "laravel": {
                    "providers": [
                        "Spatie\\EloquentSortable\\EloquentSortableServiceProvider"
                    ]
                }
            },
            "autoload": {
                "psr-4": {
                    "Spatie\\EloquentSortable\\": "src/"
                }
            },
            "notification-url": "https://packagist.org/downloads/",
            "license": [
                "MIT"
            ],
            "authors": [
                {
                    "name": "Freek Van der Herten",
                    "email": "freek@spatie.be"
                }
            ],
            "description": "Sortable behaviour for eloquent models",
            "homepage": "https://github.com/spatie/eloquent-sortable",
            "keywords": [
                "behaviour",
                "eloquent",
                "laravel",
                "model",
                "sort",
                "sortable"
            ],
            "support": {
                "issues": "https://github.com/spatie/eloquent-sortable/issues",
                "source": "https://github.com/spatie/eloquent-sortable/tree/4.5.2"
            },
            "funding": [
                {
                    "url": "https://spatie.be/open-source/support-us",
                    "type": "custom"
                },
                {
                    "url": "https://github.com/spatie",
                    "type": "github"
                }
            ],
            "time": "2025-08-25T11:46:57+00:00"
        },
        {
            "name": "spatie/image",
            "version": "3.8.6",
            "source": {
                "type": "git",
                "url": "https://github.com/spatie/image.git",
                "reference": "0872c5968a7f044fe1e960c26433e54ceaede696"
            },
            "dist": {
                "type": "zip",
                "url": "https://api.github.com/repos/spatie/image/zipball/0872c5968a7f044fe1e960c26433e54ceaede696",
                "reference": "0872c5968a7f044fe1e960c26433e54ceaede696",
                "shasum": ""
            },
            "require": {
                "ext-exif": "*",
                "ext-json": "*",
                "ext-mbstring": "*",
                "php": "^8.2",
                "spatie/image-optimizer": "^1.7.5",
                "spatie/temporary-directory": "^2.2",
                "symfony/process": "^6.4|^7.0"
            },
            "require-dev": {
                "ext-gd": "*",
                "ext-imagick": "*",
                "laravel/sail": "^1.34",
                "pestphp/pest": "^2.28",
                "phpstan/phpstan": "^1.10.50",
                "spatie/pest-plugin-snapshots": "^2.1",
                "spatie/pixelmatch-php": "^1.0",
                "spatie/ray": "^1.40.1",
                "symfony/var-dumper": "^6.4|7.0"
            },
            "type": "library",
            "autoload": {
                "psr-4": {
                    "Spatie\\Image\\": "src"
                }
            },
            "notification-url": "https://packagist.org/downloads/",
            "license": [
                "MIT"
            ],
            "authors": [
                {
                    "name": "Freek Van der Herten",
                    "email": "freek@spatie.be",
                    "homepage": "https://spatie.be",
                    "role": "Developer"
                }
            ],
            "description": "Manipulate images with an expressive API",
            "homepage": "https://github.com/spatie/image",
            "keywords": [
                "image",
                "spatie"
            ],
            "support": {
                "source": "https://github.com/spatie/image/tree/3.8.6"
            },
            "funding": [
                {
                    "url": "https://spatie.be/open-source/support-us",
                    "type": "custom"
                },
                {
                    "url": "https://github.com/spatie",
                    "type": "github"
                }
            ],
            "time": "2025-09-25T12:06:17+00:00"
        },
        {
            "name": "spatie/image-optimizer",
            "version": "1.8.0",
            "source": {
                "type": "git",
                "url": "https://github.com/spatie/image-optimizer.git",
                "reference": "4fd22035e81d98fffced65a8c20d9ec4daa9671c"
            },
            "dist": {
                "type": "zip",
                "url": "https://api.github.com/repos/spatie/image-optimizer/zipball/4fd22035e81d98fffced65a8c20d9ec4daa9671c",
                "reference": "4fd22035e81d98fffced65a8c20d9ec4daa9671c",
                "shasum": ""
            },
            "require": {
                "ext-fileinfo": "*",
                "php": "^7.3|^8.0",
                "psr/log": "^1.0 | ^2.0 | ^3.0",
                "symfony/process": "^4.2|^5.0|^6.0|^7.0"
            },
            "require-dev": {
                "pestphp/pest": "^1.21",
                "phpunit/phpunit": "^8.5.21|^9.4.4",
                "symfony/var-dumper": "^4.2|^5.0|^6.0|^7.0"
            },
            "type": "library",
            "autoload": {
                "psr-4": {
                    "Spatie\\ImageOptimizer\\": "src"
                }
            },
            "notification-url": "https://packagist.org/downloads/",
            "license": [
                "MIT"
            ],
            "authors": [
                {
                    "name": "Freek Van der Herten",
                    "email": "freek@spatie.be",
                    "homepage": "https://spatie.be",
                    "role": "Developer"
                }
            ],
            "description": "Easily optimize images using PHP",
            "homepage": "https://github.com/spatie/image-optimizer",
            "keywords": [
                "image-optimizer",
                "spatie"
            ],
            "support": {
                "issues": "https://github.com/spatie/image-optimizer/issues",
                "source": "https://github.com/spatie/image-optimizer/tree/1.8.0"
            },
            "time": "2024-11-04T08:24:54+00:00"
        },
        {
            "name": "spatie/invade",
            "version": "2.1.0",
            "source": {
                "type": "git",
                "url": "https://github.com/spatie/invade.git",
                "reference": "b920f6411d21df4e8610a138e2e87ae4957d7f63"
            },
            "dist": {
                "type": "zip",
                "url": "https://api.github.com/repos/spatie/invade/zipball/b920f6411d21df4e8610a138e2e87ae4957d7f63",
                "reference": "b920f6411d21df4e8610a138e2e87ae4957d7f63",
                "shasum": ""
            },
            "require": {
                "php": "^8.0"
            },
            "require-dev": {
                "pestphp/pest": "^1.20",
                "phpstan/phpstan": "^1.4",
                "spatie/ray": "^1.28"
            },
            "type": "library",
            "autoload": {
                "files": [
                    "src/functions.php"
                ],
                "psr-4": {
                    "Spatie\\Invade\\": "src"
                }
            },
            "notification-url": "https://packagist.org/downloads/",
            "license": [
                "MIT"
            ],
            "authors": [
                {
                    "name": "Freek Van der Herten",
                    "email": "freek@spatie.be",
                    "role": "Developer"
                }
            ],
            "description": "A PHP function to work with private properties and methods",
            "homepage": "https://github.com/spatie/invade",
            "keywords": [
                "invade",
                "spatie"
            ],
            "support": {
                "source": "https://github.com/spatie/invade/tree/2.1.0"
            },
            "funding": [
                {
                    "url": "https://github.com/spatie",
                    "type": "github"
                }
            ],
            "time": "2024-05-17T09:06:10+00:00"
        },
        {
            "name": "spatie/laravel-medialibrary",
            "version": "11.15.0",
            "source": {
                "type": "git",
                "url": "https://github.com/spatie/laravel-medialibrary.git",
                "reference": "9d1e9731d36817d1649bc584b2c40c0c9d4bcfac"
            },
            "dist": {
                "type": "zip",
                "url": "https://api.github.com/repos/spatie/laravel-medialibrary/zipball/9d1e9731d36817d1649bc584b2c40c0c9d4bcfac",
                "reference": "9d1e9731d36817d1649bc584b2c40c0c9d4bcfac",
                "shasum": ""
            },
            "require": {
                "composer/semver": "^3.4",
                "ext-exif": "*",
                "ext-fileinfo": "*",
                "ext-json": "*",
                "illuminate/bus": "^10.2|^11.0|^12.0",
                "illuminate/conditionable": "^10.2|^11.0|^12.0",
                "illuminate/console": "^10.2|^11.0|^12.0",
                "illuminate/database": "^10.2|^11.0|^12.0",
                "illuminate/pipeline": "^10.2|^11.0|^12.0",
                "illuminate/support": "^10.2|^11.0|^12.0",
                "maennchen/zipstream-php": "^3.1",
                "php": "^8.2",
                "spatie/image": "^3.3.2",
                "spatie/laravel-package-tools": "^1.16.1",
                "spatie/temporary-directory": "^2.2",
                "symfony/console": "^6.4.1|^7.0"
            },
            "conflict": {
                "php-ffmpeg/php-ffmpeg": "<0.6.1"
            },
            "require-dev": {
                "aws/aws-sdk-php": "^3.293.10",
                "ext-imagick": "*",
                "ext-pdo_sqlite": "*",
                "ext-zip": "*",
                "guzzlehttp/guzzle": "^7.8.1",
                "larastan/larastan": "^2.7|^3.0",
                "league/flysystem-aws-s3-v3": "^3.22",
                "mockery/mockery": "^1.6.7",
                "orchestra/testbench": "^7.0|^8.17|^9.0|^10.0",
                "pestphp/pest": "^2.28|^3.5",
                "phpstan/extension-installer": "^1.3.1",
                "spatie/laravel-ray": "^1.33",
                "spatie/pdf-to-image": "^2.2|^3.0",
                "spatie/pest-expectations": "^1.13",
                "spatie/pest-plugin-snapshots": "^2.1"
            },
            "suggest": {
                "league/flysystem-aws-s3-v3": "Required to use AWS S3 file storage",
                "php-ffmpeg/php-ffmpeg": "Required for generating video thumbnails",
                "spatie/pdf-to-image": "Required for generating thumbnails of PDFs and SVGs"
            },
            "type": "library",
            "extra": {
                "laravel": {
                    "providers": [
                        "Spatie\\MediaLibrary\\MediaLibraryServiceProvider"
                    ]
                }
            },
            "autoload": {
                "psr-4": {
                    "Spatie\\MediaLibrary\\": "src"
                }
            },
            "notification-url": "https://packagist.org/downloads/",
            "license": [
                "MIT"
            ],
            "authors": [
                {
                    "name": "Freek Van der Herten",
                    "email": "freek@spatie.be",
                    "homepage": "https://spatie.be",
                    "role": "Developer"
                }
            ],
            "description": "Associate files with Eloquent models",
            "homepage": "https://github.com/spatie/laravel-medialibrary",
            "keywords": [
                "cms",
                "conversion",
                "downloads",
                "images",
                "laravel",
                "laravel-medialibrary",
                "media",
                "spatie"
            ],
            "support": {
                "issues": "https://github.com/spatie/laravel-medialibrary/issues",
                "source": "https://github.com/spatie/laravel-medialibrary/tree/11.15.0"
            },
            "funding": [
                {
                    "url": "https://spatie.be/open-source/support-us",
                    "type": "custom"
                },
                {
                    "url": "https://github.com/spatie",
                    "type": "github"
                }
            ],
            "time": "2025-09-19T06:51:45+00:00"
        },
        {
            "name": "spatie/laravel-package-tools",
            "version": "1.92.7",
            "source": {
                "type": "git",
                "url": "https://github.com/spatie/laravel-package-tools.git",
                "reference": "f09a799850b1ed765103a4f0b4355006360c49a5"
            },
            "dist": {
                "type": "zip",
                "url": "https://api.github.com/repos/spatie/laravel-package-tools/zipball/f09a799850b1ed765103a4f0b4355006360c49a5",
                "reference": "f09a799850b1ed765103a4f0b4355006360c49a5",
                "shasum": ""
            },
            "require": {
                "illuminate/contracts": "^9.28|^10.0|^11.0|^12.0",
                "php": "^8.0"
            },
            "require-dev": {
                "mockery/mockery": "^1.5",
                "orchestra/testbench": "^7.7|^8.0|^9.0|^10.0",
                "pestphp/pest": "^1.23|^2.1|^3.1",
                "phpunit/php-code-coverage": "^9.0|^10.0|^11.0",
                "phpunit/phpunit": "^9.5.24|^10.5|^11.5",
                "spatie/pest-plugin-test-time": "^1.1|^2.2"
            },
            "type": "library",
            "autoload": {
                "psr-4": {
                    "Spatie\\LaravelPackageTools\\": "src"
                }
            },
            "notification-url": "https://packagist.org/downloads/",
            "license": [
                "MIT"
            ],
            "authors": [
                {
                    "name": "Freek Van der Herten",
                    "email": "freek@spatie.be",
                    "role": "Developer"
                }
            ],
            "description": "Tools for creating Laravel packages",
            "homepage": "https://github.com/spatie/laravel-package-tools",
            "keywords": [
                "laravel-package-tools",
                "spatie"
            ],
            "support": {
                "issues": "https://github.com/spatie/laravel-package-tools/issues",
                "source": "https://github.com/spatie/laravel-package-tools/tree/1.92.7"
            },
            "funding": [
                {
                    "url": "https://github.com/spatie",
                    "type": "github"
                }
            ],
            "time": "2025-07-17T15:46:43+00:00"
        },
        {
            "name": "spatie/laravel-settings",
            "version": "3.4.4",
            "source": {
                "type": "git",
                "url": "https://github.com/spatie/laravel-settings.git",
                "reference": "fd0eb5a832131b56cd98834b93be3425ee28e333"
            },
            "dist": {
                "type": "zip",
                "url": "https://api.github.com/repos/spatie/laravel-settings/zipball/fd0eb5a832131b56cd98834b93be3425ee28e333",
                "reference": "fd0eb5a832131b56cd98834b93be3425ee28e333",
                "shasum": ""
            },
            "require": {
                "ext-json": "*",
                "illuminate/database": "^11.0|^12.0",
                "php": "^8.2",
                "phpdocumentor/type-resolver": "^1.5",
                "spatie/temporary-directory": "^1.3|^2.0"
            },
            "require-dev": {
                "ext-redis": "*",
                "mockery/mockery": "^1.4",
                "orchestra/testbench": "^9.0|^10.0",
                "pestphp/pest": "^2.0|^3.0",
                "pestphp/pest-plugin-laravel": "^2.0|^3.0",
                "phpstan/extension-installer": "^1.1",
                "phpstan/phpstan-deprecation-rules": "^1.0",
                "phpstan/phpstan-phpunit": "^1.0",
                "spatie/laravel-data": "^2.0.0|^4.0.0",
                "spatie/pest-plugin-snapshots": "^2.0",
                "spatie/phpunit-snapshot-assertions": "^4.2|^5.0",
                "spatie/ray": "^1.36"
            },
            "suggest": {
                "spatie/data-transfer-object": "Allows for DTO casting to settings. (deprecated)"
            },
            "type": "library",
            "extra": {
                "laravel": {
                    "providers": [
                        "Spatie\\LaravelSettings\\LaravelSettingsServiceProvider"
                    ]
                }
            },
            "autoload": {
                "psr-4": {
                    "Spatie\\LaravelSettings\\": "src"
                }
            },
            "notification-url": "https://packagist.org/downloads/",
            "license": [
                "MIT"
            ],
            "authors": [
                {
                    "name": "Ruben Van Assche",
                    "email": "ruben@spatie.be",
                    "homepage": "https://spatie.be",
                    "role": "Developer"
                }
            ],
            "description": "Store your application settings",
            "homepage": "https://github.com/spatie/laravel-settings",
            "keywords": [
                "laravel-settings",
                "spatie"
            ],
            "support": {
                "issues": "https://github.com/spatie/laravel-settings/issues",
                "source": "https://github.com/spatie/laravel-settings/tree/3.4.4"
            },
            "funding": [
                {
                    "url": "https://spatie.be/open-source/support-us",
                    "type": "custom"
                },
                {
                    "url": "https://github.com/spatie",
                    "type": "github"
                }
            ],
            "time": "2025-04-11T11:35:56+00:00"
        },
        {
            "name": "spatie/laravel-sitemap",
            "version": "7.3.7",
            "source": {
                "type": "git",
                "url": "https://github.com/spatie/laravel-sitemap.git",
                "reference": "077b36c64bc4f373f4d95a1ac6ee1c0624acfdd3"
            },
            "dist": {
                "type": "zip",
                "url": "https://api.github.com/repos/spatie/laravel-sitemap/zipball/077b36c64bc4f373f4d95a1ac6ee1c0624acfdd3",
                "reference": "077b36c64bc4f373f4d95a1ac6ee1c0624acfdd3",
                "shasum": ""
            },
            "require": {
                "guzzlehttp/guzzle": "^7.8",
                "illuminate/support": "^11.0|^12.0",
                "nesbot/carbon": "^2.71|^3.0",
                "php": "^8.2||^8.3||^8.4",
                "spatie/crawler": "^8.0.1",
                "spatie/laravel-package-tools": "^1.16.1",
                "symfony/dom-crawler": "^6.3.4|^7.0"
            },
            "require-dev": {
                "mockery/mockery": "^1.6.6",
                "orchestra/testbench": "^9.0|^10.0",
                "pestphp/pest": "^3.7.4",
                "spatie/pest-plugin-snapshots": "^2.1",
                "spatie/phpunit-snapshot-assertions": "^5.1.2",
                "spatie/temporary-directory": "^2.2"
            },
            "type": "library",
            "extra": {
                "laravel": {
                    "providers": [
                        "Spatie\\Sitemap\\SitemapServiceProvider"
                    ]
                }
            },
            "autoload": {
                "psr-4": {
                    "Spatie\\Sitemap\\": "src"
                }
            },
            "notification-url": "https://packagist.org/downloads/",
            "license": [
                "MIT"
            ],
            "authors": [
                {
                    "name": "Freek Van der Herten",
                    "email": "freek@spatie.be",
                    "homepage": "https://spatie.be",
                    "role": "Developer"
                }
            ],
            "description": "Create and generate sitemaps with ease",
            "homepage": "https://github.com/spatie/laravel-sitemap",
            "keywords": [
                "laravel-sitemap",
                "spatie"
            ],
            "support": {
                "source": "https://github.com/spatie/laravel-sitemap/tree/7.3.7"
            },
            "funding": [
                {
                    "url": "https://spatie.be/open-source/support-us",
                    "type": "custom"
                }
            ],
            "time": "2025-08-25T08:07:09+00:00"
        },
        {
            "name": "spatie/laravel-sluggable",
            "version": "3.7.5",
            "source": {
                "type": "git",
                "url": "https://github.com/spatie/laravel-sluggable.git",
                "reference": "e4fdd519e043a2af02b52eec2c3be2dd2e262e27"
            },
            "dist": {
                "type": "zip",
                "url": "https://api.github.com/repos/spatie/laravel-sluggable/zipball/e4fdd519e043a2af02b52eec2c3be2dd2e262e27",
                "reference": "e4fdd519e043a2af02b52eec2c3be2dd2e262e27",
                "shasum": ""
            },
            "require": {
                "illuminate/database": "^8.0|^9.0|^10.0|^11.0|^12.0",
                "illuminate/support": "^8.0|^9.0|^10.0|^11.0|^12.0",
                "php": "^8.0"
            },
            "require-dev": {
                "orchestra/testbench": "^6.23|^7.0|^8.0|^9.0|^10.0",
                "pestphp/pest": "^1.20|^2.0|^3.7",
                "spatie/laravel-translatable": "^5.0|^6.0"
>>>>>>> 9d9b2fcb
            },
            "type": "library",
            "autoload": {
                "psr-4": {
<<<<<<< HEAD
                    "Spatie\\TemporaryDirectory\\": "src"
=======
                    "Spatie\\Sluggable\\": "src"
>>>>>>> 9d9b2fcb
                }
            },
            "notification-url": "https://packagist.org/downloads/",
            "license": [
                "MIT"
            ],
            "authors": [
                {
<<<<<<< HEAD
                    "name": "Alex Vanderbist",
                    "email": "alex@spatie.be",
=======
                    "name": "Freek Van der Herten",
                    "email": "freek@spatie.be",
>>>>>>> 9d9b2fcb
                    "homepage": "https://spatie.be",
                    "role": "Developer"
                }
            ],
<<<<<<< HEAD
            "description": "Easily create, use and destroy temporary directories",
            "homepage": "https://github.com/spatie/temporary-directory",
            "keywords": [
                "php",
                "spatie",
                "temporary-directory"
            ],
            "support": {
=======
            "description": "Generate slugs when saving Eloquent models",
            "homepage": "https://github.com/spatie/laravel-sluggable",
            "keywords": [
                "laravel-sluggable",
                "spatie"
            ],
            "support": {
                "source": "https://github.com/spatie/laravel-sluggable/tree/3.7.5"
            },
            "funding": [
                {
                    "url": "https://github.com/spatie",
                    "type": "github"
                }
            ],
            "time": "2025-04-24T09:21:00+00:00"
        },
        {
            "name": "spatie/laravel-translatable",
            "version": "6.11.4",
            "source": {
                "type": "git",
                "url": "https://github.com/spatie/laravel-translatable.git",
                "reference": "032d85b28de315310dab2048b857016f1194f68b"
            },
            "dist": {
                "type": "zip",
                "url": "https://api.github.com/repos/spatie/laravel-translatable/zipball/032d85b28de315310dab2048b857016f1194f68b",
                "reference": "032d85b28de315310dab2048b857016f1194f68b",
                "shasum": ""
            },
            "require": {
                "illuminate/database": "^10.0|^11.0|^12.0",
                "illuminate/support": "^10.0|^11.0|^12.0",
                "php": "^8.0",
                "spatie/laravel-package-tools": "^1.11"
            },
            "require-dev": {
                "friendsofphp/php-cs-fixer": "^3.64",
                "mockery/mockery": "^1.4",
                "orchestra/testbench": "^7.0|^8.0|^9.0|^10.0",
                "pestphp/pest": "^1.20|^2.0|^3.0"
            },
            "type": "library",
            "extra": {
                "aliases": {
                    "Translatable": "Spatie\\Translatable\\Facades\\Translatable"
                },
                "laravel": {
                    "providers": [
                        "Spatie\\Translatable\\TranslatableServiceProvider"
                    ]
                }
            },
            "autoload": {
                "psr-4": {
                    "Spatie\\Translatable\\": "src"
                }
            },
            "notification-url": "https://packagist.org/downloads/",
            "license": [
                "MIT"
            ],
            "authors": [
                {
                    "name": "Freek Van der Herten",
                    "email": "freek@spatie.be",
                    "homepage": "https://spatie.be",
                    "role": "Developer"
                },
                {
                    "name": "Sebastian De Deyne",
                    "email": "sebastian@spatie.be",
                    "homepage": "https://spatie.be",
                    "role": "Developer"
                }
            ],
            "description": "A trait to make an Eloquent model hold translations",
            "homepage": "https://github.com/spatie/laravel-translatable",
            "keywords": [
                "eloquent",
                "i8n",
                "laravel-translatable",
                "model",
                "multilingual",
                "spatie",
                "translate"
            ],
            "support": {
                "issues": "https://github.com/spatie/laravel-translatable/issues",
                "source": "https://github.com/spatie/laravel-translatable/tree/6.11.4"
            },
            "funding": [
                {
                    "url": "https://github.com/spatie",
                    "type": "github"
                }
            ],
            "time": "2025-02-20T15:51:22+00:00"
        },
        {
            "name": "spatie/robots-txt",
            "version": "2.5.2",
            "source": {
                "type": "git",
                "url": "https://github.com/spatie/robots-txt.git",
                "reference": "1b59dde3fd4e1b71967b40841369c6e9779282f3"
            },
            "dist": {
                "type": "zip",
                "url": "https://api.github.com/repos/spatie/robots-txt/zipball/1b59dde3fd4e1b71967b40841369c6e9779282f3",
                "reference": "1b59dde3fd4e1b71967b40841369c6e9779282f3",
                "shasum": ""
            },
            "require": {
                "php": "^8.1"
            },
            "require-dev": {
                "phpunit/phpunit": "^11.5.2"
            },
            "type": "library",
            "autoload": {
                "psr-4": {
                    "Spatie\\Robots\\": "src"
                }
            },
            "notification-url": "https://packagist.org/downloads/",
            "license": [
                "MIT"
            ],
            "authors": [
                {
                    "name": "Brent Roose",
                    "email": "brent@spatie.be",
                    "homepage": "https://spatie.be",
                    "role": "Developer"
                }
            ],
            "description": "Determine if a page may be crawled from robots.txt and robots meta tags",
            "homepage": "https://github.com/spatie/robots-txt",
            "keywords": [
                "robots-txt",
                "spatie"
            ],
            "support": {
                "issues": "https://github.com/spatie/robots-txt/issues",
                "source": "https://github.com/spatie/robots-txt/tree/2.5.2"
            },
            "funding": [
                {
                    "url": "https://spatie.be/open-source/support-us",
                    "type": "custom"
                },
                {
                    "url": "https://github.com/spatie",
                    "type": "github"
                }
            ],
            "time": "2025-09-19T10:37:01+00:00"
        },
        {
            "name": "spatie/temporary-directory",
            "version": "2.3.0",
            "source": {
                "type": "git",
                "url": "https://github.com/spatie/temporary-directory.git",
                "reference": "580eddfe9a0a41a902cac6eeb8f066b42e65a32b"
            },
            "dist": {
                "type": "zip",
                "url": "https://api.github.com/repos/spatie/temporary-directory/zipball/580eddfe9a0a41a902cac6eeb8f066b42e65a32b",
                "reference": "580eddfe9a0a41a902cac6eeb8f066b42e65a32b",
                "shasum": ""
            },
            "require": {
                "php": "^8.0"
            },
            "require-dev": {
                "phpunit/phpunit": "^9.5"
            },
            "type": "library",
            "autoload": {
                "psr-4": {
                    "Spatie\\TemporaryDirectory\\": "src"
                }
            },
            "notification-url": "https://packagist.org/downloads/",
            "license": [
                "MIT"
            ],
            "authors": [
                {
                    "name": "Alex Vanderbist",
                    "email": "alex@spatie.be",
                    "homepage": "https://spatie.be",
                    "role": "Developer"
                }
            ],
            "description": "Easily create, use and destroy temporary directories",
            "homepage": "https://github.com/spatie/temporary-directory",
            "keywords": [
                "php",
                "spatie",
                "temporary-directory"
            ],
            "support": {
>>>>>>> 9d9b2fcb
                "issues": "https://github.com/spatie/temporary-directory/issues",
                "source": "https://github.com/spatie/temporary-directory/tree/2.3.0"
            },
            "funding": [
                {
                    "url": "https://spatie.be/open-source/support-us",
                    "type": "custom"
                },
                {
                    "url": "https://github.com/spatie",
                    "type": "github"
                }
            ],
            "time": "2025-01-13T13:04:43+00:00"
        },
        {
            "name": "symfony/clock",
            "version": "v7.3.0",
            "source": {
                "type": "git",
                "url": "https://github.com/symfony/clock.git",
                "reference": "b81435fbd6648ea425d1ee96a2d8e68f4ceacd24"
            },
            "dist": {
                "type": "zip",
                "url": "https://api.github.com/repos/symfony/clock/zipball/b81435fbd6648ea425d1ee96a2d8e68f4ceacd24",
                "reference": "b81435fbd6648ea425d1ee96a2d8e68f4ceacd24",
                "shasum": ""
            },
            "require": {
                "php": ">=8.2",
                "psr/clock": "^1.0",
                "symfony/polyfill-php83": "^1.28"
            },
            "provide": {
                "psr/clock-implementation": "1.0"
            },
            "type": "library",
            "autoload": {
                "files": [
                    "Resources/now.php"
                ],
                "psr-4": {
                    "Symfony\\Component\\Clock\\": ""
                },
                "exclude-from-classmap": [
                    "/Tests/"
                ]
            },
            "notification-url": "https://packagist.org/downloads/",
            "license": [
                "MIT"
            ],
            "authors": [
                {
                    "name": "Nicolas Grekas",
                    "email": "p@tchwork.com"
                },
                {
                    "name": "Symfony Community",
                    "homepage": "https://symfony.com/contributors"
                }
            ],
            "description": "Decouples applications from the system clock",
            "homepage": "https://symfony.com",
            "keywords": [
                "clock",
                "psr20",
                "time"
            ],
            "support": {
                "source": "https://github.com/symfony/clock/tree/v7.3.0"
            },
            "funding": [
                {
                    "url": "https://symfony.com/sponsor",
                    "type": "custom"
                },
                {
                    "url": "https://github.com/fabpot",
                    "type": "github"
                },
                {
                    "url": "https://tidelift.com/funding/github/packagist/symfony/symfony",
                    "type": "tidelift"
                }
            ],
            "time": "2024-09-25T14:21:43+00:00"
        },
        {
            "name": "symfony/console",
            "version": "v7.3.4",
            "source": {
                "type": "git",
                "url": "https://github.com/symfony/console.git",
                "reference": "2b9c5fafbac0399a20a2e82429e2bd735dcfb7db"
            },
            "dist": {
                "type": "zip",
                "url": "https://api.github.com/repos/symfony/console/zipball/2b9c5fafbac0399a20a2e82429e2bd735dcfb7db",
                "reference": "2b9c5fafbac0399a20a2e82429e2bd735dcfb7db",
                "shasum": ""
            },
            "require": {
                "php": ">=8.2",
                "symfony/deprecation-contracts": "^2.5|^3",
                "symfony/polyfill-mbstring": "~1.0",
                "symfony/service-contracts": "^2.5|^3",
                "symfony/string": "^7.2"
            },
            "conflict": {
                "symfony/dependency-injection": "<6.4",
                "symfony/dotenv": "<6.4",
                "symfony/event-dispatcher": "<6.4",
                "symfony/lock": "<6.4",
                "symfony/process": "<6.4"
            },
            "provide": {
                "psr/log-implementation": "1.0|2.0|3.0"
            },
            "require-dev": {
                "psr/log": "^1|^2|^3",
                "symfony/config": "^6.4|^7.0",
                "symfony/dependency-injection": "^6.4|^7.0",
                "symfony/event-dispatcher": "^6.4|^7.0",
                "symfony/http-foundation": "^6.4|^7.0",
                "symfony/http-kernel": "^6.4|^7.0",
                "symfony/lock": "^6.4|^7.0",
                "symfony/messenger": "^6.4|^7.0",
                "symfony/process": "^6.4|^7.0",
                "symfony/stopwatch": "^6.4|^7.0",
                "symfony/var-dumper": "^6.4|^7.0"
            },
            "type": "library",
            "autoload": {
                "psr-4": {
                    "Symfony\\Component\\Console\\": ""
                },
                "exclude-from-classmap": [
                    "/Tests/"
                ]
            },
            "notification-url": "https://packagist.org/downloads/",
            "license": [
                "MIT"
            ],
            "authors": [
                {
                    "name": "Fabien Potencier",
                    "email": "fabien@symfony.com"
                },
                {
                    "name": "Symfony Community",
                    "homepage": "https://symfony.com/contributors"
                }
            ],
            "description": "Eases the creation of beautiful and testable command line interfaces",
            "homepage": "https://symfony.com",
            "keywords": [
                "cli",
                "command-line",
                "console",
                "terminal"
            ],
            "support": {
                "source": "https://github.com/symfony/console/tree/v7.3.4"
            },
            "funding": [
                {
                    "url": "https://symfony.com/sponsor",
                    "type": "custom"
                },
                {
                    "url": "https://github.com/fabpot",
                    "type": "github"
                },
                {
                    "url": "https://github.com/nicolas-grekas",
                    "type": "github"
                },
                {
                    "url": "https://tidelift.com/funding/github/packagist/symfony/symfony",
                    "type": "tidelift"
                }
            ],
            "time": "2025-09-22T15:31:00+00:00"
        },
        {
            "name": "symfony/css-selector",
            "version": "v7.3.0",
            "source": {
                "type": "git",
                "url": "https://github.com/symfony/css-selector.git",
                "reference": "601a5ce9aaad7bf10797e3663faefce9e26c24e2"
            },
            "dist": {
                "type": "zip",
                "url": "https://api.github.com/repos/symfony/css-selector/zipball/601a5ce9aaad7bf10797e3663faefce9e26c24e2",
                "reference": "601a5ce9aaad7bf10797e3663faefce9e26c24e2",
                "shasum": ""
            },
            "require": {
                "php": ">=8.2"
            },
            "type": "library",
            "autoload": {
                "psr-4": {
                    "Symfony\\Component\\CssSelector\\": ""
                },
                "exclude-from-classmap": [
                    "/Tests/"
                ]
            },
            "notification-url": "https://packagist.org/downloads/",
            "license": [
                "MIT"
            ],
            "authors": [
                {
                    "name": "Fabien Potencier",
                    "email": "fabien@symfony.com"
                },
                {
                    "name": "Jean-François Simon",
                    "email": "jeanfrancois.simon@sensiolabs.com"
                },
                {
                    "name": "Symfony Community",
                    "homepage": "https://symfony.com/contributors"
                }
            ],
            "description": "Converts CSS selectors to XPath expressions",
            "homepage": "https://symfony.com",
            "support": {
                "source": "https://github.com/symfony/css-selector/tree/v7.3.0"
            },
            "funding": [
                {
                    "url": "https://symfony.com/sponsor",
                    "type": "custom"
                },
                {
                    "url": "https://github.com/fabpot",
                    "type": "github"
                },
                {
                    "url": "https://tidelift.com/funding/github/packagist/symfony/symfony",
                    "type": "tidelift"
                }
            ],
            "time": "2024-09-25T14:21:43+00:00"
        },
        {
            "name": "symfony/deprecation-contracts",
            "version": "v3.6.0",
            "source": {
                "type": "git",
                "url": "https://github.com/symfony/deprecation-contracts.git",
                "reference": "63afe740e99a13ba87ec199bb07bbdee937a5b62"
            },
            "dist": {
                "type": "zip",
                "url": "https://api.github.com/repos/symfony/deprecation-contracts/zipball/63afe740e99a13ba87ec199bb07bbdee937a5b62",
                "reference": "63afe740e99a13ba87ec199bb07bbdee937a5b62",
                "shasum": ""
            },
            "require": {
                "php": ">=8.1"
            },
            "type": "library",
            "extra": {
                "thanks": {
                    "url": "https://github.com/symfony/contracts",
                    "name": "symfony/contracts"
                },
                "branch-alias": {
                    "dev-main": "3.6-dev"
                }
            },
            "autoload": {
                "files": [
                    "function.php"
                ]
            },
            "notification-url": "https://packagist.org/downloads/",
            "license": [
                "MIT"
            ],
            "authors": [
                {
                    "name": "Nicolas Grekas",
                    "email": "p@tchwork.com"
                },
                {
                    "name": "Symfony Community",
                    "homepage": "https://symfony.com/contributors"
                }
            ],
            "description": "A generic function and convention to trigger deprecation notices",
            "homepage": "https://symfony.com",
            "support": {
                "source": "https://github.com/symfony/deprecation-contracts/tree/v3.6.0"
            },
            "funding": [
                {
                    "url": "https://symfony.com/sponsor",
                    "type": "custom"
                },
                {
                    "url": "https://github.com/fabpot",
                    "type": "github"
                },
                {
                    "url": "https://tidelift.com/funding/github/packagist/symfony/symfony",
                    "type": "tidelift"
                }
            ],
            "time": "2024-09-25T14:21:43+00:00"
        },
        {
            "name": "symfony/dom-crawler",
            "version": "v7.3.3",
            "source": {
                "type": "git",
                "url": "https://github.com/symfony/dom-crawler.git",
                "reference": "efa076ea0eeff504383ff0dcf827ea5ce15690ba"
            },
            "dist": {
                "type": "zip",
                "url": "https://api.github.com/repos/symfony/dom-crawler/zipball/efa076ea0eeff504383ff0dcf827ea5ce15690ba",
                "reference": "efa076ea0eeff504383ff0dcf827ea5ce15690ba",
                "shasum": ""
            },
            "require": {
                "masterminds/html5": "^2.6",
                "php": ">=8.2",
                "symfony/polyfill-ctype": "~1.8",
                "symfony/polyfill-mbstring": "~1.0"
            },
            "require-dev": {
                "symfony/css-selector": "^6.4|^7.0"
            },
            "type": "library",
            "autoload": {
                "psr-4": {
                    "Symfony\\Component\\DomCrawler\\": ""
                },
                "exclude-from-classmap": [
                    "/Tests/"
                ]
            },
            "notification-url": "https://packagist.org/downloads/",
            "license": [
                "MIT"
            ],
            "authors": [
                {
                    "name": "Fabien Potencier",
                    "email": "fabien@symfony.com"
                },
                {
                    "name": "Symfony Community",
                    "homepage": "https://symfony.com/contributors"
                }
            ],
            "description": "Eases DOM navigation for HTML and XML documents",
            "homepage": "https://symfony.com",
            "support": {
                "source": "https://github.com/symfony/dom-crawler/tree/v7.3.3"
            },
            "funding": [
                {
                    "url": "https://symfony.com/sponsor",
                    "type": "custom"
                },
                {
                    "url": "https://github.com/fabpot",
                    "type": "github"
                },
                {
                    "url": "https://github.com/nicolas-grekas",
                    "type": "github"
                },
                {
                    "url": "https://tidelift.com/funding/github/packagist/symfony/symfony",
                    "type": "tidelift"
                }
            ],
            "time": "2025-08-06T20:13:54+00:00"
        },
        {
            "name": "symfony/error-handler",
            "version": "v7.3.4",
            "source": {
                "type": "git",
                "url": "https://github.com/symfony/error-handler.git",
                "reference": "99f81bc944ab8e5dae4f21b4ca9972698bbad0e4"
            },
            "dist": {
                "type": "zip",
                "url": "https://api.github.com/repos/symfony/error-handler/zipball/99f81bc944ab8e5dae4f21b4ca9972698bbad0e4",
                "reference": "99f81bc944ab8e5dae4f21b4ca9972698bbad0e4",
                "shasum": ""
            },
            "require": {
                "php": ">=8.2",
                "psr/log": "^1|^2|^3",
                "symfony/var-dumper": "^6.4|^7.0"
            },
            "conflict": {
                "symfony/deprecation-contracts": "<2.5",
                "symfony/http-kernel": "<6.4"
            },
            "require-dev": {
                "symfony/console": "^6.4|^7.0",
                "symfony/deprecation-contracts": "^2.5|^3",
                "symfony/http-kernel": "^6.4|^7.0",
                "symfony/serializer": "^6.4|^7.0",
                "symfony/webpack-encore-bundle": "^1.0|^2.0"
            },
            "bin": [
                "Resources/bin/patch-type-declarations"
            ],
            "type": "library",
            "autoload": {
                "psr-4": {
                    "Symfony\\Component\\ErrorHandler\\": ""
                },
                "exclude-from-classmap": [
                    "/Tests/"
                ]
            },
            "notification-url": "https://packagist.org/downloads/",
            "license": [
                "MIT"
            ],
            "authors": [
                {
                    "name": "Fabien Potencier",
                    "email": "fabien@symfony.com"
                },
                {
                    "name": "Symfony Community",
                    "homepage": "https://symfony.com/contributors"
                }
            ],
            "description": "Provides tools to manage errors and ease debugging PHP code",
            "homepage": "https://symfony.com",
            "support": {
                "source": "https://github.com/symfony/error-handler/tree/v7.3.4"
            },
            "funding": [
                {
                    "url": "https://symfony.com/sponsor",
                    "type": "custom"
                },
                {
                    "url": "https://github.com/fabpot",
                    "type": "github"
                },
                {
                    "url": "https://github.com/nicolas-grekas",
                    "type": "github"
                },
                {
                    "url": "https://tidelift.com/funding/github/packagist/symfony/symfony",
                    "type": "tidelift"
                }
            ],
            "time": "2025-09-11T10:12:26+00:00"
        },
        {
            "name": "symfony/event-dispatcher",
            "version": "v7.3.3",
            "source": {
                "type": "git",
                "url": "https://github.com/symfony/event-dispatcher.git",
                "reference": "b7dc69e71de420ac04bc9ab830cf3ffebba48191"
            },
            "dist": {
                "type": "zip",
                "url": "https://api.github.com/repos/symfony/event-dispatcher/zipball/b7dc69e71de420ac04bc9ab830cf3ffebba48191",
                "reference": "b7dc69e71de420ac04bc9ab830cf3ffebba48191",
                "shasum": ""
            },
            "require": {
                "php": ">=8.2",
                "symfony/event-dispatcher-contracts": "^2.5|^3"
            },
            "conflict": {
                "symfony/dependency-injection": "<6.4",
                "symfony/service-contracts": "<2.5"
            },
            "provide": {
                "psr/event-dispatcher-implementation": "1.0",
                "symfony/event-dispatcher-implementation": "2.0|3.0"
            },
            "require-dev": {
                "psr/log": "^1|^2|^3",
                "symfony/config": "^6.4|^7.0",
                "symfony/dependency-injection": "^6.4|^7.0",
                "symfony/error-handler": "^6.4|^7.0",
                "symfony/expression-language": "^6.4|^7.0",
                "symfony/http-foundation": "^6.4|^7.0",
                "symfony/service-contracts": "^2.5|^3",
                "symfony/stopwatch": "^6.4|^7.0"
            },
            "type": "library",
            "autoload": {
                "psr-4": {
                    "Symfony\\Component\\EventDispatcher\\": ""
                },
                "exclude-from-classmap": [
                    "/Tests/"
                ]
            },
            "notification-url": "https://packagist.org/downloads/",
            "license": [
                "MIT"
            ],
            "authors": [
                {
                    "name": "Fabien Potencier",
                    "email": "fabien@symfony.com"
                },
                {
                    "name": "Symfony Community",
                    "homepage": "https://symfony.com/contributors"
                }
            ],
            "description": "Provides tools that allow your application components to communicate with each other by dispatching events and listening to them",
            "homepage": "https://symfony.com",
            "support": {
                "source": "https://github.com/symfony/event-dispatcher/tree/v7.3.3"
            },
            "funding": [
                {
                    "url": "https://symfony.com/sponsor",
                    "type": "custom"
                },
                {
                    "url": "https://github.com/fabpot",
                    "type": "github"
                },
                {
                    "url": "https://github.com/nicolas-grekas",
                    "type": "github"
                },
                {
                    "url": "https://tidelift.com/funding/github/packagist/symfony/symfony",
                    "type": "tidelift"
                }
            ],
            "time": "2025-08-13T11:49:31+00:00"
        },
        {
            "name": "symfony/event-dispatcher-contracts",
            "version": "v3.6.0",
            "source": {
                "type": "git",
                "url": "https://github.com/symfony/event-dispatcher-contracts.git",
                "reference": "59eb412e93815df44f05f342958efa9f46b1e586"
            },
            "dist": {
                "type": "zip",
                "url": "https://api.github.com/repos/symfony/event-dispatcher-contracts/zipball/59eb412e93815df44f05f342958efa9f46b1e586",
                "reference": "59eb412e93815df44f05f342958efa9f46b1e586",
                "shasum": ""
            },
            "require": {
                "php": ">=8.1",
                "psr/event-dispatcher": "^1"
            },
            "type": "library",
            "extra": {
                "thanks": {
                    "url": "https://github.com/symfony/contracts",
                    "name": "symfony/contracts"
                },
                "branch-alias": {
                    "dev-main": "3.6-dev"
                }
            },
            "autoload": {
                "psr-4": {
                    "Symfony\\Contracts\\EventDispatcher\\": ""
                }
            },
            "notification-url": "https://packagist.org/downloads/",
            "license": [
                "MIT"
            ],
            "authors": [
                {
                    "name": "Nicolas Grekas",
                    "email": "p@tchwork.com"
                },
                {
                    "name": "Symfony Community",
                    "homepage": "https://symfony.com/contributors"
                }
            ],
            "description": "Generic abstractions related to dispatching event",
            "homepage": "https://symfony.com",
            "keywords": [
                "abstractions",
                "contracts",
                "decoupling",
                "interfaces",
                "interoperability",
                "standards"
            ],
            "support": {
                "source": "https://github.com/symfony/event-dispatcher-contracts/tree/v3.6.0"
            },
            "funding": [
                {
                    "url": "https://symfony.com/sponsor",
                    "type": "custom"
                },
                {
                    "url": "https://github.com/fabpot",
                    "type": "github"
                },
                {
                    "url": "https://tidelift.com/funding/github/packagist/symfony/symfony",
                    "type": "tidelift"
                }
            ],
            "time": "2024-09-25T14:21:43+00:00"
        },
        {
            "name": "symfony/finder",
            "version": "v7.3.2",
            "source": {
                "type": "git",
                "url": "https://github.com/symfony/finder.git",
                "reference": "2a6614966ba1074fa93dae0bc804227422df4dfe"
            },
            "dist": {
                "type": "zip",
                "url": "https://api.github.com/repos/symfony/finder/zipball/2a6614966ba1074fa93dae0bc804227422df4dfe",
                "reference": "2a6614966ba1074fa93dae0bc804227422df4dfe",
                "shasum": ""
            },
            "require": {
                "php": ">=8.2"
            },
            "require-dev": {
                "symfony/filesystem": "^6.4|^7.0"
            },
            "type": "library",
            "autoload": {
                "psr-4": {
                    "Symfony\\Component\\Finder\\": ""
                },
                "exclude-from-classmap": [
                    "/Tests/"
                ]
            },
            "notification-url": "https://packagist.org/downloads/",
            "license": [
                "MIT"
            ],
            "authors": [
                {
                    "name": "Fabien Potencier",
                    "email": "fabien@symfony.com"
                },
                {
                    "name": "Symfony Community",
                    "homepage": "https://symfony.com/contributors"
                }
            ],
            "description": "Finds files and directories via an intuitive fluent interface",
            "homepage": "https://symfony.com",
            "support": {
                "source": "https://github.com/symfony/finder/tree/v7.3.2"
            },
            "funding": [
                {
                    "url": "https://symfony.com/sponsor",
                    "type": "custom"
                },
                {
                    "url": "https://github.com/fabpot",
                    "type": "github"
                },
                {
                    "url": "https://github.com/nicolas-grekas",
                    "type": "github"
                },
                {
                    "url": "https://tidelift.com/funding/github/packagist/symfony/symfony",
                    "type": "tidelift"
                }
            ],
            "time": "2025-07-15T13:41:35+00:00"
        },
        {
            "name": "symfony/html-sanitizer",
            "version": "v7.3.3",
            "source": {
                "type": "git",
                "url": "https://github.com/symfony/html-sanitizer.git",
                "reference": "8740fc48979f649dee8b8fc51a2698e5c190bf12"
            },
            "dist": {
                "type": "zip",
                "url": "https://api.github.com/repos/symfony/html-sanitizer/zipball/8740fc48979f649dee8b8fc51a2698e5c190bf12",
                "reference": "8740fc48979f649dee8b8fc51a2698e5c190bf12",
                "shasum": ""
            },
            "require": {
                "ext-dom": "*",
                "league/uri": "^6.5|^7.0",
                "masterminds/html5": "^2.7.2",
                "php": ">=8.2"
            },
            "type": "library",
            "autoload": {
                "psr-4": {
                    "Symfony\\Component\\HtmlSanitizer\\": ""
                },
                "exclude-from-classmap": [
                    "/Tests/"
                ]
            },
            "notification-url": "https://packagist.org/downloads/",
            "license": [
                "MIT"
            ],
            "authors": [
                {
                    "name": "Titouan Galopin",
                    "email": "galopintitouan@gmail.com"
                },
                {
                    "name": "Symfony Community",
                    "homepage": "https://symfony.com/contributors"
                }
            ],
            "description": "Provides an object-oriented API to sanitize untrusted HTML input for safe insertion into a document's DOM.",
            "homepage": "https://symfony.com",
            "keywords": [
                "Purifier",
                "html",
                "sanitizer"
            ],
            "support": {
                "source": "https://github.com/symfony/html-sanitizer/tree/v7.3.3"
            },
            "funding": [
                {
                    "url": "https://symfony.com/sponsor",
                    "type": "custom"
                },
                {
                    "url": "https://github.com/fabpot",
                    "type": "github"
                },
                {
                    "url": "https://github.com/nicolas-grekas",
                    "type": "github"
                },
                {
                    "url": "https://tidelift.com/funding/github/packagist/symfony/symfony",
                    "type": "tidelift"
                }
            ],
            "time": "2025-08-12T10:34:03+00:00"
        },
        {
            "name": "symfony/http-foundation",
            "version": "v7.3.4",
            "source": {
                "type": "git",
                "url": "https://github.com/symfony/http-foundation.git",
                "reference": "c061c7c18918b1b64268771aad04b40be41dd2e6"
            },
            "dist": {
                "type": "zip",
                "url": "https://api.github.com/repos/symfony/http-foundation/zipball/c061c7c18918b1b64268771aad04b40be41dd2e6",
                "reference": "c061c7c18918b1b64268771aad04b40be41dd2e6",
                "shasum": ""
            },
            "require": {
                "php": ">=8.2",
                "symfony/deprecation-contracts": "^2.5|^3.0",
                "symfony/polyfill-mbstring": "~1.1",
                "symfony/polyfill-php83": "^1.27"
            },
            "conflict": {
                "doctrine/dbal": "<3.6",
                "symfony/cache": "<6.4.12|>=7.0,<7.1.5"
            },
            "require-dev": {
                "doctrine/dbal": "^3.6|^4",
                "predis/predis": "^1.1|^2.0",
                "symfony/cache": "^6.4.12|^7.1.5",
                "symfony/clock": "^6.4|^7.0",
                "symfony/dependency-injection": "^6.4|^7.0",
                "symfony/expression-language": "^6.4|^7.0",
                "symfony/http-kernel": "^6.4|^7.0",
                "symfony/mime": "^6.4|^7.0",
                "symfony/rate-limiter": "^6.4|^7.0"
            },
            "type": "library",
            "autoload": {
                "psr-4": {
                    "Symfony\\Component\\HttpFoundation\\": ""
                },
                "exclude-from-classmap": [
                    "/Tests/"
                ]
            },
            "notification-url": "https://packagist.org/downloads/",
            "license": [
                "MIT"
            ],
            "authors": [
                {
                    "name": "Fabien Potencier",
                    "email": "fabien@symfony.com"
                },
                {
                    "name": "Symfony Community",
                    "homepage": "https://symfony.com/contributors"
                }
            ],
            "description": "Defines an object-oriented layer for the HTTP specification",
            "homepage": "https://symfony.com",
            "support": {
                "source": "https://github.com/symfony/http-foundation/tree/v7.3.4"
            },
            "funding": [
                {
                    "url": "https://symfony.com/sponsor",
                    "type": "custom"
                },
                {
                    "url": "https://github.com/fabpot",
                    "type": "github"
                },
                {
                    "url": "https://github.com/nicolas-grekas",
                    "type": "github"
                },
                {
                    "url": "https://tidelift.com/funding/github/packagist/symfony/symfony",
                    "type": "tidelift"
                }
            ],
            "time": "2025-09-16T08:38:17+00:00"
        },
        {
            "name": "symfony/http-kernel",
            "version": "v7.3.4",
            "source": {
                "type": "git",
                "url": "https://github.com/symfony/http-kernel.git",
                "reference": "b796dffea7821f035047235e076b60ca2446e3cf"
            },
            "dist": {
                "type": "zip",
                "url": "https://api.github.com/repos/symfony/http-kernel/zipball/b796dffea7821f035047235e076b60ca2446e3cf",
                "reference": "b796dffea7821f035047235e076b60ca2446e3cf",
                "shasum": ""
            },
            "require": {
                "php": ">=8.2",
                "psr/log": "^1|^2|^3",
                "symfony/deprecation-contracts": "^2.5|^3",
                "symfony/error-handler": "^6.4|^7.0",
                "symfony/event-dispatcher": "^7.3",
                "symfony/http-foundation": "^7.3",
                "symfony/polyfill-ctype": "^1.8"
            },
            "conflict": {
                "symfony/browser-kit": "<6.4",
                "symfony/cache": "<6.4",
                "symfony/config": "<6.4",
                "symfony/console": "<6.4",
                "symfony/dependency-injection": "<6.4",
                "symfony/doctrine-bridge": "<6.4",
                "symfony/form": "<6.4",
                "symfony/http-client": "<6.4",
                "symfony/http-client-contracts": "<2.5",
                "symfony/mailer": "<6.4",
                "symfony/messenger": "<6.4",
                "symfony/translation": "<6.4",
                "symfony/translation-contracts": "<2.5",
                "symfony/twig-bridge": "<6.4",
                "symfony/validator": "<6.4",
                "symfony/var-dumper": "<6.4",
                "twig/twig": "<3.12"
            },
            "provide": {
                "psr/log-implementation": "1.0|2.0|3.0"
            },
            "require-dev": {
                "psr/cache": "^1.0|^2.0|^3.0",
                "symfony/browser-kit": "^6.4|^7.0",
                "symfony/clock": "^6.4|^7.0",
                "symfony/config": "^6.4|^7.0",
                "symfony/console": "^6.4|^7.0",
                "symfony/css-selector": "^6.4|^7.0",
                "symfony/dependency-injection": "^6.4|^7.0",
                "symfony/dom-crawler": "^6.4|^7.0",
                "symfony/expression-language": "^6.4|^7.0",
                "symfony/finder": "^6.4|^7.0",
                "symfony/http-client-contracts": "^2.5|^3",
                "symfony/process": "^6.4|^7.0",
                "symfony/property-access": "^7.1",
                "symfony/routing": "^6.4|^7.0",
                "symfony/serializer": "^7.1",
                "symfony/stopwatch": "^6.4|^7.0",
                "symfony/translation": "^6.4|^7.0",
                "symfony/translation-contracts": "^2.5|^3",
                "symfony/uid": "^6.4|^7.0",
                "symfony/validator": "^6.4|^7.0",
                "symfony/var-dumper": "^6.4|^7.0",
                "symfony/var-exporter": "^6.4|^7.0",
                "twig/twig": "^3.12"
            },
            "type": "library",
            "autoload": {
                "psr-4": {
                    "Symfony\\Component\\HttpKernel\\": ""
                },
                "exclude-from-classmap": [
                    "/Tests/"
                ]
            },
            "notification-url": "https://packagist.org/downloads/",
            "license": [
                "MIT"
            ],
            "authors": [
                {
                    "name": "Fabien Potencier",
                    "email": "fabien@symfony.com"
                },
                {
                    "name": "Symfony Community",
                    "homepage": "https://symfony.com/contributors"
                }
            ],
            "description": "Provides a structured process for converting a Request into a Response",
            "homepage": "https://symfony.com",
            "support": {
                "source": "https://github.com/symfony/http-kernel/tree/v7.3.4"
            },
            "funding": [
                {
                    "url": "https://symfony.com/sponsor",
                    "type": "custom"
                },
                {
                    "url": "https://github.com/fabpot",
                    "type": "github"
                },
                {
                    "url": "https://github.com/nicolas-grekas",
                    "type": "github"
                },
                {
                    "url": "https://tidelift.com/funding/github/packagist/symfony/symfony",
                    "type": "tidelift"
                }
            ],
            "time": "2025-09-27T12:32:17+00:00"
        },
        {
            "name": "symfony/mailer",
            "version": "v7.3.4",
            "source": {
                "type": "git",
                "url": "https://github.com/symfony/mailer.git",
                "reference": "ab97ef2f7acf0216955f5845484235113047a31d"
            },
            "dist": {
                "type": "zip",
                "url": "https://api.github.com/repos/symfony/mailer/zipball/ab97ef2f7acf0216955f5845484235113047a31d",
                "reference": "ab97ef2f7acf0216955f5845484235113047a31d",
                "shasum": ""
            },
            "require": {
                "egulias/email-validator": "^2.1.10|^3|^4",
                "php": ">=8.2",
                "psr/event-dispatcher": "^1",
                "psr/log": "^1|^2|^3",
                "symfony/event-dispatcher": "^6.4|^7.0",
                "symfony/mime": "^7.2",
                "symfony/service-contracts": "^2.5|^3"
            },
            "conflict": {
                "symfony/http-client-contracts": "<2.5",
                "symfony/http-kernel": "<6.4",
                "symfony/messenger": "<6.4",
                "symfony/mime": "<6.4",
                "symfony/twig-bridge": "<6.4"
            },
            "require-dev": {
                "symfony/console": "^6.4|^7.0",
                "symfony/http-client": "^6.4|^7.0",
                "symfony/messenger": "^6.4|^7.0",
                "symfony/twig-bridge": "^6.4|^7.0"
            },
            "type": "library",
            "autoload": {
                "psr-4": {
                    "Symfony\\Component\\Mailer\\": ""
                },
                "exclude-from-classmap": [
                    "/Tests/"
                ]
            },
            "notification-url": "https://packagist.org/downloads/",
            "license": [
                "MIT"
            ],
            "authors": [
                {
                    "name": "Fabien Potencier",
                    "email": "fabien@symfony.com"
                },
                {
                    "name": "Symfony Community",
                    "homepage": "https://symfony.com/contributors"
                }
            ],
            "description": "Helps sending emails",
            "homepage": "https://symfony.com",
            "support": {
                "source": "https://github.com/symfony/mailer/tree/v7.3.4"
            },
            "funding": [
                {
                    "url": "https://symfony.com/sponsor",
                    "type": "custom"
                },
                {
                    "url": "https://github.com/fabpot",
                    "type": "github"
                },
                {
                    "url": "https://github.com/nicolas-grekas",
                    "type": "github"
                },
                {
                    "url": "https://tidelift.com/funding/github/packagist/symfony/symfony",
                    "type": "tidelift"
                }
            ],
            "time": "2025-09-17T05:51:54+00:00"
        },
        {
            "name": "symfony/mime",
            "version": "v7.3.4",
            "source": {
                "type": "git",
                "url": "https://github.com/symfony/mime.git",
                "reference": "b1b828f69cbaf887fa835a091869e55df91d0e35"
            },
            "dist": {
                "type": "zip",
                "url": "https://api.github.com/repos/symfony/mime/zipball/b1b828f69cbaf887fa835a091869e55df91d0e35",
                "reference": "b1b828f69cbaf887fa835a091869e55df91d0e35",
                "shasum": ""
            },
            "require": {
                "php": ">=8.2",
                "symfony/polyfill-intl-idn": "^1.10",
                "symfony/polyfill-mbstring": "^1.0"
            },
            "conflict": {
                "egulias/email-validator": "~3.0.0",
                "phpdocumentor/reflection-docblock": "<3.2.2",
                "phpdocumentor/type-resolver": "<1.4.0",
                "symfony/mailer": "<6.4",
                "symfony/serializer": "<6.4.3|>7.0,<7.0.3"
            },
            "require-dev": {
                "egulias/email-validator": "^2.1.10|^3.1|^4",
                "league/html-to-markdown": "^5.0",
                "phpdocumentor/reflection-docblock": "^3.0|^4.0|^5.0",
                "symfony/dependency-injection": "^6.4|^7.0",
                "symfony/process": "^6.4|^7.0",
                "symfony/property-access": "^6.4|^7.0",
                "symfony/property-info": "^6.4|^7.0",
                "symfony/serializer": "^6.4.3|^7.0.3"
            },
            "type": "library",
            "autoload": {
                "psr-4": {
                    "Symfony\\Component\\Mime\\": ""
                },
                "exclude-from-classmap": [
                    "/Tests/"
                ]
            },
            "notification-url": "https://packagist.org/downloads/",
            "license": [
                "MIT"
            ],
            "authors": [
                {
                    "name": "Fabien Potencier",
                    "email": "fabien@symfony.com"
                },
                {
                    "name": "Symfony Community",
                    "homepage": "https://symfony.com/contributors"
                }
            ],
            "description": "Allows manipulating MIME messages",
            "homepage": "https://symfony.com",
            "keywords": [
                "mime",
                "mime-type"
            ],
            "support": {
                "source": "https://github.com/symfony/mime/tree/v7.3.4"
            },
            "funding": [
                {
                    "url": "https://symfony.com/sponsor",
                    "type": "custom"
                },
                {
                    "url": "https://github.com/fabpot",
                    "type": "github"
                },
                {
                    "url": "https://github.com/nicolas-grekas",
                    "type": "github"
                },
                {
                    "url": "https://tidelift.com/funding/github/packagist/symfony/symfony",
                    "type": "tidelift"
                }
            ],
            "time": "2025-09-16T08:38:17+00:00"
        },
        {
            "name": "symfony/polyfill-ctype",
            "version": "v1.33.0",
            "source": {
                "type": "git",
                "url": "https://github.com/symfony/polyfill-ctype.git",
                "reference": "a3cc8b044a6ea513310cbd48ef7333b384945638"
            },
            "dist": {
                "type": "zip",
                "url": "https://api.github.com/repos/symfony/polyfill-ctype/zipball/a3cc8b044a6ea513310cbd48ef7333b384945638",
                "reference": "a3cc8b044a6ea513310cbd48ef7333b384945638",
                "shasum": ""
            },
            "require": {
                "php": ">=7.2"
            },
            "provide": {
                "ext-ctype": "*"
            },
            "suggest": {
                "ext-ctype": "For best performance"
            },
            "type": "library",
            "extra": {
                "thanks": {
                    "url": "https://github.com/symfony/polyfill",
                    "name": "symfony/polyfill"
                }
            },
            "autoload": {
                "files": [
                    "bootstrap.php"
                ],
                "psr-4": {
                    "Symfony\\Polyfill\\Ctype\\": ""
                }
            },
            "notification-url": "https://packagist.org/downloads/",
            "license": [
                "MIT"
            ],
            "authors": [
                {
                    "name": "Gert de Pagter",
                    "email": "BackEndTea@gmail.com"
                },
                {
                    "name": "Symfony Community",
                    "homepage": "https://symfony.com/contributors"
                }
            ],
            "description": "Symfony polyfill for ctype functions",
            "homepage": "https://symfony.com",
            "keywords": [
                "compatibility",
                "ctype",
                "polyfill",
                "portable"
            ],
            "support": {
                "source": "https://github.com/symfony/polyfill-ctype/tree/v1.33.0"
            },
            "funding": [
                {
                    "url": "https://symfony.com/sponsor",
                    "type": "custom"
                },
                {
                    "url": "https://github.com/fabpot",
                    "type": "github"
                },
                {
                    "url": "https://github.com/nicolas-grekas",
                    "type": "github"
                },
                {
                    "url": "https://tidelift.com/funding/github/packagist/symfony/symfony",
                    "type": "tidelift"
                }
            ],
            "time": "2024-09-09T11:45:10+00:00"
        },
        {
            "name": "symfony/polyfill-intl-grapheme",
            "version": "v1.33.0",
            "source": {
                "type": "git",
                "url": "https://github.com/symfony/polyfill-intl-grapheme.git",
                "reference": "380872130d3a5dd3ace2f4010d95125fde5d5c70"
            },
            "dist": {
                "type": "zip",
                "url": "https://api.github.com/repos/symfony/polyfill-intl-grapheme/zipball/380872130d3a5dd3ace2f4010d95125fde5d5c70",
                "reference": "380872130d3a5dd3ace2f4010d95125fde5d5c70",
                "shasum": ""
            },
            "require": {
                "php": ">=7.2"
            },
            "suggest": {
                "ext-intl": "For best performance"
            },
            "type": "library",
            "extra": {
                "thanks": {
                    "url": "https://github.com/symfony/polyfill",
                    "name": "symfony/polyfill"
                }
            },
            "autoload": {
                "files": [
                    "bootstrap.php"
                ],
                "psr-4": {
                    "Symfony\\Polyfill\\Intl\\Grapheme\\": ""
                }
            },
            "notification-url": "https://packagist.org/downloads/",
            "license": [
                "MIT"
            ],
            "authors": [
                {
                    "name": "Nicolas Grekas",
                    "email": "p@tchwork.com"
                },
                {
                    "name": "Symfony Community",
                    "homepage": "https://symfony.com/contributors"
                }
            ],
            "description": "Symfony polyfill for intl's grapheme_* functions",
            "homepage": "https://symfony.com",
            "keywords": [
                "compatibility",
                "grapheme",
                "intl",
                "polyfill",
                "portable",
                "shim"
            ],
            "support": {
                "source": "https://github.com/symfony/polyfill-intl-grapheme/tree/v1.33.0"
            },
            "funding": [
                {
                    "url": "https://symfony.com/sponsor",
                    "type": "custom"
                },
                {
                    "url": "https://github.com/fabpot",
                    "type": "github"
                },
                {
                    "url": "https://github.com/nicolas-grekas",
                    "type": "github"
                },
                {
                    "url": "https://tidelift.com/funding/github/packagist/symfony/symfony",
                    "type": "tidelift"
                }
            ],
            "time": "2025-06-27T09:58:17+00:00"
        },
        {
            "name": "symfony/polyfill-intl-idn",
            "version": "v1.33.0",
            "source": {
                "type": "git",
                "url": "https://github.com/symfony/polyfill-intl-idn.git",
                "reference": "9614ac4d8061dc257ecc64cba1b140873dce8ad3"
            },
            "dist": {
                "type": "zip",
                "url": "https://api.github.com/repos/symfony/polyfill-intl-idn/zipball/9614ac4d8061dc257ecc64cba1b140873dce8ad3",
                "reference": "9614ac4d8061dc257ecc64cba1b140873dce8ad3",
                "shasum": ""
            },
            "require": {
                "php": ">=7.2",
                "symfony/polyfill-intl-normalizer": "^1.10"
            },
            "suggest": {
                "ext-intl": "For best performance"
            },
            "type": "library",
            "extra": {
                "thanks": {
                    "url": "https://github.com/symfony/polyfill",
                    "name": "symfony/polyfill"
                }
            },
            "autoload": {
                "files": [
                    "bootstrap.php"
                ],
                "psr-4": {
                    "Symfony\\Polyfill\\Intl\\Idn\\": ""
                }
            },
            "notification-url": "https://packagist.org/downloads/",
            "license": [
                "MIT"
            ],
            "authors": [
                {
                    "name": "Laurent Bassin",
                    "email": "laurent@bassin.info"
                },
                {
                    "name": "Trevor Rowbotham",
                    "email": "trevor.rowbotham@pm.me"
                },
                {
                    "name": "Symfony Community",
                    "homepage": "https://symfony.com/contributors"
                }
            ],
            "description": "Symfony polyfill for intl's idn_to_ascii and idn_to_utf8 functions",
            "homepage": "https://symfony.com",
            "keywords": [
                "compatibility",
                "idn",
                "intl",
                "polyfill",
                "portable",
                "shim"
            ],
            "support": {
                "source": "https://github.com/symfony/polyfill-intl-idn/tree/v1.33.0"
            },
            "funding": [
                {
                    "url": "https://symfony.com/sponsor",
                    "type": "custom"
                },
                {
                    "url": "https://github.com/fabpot",
                    "type": "github"
                },
                {
                    "url": "https://github.com/nicolas-grekas",
                    "type": "github"
                },
                {
                    "url": "https://tidelift.com/funding/github/packagist/symfony/symfony",
                    "type": "tidelift"
                }
            ],
            "time": "2024-09-10T14:38:51+00:00"
        },
        {
            "name": "symfony/polyfill-intl-normalizer",
            "version": "v1.33.0",
            "source": {
                "type": "git",
                "url": "https://github.com/symfony/polyfill-intl-normalizer.git",
                "reference": "3833d7255cc303546435cb650316bff708a1c75c"
            },
            "dist": {
                "type": "zip",
                "url": "https://api.github.com/repos/symfony/polyfill-intl-normalizer/zipball/3833d7255cc303546435cb650316bff708a1c75c",
                "reference": "3833d7255cc303546435cb650316bff708a1c75c",
                "shasum": ""
            },
            "require": {
                "php": ">=7.2"
            },
            "suggest": {
                "ext-intl": "For best performance"
            },
            "type": "library",
            "extra": {
                "thanks": {
                    "url": "https://github.com/symfony/polyfill",
                    "name": "symfony/polyfill"
                }
            },
            "autoload": {
                "files": [
                    "bootstrap.php"
                ],
                "psr-4": {
                    "Symfony\\Polyfill\\Intl\\Normalizer\\": ""
                },
                "classmap": [
                    "Resources/stubs"
                ]
            },
            "notification-url": "https://packagist.org/downloads/",
            "license": [
                "MIT"
            ],
            "authors": [
                {
                    "name": "Nicolas Grekas",
                    "email": "p@tchwork.com"
                },
                {
                    "name": "Symfony Community",
                    "homepage": "https://symfony.com/contributors"
                }
            ],
            "description": "Symfony polyfill for intl's Normalizer class and related functions",
            "homepage": "https://symfony.com",
            "keywords": [
                "compatibility",
                "intl",
                "normalizer",
                "polyfill",
                "portable",
                "shim"
            ],
            "support": {
                "source": "https://github.com/symfony/polyfill-intl-normalizer/tree/v1.33.0"
            },
            "funding": [
                {
                    "url": "https://symfony.com/sponsor",
                    "type": "custom"
                },
                {
                    "url": "https://github.com/fabpot",
                    "type": "github"
                },
                {
                    "url": "https://github.com/nicolas-grekas",
                    "type": "github"
                },
                {
                    "url": "https://tidelift.com/funding/github/packagist/symfony/symfony",
                    "type": "tidelift"
                }
            ],
            "time": "2024-09-09T11:45:10+00:00"
        },
        {
            "name": "symfony/polyfill-mbstring",
            "version": "v1.33.0",
            "source": {
                "type": "git",
                "url": "https://github.com/symfony/polyfill-mbstring.git",
                "reference": "6d857f4d76bd4b343eac26d6b539585d2bc56493"
            },
            "dist": {
                "type": "zip",
                "url": "https://api.github.com/repos/symfony/polyfill-mbstring/zipball/6d857f4d76bd4b343eac26d6b539585d2bc56493",
                "reference": "6d857f4d76bd4b343eac26d6b539585d2bc56493",
                "shasum": ""
            },
            "require": {
                "ext-iconv": "*",
                "php": ">=7.2"
            },
            "provide": {
                "ext-mbstring": "*"
            },
            "suggest": {
                "ext-mbstring": "For best performance"
            },
            "type": "library",
            "extra": {
                "thanks": {
                    "url": "https://github.com/symfony/polyfill",
                    "name": "symfony/polyfill"
                }
            },
            "autoload": {
                "files": [
                    "bootstrap.php"
                ],
                "psr-4": {
                    "Symfony\\Polyfill\\Mbstring\\": ""
                }
            },
            "notification-url": "https://packagist.org/downloads/",
            "license": [
                "MIT"
            ],
            "authors": [
                {
                    "name": "Nicolas Grekas",
                    "email": "p@tchwork.com"
                },
                {
                    "name": "Symfony Community",
                    "homepage": "https://symfony.com/contributors"
                }
            ],
            "description": "Symfony polyfill for the Mbstring extension",
            "homepage": "https://symfony.com",
            "keywords": [
                "compatibility",
                "mbstring",
                "polyfill",
                "portable",
                "shim"
            ],
            "support": {
                "source": "https://github.com/symfony/polyfill-mbstring/tree/v1.33.0"
            },
            "funding": [
                {
                    "url": "https://symfony.com/sponsor",
                    "type": "custom"
                },
                {
                    "url": "https://github.com/fabpot",
                    "type": "github"
                },
                {
                    "url": "https://github.com/nicolas-grekas",
                    "type": "github"
                },
                {
                    "url": "https://tidelift.com/funding/github/packagist/symfony/symfony",
                    "type": "tidelift"
                }
            ],
            "time": "2024-12-23T08:48:59+00:00"
        },
        {
            "name": "symfony/polyfill-php80",
            "version": "v1.33.0",
            "source": {
                "type": "git",
                "url": "https://github.com/symfony/polyfill-php80.git",
                "reference": "0cc9dd0f17f61d8131e7df6b84bd344899fe2608"
            },
            "dist": {
                "type": "zip",
                "url": "https://api.github.com/repos/symfony/polyfill-php80/zipball/0cc9dd0f17f61d8131e7df6b84bd344899fe2608",
                "reference": "0cc9dd0f17f61d8131e7df6b84bd344899fe2608",
                "shasum": ""
            },
            "require": {
                "php": ">=7.2"
            },
            "type": "library",
            "extra": {
                "thanks": {
                    "url": "https://github.com/symfony/polyfill",
                    "name": "symfony/polyfill"
                }
            },
            "autoload": {
                "files": [
                    "bootstrap.php"
                ],
                "psr-4": {
                    "Symfony\\Polyfill\\Php80\\": ""
                },
                "classmap": [
                    "Resources/stubs"
                ]
            },
            "notification-url": "https://packagist.org/downloads/",
            "license": [
                "MIT"
            ],
            "authors": [
                {
                    "name": "Ion Bazan",
                    "email": "ion.bazan@gmail.com"
                },
                {
                    "name": "Nicolas Grekas",
                    "email": "p@tchwork.com"
                },
                {
                    "name": "Symfony Community",
                    "homepage": "https://symfony.com/contributors"
                }
            ],
            "description": "Symfony polyfill backporting some PHP 8.0+ features to lower PHP versions",
            "homepage": "https://symfony.com",
            "keywords": [
                "compatibility",
                "polyfill",
                "portable",
                "shim"
            ],
            "support": {
                "source": "https://github.com/symfony/polyfill-php80/tree/v1.33.0"
            },
            "funding": [
                {
                    "url": "https://symfony.com/sponsor",
                    "type": "custom"
                },
                {
                    "url": "https://github.com/fabpot",
                    "type": "github"
                },
                {
                    "url": "https://github.com/nicolas-grekas",
                    "type": "github"
                },
                {
                    "url": "https://tidelift.com/funding/github/packagist/symfony/symfony",
                    "type": "tidelift"
                }
            ],
            "time": "2025-01-02T08:10:11+00:00"
        },
        {
            "name": "symfony/polyfill-php83",
            "version": "v1.33.0",
            "source": {
                "type": "git",
                "url": "https://github.com/symfony/polyfill-php83.git",
                "reference": "17f6f9a6b1735c0f163024d959f700cfbc5155e5"
            },
            "dist": {
                "type": "zip",
                "url": "https://api.github.com/repos/symfony/polyfill-php83/zipball/17f6f9a6b1735c0f163024d959f700cfbc5155e5",
                "reference": "17f6f9a6b1735c0f163024d959f700cfbc5155e5",
                "shasum": ""
            },
            "require": {
                "php": ">=7.2"
            },
            "type": "library",
            "extra": {
                "thanks": {
                    "url": "https://github.com/symfony/polyfill",
                    "name": "symfony/polyfill"
                }
            },
            "autoload": {
                "files": [
                    "bootstrap.php"
                ],
                "psr-4": {
                    "Symfony\\Polyfill\\Php83\\": ""
                },
                "classmap": [
                    "Resources/stubs"
                ]
            },
            "notification-url": "https://packagist.org/downloads/",
            "license": [
                "MIT"
            ],
            "authors": [
                {
                    "name": "Nicolas Grekas",
                    "email": "p@tchwork.com"
                },
                {
                    "name": "Symfony Community",
                    "homepage": "https://symfony.com/contributors"
                }
            ],
            "description": "Symfony polyfill backporting some PHP 8.3+ features to lower PHP versions",
            "homepage": "https://symfony.com",
            "keywords": [
                "compatibility",
                "polyfill",
                "portable",
                "shim"
            ],
            "support": {
                "source": "https://github.com/symfony/polyfill-php83/tree/v1.33.0"
            },
            "funding": [
                {
                    "url": "https://symfony.com/sponsor",
                    "type": "custom"
                },
                {
                    "url": "https://github.com/fabpot",
                    "type": "github"
                },
                {
                    "url": "https://github.com/nicolas-grekas",
                    "type": "github"
                },
                {
                    "url": "https://tidelift.com/funding/github/packagist/symfony/symfony",
                    "type": "tidelift"
                }
            ],
            "time": "2025-07-08T02:45:35+00:00"
        },
        {
            "name": "symfony/polyfill-php84",
            "version": "v1.33.0",
            "source": {
                "type": "git",
                "url": "https://github.com/symfony/polyfill-php84.git",
                "reference": "d8ced4d875142b6a7426000426b8abc631d6b191"
            },
            "dist": {
                "type": "zip",
                "url": "https://api.github.com/repos/symfony/polyfill-php84/zipball/d8ced4d875142b6a7426000426b8abc631d6b191",
                "reference": "d8ced4d875142b6a7426000426b8abc631d6b191",
                "shasum": ""
            },
            "require": {
                "php": ">=7.2"
            },
            "type": "library",
            "extra": {
                "thanks": {
                    "url": "https://github.com/symfony/polyfill",
                    "name": "symfony/polyfill"
                }
            },
            "autoload": {
                "files": [
                    "bootstrap.php"
                ],
                "psr-4": {
                    "Symfony\\Polyfill\\Php84\\": ""
                },
                "classmap": [
                    "Resources/stubs"
                ]
            },
            "notification-url": "https://packagist.org/downloads/",
            "license": [
                "MIT"
            ],
            "authors": [
                {
                    "name": "Nicolas Grekas",
                    "email": "p@tchwork.com"
                },
                {
                    "name": "Symfony Community",
                    "homepage": "https://symfony.com/contributors"
                }
            ],
            "description": "Symfony polyfill backporting some PHP 8.4+ features to lower PHP versions",
            "homepage": "https://symfony.com",
            "keywords": [
                "compatibility",
                "polyfill",
                "portable",
                "shim"
            ],
            "support": {
                "source": "https://github.com/symfony/polyfill-php84/tree/v1.33.0"
            },
            "funding": [
                {
                    "url": "https://symfony.com/sponsor",
                    "type": "custom"
                },
                {
                    "url": "https://github.com/fabpot",
                    "type": "github"
                },
                {
                    "url": "https://github.com/nicolas-grekas",
                    "type": "github"
                },
                {
                    "url": "https://tidelift.com/funding/github/packagist/symfony/symfony",
                    "type": "tidelift"
                }
            ],
            "time": "2025-06-24T13:30:11+00:00"
        },
        {
            "name": "symfony/polyfill-php85",
            "version": "v1.33.0",
            "source": {
                "type": "git",
                "url": "https://github.com/symfony/polyfill-php85.git",
                "reference": "d4e5fcd4ab3d998ab16c0db48e6cbb9a01993f91"
            },
            "dist": {
                "type": "zip",
                "url": "https://api.github.com/repos/symfony/polyfill-php85/zipball/d4e5fcd4ab3d998ab16c0db48e6cbb9a01993f91",
                "reference": "d4e5fcd4ab3d998ab16c0db48e6cbb9a01993f91",
                "shasum": ""
            },
            "require": {
                "php": ">=7.2"
            },
            "type": "library",
            "extra": {
                "thanks": {
                    "url": "https://github.com/symfony/polyfill",
                    "name": "symfony/polyfill"
                }
            },
            "autoload": {
                "files": [
                    "bootstrap.php"
                ],
                "psr-4": {
                    "Symfony\\Polyfill\\Php85\\": ""
                },
                "classmap": [
                    "Resources/stubs"
                ]
            },
            "notification-url": "https://packagist.org/downloads/",
            "license": [
                "MIT"
            ],
            "authors": [
                {
                    "name": "Nicolas Grekas",
                    "email": "p@tchwork.com"
                },
                {
                    "name": "Symfony Community",
                    "homepage": "https://symfony.com/contributors"
                }
            ],
            "description": "Symfony polyfill backporting some PHP 8.5+ features to lower PHP versions",
            "homepage": "https://symfony.com",
            "keywords": [
                "compatibility",
                "polyfill",
                "portable",
                "shim"
            ],
            "support": {
                "source": "https://github.com/symfony/polyfill-php85/tree/v1.33.0"
            },
            "funding": [
                {
                    "url": "https://symfony.com/sponsor",
                    "type": "custom"
                },
                {
                    "url": "https://github.com/fabpot",
                    "type": "github"
                },
                {
                    "url": "https://github.com/nicolas-grekas",
                    "type": "github"
                },
                {
                    "url": "https://tidelift.com/funding/github/packagist/symfony/symfony",
                    "type": "tidelift"
                }
            ],
            "time": "2025-06-23T16:12:55+00:00"
        },
        {
            "name": "symfony/polyfill-uuid",
            "version": "v1.33.0",
            "source": {
                "type": "git",
                "url": "https://github.com/symfony/polyfill-uuid.git",
                "reference": "21533be36c24be3f4b1669c4725c7d1d2bab4ae2"
            },
            "dist": {
                "type": "zip",
                "url": "https://api.github.com/repos/symfony/polyfill-uuid/zipball/21533be36c24be3f4b1669c4725c7d1d2bab4ae2",
                "reference": "21533be36c24be3f4b1669c4725c7d1d2bab4ae2",
                "shasum": ""
            },
            "require": {
                "php": ">=7.2"
            },
            "provide": {
                "ext-uuid": "*"
            },
            "suggest": {
                "ext-uuid": "For best performance"
            },
            "type": "library",
            "extra": {
                "thanks": {
                    "url": "https://github.com/symfony/polyfill",
                    "name": "symfony/polyfill"
                }
            },
            "autoload": {
                "files": [
                    "bootstrap.php"
                ],
                "psr-4": {
                    "Symfony\\Polyfill\\Uuid\\": ""
                }
            },
            "notification-url": "https://packagist.org/downloads/",
            "license": [
                "MIT"
            ],
            "authors": [
                {
                    "name": "Grégoire Pineau",
                    "email": "lyrixx@lyrixx.info"
                },
                {
                    "name": "Symfony Community",
                    "homepage": "https://symfony.com/contributors"
                }
            ],
            "description": "Symfony polyfill for uuid functions",
            "homepage": "https://symfony.com",
            "keywords": [
                "compatibility",
                "polyfill",
                "portable",
                "uuid"
            ],
            "support": {
                "source": "https://github.com/symfony/polyfill-uuid/tree/v1.33.0"
            },
            "funding": [
                {
                    "url": "https://symfony.com/sponsor",
                    "type": "custom"
                },
                {
                    "url": "https://github.com/fabpot",
                    "type": "github"
                },
                {
                    "url": "https://github.com/nicolas-grekas",
                    "type": "github"
                },
                {
                    "url": "https://tidelift.com/funding/github/packagist/symfony/symfony",
                    "type": "tidelift"
                }
            ],
            "time": "2024-09-09T11:45:10+00:00"
        },
        {
            "name": "symfony/process",
            "version": "v7.3.4",
            "source": {
                "type": "git",
                "url": "https://github.com/symfony/process.git",
                "reference": "f24f8f316367b30810810d4eb30c543d7003ff3b"
            },
            "dist": {
                "type": "zip",
                "url": "https://api.github.com/repos/symfony/process/zipball/f24f8f316367b30810810d4eb30c543d7003ff3b",
                "reference": "f24f8f316367b30810810d4eb30c543d7003ff3b",
                "shasum": ""
            },
            "require": {
                "php": ">=8.2"
            },
            "type": "library",
            "autoload": {
                "psr-4": {
                    "Symfony\\Component\\Process\\": ""
                },
                "exclude-from-classmap": [
                    "/Tests/"
                ]
            },
            "notification-url": "https://packagist.org/downloads/",
            "license": [
                "MIT"
            ],
            "authors": [
                {
                    "name": "Fabien Potencier",
                    "email": "fabien@symfony.com"
                },
                {
                    "name": "Symfony Community",
                    "homepage": "https://symfony.com/contributors"
                }
            ],
            "description": "Executes commands in sub-processes",
            "homepage": "https://symfony.com",
            "support": {
                "source": "https://github.com/symfony/process/tree/v7.3.4"
            },
            "funding": [
                {
                    "url": "https://symfony.com/sponsor",
                    "type": "custom"
                },
                {
                    "url": "https://github.com/fabpot",
                    "type": "github"
                },
                {
                    "url": "https://github.com/nicolas-grekas",
                    "type": "github"
                },
                {
                    "url": "https://tidelift.com/funding/github/packagist/symfony/symfony",
                    "type": "tidelift"
                }
            ],
            "time": "2025-09-11T10:12:26+00:00"
        },
        {
            "name": "symfony/routing",
            "version": "v7.3.4",
            "source": {
                "type": "git",
                "url": "https://github.com/symfony/routing.git",
                "reference": "8dc648e159e9bac02b703b9fbd937f19ba13d07c"
            },
            "dist": {
                "type": "zip",
                "url": "https://api.github.com/repos/symfony/routing/zipball/8dc648e159e9bac02b703b9fbd937f19ba13d07c",
                "reference": "8dc648e159e9bac02b703b9fbd937f19ba13d07c",
                "shasum": ""
            },
            "require": {
                "php": ">=8.2",
                "symfony/deprecation-contracts": "^2.5|^3"
            },
            "conflict": {
                "symfony/config": "<6.4",
                "symfony/dependency-injection": "<6.4",
                "symfony/yaml": "<6.4"
            },
            "require-dev": {
                "psr/log": "^1|^2|^3",
                "symfony/config": "^6.4|^7.0",
                "symfony/dependency-injection": "^6.4|^7.0",
                "symfony/expression-language": "^6.4|^7.0",
                "symfony/http-foundation": "^6.4|^7.0",
                "symfony/yaml": "^6.4|^7.0"
            },
            "type": "library",
            "autoload": {
                "psr-4": {
                    "Symfony\\Component\\Routing\\": ""
                },
                "exclude-from-classmap": [
                    "/Tests/"
                ]
            },
            "notification-url": "https://packagist.org/downloads/",
            "license": [
                "MIT"
            ],
            "authors": [
                {
                    "name": "Fabien Potencier",
                    "email": "fabien@symfony.com"
                },
                {
                    "name": "Symfony Community",
                    "homepage": "https://symfony.com/contributors"
                }
            ],
            "description": "Maps an HTTP request to a set of configuration variables",
            "homepage": "https://symfony.com",
            "keywords": [
                "router",
                "routing",
                "uri",
                "url"
            ],
            "support": {
                "source": "https://github.com/symfony/routing/tree/v7.3.4"
            },
            "funding": [
                {
                    "url": "https://symfony.com/sponsor",
                    "type": "custom"
                },
                {
                    "url": "https://github.com/fabpot",
                    "type": "github"
                },
                {
                    "url": "https://github.com/nicolas-grekas",
                    "type": "github"
                },
                {
                    "url": "https://tidelift.com/funding/github/packagist/symfony/symfony",
                    "type": "tidelift"
                }
            ],
            "time": "2025-09-11T10:12:26+00:00"
        },
        {
            "name": "symfony/service-contracts",
            "version": "v3.6.0",
            "source": {
                "type": "git",
                "url": "https://github.com/symfony/service-contracts.git",
                "reference": "f021b05a130d35510bd6b25fe9053c2a8a15d5d4"
            },
            "dist": {
                "type": "zip",
                "url": "https://api.github.com/repos/symfony/service-contracts/zipball/f021b05a130d35510bd6b25fe9053c2a8a15d5d4",
                "reference": "f021b05a130d35510bd6b25fe9053c2a8a15d5d4",
                "shasum": ""
            },
            "require": {
                "php": ">=8.1",
                "psr/container": "^1.1|^2.0",
                "symfony/deprecation-contracts": "^2.5|^3"
            },
            "conflict": {
                "ext-psr": "<1.1|>=2"
            },
            "type": "library",
            "extra": {
                "thanks": {
                    "url": "https://github.com/symfony/contracts",
                    "name": "symfony/contracts"
                },
                "branch-alias": {
                    "dev-main": "3.6-dev"
                }
            },
            "autoload": {
                "psr-4": {
                    "Symfony\\Contracts\\Service\\": ""
                },
                "exclude-from-classmap": [
                    "/Test/"
                ]
            },
            "notification-url": "https://packagist.org/downloads/",
            "license": [
                "MIT"
            ],
            "authors": [
                {
                    "name": "Nicolas Grekas",
                    "email": "p@tchwork.com"
                },
                {
                    "name": "Symfony Community",
                    "homepage": "https://symfony.com/contributors"
                }
            ],
            "description": "Generic abstractions related to writing services",
            "homepage": "https://symfony.com",
            "keywords": [
                "abstractions",
                "contracts",
                "decoupling",
                "interfaces",
                "interoperability",
                "standards"
            ],
            "support": {
                "source": "https://github.com/symfony/service-contracts/tree/v3.6.0"
            },
            "funding": [
                {
                    "url": "https://symfony.com/sponsor",
                    "type": "custom"
                },
                {
                    "url": "https://github.com/fabpot",
                    "type": "github"
                },
                {
                    "url": "https://tidelift.com/funding/github/packagist/symfony/symfony",
                    "type": "tidelift"
                }
            ],
            "time": "2025-04-25T09:37:31+00:00"
        },
        {
            "name": "symfony/string",
            "version": "v7.3.4",
            "source": {
                "type": "git",
                "url": "https://github.com/symfony/string.git",
                "reference": "f96476035142921000338bad71e5247fbc138872"
            },
            "dist": {
                "type": "zip",
                "url": "https://api.github.com/repos/symfony/string/zipball/f96476035142921000338bad71e5247fbc138872",
                "reference": "f96476035142921000338bad71e5247fbc138872",
                "shasum": ""
            },
            "require": {
                "php": ">=8.2",
                "symfony/polyfill-ctype": "~1.8",
                "symfony/polyfill-intl-grapheme": "~1.0",
                "symfony/polyfill-intl-normalizer": "~1.0",
                "symfony/polyfill-mbstring": "~1.0"
            },
            "conflict": {
                "symfony/translation-contracts": "<2.5"
            },
            "require-dev": {
                "symfony/emoji": "^7.1",
                "symfony/http-client": "^6.4|^7.0",
                "symfony/intl": "^6.4|^7.0",
                "symfony/translation-contracts": "^2.5|^3.0",
                "symfony/var-exporter": "^6.4|^7.0"
            },
            "type": "library",
            "autoload": {
                "files": [
                    "Resources/functions.php"
                ],
                "psr-4": {
                    "Symfony\\Component\\String\\": ""
                },
                "exclude-from-classmap": [
                    "/Tests/"
                ]
            },
            "notification-url": "https://packagist.org/downloads/",
            "license": [
                "MIT"
            ],
            "authors": [
                {
                    "name": "Nicolas Grekas",
                    "email": "p@tchwork.com"
                },
                {
                    "name": "Symfony Community",
                    "homepage": "https://symfony.com/contributors"
                }
            ],
            "description": "Provides an object-oriented API to strings and deals with bytes, UTF-8 code points and grapheme clusters in a unified way",
            "homepage": "https://symfony.com",
            "keywords": [
                "grapheme",
                "i18n",
                "string",
                "unicode",
                "utf-8",
                "utf8"
            ],
            "support": {
                "source": "https://github.com/symfony/string/tree/v7.3.4"
            },
            "funding": [
                {
                    "url": "https://symfony.com/sponsor",
                    "type": "custom"
                },
                {
                    "url": "https://github.com/fabpot",
                    "type": "github"
                },
                {
                    "url": "https://github.com/nicolas-grekas",
                    "type": "github"
                },
                {
                    "url": "https://tidelift.com/funding/github/packagist/symfony/symfony",
                    "type": "tidelift"
                }
            ],
            "time": "2025-09-11T14:36:48+00:00"
        },
        {
            "name": "symfony/translation",
            "version": "v7.3.4",
            "source": {
                "type": "git",
                "url": "https://github.com/symfony/translation.git",
                "reference": "ec25870502d0c7072d086e8ffba1420c85965174"
            },
            "dist": {
                "type": "zip",
                "url": "https://api.github.com/repos/symfony/translation/zipball/ec25870502d0c7072d086e8ffba1420c85965174",
                "reference": "ec25870502d0c7072d086e8ffba1420c85965174",
                "shasum": ""
            },
            "require": {
                "php": ">=8.2",
                "symfony/deprecation-contracts": "^2.5|^3",
                "symfony/polyfill-mbstring": "~1.0",
                "symfony/translation-contracts": "^2.5|^3.0"
            },
            "conflict": {
                "nikic/php-parser": "<5.0",
                "symfony/config": "<6.4",
                "symfony/console": "<6.4",
                "symfony/dependency-injection": "<6.4",
                "symfony/http-client-contracts": "<2.5",
                "symfony/http-kernel": "<6.4",
                "symfony/service-contracts": "<2.5",
                "symfony/twig-bundle": "<6.4",
                "symfony/yaml": "<6.4"
            },
            "provide": {
                "symfony/translation-implementation": "2.3|3.0"
            },
            "require-dev": {
                "nikic/php-parser": "^5.0",
                "psr/log": "^1|^2|^3",
                "symfony/config": "^6.4|^7.0",
                "symfony/console": "^6.4|^7.0",
                "symfony/dependency-injection": "^6.4|^7.0",
                "symfony/finder": "^6.4|^7.0",
                "symfony/http-client-contracts": "^2.5|^3.0",
                "symfony/http-kernel": "^6.4|^7.0",
                "symfony/intl": "^6.4|^7.0",
                "symfony/polyfill-intl-icu": "^1.21",
                "symfony/routing": "^6.4|^7.0",
                "symfony/service-contracts": "^2.5|^3",
                "symfony/yaml": "^6.4|^7.0"
            },
            "type": "library",
            "autoload": {
                "files": [
                    "Resources/functions.php"
                ],
                "psr-4": {
                    "Symfony\\Component\\Translation\\": ""
                },
                "exclude-from-classmap": [
                    "/Tests/"
                ]
            },
            "notification-url": "https://packagist.org/downloads/",
            "license": [
                "MIT"
            ],
            "authors": [
                {
                    "name": "Fabien Potencier",
                    "email": "fabien@symfony.com"
                },
                {
                    "name": "Symfony Community",
                    "homepage": "https://symfony.com/contributors"
                }
            ],
            "description": "Provides tools to internationalize your application",
            "homepage": "https://symfony.com",
            "support": {
                "source": "https://github.com/symfony/translation/tree/v7.3.4"
            },
            "funding": [
                {
                    "url": "https://symfony.com/sponsor",
                    "type": "custom"
                },
                {
                    "url": "https://github.com/fabpot",
                    "type": "github"
                },
                {
                    "url": "https://github.com/nicolas-grekas",
                    "type": "github"
                },
                {
                    "url": "https://tidelift.com/funding/github/packagist/symfony/symfony",
                    "type": "tidelift"
                }
            ],
            "time": "2025-09-07T11:39:36+00:00"
        },
        {
            "name": "symfony/translation-contracts",
            "version": "v3.6.0",
            "source": {
                "type": "git",
                "url": "https://github.com/symfony/translation-contracts.git",
                "reference": "df210c7a2573f1913b2d17cc95f90f53a73d8f7d"
            },
            "dist": {
                "type": "zip",
                "url": "https://api.github.com/repos/symfony/translation-contracts/zipball/df210c7a2573f1913b2d17cc95f90f53a73d8f7d",
                "reference": "df210c7a2573f1913b2d17cc95f90f53a73d8f7d",
                "shasum": ""
            },
            "require": {
                "php": ">=8.1"
            },
            "type": "library",
            "extra": {
                "thanks": {
                    "url": "https://github.com/symfony/contracts",
                    "name": "symfony/contracts"
                },
                "branch-alias": {
                    "dev-main": "3.6-dev"
                }
            },
            "autoload": {
                "psr-4": {
                    "Symfony\\Contracts\\Translation\\": ""
                },
                "exclude-from-classmap": [
                    "/Test/"
                ]
            },
            "notification-url": "https://packagist.org/downloads/",
            "license": [
                "MIT"
            ],
            "authors": [
                {
                    "name": "Nicolas Grekas",
                    "email": "p@tchwork.com"
                },
                {
                    "name": "Symfony Community",
                    "homepage": "https://symfony.com/contributors"
                }
            ],
            "description": "Generic abstractions related to translation",
            "homepage": "https://symfony.com",
            "keywords": [
                "abstractions",
                "contracts",
                "decoupling",
                "interfaces",
                "interoperability",
                "standards"
            ],
            "support": {
                "source": "https://github.com/symfony/translation-contracts/tree/v3.6.0"
            },
            "funding": [
                {
                    "url": "https://symfony.com/sponsor",
                    "type": "custom"
                },
                {
                    "url": "https://github.com/fabpot",
                    "type": "github"
                },
                {
                    "url": "https://tidelift.com/funding/github/packagist/symfony/symfony",
                    "type": "tidelift"
                }
            ],
            "time": "2024-09-27T08:32:26+00:00"
        },
        {
            "name": "symfony/uid",
            "version": "v7.3.1",
            "source": {
                "type": "git",
                "url": "https://github.com/symfony/uid.git",
                "reference": "a69f69f3159b852651a6bf45a9fdd149520525bb"
            },
            "dist": {
                "type": "zip",
                "url": "https://api.github.com/repos/symfony/uid/zipball/a69f69f3159b852651a6bf45a9fdd149520525bb",
                "reference": "a69f69f3159b852651a6bf45a9fdd149520525bb",
                "shasum": ""
            },
            "require": {
                "php": ">=8.2",
                "symfony/polyfill-uuid": "^1.15"
            },
            "require-dev": {
                "symfony/console": "^6.4|^7.0"
            },
            "type": "library",
            "autoload": {
                "psr-4": {
                    "Symfony\\Component\\Uid\\": ""
                },
                "exclude-from-classmap": [
                    "/Tests/"
                ]
            },
            "notification-url": "https://packagist.org/downloads/",
            "license": [
                "MIT"
            ],
            "authors": [
                {
                    "name": "Grégoire Pineau",
                    "email": "lyrixx@lyrixx.info"
                },
                {
                    "name": "Nicolas Grekas",
                    "email": "p@tchwork.com"
                },
                {
                    "name": "Symfony Community",
                    "homepage": "https://symfony.com/contributors"
                }
            ],
            "description": "Provides an object-oriented API to generate and represent UIDs",
            "homepage": "https://symfony.com",
            "keywords": [
                "UID",
                "ulid",
                "uuid"
            ],
            "support": {
                "source": "https://github.com/symfony/uid/tree/v7.3.1"
            },
            "funding": [
                {
                    "url": "https://symfony.com/sponsor",
                    "type": "custom"
                },
                {
                    "url": "https://github.com/fabpot",
                    "type": "github"
                },
                {
                    "url": "https://tidelift.com/funding/github/packagist/symfony/symfony",
                    "type": "tidelift"
                }
            ],
            "time": "2025-06-27T19:55:54+00:00"
        },
        {
            "name": "symfony/var-dumper",
            "version": "v7.3.4",
            "source": {
                "type": "git",
                "url": "https://github.com/symfony/var-dumper.git",
                "reference": "b8abe7daf2730d07dfd4b2ee1cecbf0dd2fbdabb"
            },
            "dist": {
                "type": "zip",
                "url": "https://api.github.com/repos/symfony/var-dumper/zipball/b8abe7daf2730d07dfd4b2ee1cecbf0dd2fbdabb",
                "reference": "b8abe7daf2730d07dfd4b2ee1cecbf0dd2fbdabb",
                "shasum": ""
            },
            "require": {
                "php": ">=8.2",
                "symfony/deprecation-contracts": "^2.5|^3",
                "symfony/polyfill-mbstring": "~1.0"
            },
            "conflict": {
                "symfony/console": "<6.4"
            },
            "require-dev": {
                "symfony/console": "^6.4|^7.0",
                "symfony/http-kernel": "^6.4|^7.0",
                "symfony/process": "^6.4|^7.0",
                "symfony/uid": "^6.4|^7.0",
                "twig/twig": "^3.12"
            },
            "bin": [
                "Resources/bin/var-dump-server"
            ],
            "type": "library",
            "autoload": {
                "files": [
                    "Resources/functions/dump.php"
                ],
                "psr-4": {
                    "Symfony\\Component\\VarDumper\\": ""
                },
                "exclude-from-classmap": [
                    "/Tests/"
                ]
            },
            "notification-url": "https://packagist.org/downloads/",
            "license": [
                "MIT"
            ],
            "authors": [
                {
                    "name": "Nicolas Grekas",
                    "email": "p@tchwork.com"
                },
                {
                    "name": "Symfony Community",
                    "homepage": "https://symfony.com/contributors"
                }
            ],
            "description": "Provides mechanisms for walking through any arbitrary PHP variable",
            "homepage": "https://symfony.com",
            "keywords": [
                "debug",
                "dump"
            ],
            "support": {
                "source": "https://github.com/symfony/var-dumper/tree/v7.3.4"
            },
            "funding": [
                {
                    "url": "https://symfony.com/sponsor",
                    "type": "custom"
                },
                {
                    "url": "https://github.com/fabpot",
                    "type": "github"
                },
                {
                    "url": "https://github.com/nicolas-grekas",
                    "type": "github"
                },
                {
                    "url": "https://tidelift.com/funding/github/packagist/symfony/symfony",
                    "type": "tidelift"
                }
            ],
            "time": "2025-09-11T10:12:26+00:00"
        },
        {
            "name": "tempest/highlight",
            "version": "2.13.1",
            "source": {
                "type": "git",
                "url": "https://github.com/tempestphp/highlight.git",
                "reference": "b3efa9bedc6a6524a7e9328327cb0ce477b5b9d6"
            },
            "dist": {
                "type": "zip",
                "url": "https://api.github.com/repos/tempestphp/highlight/zipball/b3efa9bedc6a6524a7e9328327cb0ce477b5b9d6",
                "reference": "b3efa9bedc6a6524a7e9328327cb0ce477b5b9d6",
                "shasum": ""
            },
            "require": {
                "php": "^8.4"
            },
            "require-dev": {
                "assertchris/ellison": "^1.0.2",
                "friendsofphp/php-cs-fixer": "^3.84",
                "league/commonmark": "^2.4",
                "phpstan/phpstan": "^1.12.0",
                "phpunit/phpunit": "^10.0",
                "symfony/var-dumper": "^6.4|^7.0"
            },
            "suggest": {
                "assertchris/ellison": "Allows you to analyse sentence complexity",
                "league/commonmark": "Adds markdown support"
            },
            "type": "library",
            "autoload": {
                "psr-4": {
                    "Tempest\\Highlight\\": "src/"
                }
            },
            "notification-url": "https://packagist.org/downloads/",
            "license": [
                "MIT"
            ],
            "authors": [
                {
                    "name": "Brent Roose",
                    "email": "brendt@stitcher.io"
                }
            ],
            "description": "Fast, extensible, server-side code highlighting",
            "support": {
                "issues": "https://github.com/tempestphp/highlight/issues",
                "source": "https://github.com/tempestphp/highlight/tree/2.13.1"
            },
            "funding": [
                {
                    "url": "https://github.com/brendt",
                    "type": "github"
                }
            ],
            "time": "2025-07-18T12:38:05+00:00"
        },
        {
            "name": "tijsverkoyen/css-to-inline-styles",
            "version": "v2.3.0",
            "source": {
                "type": "git",
                "url": "https://github.com/tijsverkoyen/CssToInlineStyles.git",
                "reference": "0d72ac1c00084279c1816675284073c5a337c20d"
            },
            "dist": {
                "type": "zip",
                "url": "https://api.github.com/repos/tijsverkoyen/CssToInlineStyles/zipball/0d72ac1c00084279c1816675284073c5a337c20d",
                "reference": "0d72ac1c00084279c1816675284073c5a337c20d",
                "shasum": ""
            },
            "require": {
                "ext-dom": "*",
                "ext-libxml": "*",
                "php": "^7.4 || ^8.0",
                "symfony/css-selector": "^5.4 || ^6.0 || ^7.0"
            },
            "require-dev": {
                "phpstan/phpstan": "^2.0",
                "phpstan/phpstan-phpunit": "^2.0",
                "phpunit/phpunit": "^8.5.21 || ^9.5.10"
            },
            "type": "library",
            "extra": {
                "branch-alias": {
                    "dev-master": "2.x-dev"
                }
            },
            "autoload": {
                "psr-4": {
                    "TijsVerkoyen\\CssToInlineStyles\\": "src"
                }
            },
            "notification-url": "https://packagist.org/downloads/",
            "license": [
                "BSD-3-Clause"
            ],
            "authors": [
                {
                    "name": "Tijs Verkoyen",
                    "email": "css_to_inline_styles@verkoyen.eu",
                    "role": "Developer"
                }
            ],
            "description": "CssToInlineStyles is a class that enables you to convert HTML-pages/files into HTML-pages/files with inline styles. This is very useful when you're sending emails.",
            "homepage": "https://github.com/tijsverkoyen/CssToInlineStyles",
            "support": {
                "issues": "https://github.com/tijsverkoyen/CssToInlineStyles/issues",
                "source": "https://github.com/tijsverkoyen/CssToInlineStyles/tree/v2.3.0"
            },
            "time": "2024-12-21T16:25:41+00:00"
        },
        {
            "name": "tomatophp/console-helpers",
            "version": "v1.1.0",
            "source": {
                "type": "git",
                "url": "https://github.com/tomatophp/console-helpers.git",
                "reference": "69dd818a2bfa7d038467fb526be6c9b573d36a34"
            },
            "dist": {
                "type": "zip",
                "url": "https://api.github.com/repos/tomatophp/console-helpers/zipball/69dd818a2bfa7d038467fb526be6c9b573d36a34",
                "reference": "69dd818a2bfa7d038467fb526be6c9b573d36a34",
                "shasum": ""
            },
            "type": "library",
            "extra": {
                "laravel": {
                    "providers": [
                        "TomatoPHP\\ConsoleHelpers\\ConsoleHelpersServiceProvider"
                    ]
                }
            },
            "autoload": {
                "psr-4": {
                    "TomatoPHP\\ConsoleHelpers\\": "src/"
                }
            },
            "notification-url": "https://packagist.org/downloads/",
            "license": [
                "MIT"
            ],
            "authors": [
                {
                    "name": "Fady Mondy",
                    "email": "EngFadyMondy@gmail.com"
                }
            ],
            "description": "tons of helper you need for you artisan command line application",
            "keywords": [
                "application",
                "artisan",
                "command",
                "console",
                "helpers",
                "line"
            ],
            "support": {
                "issues": "https://github.com/tomatophp/console-helpers/issues",
                "source": "https://github.com/tomatophp/console-helpers/tree/v1.1.0"
            },
            "funding": [
                {
                    "url": "https://github.com/3x1io",
                    "type": "github"
                }
            ],
            "time": "2023-02-12T12:00:38+00:00"
        },
        {
            "name": "tomatophp/filament-seo",
            "version": "v1.0.4",
            "source": {
                "type": "git",
                "url": "https://github.com/tomatophp/filament-seo.git",
                "reference": "a43f335067825a3cb8e4ab674891611d990d1b85"
            },
            "dist": {
                "type": "zip",
                "url": "https://api.github.com/repos/tomatophp/filament-seo/zipball/a43f335067825a3cb8e4ab674891611d990d1b85",
                "reference": "a43f335067825a3cb8e4ab674891611d990d1b85",
                "shasum": ""
            },
            "require": {
                "filament/filament": "^3.2",
                "google/apiclient": "^2.0",
                "php": "^8.1|^8.2",
                "tomatophp/console-helpers": "^1.1",
                "tomatophp/filament-settings-hub": "*"
            },
            "type": "library",
            "extra": {
                "laravel": {
                    "providers": [
                        "TomatoPHP\\FilamentSeo\\FilamentSeoServiceProvider"
                    ]
                }
            },
            "autoload": {
                "psr-4": {
                    "TomatoPHP\\FilamentSeo\\": "src/"
                }
            },
            "notification-url": "https://packagist.org/downloads/",
            "license": [
                "MIT"
            ],
            "authors": [
                {
                    "name": "Fady Mondy",
                    "email": "info@3x1.io"
                }
            ],
            "description": "Manage and generate SEO tags and integrate your website with Google SEO services",
            "keywords": [
                "google",
                "google analytics",
                "google search console",
                "laravel",
                "php",
                "seo"
            ],
            "support": {
                "issues": "https://github.com/tomatophp/filament-seo/issues",
                "source": "https://github.com/tomatophp/filament-seo/tree/v1.0.4"
            },
            "funding": [
                {
                    "url": "https://github.com/3x1io",
                    "type": "github"
                }
            ],
            "time": "2025-04-16T04:52:07+00:00"
        },
        {
            "name": "tomatophp/filament-settings-hub",
            "version": "2.0.2",
            "source": {
                "type": "git",
                "url": "https://github.com/tomatophp/filament-settings-hub.git",
                "reference": "5a34d39f768d901dd728f2228a5a9e305b13696c"
            },
            "dist": {
                "type": "zip",
                "url": "https://api.github.com/repos/tomatophp/filament-settings-hub/zipball/5a34d39f768d901dd728f2228a5a9e305b13696c",
                "reference": "5a34d39f768d901dd728f2228a5a9e305b13696c",
                "shasum": ""
            },
            "require": {
                "filament/filament": "^3.3",
                "filament/notifications": "^3.3",
                "filament/spatie-laravel-settings-plugin": "^3.3",
                "php": "^8.2|^8.3|^8.4",
                "spatie/laravel-sitemap": "^7.3",
                "tomatophp/console-helpers": "^1.1"
            },
            "require-dev": {
                "laravel/pint": "^1.21",
                "livewire/livewire": "^2.10|^3.0",
                "nunomaduro/larastan": "^3.1",
                "orchestra/testbench": "^10.0",
                "pestphp/pest": "^3.7",
                "pestphp/pest-plugin-laravel": "^3.1",
                "pestphp/pest-plugin-livewire": "^3.0",
                "phpstan/extension-installer": "^1.4",
                "phpstan/phpstan-deprecation-rules": "^2.0",
                "phpstan/phpstan-phpunit": "^2.0"
            },
            "type": "library",
            "extra": {
                "laravel": {
                    "providers": [
                        "TomatoPHP\\FilamentSettingsHub\\FilamentSettingsHubServiceProvider"
                    ]
                }
            },
            "autoload": {
                "psr-4": {
                    "TomatoPHP\\FilamentSettingsHub\\": "src/"
                }
            },
            "notification-url": "https://packagist.org/downloads/",
            "license": [
                "MIT"
            ],
            "authors": [
                {
                    "name": "Fady Mondy",
                    "email": "info@3x1.io"
                }
            ],
            "description": "Manage your Filament app settings with GUI and helpers",
            "keywords": [
                "Settings",
                "filament",
                "laravel",
                "php",
                "spatie-integrations",
                "tomatophp"
            ],
            "support": {
                "issues": "https://github.com/tomatophp/filament-settings-hub/issues",
                "source": "https://github.com/tomatophp/filament-settings-hub/tree/v2.0.2"
            },
            "funding": [
                {
                    "url": "https://github.com/3x1io",
                    "type": "github"
                }
            ],
            "time": "2025-02-26T03:03:24+00:00"
        },
        {
            "name": "tomatophp/filament-locations",
            "version": "2.0.0",
            "source": {
                "type": "git",
                "url": "https://github.com/tomatophp/filament-locations.git",
                "reference": "ab265e7f6081d21745b84660e441dfdd81ba06d7"
            },
            "dist": {
                "type": "zip",
                "url": "https://api.github.com/repos/tomatophp/filament-locations/zipball/ab265e7f6081d21745b84660e441dfdd81ba06d7",
                "reference": "ab265e7f6081d21745b84660e441dfdd81ba06d7",
                "shasum": ""
            },
            "require": {
                "calebporzio/sushi": "*",
                "filament/filament": "^3.2",
                "php": "^8.1|^8.2",
                "tomatophp/console-helpers": "^1.1",
                "tomatophp/filament-settings-hub": "^2.0"
            },
            "require-dev": {
                "laravel/pint": "^1.18",
                "livewire/livewire": "^2.10|^3.0",
                "nunomaduro/larastan": "^2.9",
                "orchestra/testbench": "^9.5",
                "pestphp/pest": "^2.36",
                "pestphp/pest-plugin-laravel": "^2.4",
                "pestphp/pest-plugin-livewire": "^2.1",
                "phpstan/extension-installer": "^1.4",
                "phpstan/phpstan-deprecation-rules": "^1.2",
                "phpstan/phpstan-phpunit": "^1.4"
            },
            "type": "library",
            "extra": {
                "laravel": {
                    "providers": [
                        "TomatoPHP\\FilamentLocations\\FilamentLocationsServiceProvider"
                    ]
                }
            },
            "autoload": {
                "psr-4": {
                    "TomatoPHP\\FilamentLocations\\": "src/"
                }
            },
            "notification-url": "https://packagist.org/downloads/",
            "license": [
                "MIT"
            ],
            "authors": [
                {
                    "name": "Fady Mondy",
                    "email": "info@3x1.io"
                }
            ],
            "description": "Database Seeds for Countries / Cities / Areas / Languages / Currancy with ready to use resources for FilamentPHP",
            "keywords": [
                "area",
                "city",
                "country",
                "database",
                "filament",
                "laravel",
                "locations",
                "php"
            ],
            "support": {
                "issues": "https://github.com/tomatophp/filament-locations/issues",
                "source": "https://github.com/tomatophp/filament-locations/tree/v2.0.0"
            },
            "funding": [
                {
                    "url": "https://github.com/3x1io",
                    "type": "github"
                }
            ],
            "time": "2024-11-27T12:36:49+00:00"
        },
        {
            "name": "tomatophp/filament-settings-hub",
            "version": "2.0.2",
            "source": {
                "type": "git",
                "url": "https://github.com/tomatophp/filament-settings-hub.git",
                "reference": "5a34d39f768d901dd728f2228a5a9e305b13696c"
            },
            "dist": {
                "type": "zip",
                "url": "https://api.github.com/repos/tomatophp/filament-settings-hub/zipball/5a34d39f768d901dd728f2228a5a9e305b13696c",
                "reference": "5a34d39f768d901dd728f2228a5a9e305b13696c",
                "shasum": ""
            },
            "require": {
                "filament/filament": "^3.3",
                "filament/notifications": "^3.3",
                "filament/spatie-laravel-settings-plugin": "^3.3",
                "php": "^8.2|^8.3|^8.4",
                "spatie/laravel-sitemap": "^7.3",
                "tomatophp/console-helpers": "^1.1"
            },
            "require-dev": {
                "laravel/pint": "^1.21",
                "livewire/livewire": "^2.10|^3.0",
                "nunomaduro/larastan": "^3.1",
                "orchestra/testbench": "^10.0",
                "pestphp/pest": "^3.7",
                "pestphp/pest-plugin-laravel": "^3.1",
                "pestphp/pest-plugin-livewire": "^3.0",
                "phpstan/extension-installer": "^1.4",
                "phpstan/phpstan-deprecation-rules": "^2.0",
                "phpstan/phpstan-phpunit": "^2.0"
            },
            "type": "library",
            "extra": {
                "laravel": {
                    "providers": [
                        "TomatoPHP\\FilamentSettingsHub\\FilamentSettingsHubServiceProvider"
                    ]
                }
            },
            "autoload": {
                "psr-4": {
                    "TomatoPHP\\FilamentSettingsHub\\": "src/"
                }
            },
            "notification-url": "https://packagist.org/downloads/",
            "license": [
                "MIT"
            ],
            "authors": [
                {
                    "name": "Fady Mondy",
                    "email": "info@3x1.io"
                }
            ],
            "description": "Manage your Filament app settings with GUI and helpers",
            "keywords": [
                "Settings",
                "filament",
                "laravel",
                "php",
                "spatie-integrations",
                "tomatophp"
            ],
            "support": {
                "issues": "https://github.com/tomatophp/filament-settings-hub/issues",
                "source": "https://github.com/tomatophp/filament-settings-hub/tree/v2.0.2"
            },
            "funding": [
                {
                    "url": "https://github.com/3x1io",
                    "type": "github"
                }
            ],
            "time": "2025-02-26T03:03:24+00:00"
        },
        {
            "name": "tomatophp/filament-subscriptions",
            "version": "v1.0.9",
            "source": {
                "type": "git",
                "url": "https://github.com/tomatophp/filament-subscriptions.git",
                "reference": "b7f931177b2118f443273d63f4b51d6afe5d29b1"
            },
            "dist": {
                "type": "zip",
                "url": "https://api.github.com/repos/tomatophp/filament-subscriptions/zipball/b7f931177b2118f443273d63f4b51d6afe5d29b1",
                "reference": "b7f931177b2118f443273d63f4b51d6afe5d29b1",
                "shasum": ""
            },
            "require": {
                "filament/filament": "^3.0",
                "filament/spatie-laravel-media-library-plugin": "^3.0",
                "laravelcm/laravel-subscriptions": "^1.3",
                "php": "^8.1",
                "tomatophp/console-helpers": "^1.1",
                "tomatophp/filament-locations": "^2.0",
                "tomatophp/filament-translation-component": "^1.0"
            },
            "type": "library",
            "extra": {
                "laravel": {
                    "providers": [
                        "TomatoPHP\\FilamentSubscriptions\\FilamentSubscriptionsServiceProvider"
                    ]
                }
            },
            "autoload": {
                "psr-4": {
                    "TomatoPHP\\FilamentSubscriptions\\": "src/"
                }
            },
            "notification-url": "https://packagist.org/downloads/",
            "license": [
                "MIT"
            ],
            "authors": [
                {
                    "name": "Abdelmjid Saber",
                    "email": "AbdelmjidDev@gmail.com"
                }
            ],
            "description": "Manage subscriptions and feature access with customizable plans in FilamentPHP",
            "keywords": [
                "laravel",
                "php",
                "template"
            ],
            "support": {
                "issues": "https://github.com/tomatophp/filament-subscriptions/issues",
                "source": "https://github.com/tomatophp/filament-subscriptions/tree/v1.0.9"
            },
            "funding": [
                {
                    "url": "https://github.com/3x1io",
                    "type": "github"
                },
                {
                    "url": "https://github.com/megoxv",
                    "type": "github"
                }
            ],
            "time": "2025-04-16T04:46:38+00:00"
        },
        {
            "name": "tomatophp/filament-translation-component",
            "version": "v1.0.4",
            "source": {
                "type": "git",
                "url": "https://github.com/tomatophp/filament-translation-component.git",
                "reference": "cf492374542d3d5c8db463c9b5ee9fcd21aebe67"
            },
            "dist": {
                "type": "zip",
                "url": "https://api.github.com/repos/tomatophp/filament-translation-component/zipball/cf492374542d3d5c8db463c9b5ee9fcd21aebe67",
                "reference": "cf492374542d3d5c8db463c9b5ee9fcd21aebe67",
                "shasum": ""
            },
            "require": {
                "filament/filament": "^3.0",
                "filament/spatie-laravel-translatable-plugin": "^3.0",
                "php": "^8.1|^8.2",
                "tomatophp/console-helpers": "^1.1"
            },
            "type": "library",
            "extra": {
                "laravel": {
                    "providers": [
                        "TomatoPHP\\FilamentTranslationComponent\\FilamentTranslationComponentServiceProvider"
                    ]
                }
            },
            "autoload": {
                "psr-4": {
                    "TomatoPHP\\FilamentTranslationComponent\\": "src/"
                }
            },
            "notification-url": "https://packagist.org/downloads/",
            "license": [
                "MIT"
            ],
            "authors": [
                {
                    "name": "Fady Mondy",
                    "email": "info@3x1.io"
                }
            ],
            "description": "Translation Component as a key/value to use it with Spatie Translatable FilamentPHP Plugin",
            "keywords": [
                "laravel",
                "php",
                "template"
            ],
            "support": {
                "issues": "https://github.com/tomatophp/filament-translation-component/issues",
                "source": "https://github.com/tomatophp/filament-translation-component/tree/v1.0.4"
            },
            "funding": [
                {
                    "url": "https://github.com/3x1io",
                    "type": "github"
                }
            ],
            "time": "2024-12-22T23:04:08+00:00"
        },
        {
            "name": "vlucas/phpdotenv",
            "version": "v5.6.2",
            "source": {
                "type": "git",
                "url": "https://github.com/vlucas/phpdotenv.git",
                "reference": "24ac4c74f91ee2c193fa1aaa5c249cb0822809af"
            },
            "dist": {
                "type": "zip",
                "url": "https://api.github.com/repos/vlucas/phpdotenv/zipball/24ac4c74f91ee2c193fa1aaa5c249cb0822809af",
                "reference": "24ac4c74f91ee2c193fa1aaa5c249cb0822809af",
                "shasum": ""
            },
            "require": {
                "ext-pcre": "*",
                "graham-campbell/result-type": "^1.1.3",
                "php": "^7.2.5 || ^8.0",
                "phpoption/phpoption": "^1.9.3",
                "symfony/polyfill-ctype": "^1.24",
                "symfony/polyfill-mbstring": "^1.24",
                "symfony/polyfill-php80": "^1.24"
            },
            "require-dev": {
                "bamarni/composer-bin-plugin": "^1.8.2",
                "ext-filter": "*",
                "phpunit/phpunit": "^8.5.34 || ^9.6.13 || ^10.4.2"
            },
            "suggest": {
                "ext-filter": "Required to use the boolean validator."
            },
            "type": "library",
            "extra": {
                "bamarni-bin": {
                    "bin-links": true,
                    "forward-command": false
                },
                "branch-alias": {
                    "dev-master": "5.6-dev"
                }
            },
            "autoload": {
                "psr-4": {
                    "Dotenv\\": "src/"
                }
            },
            "notification-url": "https://packagist.org/downloads/",
            "license": [
                "BSD-3-Clause"
            ],
            "authors": [
                {
                    "name": "Graham Campbell",
                    "email": "hello@gjcampbell.co.uk",
                    "homepage": "https://github.com/GrahamCampbell"
                },
                {
                    "name": "Vance Lucas",
                    "email": "vance@vancelucas.com",
                    "homepage": "https://github.com/vlucas"
                }
            ],
            "description": "Loads environment variables from `.env` to `getenv()`, `$_ENV` and `$_SERVER` automagically.",
            "keywords": [
                "dotenv",
                "env",
                "environment"
            ],
            "support": {
                "issues": "https://github.com/vlucas/phpdotenv/issues",
                "source": "https://github.com/vlucas/phpdotenv/tree/v5.6.2"
            },
            "funding": [
                {
                    "url": "https://github.com/GrahamCampbell",
                    "type": "github"
                },
                {
                    "url": "https://tidelift.com/funding/github/packagist/vlucas/phpdotenv",
                    "type": "tidelift"
                }
            ],
            "time": "2025-04-30T23:37:27+00:00"
        },
        {
            "name": "voku/portable-ascii",
            "version": "2.0.3",
            "source": {
                "type": "git",
                "url": "https://github.com/voku/portable-ascii.git",
                "reference": "b1d923f88091c6bf09699efcd7c8a1b1bfd7351d"
            },
            "dist": {
                "type": "zip",
                "url": "https://api.github.com/repos/voku/portable-ascii/zipball/b1d923f88091c6bf09699efcd7c8a1b1bfd7351d",
                "reference": "b1d923f88091c6bf09699efcd7c8a1b1bfd7351d",
                "shasum": ""
            },
            "require": {
                "php": ">=7.0.0"
            },
            "require-dev": {
                "phpunit/phpunit": "~6.0 || ~7.0 || ~9.0"
            },
            "suggest": {
                "ext-intl": "Use Intl for transliterator_transliterate() support"
            },
            "type": "library",
            "autoload": {
                "psr-4": {
                    "voku\\": "src/voku/"
                }
            },
            "notification-url": "https://packagist.org/downloads/",
            "license": [
                "MIT"
            ],
            "authors": [
                {
                    "name": "Lars Moelleken",
                    "homepage": "https://www.moelleken.org/"
                }
            ],
            "description": "Portable ASCII library - performance optimized (ascii) string functions for php.",
            "homepage": "https://github.com/voku/portable-ascii",
            "keywords": [
                "ascii",
                "clean",
                "php"
            ],
            "support": {
                "issues": "https://github.com/voku/portable-ascii/issues",
                "source": "https://github.com/voku/portable-ascii/tree/2.0.3"
            },
            "funding": [
                {
                    "url": "https://www.paypal.me/moelleken",
                    "type": "custom"
                },
                {
                    "url": "https://github.com/voku",
                    "type": "github"
                },
                {
                    "url": "https://opencollective.com/portable-ascii",
                    "type": "open_collective"
                },
                {
                    "url": "https://www.patreon.com/voku",
                    "type": "patreon"
                },
                {
                    "url": "https://tidelift.com/funding/github/packagist/voku/portable-ascii",
                    "type": "tidelift"
                }
            ],
            "time": "2024-11-21T01:49:47+00:00"
        },
        {
            "name": "webmozart/assert",
            "version": "1.11.0",
            "source": {
                "type": "git",
                "url": "https://github.com/webmozarts/assert.git",
                "reference": "11cb2199493b2f8a3b53e7f19068fc6aac760991"
            },
            "dist": {
                "type": "zip",
                "url": "https://api.github.com/repos/webmozarts/assert/zipball/11cb2199493b2f8a3b53e7f19068fc6aac760991",
                "reference": "11cb2199493b2f8a3b53e7f19068fc6aac760991",
                "shasum": ""
            },
            "require": {
                "ext-ctype": "*",
                "php": "^7.2 || ^8.0"
            },
            "conflict": {
                "phpstan/phpstan": "<0.12.20",
                "vimeo/psalm": "<4.6.1 || 4.6.2"
            },
            "require-dev": {
                "phpunit/phpunit": "^8.5.13"
            },
            "type": "library",
            "extra": {
                "branch-alias": {
                    "dev-master": "1.10-dev"
                }
            },
            "autoload": {
                "psr-4": {
                    "Webmozart\\Assert\\": "src/"
                }
            },
            "notification-url": "https://packagist.org/downloads/",
            "license": [
                "MIT"
            ],
            "authors": [
                {
                    "name": "Bernhard Schussek",
                    "email": "bschussek@gmail.com"
                }
            ],
            "description": "Assertions to validate method input/output with nice error messages.",
            "keywords": [
                "assert",
                "check",
                "validate"
            ],
            "support": {
                "issues": "https://github.com/webmozarts/assert/issues",
                "source": "https://github.com/webmozarts/assert/tree/1.11.0"
            },
            "time": "2022-06-03T18:03:27+00:00"
        },
        {
            "name": "zpmlabs/filament-api-docs-builder",
            "version": "v1.0.1",
            "source": {
                "type": "git",
                "url": "https://github.com/ZPMLabs/filament-api-docs.git",
                "reference": "dda676e2d8d4efabb535a66960e6a9593ab03aaa"
            },
            "dist": {
                "type": "zip",
                "url": "https://api.github.com/repos/ZPMLabs/filament-api-docs/zipball/dda676e2d8d4efabb535a66960e6a9593ab03aaa",
                "reference": "dda676e2d8d4efabb535a66960e6a9593ab03aaa",
                "shasum": ""
            },
            "require": {
                "filament/filament": "^3.0",
                "guava/filament-icon-picker": "^2.2",
                "php": "^8.1",
                "spatie/laravel-package-tools": "^1.15.0",
                "tempest/highlight": "^2.10"
            },
            "require-dev": {
                "nunomaduro/collision": "^7.9",
                "orchestra/testbench": "^8.0",
                "pestphp/pest": "^2.1",
                "pestphp/pest-plugin-arch": "^2.0",
                "pestphp/pest-plugin-laravel": "^2.0"
            },
            "type": "library",
            "extra": {
                "laravel": {
                    "aliases": {
                        "FilamentApiDocsBuilder": "InfinityXTech\\FilamentApiDocsBuilder\\Facades\\FilamentApiDocsBuilder"
                    },
                    "providers": [
                        "InfinityXTech\\FilamentApiDocsBuilder\\FilamentApiDocsBuilderServiceProvider"
                    ]
                }
            },
            "autoload": {
                "psr-4": {
                    "InfinityXTech\\FilamentApiDocsBuilder\\": "src/",
                    "InfinityXTech\\FilamentApiDocsBuilder\\Database\\Factories\\": "database/factories/"
                }
            },
            "notification-url": "https://packagist.org/downloads/",
            "license": [
                "proprietary"
            ],
            "authors": [
                {
                    "name": "InfinityXTech",
                    "email": "developer@infinity-x.tech",
                    "role": "Developer"
                }
            ],
            "description": "This package will give you the best API docs building experience.",
            "homepage": "https://github.com/infinityxtech/filament-api-docs-builder",
            "keywords": [
                "InfinityXTech",
                "filament-api-docs-builder",
                "laravel"
            ],
            "support": {
                "issues": "https://github.com/infinityxtech/filament-api-docs-builder/issues",
                "source": "https://github.com/infinityxtech/filament-api-docs-builder"
            },
            "time": "2024-11-11T13:28:26+00:00"
        }
    ],
    "packages-dev": [
        {
            "name": "fakerphp/faker",
            "version": "v1.24.1",
            "source": {
                "type": "git",
                "url": "https://github.com/FakerPHP/Faker.git",
                "reference": "e0ee18eb1e6dc3cda3ce9fd97e5a0689a88a64b5"
            },
            "dist": {
                "type": "zip",
                "url": "https://api.github.com/repos/FakerPHP/Faker/zipball/e0ee18eb1e6dc3cda3ce9fd97e5a0689a88a64b5",
                "reference": "e0ee18eb1e6dc3cda3ce9fd97e5a0689a88a64b5",
                "shasum": ""
            },
            "require": {
                "php": "^7.4 || ^8.0",
                "psr/container": "^1.0 || ^2.0",
                "symfony/deprecation-contracts": "^2.2 || ^3.0"
            },
            "conflict": {
                "fzaninotto/faker": "*"
            },
            "require-dev": {
                "bamarni/composer-bin-plugin": "^1.4.1",
                "doctrine/persistence": "^1.3 || ^2.0",
                "ext-intl": "*",
                "phpunit/phpunit": "^9.5.26",
                "symfony/phpunit-bridge": "^5.4.16"
            },
            "suggest": {
                "doctrine/orm": "Required to use Faker\\ORM\\Doctrine",
                "ext-curl": "Required by Faker\\Provider\\Image to download images.",
                "ext-dom": "Required by Faker\\Provider\\HtmlLorem for generating random HTML.",
                "ext-iconv": "Required by Faker\\Provider\\ru_RU\\Text::realText() for generating real Russian text.",
                "ext-mbstring": "Required for multibyte Unicode string functionality."
            },
            "type": "library",
            "autoload": {
                "psr-4": {
                    "Faker\\": "src/Faker/"
                }
            },
            "notification-url": "https://packagist.org/downloads/",
            "license": [
                "MIT"
            ],
            "authors": [
                {
                    "name": "François Zaninotto"
                }
            ],
            "description": "Faker is a PHP library that generates fake data for you.",
            "keywords": [
                "data",
                "faker",
                "fixtures"
            ],
            "support": {
                "issues": "https://github.com/FakerPHP/Faker/issues",
                "source": "https://github.com/FakerPHP/Faker/tree/v1.24.1"
            },
            "time": "2024-11-21T13:46:39+00:00"
        },
        {
            "name": "filp/whoops",
            "version": "2.18.4",
            "source": {
                "type": "git",
                "url": "https://github.com/filp/whoops.git",
                "reference": "d2102955e48b9fd9ab24280a7ad12ed552752c4d"
            },
            "dist": {
                "type": "zip",
                "url": "https://api.github.com/repos/filp/whoops/zipball/d2102955e48b9fd9ab24280a7ad12ed552752c4d",
                "reference": "d2102955e48b9fd9ab24280a7ad12ed552752c4d",
                "shasum": ""
            },
            "require": {
                "php": "^7.1 || ^8.0",
                "psr/log": "^1.0.1 || ^2.0 || ^3.0"
            },
            "require-dev": {
                "mockery/mockery": "^1.0",
                "phpunit/phpunit": "^7.5.20 || ^8.5.8 || ^9.3.3",
                "symfony/var-dumper": "^4.0 || ^5.0"
            },
            "suggest": {
                "symfony/var-dumper": "Pretty print complex values better with var-dumper available",
                "whoops/soap": "Formats errors as SOAP responses"
            },
            "type": "library",
            "extra": {
                "branch-alias": {
                    "dev-master": "2.7-dev"
                }
            },
            "autoload": {
                "psr-4": {
                    "Whoops\\": "src/Whoops/"
                }
            },
            "notification-url": "https://packagist.org/downloads/",
            "license": [
                "MIT"
            ],
            "authors": [
                {
                    "name": "Filipe Dobreira",
                    "homepage": "https://github.com/filp",
                    "role": "Developer"
                }
            ],
            "description": "php error handling for cool kids",
            "homepage": "https://filp.github.io/whoops/",
            "keywords": [
                "error",
                "exception",
                "handling",
                "library",
                "throwable",
                "whoops"
            ],
            "support": {
                "issues": "https://github.com/filp/whoops/issues",
                "source": "https://github.com/filp/whoops/tree/2.18.4"
            },
            "funding": [
                {
                    "url": "https://github.com/denis-sokolov",
                    "type": "github"
                }
            ],
            "time": "2025-08-08T12:00:00+00:00"
        },
        {
            "name": "hamcrest/hamcrest-php",
            "version": "v2.1.1",
            "source": {
                "type": "git",
                "url": "https://github.com/hamcrest/hamcrest-php.git",
                "reference": "f8b1c0173b22fa6ec77a81fe63e5b01eba7e6487"
            },
            "dist": {
                "type": "zip",
                "url": "https://api.github.com/repos/hamcrest/hamcrest-php/zipball/f8b1c0173b22fa6ec77a81fe63e5b01eba7e6487",
                "reference": "f8b1c0173b22fa6ec77a81fe63e5b01eba7e6487",
                "shasum": ""
            },
            "require": {
                "php": "^7.4|^8.0"
            },
            "replace": {
                "cordoval/hamcrest-php": "*",
                "davedevelopment/hamcrest-php": "*",
                "kodova/hamcrest-php": "*"
            },
            "require-dev": {
                "phpunit/php-file-iterator": "^1.4 || ^2.0 || ^3.0",
                "phpunit/phpunit": "^4.8.36 || ^5.7 || ^6.5 || ^7.0 || ^8.0 || ^9.0"
            },
            "type": "library",
            "extra": {
                "branch-alias": {
                    "dev-master": "2.1-dev"
                }
            },
            "autoload": {
                "classmap": [
                    "hamcrest"
                ]
            },
            "notification-url": "https://packagist.org/downloads/",
            "license": [
                "BSD-3-Clause"
            ],
            "description": "This is the PHP port of Hamcrest Matchers",
            "keywords": [
                "test"
            ],
            "support": {
                "issues": "https://github.com/hamcrest/hamcrest-php/issues",
                "source": "https://github.com/hamcrest/hamcrest-php/tree/v2.1.1"
            },
            "time": "2025-04-30T06:54:44+00:00"
        },
        {
            "name": "laravel/boost",
            "version": "v1.4.0",
            "source": {
                "type": "git",
                "url": "https://github.com/laravel/boost.git",
                "reference": "8d2dedf7779c2e175a02a176dec38e6f9b35352b"
            },
            "dist": {
                "type": "zip",
                "url": "https://api.github.com/repos/laravel/boost/zipball/8d2dedf7779c2e175a02a176dec38e6f9b35352b",
                "reference": "8d2dedf7779c2e175a02a176dec38e6f9b35352b",
                "shasum": ""
            },
            "require": {
                "guzzlehttp/guzzle": "^7.10",
                "illuminate/console": "^10.49.0|^11.45.3|^12.28.1",
                "illuminate/contracts": "^10.49.0|^11.45.3|^12.28.1",
                "illuminate/routing": "^10.49.0|^11.45.3|^12.28.1",
                "illuminate/support": "^10.49.0|^11.45.3|^12.28.1",
                "laravel/mcp": "^0.2.0|^0.3.0",
                "laravel/prompts": "0.1.25|^0.3.6",
                "laravel/roster": "^0.2.8",
                "php": "^8.1"
            },
            "require-dev": {
                "laravel/pint": "1.20",
                "mockery/mockery": "^1.6.12",
                "orchestra/testbench": "^8.36.0|^9.15.0|^10.6",
                "pestphp/pest": "^2.36.0|^3.8.4",
                "phpstan/phpstan": "^2.1.27",
                "rector/rector": "^2.1"
            },
            "type": "library",
            "extra": {
                "laravel": {
                    "providers": [
                        "Laravel\\Boost\\BoostServiceProvider"
                    ]
                },
                "branch-alias": {
                    "dev-master": "1.x-dev"
                }
            },
            "autoload": {
                "psr-4": {
                    "Laravel\\Boost\\": "src/"
                }
            },
            "notification-url": "https://packagist.org/downloads/",
            "license": [
                "MIT"
            ],
            "description": "Laravel Boost accelerates AI-assisted development by providing the essential context and structure that AI needs to generate high-quality, Laravel-specific code.",
            "homepage": "https://github.com/laravel/boost",
            "keywords": [
                "ai",
                "dev",
                "laravel"
            ],
            "support": {
                "issues": "https://github.com/laravel/boost/issues",
                "source": "https://github.com/laravel/boost"
            },
            "time": "2025-10-14T01:13:19+00:00"
        },
        {
            "name": "laravel/mcp",
            "version": "v0.3.0",
            "source": {
                "type": "git",
                "url": "https://github.com/laravel/mcp.git",
                "reference": "4e1389eedb4741a624e26cc3660b31bae04c4342"
            },
            "dist": {
                "type": "zip",
                "url": "https://api.github.com/repos/laravel/mcp/zipball/4e1389eedb4741a624e26cc3660b31bae04c4342",
                "reference": "4e1389eedb4741a624e26cc3660b31bae04c4342",
                "shasum": ""
            },
            "require": {
                "ext-json": "*",
                "ext-mbstring": "*",
                "illuminate/console": "^10.49.0|^11.45.3|^12.28.1",
                "illuminate/container": "^10.49.0|^11.45.3|^12.28.1",
                "illuminate/contracts": "^10.49.0|^11.45.3|^12.28.1",
                "illuminate/http": "^10.49.0|^11.45.3|^12.28.1",
                "illuminate/json-schema": "^12.28.1",
                "illuminate/routing": "^10.49.0|^11.45.3|^12.28.1",
                "illuminate/support": "^10.49.0|^11.45.3|^12.28.1",
                "illuminate/validation": "^10.49.0|^11.45.3|^12.28.1",
                "php": "^8.1"
            },
            "require-dev": {
                "laravel/pint": "1.20.0",
                "orchestra/testbench": "^8.36.0|^9.15.0|^10.6.0",
                "pestphp/pest": "^2.36.0|^3.8.4|^4.1.0",
                "phpstan/phpstan": "^2.1.27",
                "rector/rector": "^2.1.7"
            },
            "type": "library",
            "extra": {
                "laravel": {
                    "aliases": {
                        "Mcp": "Laravel\\Mcp\\Server\\Facades\\Mcp"
                    },
                    "providers": [
                        "Laravel\\Mcp\\Server\\McpServiceProvider"
                    ]
                }
            },
            "autoload": {
                "psr-4": {
                    "Laravel\\Mcp\\": "src/",
                    "Laravel\\Mcp\\Server\\": "src/Server/"
                }
            },
            "notification-url": "https://packagist.org/downloads/",
            "license": [
                "MIT"
            ],
            "authors": [
                {
                    "name": "Taylor Otwell",
                    "email": "taylor@laravel.com"
                }
            ],
            "description": "Rapidly build MCP servers for your Laravel applications.",
            "homepage": "https://github.com/laravel/mcp",
            "keywords": [
                "laravel",
                "mcp"
            ],
            "support": {
                "issues": "https://github.com/laravel/mcp/issues",
                "source": "https://github.com/laravel/mcp"
            },
            "time": "2025-10-07T14:28:56+00:00"
        },
        {
            "name": "laravel/pail",
            "version": "v1.2.3",
            "source": {
                "type": "git",
                "url": "https://github.com/laravel/pail.git",
                "reference": "8cc3d575c1f0e57eeb923f366a37528c50d2385a"
            },
            "dist": {
                "type": "zip",
                "url": "https://api.github.com/repos/laravel/pail/zipball/8cc3d575c1f0e57eeb923f366a37528c50d2385a",
                "reference": "8cc3d575c1f0e57eeb923f366a37528c50d2385a",
                "shasum": ""
            },
            "require": {
                "ext-mbstring": "*",
                "illuminate/console": "^10.24|^11.0|^12.0",
                "illuminate/contracts": "^10.24|^11.0|^12.0",
                "illuminate/log": "^10.24|^11.0|^12.0",
                "illuminate/process": "^10.24|^11.0|^12.0",
                "illuminate/support": "^10.24|^11.0|^12.0",
                "nunomaduro/termwind": "^1.15|^2.0",
                "php": "^8.2",
                "symfony/console": "^6.0|^7.0"
            },
            "require-dev": {
                "laravel/framework": "^10.24|^11.0|^12.0",
                "laravel/pint": "^1.13",
                "orchestra/testbench-core": "^8.13|^9.0|^10.0",
                "pestphp/pest": "^2.20|^3.0",
                "pestphp/pest-plugin-type-coverage": "^2.3|^3.0",
                "phpstan/phpstan": "^1.12.27",
                "symfony/var-dumper": "^6.3|^7.0"
            },
            "type": "library",
            "extra": {
                "laravel": {
                    "providers": [
                        "Laravel\\Pail\\PailServiceProvider"
                    ]
                },
                "branch-alias": {
                    "dev-main": "1.x-dev"
                }
            },
            "autoload": {
                "psr-4": {
                    "Laravel\\Pail\\": "src/"
                }
            },
            "notification-url": "https://packagist.org/downloads/",
            "license": [
                "MIT"
            ],
            "authors": [
                {
                    "name": "Taylor Otwell",
                    "email": "taylor@laravel.com"
                },
                {
                    "name": "Nuno Maduro",
                    "email": "enunomaduro@gmail.com"
                }
            ],
            "description": "Easily delve into your Laravel application's log files directly from the command line.",
            "homepage": "https://github.com/laravel/pail",
            "keywords": [
                "dev",
                "laravel",
                "logs",
                "php",
                "tail"
            ],
            "support": {
                "issues": "https://github.com/laravel/pail/issues",
                "source": "https://github.com/laravel/pail"
            },
            "time": "2025-06-05T13:55:57+00:00"
        },
        {
            "name": "laravel/pint",
            "version": "v1.25.1",
            "source": {
                "type": "git",
                "url": "https://github.com/laravel/pint.git",
                "reference": "5016e263f95d97670d71b9a987bd8996ade6d8d9"
            },
            "dist": {
                "type": "zip",
                "url": "https://api.github.com/repos/laravel/pint/zipball/5016e263f95d97670d71b9a987bd8996ade6d8d9",
                "reference": "5016e263f95d97670d71b9a987bd8996ade6d8d9",
                "shasum": ""
            },
            "require": {
                "ext-json": "*",
                "ext-mbstring": "*",
                "ext-tokenizer": "*",
                "ext-xml": "*",
                "php": "^8.2.0"
            },
            "require-dev": {
                "friendsofphp/php-cs-fixer": "^3.87.2",
                "illuminate/view": "^11.46.0",
                "larastan/larastan": "^3.7.1",
                "laravel-zero/framework": "^11.45.0",
                "mockery/mockery": "^1.6.12",
                "nunomaduro/termwind": "^2.3.1",
                "pestphp/pest": "^2.36.0"
            },
            "bin": [
                "builds/pint"
            ],
            "type": "project",
            "autoload": {
                "psr-4": {
                    "App\\": "app/",
                    "Database\\Seeders\\": "database/seeders/",
                    "Database\\Factories\\": "database/factories/"
                }
            },
            "notification-url": "https://packagist.org/downloads/",
            "license": [
                "MIT"
            ],
            "authors": [
                {
                    "name": "Nuno Maduro",
                    "email": "enunomaduro@gmail.com"
                }
            ],
            "description": "An opinionated code formatter for PHP.",
            "homepage": "https://laravel.com",
            "keywords": [
                "format",
                "formatter",
                "lint",
                "linter",
                "php"
            ],
            "support": {
                "issues": "https://github.com/laravel/pint/issues",
                "source": "https://github.com/laravel/pint"
            },
            "time": "2025-09-19T02:57:12+00:00"
        },
        {
            "name": "laravel/roster",
            "version": "v0.2.8",
            "source": {
                "type": "git",
                "url": "https://github.com/laravel/roster.git",
                "reference": "832a6db43743bf08a58691da207f977ec8dc43aa"
            },
            "dist": {
                "type": "zip",
                "url": "https://api.github.com/repos/laravel/roster/zipball/832a6db43743bf08a58691da207f977ec8dc43aa",
                "reference": "832a6db43743bf08a58691da207f977ec8dc43aa",
                "shasum": ""
            },
            "require": {
                "illuminate/console": "^10.0|^11.0|^12.0",
                "illuminate/contracts": "^10.0|^11.0|^12.0",
                "illuminate/routing": "^10.0|^11.0|^12.0",
                "illuminate/support": "^10.0|^11.0|^12.0",
                "php": "^8.1|^8.2",
                "symfony/yaml": "^6.4|^7.2"
            },
            "require-dev": {
                "laravel/pint": "^1.14",
                "mockery/mockery": "^1.6",
                "orchestra/testbench": "^8.22.0|^9.0|^10.0",
                "pestphp/pest": "^2.0|^3.0",
                "phpstan/phpstan": "^2.0"
            },
            "type": "library",
            "extra": {
                "laravel": {
                    "providers": [
                        "Laravel\\Roster\\RosterServiceProvider"
                    ]
                },
                "branch-alias": {
                    "dev-master": "1.x-dev"
                }
            },
            "autoload": {
                "psr-4": {
                    "Laravel\\Roster\\": "src/"
                }
            },
            "notification-url": "https://packagist.org/downloads/",
            "license": [
                "MIT"
            ],
            "description": "Detect packages & approaches in use within a Laravel project",
            "homepage": "https://github.com/laravel/roster",
            "keywords": [
                "dev",
                "laravel"
            ],
            "support": {
                "issues": "https://github.com/laravel/roster/issues",
                "source": "https://github.com/laravel/roster"
            },
            "time": "2025-09-22T13:28:47+00:00"
        },
        {
            "name": "laravel/sail",
            "version": "v1.46.0",
            "source": {
                "type": "git",
                "url": "https://github.com/laravel/sail.git",
                "reference": "eb90c4f113c4a9637b8fdd16e24cfc64f2b0ae6e"
            },
            "dist": {
                "type": "zip",
                "url": "https://api.github.com/repos/laravel/sail/zipball/eb90c4f113c4a9637b8fdd16e24cfc64f2b0ae6e",
                "reference": "eb90c4f113c4a9637b8fdd16e24cfc64f2b0ae6e",
                "shasum": ""
            },
            "require": {
                "illuminate/console": "^9.52.16|^10.0|^11.0|^12.0",
                "illuminate/contracts": "^9.52.16|^10.0|^11.0|^12.0",
                "illuminate/support": "^9.52.16|^10.0|^11.0|^12.0",
                "php": "^8.0",
                "symfony/console": "^6.0|^7.0",
                "symfony/yaml": "^6.0|^7.0"
            },
            "require-dev": {
                "orchestra/testbench": "^7.0|^8.0|^9.0|^10.0",
                "phpstan/phpstan": "^1.10"
            },
            "bin": [
                "bin/sail"
            ],
            "type": "library",
            "extra": {
                "laravel": {
                    "providers": [
                        "Laravel\\Sail\\SailServiceProvider"
                    ]
                }
            },
            "autoload": {
                "psr-4": {
                    "Laravel\\Sail\\": "src/"
                }
            },
            "notification-url": "https://packagist.org/downloads/",
            "license": [
                "MIT"
            ],
            "authors": [
                {
                    "name": "Taylor Otwell",
                    "email": "taylor@laravel.com"
                }
            ],
            "description": "Docker files for running a basic Laravel application.",
            "keywords": [
                "docker",
                "laravel"
            ],
            "support": {
                "issues": "https://github.com/laravel/sail/issues",
                "source": "https://github.com/laravel/sail"
            },
            "time": "2025-09-23T13:44:39+00:00"
        },
        {
            "name": "mockery/mockery",
            "version": "1.6.12",
            "source": {
                "type": "git",
                "url": "https://github.com/mockery/mockery.git",
                "reference": "1f4efdd7d3beafe9807b08156dfcb176d18f1699"
            },
            "dist": {
                "type": "zip",
                "url": "https://api.github.com/repos/mockery/mockery/zipball/1f4efdd7d3beafe9807b08156dfcb176d18f1699",
                "reference": "1f4efdd7d3beafe9807b08156dfcb176d18f1699",
                "shasum": ""
            },
            "require": {
                "hamcrest/hamcrest-php": "^2.0.1",
                "lib-pcre": ">=7.0",
                "php": ">=7.3"
            },
            "conflict": {
                "phpunit/phpunit": "<8.0"
            },
            "require-dev": {
                "phpunit/phpunit": "^8.5 || ^9.6.17",
                "symplify/easy-coding-standard": "^12.1.14"
            },
            "type": "library",
            "autoload": {
                "files": [
                    "library/helpers.php",
                    "library/Mockery.php"
                ],
                "psr-4": {
                    "Mockery\\": "library/Mockery"
                }
            },
            "notification-url": "https://packagist.org/downloads/",
            "license": [
                "BSD-3-Clause"
            ],
            "authors": [
                {
                    "name": "Pádraic Brady",
                    "email": "padraic.brady@gmail.com",
                    "homepage": "https://github.com/padraic",
                    "role": "Author"
                },
                {
                    "name": "Dave Marshall",
                    "email": "dave.marshall@atstsolutions.co.uk",
                    "homepage": "https://davedevelopment.co.uk",
                    "role": "Developer"
                },
                {
                    "name": "Nathanael Esayeas",
                    "email": "nathanael.esayeas@protonmail.com",
                    "homepage": "https://github.com/ghostwriter",
                    "role": "Lead Developer"
                }
            ],
            "description": "Mockery is a simple yet flexible PHP mock object framework",
            "homepage": "https://github.com/mockery/mockery",
            "keywords": [
                "BDD",
                "TDD",
                "library",
                "mock",
                "mock objects",
                "mockery",
                "stub",
                "test",
                "test double",
                "testing"
            ],
            "support": {
                "docs": "https://docs.mockery.io/",
                "issues": "https://github.com/mockery/mockery/issues",
                "rss": "https://github.com/mockery/mockery/releases.atom",
                "security": "https://github.com/mockery/mockery/security/advisories",
                "source": "https://github.com/mockery/mockery"
            },
            "time": "2024-05-16T03:13:13+00:00"
        },
        {
            "name": "myclabs/deep-copy",
            "version": "1.13.4",
            "source": {
                "type": "git",
                "url": "https://github.com/myclabs/DeepCopy.git",
                "reference": "07d290f0c47959fd5eed98c95ee5602db07e0b6a"
            },
            "dist": {
                "type": "zip",
                "url": "https://api.github.com/repos/myclabs/DeepCopy/zipball/07d290f0c47959fd5eed98c95ee5602db07e0b6a",
                "reference": "07d290f0c47959fd5eed98c95ee5602db07e0b6a",
                "shasum": ""
            },
            "require": {
                "php": "^7.1 || ^8.0"
            },
            "conflict": {
                "doctrine/collections": "<1.6.8",
                "doctrine/common": "<2.13.3 || >=3 <3.2.2"
            },
            "require-dev": {
                "doctrine/collections": "^1.6.8",
                "doctrine/common": "^2.13.3 || ^3.2.2",
                "phpspec/prophecy": "^1.10",
                "phpunit/phpunit": "^7.5.20 || ^8.5.23 || ^9.5.13"
            },
            "type": "library",
            "autoload": {
                "files": [
                    "src/DeepCopy/deep_copy.php"
                ],
                "psr-4": {
                    "DeepCopy\\": "src/DeepCopy/"
                }
            },
            "notification-url": "https://packagist.org/downloads/",
            "license": [
                "MIT"
            ],
            "description": "Create deep copies (clones) of your objects",
            "keywords": [
                "clone",
                "copy",
                "duplicate",
                "object",
                "object graph"
            ],
            "support": {
                "issues": "https://github.com/myclabs/DeepCopy/issues",
                "source": "https://github.com/myclabs/DeepCopy/tree/1.13.4"
            },
            "funding": [
                {
                    "url": "https://tidelift.com/funding/github/packagist/myclabs/deep-copy",
                    "type": "tidelift"
                }
            ],
            "time": "2025-08-01T08:46:24+00:00"
        },
        {
            "name": "nunomaduro/collision",
            "version": "v8.8.2",
            "source": {
                "type": "git",
                "url": "https://github.com/nunomaduro/collision.git",
                "reference": "60207965f9b7b7a4ce15a0f75d57f9dadb105bdb"
            },
            "dist": {
                "type": "zip",
                "url": "https://api.github.com/repos/nunomaduro/collision/zipball/60207965f9b7b7a4ce15a0f75d57f9dadb105bdb",
                "reference": "60207965f9b7b7a4ce15a0f75d57f9dadb105bdb",
                "shasum": ""
            },
            "require": {
                "filp/whoops": "^2.18.1",
                "nunomaduro/termwind": "^2.3.1",
                "php": "^8.2.0",
                "symfony/console": "^7.3.0"
            },
            "conflict": {
                "laravel/framework": "<11.44.2 || >=13.0.0",
                "phpunit/phpunit": "<11.5.15 || >=13.0.0"
            },
            "require-dev": {
                "brianium/paratest": "^7.8.3",
                "larastan/larastan": "^3.4.2",
                "laravel/framework": "^11.44.2 || ^12.18",
                "laravel/pint": "^1.22.1",
                "laravel/sail": "^1.43.1",
                "laravel/sanctum": "^4.1.1",
                "laravel/tinker": "^2.10.1",
                "orchestra/testbench-core": "^9.12.0 || ^10.4",
                "pestphp/pest": "^3.8.2",
                "sebastian/environment": "^7.2.1 || ^8.0"
            },
            "type": "library",
            "extra": {
                "laravel": {
                    "providers": [
                        "NunoMaduro\\Collision\\Adapters\\Laravel\\CollisionServiceProvider"
                    ]
                },
                "branch-alias": {
                    "dev-8.x": "8.x-dev"
                }
            },
            "autoload": {
                "files": [
                    "./src/Adapters/Phpunit/Autoload.php"
                ],
                "psr-4": {
                    "NunoMaduro\\Collision\\": "src/"
                }
            },
            "notification-url": "https://packagist.org/downloads/",
            "license": [
                "MIT"
            ],
            "authors": [
                {
                    "name": "Nuno Maduro",
                    "email": "enunomaduro@gmail.com"
                }
            ],
            "description": "Cli error handling for console/command-line PHP applications.",
            "keywords": [
                "artisan",
                "cli",
                "command-line",
                "console",
                "dev",
                "error",
                "handling",
                "laravel",
                "laravel-zero",
                "php",
                "symfony"
            ],
            "support": {
                "issues": "https://github.com/nunomaduro/collision/issues",
                "source": "https://github.com/nunomaduro/collision"
            },
            "funding": [
                {
                    "url": "https://www.paypal.com/paypalme/enunomaduro",
                    "type": "custom"
                },
                {
                    "url": "https://github.com/nunomaduro",
                    "type": "github"
                },
                {
                    "url": "https://www.patreon.com/nunomaduro",
                    "type": "patreon"
                }
            ],
            "time": "2025-06-25T02:12:12+00:00"
        },
        {
            "name": "phar-io/manifest",
            "version": "2.0.4",
            "source": {
                "type": "git",
                "url": "https://github.com/phar-io/manifest.git",
                "reference": "54750ef60c58e43759730615a392c31c80e23176"
            },
            "dist": {
                "type": "zip",
                "url": "https://api.github.com/repos/phar-io/manifest/zipball/54750ef60c58e43759730615a392c31c80e23176",
                "reference": "54750ef60c58e43759730615a392c31c80e23176",
                "shasum": ""
            },
            "require": {
                "ext-dom": "*",
                "ext-libxml": "*",
                "ext-phar": "*",
                "ext-xmlwriter": "*",
                "phar-io/version": "^3.0.1",
                "php": "^7.2 || ^8.0"
            },
            "type": "library",
            "extra": {
                "branch-alias": {
                    "dev-master": "2.0.x-dev"
                }
            },
            "autoload": {
                "classmap": [
                    "src/"
                ]
            },
            "notification-url": "https://packagist.org/downloads/",
            "license": [
                "BSD-3-Clause"
            ],
            "authors": [
                {
                    "name": "Arne Blankerts",
                    "email": "arne@blankerts.de",
                    "role": "Developer"
                },
                {
                    "name": "Sebastian Heuer",
                    "email": "sebastian@phpeople.de",
                    "role": "Developer"
                },
                {
                    "name": "Sebastian Bergmann",
                    "email": "sebastian@phpunit.de",
                    "role": "Developer"
                }
            ],
            "description": "Component for reading phar.io manifest information from a PHP Archive (PHAR)",
            "support": {
                "issues": "https://github.com/phar-io/manifest/issues",
                "source": "https://github.com/phar-io/manifest/tree/2.0.4"
            },
            "funding": [
                {
                    "url": "https://github.com/theseer",
                    "type": "github"
                }
            ],
            "time": "2024-03-03T12:33:53+00:00"
        },
        {
            "name": "phar-io/version",
            "version": "3.2.1",
            "source": {
                "type": "git",
                "url": "https://github.com/phar-io/version.git",
                "reference": "4f7fd7836c6f332bb2933569e566a0d6c4cbed74"
            },
            "dist": {
                "type": "zip",
                "url": "https://api.github.com/repos/phar-io/version/zipball/4f7fd7836c6f332bb2933569e566a0d6c4cbed74",
                "reference": "4f7fd7836c6f332bb2933569e566a0d6c4cbed74",
                "shasum": ""
            },
            "require": {
                "php": "^7.2 || ^8.0"
            },
            "type": "library",
            "autoload": {
                "classmap": [
                    "src/"
                ]
            },
            "notification-url": "https://packagist.org/downloads/",
            "license": [
                "BSD-3-Clause"
            ],
            "authors": [
                {
                    "name": "Arne Blankerts",
                    "email": "arne@blankerts.de",
                    "role": "Developer"
                },
                {
                    "name": "Sebastian Heuer",
                    "email": "sebastian@phpeople.de",
                    "role": "Developer"
                },
                {
                    "name": "Sebastian Bergmann",
                    "email": "sebastian@phpunit.de",
                    "role": "Developer"
                }
            ],
            "description": "Library for handling version information and constraints",
            "support": {
                "issues": "https://github.com/phar-io/version/issues",
                "source": "https://github.com/phar-io/version/tree/3.2.1"
            },
            "time": "2022-02-21T01:04:05+00:00"
        },
        {
            "name": "phpstan/phpstan",
            "version": "1.12.32",
            "dist": {
                "type": "zip",
                "url": "https://api.github.com/repos/phpstan/phpstan/zipball/2770dcdf5078d0b0d53f94317e06affe88419aa8",
                "reference": "2770dcdf5078d0b0d53f94317e06affe88419aa8",
                "shasum": ""
            },
            "require": {
                "php": "^7.2|^8.0"
            },
            "conflict": {
                "phpstan/phpstan-shim": "*"
            },
            "bin": [
                "phpstan",
                "phpstan.phar"
            ],
            "type": "library",
            "autoload": {
                "files": [
                    "bootstrap.php"
                ]
            },
            "notification-url": "https://packagist.org/downloads/",
            "license": [
                "MIT"
            ],
            "description": "PHPStan - PHP Static Analysis Tool",
            "keywords": [
                "dev",
                "static analysis"
            ],
            "support": {
                "docs": "https://phpstan.org/user-guide/getting-started",
                "forum": "https://github.com/phpstan/phpstan/discussions",
                "issues": "https://github.com/phpstan/phpstan/issues",
                "security": "https://github.com/phpstan/phpstan/security/policy",
                "source": "https://github.com/phpstan/phpstan-src"
            },
            "funding": [
                {
                    "url": "https://github.com/ondrejmirtes",
                    "type": "github"
                },
                {
                    "url": "https://github.com/phpstan",
                    "type": "github"
                }
            ],
            "time": "2025-09-30T10:16:31+00:00"
        },
        {
            "name": "phpunit/php-code-coverage",
            "version": "11.0.11",
            "source": {
                "type": "git",
                "url": "https://github.com/sebastianbergmann/php-code-coverage.git",
                "reference": "4f7722aa9a7b76aa775e2d9d4e95d1ea16eeeef4"
            },
            "dist": {
                "type": "zip",
                "url": "https://api.github.com/repos/sebastianbergmann/php-code-coverage/zipball/4f7722aa9a7b76aa775e2d9d4e95d1ea16eeeef4",
                "reference": "4f7722aa9a7b76aa775e2d9d4e95d1ea16eeeef4",
                "shasum": ""
            },
            "require": {
                "ext-dom": "*",
                "ext-libxml": "*",
                "ext-xmlwriter": "*",
                "nikic/php-parser": "^5.4.0",
                "php": ">=8.2",
                "phpunit/php-file-iterator": "^5.1.0",
                "phpunit/php-text-template": "^4.0.1",
                "sebastian/code-unit-reverse-lookup": "^4.0.1",
                "sebastian/complexity": "^4.0.1",
                "sebastian/environment": "^7.2.0",
                "sebastian/lines-of-code": "^3.0.1",
                "sebastian/version": "^5.0.2",
                "theseer/tokenizer": "^1.2.3"
            },
            "require-dev": {
                "phpunit/phpunit": "^11.5.2"
            },
            "suggest": {
                "ext-pcov": "PHP extension that provides line coverage",
                "ext-xdebug": "PHP extension that provides line coverage as well as branch and path coverage"
            },
            "type": "library",
            "extra": {
                "branch-alias": {
                    "dev-main": "11.0.x-dev"
                }
            },
            "autoload": {
                "classmap": [
                    "src/"
                ]
            },
            "notification-url": "https://packagist.org/downloads/",
            "license": [
                "BSD-3-Clause"
            ],
            "authors": [
                {
                    "name": "Sebastian Bergmann",
                    "email": "sebastian@phpunit.de",
                    "role": "lead"
                }
            ],
            "description": "Library that provides collection, processing, and rendering functionality for PHP code coverage information.",
            "homepage": "https://github.com/sebastianbergmann/php-code-coverage",
            "keywords": [
                "coverage",
                "testing",
                "xunit"
            ],
            "support": {
                "issues": "https://github.com/sebastianbergmann/php-code-coverage/issues",
                "security": "https://github.com/sebastianbergmann/php-code-coverage/security/policy",
                "source": "https://github.com/sebastianbergmann/php-code-coverage/tree/11.0.11"
            },
            "funding": [
                {
                    "url": "https://github.com/sebastianbergmann",
                    "type": "github"
                },
                {
                    "url": "https://liberapay.com/sebastianbergmann",
                    "type": "liberapay"
                },
                {
                    "url": "https://thanks.dev/u/gh/sebastianbergmann",
                    "type": "thanks_dev"
                },
                {
                    "url": "https://tidelift.com/funding/github/packagist/phpunit/php-code-coverage",
                    "type": "tidelift"
                }
            ],
            "time": "2025-08-27T14:37:49+00:00"
        },
        {
            "name": "phpunit/php-file-iterator",
            "version": "5.1.0",
            "source": {
                "type": "git",
                "url": "https://github.com/sebastianbergmann/php-file-iterator.git",
                "reference": "118cfaaa8bc5aef3287bf315b6060b1174754af6"
            },
            "dist": {
                "type": "zip",
                "url": "https://api.github.com/repos/sebastianbergmann/php-file-iterator/zipball/118cfaaa8bc5aef3287bf315b6060b1174754af6",
                "reference": "118cfaaa8bc5aef3287bf315b6060b1174754af6",
                "shasum": ""
            },
            "require": {
                "php": ">=8.2"
            },
            "require-dev": {
                "phpunit/phpunit": "^11.0"
            },
            "type": "library",
            "extra": {
                "branch-alias": {
                    "dev-main": "5.0-dev"
                }
            },
            "autoload": {
                "classmap": [
                    "src/"
                ]
            },
            "notification-url": "https://packagist.org/downloads/",
            "license": [
                "BSD-3-Clause"
            ],
            "authors": [
                {
                    "name": "Sebastian Bergmann",
                    "email": "sebastian@phpunit.de",
                    "role": "lead"
                }
            ],
            "description": "FilterIterator implementation that filters files based on a list of suffixes.",
            "homepage": "https://github.com/sebastianbergmann/php-file-iterator/",
            "keywords": [
                "filesystem",
                "iterator"
            ],
            "support": {
                "issues": "https://github.com/sebastianbergmann/php-file-iterator/issues",
                "security": "https://github.com/sebastianbergmann/php-file-iterator/security/policy",
                "source": "https://github.com/sebastianbergmann/php-file-iterator/tree/5.1.0"
            },
            "funding": [
                {
                    "url": "https://github.com/sebastianbergmann",
                    "type": "github"
                }
            ],
            "time": "2024-08-27T05:02:59+00:00"
        },
        {
            "name": "phpunit/php-invoker",
            "version": "5.0.1",
            "source": {
                "type": "git",
                "url": "https://github.com/sebastianbergmann/php-invoker.git",
                "reference": "c1ca3814734c07492b3d4c5f794f4b0995333da2"
            },
            "dist": {
                "type": "zip",
                "url": "https://api.github.com/repos/sebastianbergmann/php-invoker/zipball/c1ca3814734c07492b3d4c5f794f4b0995333da2",
                "reference": "c1ca3814734c07492b3d4c5f794f4b0995333da2",
                "shasum": ""
            },
            "require": {
                "php": ">=8.2"
            },
            "require-dev": {
                "ext-pcntl": "*",
                "phpunit/phpunit": "^11.0"
            },
            "suggest": {
                "ext-pcntl": "*"
            },
            "type": "library",
            "extra": {
                "branch-alias": {
                    "dev-main": "5.0-dev"
                }
            },
            "autoload": {
                "classmap": [
                    "src/"
                ]
            },
            "notification-url": "https://packagist.org/downloads/",
            "license": [
                "BSD-3-Clause"
            ],
            "authors": [
                {
                    "name": "Sebastian Bergmann",
                    "email": "sebastian@phpunit.de",
                    "role": "lead"
                }
            ],
            "description": "Invoke callables with a timeout",
            "homepage": "https://github.com/sebastianbergmann/php-invoker/",
            "keywords": [
                "process"
            ],
            "support": {
                "issues": "https://github.com/sebastianbergmann/php-invoker/issues",
                "security": "https://github.com/sebastianbergmann/php-invoker/security/policy",
                "source": "https://github.com/sebastianbergmann/php-invoker/tree/5.0.1"
            },
            "funding": [
                {
                    "url": "https://github.com/sebastianbergmann",
                    "type": "github"
                }
            ],
            "time": "2024-07-03T05:07:44+00:00"
        },
        {
            "name": "phpunit/php-text-template",
            "version": "4.0.1",
            "source": {
                "type": "git",
                "url": "https://github.com/sebastianbergmann/php-text-template.git",
                "reference": "3e0404dc6b300e6bf56415467ebcb3fe4f33e964"
            },
            "dist": {
                "type": "zip",
                "url": "https://api.github.com/repos/sebastianbergmann/php-text-template/zipball/3e0404dc6b300e6bf56415467ebcb3fe4f33e964",
                "reference": "3e0404dc6b300e6bf56415467ebcb3fe4f33e964",
                "shasum": ""
            },
            "require": {
                "php": ">=8.2"
            },
            "require-dev": {
                "phpunit/phpunit": "^11.0"
            },
            "type": "library",
            "extra": {
                "branch-alias": {
                    "dev-main": "4.0-dev"
                }
            },
            "autoload": {
                "classmap": [
                    "src/"
                ]
            },
            "notification-url": "https://packagist.org/downloads/",
            "license": [
                "BSD-3-Clause"
            ],
            "authors": [
                {
                    "name": "Sebastian Bergmann",
                    "email": "sebastian@phpunit.de",
                    "role": "lead"
                }
            ],
            "description": "Simple template engine.",
            "homepage": "https://github.com/sebastianbergmann/php-text-template/",
            "keywords": [
                "template"
            ],
            "support": {
                "issues": "https://github.com/sebastianbergmann/php-text-template/issues",
                "security": "https://github.com/sebastianbergmann/php-text-template/security/policy",
                "source": "https://github.com/sebastianbergmann/php-text-template/tree/4.0.1"
            },
            "funding": [
                {
                    "url": "https://github.com/sebastianbergmann",
                    "type": "github"
                }
            ],
            "time": "2024-07-03T05:08:43+00:00"
        },
        {
            "name": "phpunit/php-timer",
            "version": "7.0.1",
            "source": {
                "type": "git",
                "url": "https://github.com/sebastianbergmann/php-timer.git",
                "reference": "3b415def83fbcb41f991d9ebf16ae4ad8b7837b3"
            },
            "dist": {
                "type": "zip",
                "url": "https://api.github.com/repos/sebastianbergmann/php-timer/zipball/3b415def83fbcb41f991d9ebf16ae4ad8b7837b3",
                "reference": "3b415def83fbcb41f991d9ebf16ae4ad8b7837b3",
                "shasum": ""
            },
            "require": {
                "php": ">=8.2"
            },
            "require-dev": {
                "phpunit/phpunit": "^11.0"
            },
            "type": "library",
            "extra": {
                "branch-alias": {
                    "dev-main": "7.0-dev"
                }
            },
            "autoload": {
                "classmap": [
                    "src/"
                ]
            },
            "notification-url": "https://packagist.org/downloads/",
            "license": [
                "BSD-3-Clause"
            ],
            "authors": [
                {
                    "name": "Sebastian Bergmann",
                    "email": "sebastian@phpunit.de",
                    "role": "lead"
                }
            ],
            "description": "Utility class for timing",
            "homepage": "https://github.com/sebastianbergmann/php-timer/",
            "keywords": [
                "timer"
            ],
            "support": {
                "issues": "https://github.com/sebastianbergmann/php-timer/issues",
                "security": "https://github.com/sebastianbergmann/php-timer/security/policy",
                "source": "https://github.com/sebastianbergmann/php-timer/tree/7.0.1"
            },
            "funding": [
                {
                    "url": "https://github.com/sebastianbergmann",
                    "type": "github"
                }
            ],
            "time": "2024-07-03T05:09:35+00:00"
        },
        {
            "name": "phpunit/phpunit",
            "version": "11.5.42",
            "source": {
                "type": "git",
                "url": "https://github.com/sebastianbergmann/phpunit.git",
                "reference": "1c6cb5dfe412af3d0dfd414cfd110e3b9cfdbc3c"
            },
            "dist": {
                "type": "zip",
                "url": "https://api.github.com/repos/sebastianbergmann/phpunit/zipball/1c6cb5dfe412af3d0dfd414cfd110e3b9cfdbc3c",
                "reference": "1c6cb5dfe412af3d0dfd414cfd110e3b9cfdbc3c",
                "shasum": ""
            },
            "require": {
                "ext-dom": "*",
                "ext-json": "*",
                "ext-libxml": "*",
                "ext-mbstring": "*",
                "ext-xml": "*",
                "ext-xmlwriter": "*",
                "myclabs/deep-copy": "^1.13.4",
                "phar-io/manifest": "^2.0.4",
                "phar-io/version": "^3.2.1",
                "php": ">=8.2",
                "phpunit/php-code-coverage": "^11.0.11",
                "phpunit/php-file-iterator": "^5.1.0",
                "phpunit/php-invoker": "^5.0.1",
                "phpunit/php-text-template": "^4.0.1",
                "phpunit/php-timer": "^7.0.1",
                "sebastian/cli-parser": "^3.0.2",
                "sebastian/code-unit": "^3.0.3",
                "sebastian/comparator": "^6.3.2",
                "sebastian/diff": "^6.0.2",
                "sebastian/environment": "^7.2.1",
                "sebastian/exporter": "^6.3.2",
                "sebastian/global-state": "^7.0.2",
                "sebastian/object-enumerator": "^6.0.1",
                "sebastian/type": "^5.1.3",
                "sebastian/version": "^5.0.2",
                "staabm/side-effects-detector": "^1.0.5"
            },
            "suggest": {
                "ext-soap": "To be able to generate mocks based on WSDL files"
            },
            "bin": [
                "phpunit"
            ],
            "type": "library",
            "extra": {
                "branch-alias": {
                    "dev-main": "11.5-dev"
                }
            },
            "autoload": {
                "files": [
                    "src/Framework/Assert/Functions.php"
                ],
                "classmap": [
                    "src/"
                ]
            },
            "notification-url": "https://packagist.org/downloads/",
            "license": [
                "BSD-3-Clause"
            ],
            "authors": [
                {
                    "name": "Sebastian Bergmann",
                    "email": "sebastian@phpunit.de",
                    "role": "lead"
                }
            ],
            "description": "The PHP Unit Testing framework.",
            "homepage": "https://phpunit.de/",
            "keywords": [
                "phpunit",
                "testing",
                "xunit"
            ],
            "support": {
                "issues": "https://github.com/sebastianbergmann/phpunit/issues",
                "security": "https://github.com/sebastianbergmann/phpunit/security/policy",
                "source": "https://github.com/sebastianbergmann/phpunit/tree/11.5.42"
            },
            "funding": [
                {
                    "url": "https://phpunit.de/sponsors.html",
                    "type": "custom"
                },
                {
                    "url": "https://github.com/sebastianbergmann",
                    "type": "github"
                },
                {
                    "url": "https://liberapay.com/sebastianbergmann",
                    "type": "liberapay"
                },
                {
                    "url": "https://thanks.dev/u/gh/sebastianbergmann",
                    "type": "thanks_dev"
                },
                {
                    "url": "https://tidelift.com/funding/github/packagist/phpunit/phpunit",
                    "type": "tidelift"
                }
            ],
            "time": "2025-09-28T12:09:13+00:00"
        },
        {
            "name": "sebastian/cli-parser",
            "version": "3.0.2",
            "source": {
                "type": "git",
                "url": "https://github.com/sebastianbergmann/cli-parser.git",
                "reference": "15c5dd40dc4f38794d383bb95465193f5e0ae180"
            },
            "dist": {
                "type": "zip",
                "url": "https://api.github.com/repos/sebastianbergmann/cli-parser/zipball/15c5dd40dc4f38794d383bb95465193f5e0ae180",
                "reference": "15c5dd40dc4f38794d383bb95465193f5e0ae180",
                "shasum": ""
            },
            "require": {
                "php": ">=8.2"
            },
            "require-dev": {
                "phpunit/phpunit": "^11.0"
            },
            "type": "library",
            "extra": {
                "branch-alias": {
                    "dev-main": "3.0-dev"
                }
            },
            "autoload": {
                "classmap": [
                    "src/"
                ]
            },
            "notification-url": "https://packagist.org/downloads/",
            "license": [
                "BSD-3-Clause"
            ],
            "authors": [
                {
                    "name": "Sebastian Bergmann",
                    "email": "sebastian@phpunit.de",
                    "role": "lead"
                }
            ],
            "description": "Library for parsing CLI options",
            "homepage": "https://github.com/sebastianbergmann/cli-parser",
            "support": {
                "issues": "https://github.com/sebastianbergmann/cli-parser/issues",
                "security": "https://github.com/sebastianbergmann/cli-parser/security/policy",
                "source": "https://github.com/sebastianbergmann/cli-parser/tree/3.0.2"
            },
            "funding": [
                {
                    "url": "https://github.com/sebastianbergmann",
                    "type": "github"
                }
            ],
            "time": "2024-07-03T04:41:36+00:00"
        },
        {
            "name": "sebastian/code-unit",
            "version": "3.0.3",
            "source": {
                "type": "git",
                "url": "https://github.com/sebastianbergmann/code-unit.git",
                "reference": "54391c61e4af8078e5b276ab082b6d3c54c9ad64"
            },
            "dist": {
                "type": "zip",
                "url": "https://api.github.com/repos/sebastianbergmann/code-unit/zipball/54391c61e4af8078e5b276ab082b6d3c54c9ad64",
                "reference": "54391c61e4af8078e5b276ab082b6d3c54c9ad64",
                "shasum": ""
            },
            "require": {
                "php": ">=8.2"
            },
            "require-dev": {
                "phpunit/phpunit": "^11.5"
            },
            "type": "library",
            "extra": {
                "branch-alias": {
                    "dev-main": "3.0-dev"
                }
            },
            "autoload": {
                "classmap": [
                    "src/"
                ]
            },
            "notification-url": "https://packagist.org/downloads/",
            "license": [
                "BSD-3-Clause"
            ],
            "authors": [
                {
                    "name": "Sebastian Bergmann",
                    "email": "sebastian@phpunit.de",
                    "role": "lead"
                }
            ],
            "description": "Collection of value objects that represent the PHP code units",
            "homepage": "https://github.com/sebastianbergmann/code-unit",
            "support": {
                "issues": "https://github.com/sebastianbergmann/code-unit/issues",
                "security": "https://github.com/sebastianbergmann/code-unit/security/policy",
                "source": "https://github.com/sebastianbergmann/code-unit/tree/3.0.3"
            },
            "funding": [
                {
                    "url": "https://github.com/sebastianbergmann",
                    "type": "github"
                }
            ],
            "time": "2025-03-19T07:56:08+00:00"
        },
        {
            "name": "sebastian/code-unit-reverse-lookup",
            "version": "4.0.1",
            "source": {
                "type": "git",
                "url": "https://github.com/sebastianbergmann/code-unit-reverse-lookup.git",
                "reference": "183a9b2632194febd219bb9246eee421dad8d45e"
            },
            "dist": {
                "type": "zip",
                "url": "https://api.github.com/repos/sebastianbergmann/code-unit-reverse-lookup/zipball/183a9b2632194febd219bb9246eee421dad8d45e",
                "reference": "183a9b2632194febd219bb9246eee421dad8d45e",
                "shasum": ""
            },
            "require": {
                "php": ">=8.2"
            },
            "require-dev": {
                "phpunit/phpunit": "^11.0"
            },
            "type": "library",
            "extra": {
                "branch-alias": {
                    "dev-main": "4.0-dev"
                }
            },
            "autoload": {
                "classmap": [
                    "src/"
                ]
            },
            "notification-url": "https://packagist.org/downloads/",
            "license": [
                "BSD-3-Clause"
            ],
            "authors": [
                {
                    "name": "Sebastian Bergmann",
                    "email": "sebastian@phpunit.de"
                }
            ],
            "description": "Looks up which function or method a line of code belongs to",
            "homepage": "https://github.com/sebastianbergmann/code-unit-reverse-lookup/",
            "support": {
                "issues": "https://github.com/sebastianbergmann/code-unit-reverse-lookup/issues",
                "security": "https://github.com/sebastianbergmann/code-unit-reverse-lookup/security/policy",
                "source": "https://github.com/sebastianbergmann/code-unit-reverse-lookup/tree/4.0.1"
            },
            "funding": [
                {
                    "url": "https://github.com/sebastianbergmann",
                    "type": "github"
                }
            ],
            "time": "2024-07-03T04:45:54+00:00"
        },
        {
            "name": "sebastian/comparator",
            "version": "6.3.2",
            "source": {
                "type": "git",
                "url": "https://github.com/sebastianbergmann/comparator.git",
                "reference": "85c77556683e6eee4323e4c5468641ca0237e2e8"
            },
            "dist": {
                "type": "zip",
                "url": "https://api.github.com/repos/sebastianbergmann/comparator/zipball/85c77556683e6eee4323e4c5468641ca0237e2e8",
                "reference": "85c77556683e6eee4323e4c5468641ca0237e2e8",
                "shasum": ""
            },
            "require": {
                "ext-dom": "*",
                "ext-mbstring": "*",
                "php": ">=8.2",
                "sebastian/diff": "^6.0",
                "sebastian/exporter": "^6.0"
            },
            "require-dev": {
                "phpunit/phpunit": "^11.4"
            },
            "suggest": {
                "ext-bcmath": "For comparing BcMath\\Number objects"
            },
            "type": "library",
            "extra": {
                "branch-alias": {
                    "dev-main": "6.3-dev"
                }
            },
            "autoload": {
                "classmap": [
                    "src/"
                ]
            },
            "notification-url": "https://packagist.org/downloads/",
            "license": [
                "BSD-3-Clause"
            ],
            "authors": [
                {
                    "name": "Sebastian Bergmann",
                    "email": "sebastian@phpunit.de"
                },
                {
                    "name": "Jeff Welch",
                    "email": "whatthejeff@gmail.com"
                },
                {
                    "name": "Volker Dusch",
                    "email": "github@wallbash.com"
                },
                {
                    "name": "Bernhard Schussek",
                    "email": "bschussek@2bepublished.at"
                }
            ],
            "description": "Provides the functionality to compare PHP values for equality",
            "homepage": "https://github.com/sebastianbergmann/comparator",
            "keywords": [
                "comparator",
                "compare",
                "equality"
            ],
            "support": {
                "issues": "https://github.com/sebastianbergmann/comparator/issues",
                "security": "https://github.com/sebastianbergmann/comparator/security/policy",
                "source": "https://github.com/sebastianbergmann/comparator/tree/6.3.2"
            },
            "funding": [
                {
                    "url": "https://github.com/sebastianbergmann",
                    "type": "github"
                },
                {
                    "url": "https://liberapay.com/sebastianbergmann",
                    "type": "liberapay"
                },
                {
                    "url": "https://thanks.dev/u/gh/sebastianbergmann",
                    "type": "thanks_dev"
                },
                {
                    "url": "https://tidelift.com/funding/github/packagist/sebastian/comparator",
                    "type": "tidelift"
                }
            ],
            "time": "2025-08-10T08:07:46+00:00"
        },
        {
            "name": "sebastian/complexity",
            "version": "4.0.1",
            "source": {
                "type": "git",
                "url": "https://github.com/sebastianbergmann/complexity.git",
                "reference": "ee41d384ab1906c68852636b6de493846e13e5a0"
            },
            "dist": {
                "type": "zip",
                "url": "https://api.github.com/repos/sebastianbergmann/complexity/zipball/ee41d384ab1906c68852636b6de493846e13e5a0",
                "reference": "ee41d384ab1906c68852636b6de493846e13e5a0",
                "shasum": ""
            },
            "require": {
                "nikic/php-parser": "^5.0",
                "php": ">=8.2"
            },
            "require-dev": {
                "phpunit/phpunit": "^11.0"
            },
            "type": "library",
            "extra": {
                "branch-alias": {
                    "dev-main": "4.0-dev"
                }
            },
            "autoload": {
                "classmap": [
                    "src/"
                ]
            },
            "notification-url": "https://packagist.org/downloads/",
            "license": [
                "BSD-3-Clause"
            ],
            "authors": [
                {
                    "name": "Sebastian Bergmann",
                    "email": "sebastian@phpunit.de",
                    "role": "lead"
                }
            ],
            "description": "Library for calculating the complexity of PHP code units",
            "homepage": "https://github.com/sebastianbergmann/complexity",
            "support": {
                "issues": "https://github.com/sebastianbergmann/complexity/issues",
                "security": "https://github.com/sebastianbergmann/complexity/security/policy",
                "source": "https://github.com/sebastianbergmann/complexity/tree/4.0.1"
            },
            "funding": [
                {
                    "url": "https://github.com/sebastianbergmann",
                    "type": "github"
                }
            ],
            "time": "2024-07-03T04:49:50+00:00"
        },
        {
            "name": "sebastian/diff",
            "version": "6.0.2",
            "source": {
                "type": "git",
                "url": "https://github.com/sebastianbergmann/diff.git",
                "reference": "b4ccd857127db5d41a5b676f24b51371d76d8544"
            },
            "dist": {
                "type": "zip",
                "url": "https://api.github.com/repos/sebastianbergmann/diff/zipball/b4ccd857127db5d41a5b676f24b51371d76d8544",
                "reference": "b4ccd857127db5d41a5b676f24b51371d76d8544",
                "shasum": ""
            },
            "require": {
                "php": ">=8.2"
            },
            "require-dev": {
                "phpunit/phpunit": "^11.0",
                "symfony/process": "^4.2 || ^5"
            },
            "type": "library",
            "extra": {
                "branch-alias": {
                    "dev-main": "6.0-dev"
                }
            },
            "autoload": {
                "classmap": [
                    "src/"
                ]
            },
            "notification-url": "https://packagist.org/downloads/",
            "license": [
                "BSD-3-Clause"
            ],
            "authors": [
                {
                    "name": "Sebastian Bergmann",
                    "email": "sebastian@phpunit.de"
                },
                {
                    "name": "Kore Nordmann",
                    "email": "mail@kore-nordmann.de"
                }
            ],
            "description": "Diff implementation",
            "homepage": "https://github.com/sebastianbergmann/diff",
            "keywords": [
                "diff",
                "udiff",
                "unidiff",
                "unified diff"
            ],
            "support": {
                "issues": "https://github.com/sebastianbergmann/diff/issues",
                "security": "https://github.com/sebastianbergmann/diff/security/policy",
                "source": "https://github.com/sebastianbergmann/diff/tree/6.0.2"
            },
            "funding": [
                {
                    "url": "https://github.com/sebastianbergmann",
                    "type": "github"
                }
            ],
            "time": "2024-07-03T04:53:05+00:00"
        },
        {
            "name": "sebastian/environment",
            "version": "7.2.1",
            "source": {
                "type": "git",
                "url": "https://github.com/sebastianbergmann/environment.git",
                "reference": "a5c75038693ad2e8d4b6c15ba2403532647830c4"
            },
            "dist": {
                "type": "zip",
                "url": "https://api.github.com/repos/sebastianbergmann/environment/zipball/a5c75038693ad2e8d4b6c15ba2403532647830c4",
                "reference": "a5c75038693ad2e8d4b6c15ba2403532647830c4",
                "shasum": ""
            },
            "require": {
                "php": ">=8.2"
            },
            "require-dev": {
                "phpunit/phpunit": "^11.3"
            },
            "suggest": {
                "ext-posix": "*"
            },
            "type": "library",
            "extra": {
                "branch-alias": {
                    "dev-main": "7.2-dev"
                }
            },
            "autoload": {
                "classmap": [
                    "src/"
                ]
            },
            "notification-url": "https://packagist.org/downloads/",
            "license": [
                "BSD-3-Clause"
            ],
            "authors": [
                {
                    "name": "Sebastian Bergmann",
                    "email": "sebastian@phpunit.de"
                }
            ],
            "description": "Provides functionality to handle HHVM/PHP environments",
            "homepage": "https://github.com/sebastianbergmann/environment",
            "keywords": [
                "Xdebug",
                "environment",
                "hhvm"
            ],
            "support": {
                "issues": "https://github.com/sebastianbergmann/environment/issues",
                "security": "https://github.com/sebastianbergmann/environment/security/policy",
                "source": "https://github.com/sebastianbergmann/environment/tree/7.2.1"
            },
            "funding": [
                {
                    "url": "https://github.com/sebastianbergmann",
                    "type": "github"
                },
                {
                    "url": "https://liberapay.com/sebastianbergmann",
                    "type": "liberapay"
                },
                {
                    "url": "https://thanks.dev/u/gh/sebastianbergmann",
                    "type": "thanks_dev"
                },
                {
                    "url": "https://tidelift.com/funding/github/packagist/sebastian/environment",
                    "type": "tidelift"
                }
            ],
            "time": "2025-05-21T11:55:47+00:00"
        },
        {
            "name": "sebastian/exporter",
            "version": "6.3.2",
            "source": {
                "type": "git",
                "url": "https://github.com/sebastianbergmann/exporter.git",
                "reference": "70a298763b40b213ec087c51c739efcaa90bcd74"
            },
            "dist": {
                "type": "zip",
                "url": "https://api.github.com/repos/sebastianbergmann/exporter/zipball/70a298763b40b213ec087c51c739efcaa90bcd74",
                "reference": "70a298763b40b213ec087c51c739efcaa90bcd74",
                "shasum": ""
            },
            "require": {
                "ext-mbstring": "*",
                "php": ">=8.2",
                "sebastian/recursion-context": "^6.0"
            },
            "require-dev": {
                "phpunit/phpunit": "^11.3"
            },
            "type": "library",
            "extra": {
                "branch-alias": {
                    "dev-main": "6.3-dev"
                }
            },
            "autoload": {
                "classmap": [
                    "src/"
                ]
            },
            "notification-url": "https://packagist.org/downloads/",
            "license": [
                "BSD-3-Clause"
            ],
            "authors": [
                {
                    "name": "Sebastian Bergmann",
                    "email": "sebastian@phpunit.de"
                },
                {
                    "name": "Jeff Welch",
                    "email": "whatthejeff@gmail.com"
                },
                {
                    "name": "Volker Dusch",
                    "email": "github@wallbash.com"
                },
                {
                    "name": "Adam Harvey",
                    "email": "aharvey@php.net"
                },
                {
                    "name": "Bernhard Schussek",
                    "email": "bschussek@gmail.com"
                }
            ],
            "description": "Provides the functionality to export PHP variables for visualization",
            "homepage": "https://www.github.com/sebastianbergmann/exporter",
            "keywords": [
                "export",
                "exporter"
            ],
            "support": {
                "issues": "https://github.com/sebastianbergmann/exporter/issues",
                "security": "https://github.com/sebastianbergmann/exporter/security/policy",
                "source": "https://github.com/sebastianbergmann/exporter/tree/6.3.2"
            },
            "funding": [
                {
                    "url": "https://github.com/sebastianbergmann",
                    "type": "github"
                },
                {
                    "url": "https://liberapay.com/sebastianbergmann",
                    "type": "liberapay"
                },
                {
                    "url": "https://thanks.dev/u/gh/sebastianbergmann",
                    "type": "thanks_dev"
                },
                {
                    "url": "https://tidelift.com/funding/github/packagist/sebastian/exporter",
                    "type": "tidelift"
                }
            ],
            "time": "2025-09-24T06:12:51+00:00"
        },
        {
            "name": "sebastian/global-state",
            "version": "7.0.2",
            "source": {
                "type": "git",
                "url": "https://github.com/sebastianbergmann/global-state.git",
                "reference": "3be331570a721f9a4b5917f4209773de17f747d7"
            },
            "dist": {
                "type": "zip",
                "url": "https://api.github.com/repos/sebastianbergmann/global-state/zipball/3be331570a721f9a4b5917f4209773de17f747d7",
                "reference": "3be331570a721f9a4b5917f4209773de17f747d7",
                "shasum": ""
            },
            "require": {
                "php": ">=8.2",
                "sebastian/object-reflector": "^4.0",
                "sebastian/recursion-context": "^6.0"
            },
            "require-dev": {
                "ext-dom": "*",
                "phpunit/phpunit": "^11.0"
            },
            "type": "library",
            "extra": {
                "branch-alias": {
                    "dev-main": "7.0-dev"
                }
            },
            "autoload": {
                "classmap": [
                    "src/"
                ]
            },
            "notification-url": "https://packagist.org/downloads/",
            "license": [
                "BSD-3-Clause"
            ],
            "authors": [
                {
                    "name": "Sebastian Bergmann",
                    "email": "sebastian@phpunit.de"
                }
            ],
            "description": "Snapshotting of global state",
            "homepage": "https://www.github.com/sebastianbergmann/global-state",
            "keywords": [
                "global state"
            ],
            "support": {
                "issues": "https://github.com/sebastianbergmann/global-state/issues",
                "security": "https://github.com/sebastianbergmann/global-state/security/policy",
                "source": "https://github.com/sebastianbergmann/global-state/tree/7.0.2"
            },
            "funding": [
                {
                    "url": "https://github.com/sebastianbergmann",
                    "type": "github"
                }
            ],
            "time": "2024-07-03T04:57:36+00:00"
        },
        {
            "name": "sebastian/lines-of-code",
            "version": "3.0.1",
            "source": {
                "type": "git",
                "url": "https://github.com/sebastianbergmann/lines-of-code.git",
                "reference": "d36ad0d782e5756913e42ad87cb2890f4ffe467a"
            },
            "dist": {
                "type": "zip",
                "url": "https://api.github.com/repos/sebastianbergmann/lines-of-code/zipball/d36ad0d782e5756913e42ad87cb2890f4ffe467a",
                "reference": "d36ad0d782e5756913e42ad87cb2890f4ffe467a",
                "shasum": ""
            },
            "require": {
                "nikic/php-parser": "^5.0",
                "php": ">=8.2"
            },
            "require-dev": {
                "phpunit/phpunit": "^11.0"
            },
            "type": "library",
            "extra": {
                "branch-alias": {
                    "dev-main": "3.0-dev"
                }
            },
            "autoload": {
                "classmap": [
                    "src/"
                ]
            },
            "notification-url": "https://packagist.org/downloads/",
            "license": [
                "BSD-3-Clause"
            ],
            "authors": [
                {
                    "name": "Sebastian Bergmann",
                    "email": "sebastian@phpunit.de",
                    "role": "lead"
                }
            ],
            "description": "Library for counting the lines of code in PHP source code",
            "homepage": "https://github.com/sebastianbergmann/lines-of-code",
            "support": {
                "issues": "https://github.com/sebastianbergmann/lines-of-code/issues",
                "security": "https://github.com/sebastianbergmann/lines-of-code/security/policy",
                "source": "https://github.com/sebastianbergmann/lines-of-code/tree/3.0.1"
            },
            "funding": [
                {
                    "url": "https://github.com/sebastianbergmann",
                    "type": "github"
                }
            ],
            "time": "2024-07-03T04:58:38+00:00"
        },
        {
            "name": "sebastian/object-enumerator",
            "version": "6.0.1",
            "source": {
                "type": "git",
                "url": "https://github.com/sebastianbergmann/object-enumerator.git",
                "reference": "f5b498e631a74204185071eb41f33f38d64608aa"
            },
            "dist": {
                "type": "zip",
                "url": "https://api.github.com/repos/sebastianbergmann/object-enumerator/zipball/f5b498e631a74204185071eb41f33f38d64608aa",
                "reference": "f5b498e631a74204185071eb41f33f38d64608aa",
                "shasum": ""
            },
            "require": {
                "php": ">=8.2",
                "sebastian/object-reflector": "^4.0",
                "sebastian/recursion-context": "^6.0"
            },
            "require-dev": {
                "phpunit/phpunit": "^11.0"
            },
            "type": "library",
            "extra": {
                "branch-alias": {
                    "dev-main": "6.0-dev"
                }
            },
            "autoload": {
                "classmap": [
                    "src/"
                ]
            },
            "notification-url": "https://packagist.org/downloads/",
            "license": [
                "BSD-3-Clause"
            ],
            "authors": [
                {
                    "name": "Sebastian Bergmann",
                    "email": "sebastian@phpunit.de"
                }
            ],
            "description": "Traverses array structures and object graphs to enumerate all referenced objects",
            "homepage": "https://github.com/sebastianbergmann/object-enumerator/",
            "support": {
                "issues": "https://github.com/sebastianbergmann/object-enumerator/issues",
                "security": "https://github.com/sebastianbergmann/object-enumerator/security/policy",
                "source": "https://github.com/sebastianbergmann/object-enumerator/tree/6.0.1"
            },
            "funding": [
                {
                    "url": "https://github.com/sebastianbergmann",
                    "type": "github"
                }
            ],
            "time": "2024-07-03T05:00:13+00:00"
        },
        {
            "name": "sebastian/object-reflector",
            "version": "4.0.1",
            "source": {
                "type": "git",
                "url": "https://github.com/sebastianbergmann/object-reflector.git",
                "reference": "6e1a43b411b2ad34146dee7524cb13a068bb35f9"
            },
            "dist": {
                "type": "zip",
                "url": "https://api.github.com/repos/sebastianbergmann/object-reflector/zipball/6e1a43b411b2ad34146dee7524cb13a068bb35f9",
                "reference": "6e1a43b411b2ad34146dee7524cb13a068bb35f9",
                "shasum": ""
            },
            "require": {
                "php": ">=8.2"
            },
            "require-dev": {
                "phpunit/phpunit": "^11.0"
            },
            "type": "library",
            "extra": {
                "branch-alias": {
                    "dev-main": "4.0-dev"
                }
            },
            "autoload": {
                "classmap": [
                    "src/"
                ]
            },
            "notification-url": "https://packagist.org/downloads/",
            "license": [
                "BSD-3-Clause"
            ],
            "authors": [
                {
                    "name": "Sebastian Bergmann",
                    "email": "sebastian@phpunit.de"
                }
            ],
            "description": "Allows reflection of object attributes, including inherited and non-public ones",
            "homepage": "https://github.com/sebastianbergmann/object-reflector/",
            "support": {
                "issues": "https://github.com/sebastianbergmann/object-reflector/issues",
                "security": "https://github.com/sebastianbergmann/object-reflector/security/policy",
                "source": "https://github.com/sebastianbergmann/object-reflector/tree/4.0.1"
            },
            "funding": [
                {
                    "url": "https://github.com/sebastianbergmann",
                    "type": "github"
                }
            ],
            "time": "2024-07-03T05:01:32+00:00"
        },
        {
            "name": "sebastian/recursion-context",
            "version": "6.0.3",
            "source": {
                "type": "git",
                "url": "https://github.com/sebastianbergmann/recursion-context.git",
                "reference": "f6458abbf32a6c8174f8f26261475dc133b3d9dc"
            },
            "dist": {
                "type": "zip",
                "url": "https://api.github.com/repos/sebastianbergmann/recursion-context/zipball/f6458abbf32a6c8174f8f26261475dc133b3d9dc",
                "reference": "f6458abbf32a6c8174f8f26261475dc133b3d9dc",
                "shasum": ""
            },
            "require": {
                "php": ">=8.2"
            },
            "require-dev": {
                "phpunit/phpunit": "^11.3"
            },
            "type": "library",
            "extra": {
                "branch-alias": {
                    "dev-main": "6.0-dev"
                }
            },
            "autoload": {
                "classmap": [
                    "src/"
                ]
            },
            "notification-url": "https://packagist.org/downloads/",
            "license": [
                "BSD-3-Clause"
            ],
            "authors": [
                {
                    "name": "Sebastian Bergmann",
                    "email": "sebastian@phpunit.de"
                },
                {
                    "name": "Jeff Welch",
                    "email": "whatthejeff@gmail.com"
                },
                {
                    "name": "Adam Harvey",
                    "email": "aharvey@php.net"
                }
            ],
            "description": "Provides functionality to recursively process PHP variables",
            "homepage": "https://github.com/sebastianbergmann/recursion-context",
            "support": {
                "issues": "https://github.com/sebastianbergmann/recursion-context/issues",
                "security": "https://github.com/sebastianbergmann/recursion-context/security/policy",
                "source": "https://github.com/sebastianbergmann/recursion-context/tree/6.0.3"
            },
            "funding": [
                {
                    "url": "https://github.com/sebastianbergmann",
                    "type": "github"
                },
                {
                    "url": "https://liberapay.com/sebastianbergmann",
                    "type": "liberapay"
                },
                {
                    "url": "https://thanks.dev/u/gh/sebastianbergmann",
                    "type": "thanks_dev"
                },
                {
                    "url": "https://tidelift.com/funding/github/packagist/sebastian/recursion-context",
                    "type": "tidelift"
                }
            ],
            "time": "2025-08-13T04:42:22+00:00"
        },
        {
            "name": "sebastian/type",
            "version": "5.1.3",
            "source": {
                "type": "git",
                "url": "https://github.com/sebastianbergmann/type.git",
                "reference": "f77d2d4e78738c98d9a68d2596fe5e8fa380f449"
            },
            "dist": {
                "type": "zip",
                "url": "https://api.github.com/repos/sebastianbergmann/type/zipball/f77d2d4e78738c98d9a68d2596fe5e8fa380f449",
                "reference": "f77d2d4e78738c98d9a68d2596fe5e8fa380f449",
                "shasum": ""
            },
            "require": {
                "php": ">=8.2"
            },
            "require-dev": {
                "phpunit/phpunit": "^11.3"
            },
            "type": "library",
            "extra": {
                "branch-alias": {
                    "dev-main": "5.1-dev"
                }
            },
            "autoload": {
                "classmap": [
                    "src/"
                ]
            },
            "notification-url": "https://packagist.org/downloads/",
            "license": [
                "BSD-3-Clause"
            ],
            "authors": [
                {
                    "name": "Sebastian Bergmann",
                    "email": "sebastian@phpunit.de",
                    "role": "lead"
                }
            ],
            "description": "Collection of value objects that represent the types of the PHP type system",
            "homepage": "https://github.com/sebastianbergmann/type",
            "support": {
                "issues": "https://github.com/sebastianbergmann/type/issues",
                "security": "https://github.com/sebastianbergmann/type/security/policy",
                "source": "https://github.com/sebastianbergmann/type/tree/5.1.3"
            },
            "funding": [
                {
                    "url": "https://github.com/sebastianbergmann",
                    "type": "github"
                },
                {
                    "url": "https://liberapay.com/sebastianbergmann",
                    "type": "liberapay"
                },
                {
                    "url": "https://thanks.dev/u/gh/sebastianbergmann",
                    "type": "thanks_dev"
                },
                {
                    "url": "https://tidelift.com/funding/github/packagist/sebastian/type",
                    "type": "tidelift"
                }
            ],
            "time": "2025-08-09T06:55:48+00:00"
        },
        {
            "name": "sebastian/version",
            "version": "5.0.2",
            "source": {
                "type": "git",
                "url": "https://github.com/sebastianbergmann/version.git",
                "reference": "c687e3387b99f5b03b6caa64c74b63e2936ff874"
            },
            "dist": {
                "type": "zip",
                "url": "https://api.github.com/repos/sebastianbergmann/version/zipball/c687e3387b99f5b03b6caa64c74b63e2936ff874",
                "reference": "c687e3387b99f5b03b6caa64c74b63e2936ff874",
                "shasum": ""
            },
            "require": {
                "php": ">=8.2"
            },
            "type": "library",
            "extra": {
                "branch-alias": {
                    "dev-main": "5.0-dev"
                }
            },
            "autoload": {
                "classmap": [
                    "src/"
                ]
            },
            "notification-url": "https://packagist.org/downloads/",
            "license": [
                "BSD-3-Clause"
            ],
            "authors": [
                {
                    "name": "Sebastian Bergmann",
                    "email": "sebastian@phpunit.de",
                    "role": "lead"
                }
            ],
            "description": "Library that helps with managing the version number of Git-hosted PHP projects",
            "homepage": "https://github.com/sebastianbergmann/version",
            "support": {
                "issues": "https://github.com/sebastianbergmann/version/issues",
                "security": "https://github.com/sebastianbergmann/version/security/policy",
                "source": "https://github.com/sebastianbergmann/version/tree/5.0.2"
            },
            "funding": [
                {
                    "url": "https://github.com/sebastianbergmann",
                    "type": "github"
                }
            ],
            "time": "2024-10-09T05:16:32+00:00"
        },
        {
            "name": "staabm/side-effects-detector",
            "version": "1.0.5",
            "source": {
                "type": "git",
                "url": "https://github.com/staabm/side-effects-detector.git",
                "reference": "d8334211a140ce329c13726d4a715adbddd0a163"
            },
            "dist": {
                "type": "zip",
                "url": "https://api.github.com/repos/staabm/side-effects-detector/zipball/d8334211a140ce329c13726d4a715adbddd0a163",
                "reference": "d8334211a140ce329c13726d4a715adbddd0a163",
                "shasum": ""
            },
            "require": {
                "ext-tokenizer": "*",
                "php": "^7.4 || ^8.0"
            },
            "require-dev": {
                "phpstan/extension-installer": "^1.4.3",
                "phpstan/phpstan": "^1.12.6",
                "phpunit/phpunit": "^9.6.21",
                "symfony/var-dumper": "^5.4.43",
                "tomasvotruba/type-coverage": "1.0.0",
                "tomasvotruba/unused-public": "1.0.0"
            },
            "type": "library",
            "autoload": {
                "classmap": [
                    "lib/"
                ]
            },
            "notification-url": "https://packagist.org/downloads/",
            "license": [
                "MIT"
            ],
            "description": "A static analysis tool to detect side effects in PHP code",
            "keywords": [
                "static analysis"
            ],
            "support": {
                "issues": "https://github.com/staabm/side-effects-detector/issues",
                "source": "https://github.com/staabm/side-effects-detector/tree/1.0.5"
            },
            "funding": [
                {
                    "url": "https://github.com/staabm",
                    "type": "github"
                }
            ],
            "time": "2024-10-20T05:08:20+00:00"
        },
        {
            "name": "symfony/yaml",
            "version": "v7.3.3",
            "source": {
                "type": "git",
                "url": "https://github.com/symfony/yaml.git",
                "reference": "d4f4a66866fe2451f61296924767280ab5732d9d"
            },
            "dist": {
                "type": "zip",
                "url": "https://api.github.com/repos/symfony/yaml/zipball/d4f4a66866fe2451f61296924767280ab5732d9d",
                "reference": "d4f4a66866fe2451f61296924767280ab5732d9d",
                "shasum": ""
            },
            "require": {
                "php": ">=8.2",
                "symfony/deprecation-contracts": "^2.5|^3.0",
                "symfony/polyfill-ctype": "^1.8"
            },
            "conflict": {
                "symfony/console": "<6.4"
            },
            "require-dev": {
                "symfony/console": "^6.4|^7.0"
            },
            "bin": [
                "Resources/bin/yaml-lint"
            ],
            "type": "library",
            "autoload": {
                "psr-4": {
                    "Symfony\\Component\\Yaml\\": ""
                },
                "exclude-from-classmap": [
                    "/Tests/"
                ]
            },
            "notification-url": "https://packagist.org/downloads/",
            "license": [
                "MIT"
            ],
            "authors": [
                {
                    "name": "Fabien Potencier",
                    "email": "fabien@symfony.com"
                },
                {
                    "name": "Symfony Community",
                    "homepage": "https://symfony.com/contributors"
                }
            ],
            "description": "Loads and dumps YAML files",
            "homepage": "https://symfony.com",
            "support": {
                "source": "https://github.com/symfony/yaml/tree/v7.3.3"
            },
            "funding": [
                {
                    "url": "https://symfony.com/sponsor",
                    "type": "custom"
                },
                {
                    "url": "https://github.com/fabpot",
                    "type": "github"
                },
                {
                    "url": "https://github.com/nicolas-grekas",
                    "type": "github"
                },
                {
                    "url": "https://tidelift.com/funding/github/packagist/symfony/symfony",
                    "type": "tidelift"
                }
            ],
            "time": "2025-08-27T11:34:33+00:00"
        },
        {
            "name": "theseer/tokenizer",
            "version": "1.2.3",
            "source": {
                "type": "git",
                "url": "https://github.com/theseer/tokenizer.git",
                "reference": "737eda637ed5e28c3413cb1ebe8bb52cbf1ca7a2"
            },
            "dist": {
                "type": "zip",
                "url": "https://api.github.com/repos/theseer/tokenizer/zipball/737eda637ed5e28c3413cb1ebe8bb52cbf1ca7a2",
                "reference": "737eda637ed5e28c3413cb1ebe8bb52cbf1ca7a2",
                "shasum": ""
            },
            "require": {
                "ext-dom": "*",
                "ext-tokenizer": "*",
                "ext-xmlwriter": "*",
                "php": "^7.2 || ^8.0"
            },
            "type": "library",
            "autoload": {
                "classmap": [
                    "src/"
                ]
            },
            "notification-url": "https://packagist.org/downloads/",
            "license": [
                "BSD-3-Clause"
            ],
            "authors": [
                {
                    "name": "Arne Blankerts",
                    "email": "arne@blankerts.de",
                    "role": "Developer"
                }
            ],
            "description": "A small library for converting tokenized PHP source code into XML and potentially other formats",
            "support": {
                "issues": "https://github.com/theseer/tokenizer/issues",
                "source": "https://github.com/theseer/tokenizer/tree/1.2.3"
            },
            "funding": [
                {
                    "url": "https://github.com/theseer",
                    "type": "github"
                }
            ],
            "time": "2024-03-03T12:36:25+00:00"
        }
    ],
    "aliases": [],
    "minimum-stability": "stable",
    "stability-flags": {},
    "prefer-stable": true,
    "prefer-lowest": false,
    "platform": {
        "php": "^8.3"
    },
    "platform-dev": {},
    "plugin-api-version": "2.6.0"
}<|MERGE_RESOLUTION|>--- conflicted
+++ resolved
@@ -4,11 +4,7 @@
         "Read more about it at https://getcomposer.org/doc/01-basic-usage.md#installing-dependencies",
         "This file is @generated automatically"
     ],
-<<<<<<< HEAD
-    "content-hash": "46133d7bdc3eed8853d193be8b5400e7",
-=======
     "content-hash": "471017d05713f73c08adcf5c3293d453",
->>>>>>> 9d9b2fcb
     "packages": [
         {
             "name": "anourvalar/eloquent-serialize",
@@ -487,43 +483,6 @@
             "time": "2025-08-20T19:15:30+00:00"
         },
         {
-<<<<<<< HEAD
-            "name": "cryptomus/api-php-sdk",
-            "version": "1.0.0",
-            "source": {
-                "type": "git",
-                "url": "https://github.com/CryptomusCom/api-php-sdk.git",
-                "reference": "7d4cd3b50114951b649cb533fd8a2cb9a889e4c6"
-            },
-            "dist": {
-                "type": "zip",
-                "url": "https://api.github.com/repos/CryptomusCom/api-php-sdk/zipball/7d4cd3b50114951b649cb533fd8a2cb9a889e4c6",
-                "reference": "7d4cd3b50114951b649cb533fd8a2cb9a889e4c6",
-                "shasum": ""
-            },
-            "require": {
-                "php": ">=5.6"
-            },
-            "type": "library",
-            "autoload": {
-                "psr-4": {
-                    "Cryptomus\\Api\\": "src/"
-                }
-            },
-            "notification-url": "https://packagist.org/downloads/",
-            "license": [
-                "MIT"
-            ],
-            "description": "Cryptomus api SDK",
-            "support": {
-                "issues": "https://github.com/CryptomusCom/api-php-sdk/issues",
-                "source": "https://github.com/CryptomusCom/api-php-sdk/tree/v1.0.0"
-            },
-            "time": "2022-07-29T15:49:10+00:00"
-        },
-        {
-=======
->>>>>>> 9d9b2fcb
             "name": "danharrin/date-format-converter",
             "version": "v0.3.1",
             "source": {
@@ -1495,8 +1454,6 @@
             "time": "2025-07-08T20:42:18+00:00"
         },
         {
-<<<<<<< HEAD
-=======
             "name": "filament/spatie-laravel-media-library-plugin",
             "version": "v3.3.43",
             "source": {
@@ -1535,7 +1492,6 @@
             "time": "2025-07-08T20:42:14+00:00"
         },
         {
->>>>>>> 9d9b2fcb
             "name": "filament/spatie-laravel-settings-plugin",
             "version": "v3.3.43",
             "source": {
@@ -1583,8 +1539,6 @@
             "time": "2025-04-23T06:39:48+00:00"
         },
         {
-<<<<<<< HEAD
-=======
             "name": "filament/spatie-laravel-translatable-plugin",
             "version": "v3.3.43",
             "source": {
@@ -1630,7 +1584,6 @@
             "time": "2025-08-12T13:15:45+00:00"
         },
         {
->>>>>>> 9d9b2fcb
             "name": "filament/support",
             "version": "v3.3.43",
             "source": {
@@ -4050,89 +4003,10 @@
                 "php-coveralls/php-coveralls": "^2.5",
                 "phpunit/phpunit": "^12.0",
                 "vimeo/psalm": "^6.0"
-<<<<<<< HEAD
             },
             "suggest": {
                 "guzzlehttp/psr7": "^2.4",
                 "psr/http-message": "^2.0"
-=======
-            },
-            "suggest": {
-                "guzzlehttp/psr7": "^2.4",
-                "psr/http-message": "^2.0"
-            },
-            "type": "library",
-            "autoload": {
-                "psr-4": {
-                    "ZipStream\\": "src/"
-                }
-            },
-            "notification-url": "https://packagist.org/downloads/",
-            "license": [
-                "MIT"
-            ],
-            "authors": [
-                {
-                    "name": "Paul Duncan",
-                    "email": "pabs@pablotron.org"
-                },
-                {
-                    "name": "Jonatan Männchen",
-                    "email": "jonatan@maennchen.ch"
-                },
-                {
-                    "name": "Jesse Donat",
-                    "email": "donatj@gmail.com"
-                },
-                {
-                    "name": "András Kolesár",
-                    "email": "kolesar@kolesar.hu"
-                }
-            ],
-            "description": "ZipStream is a library for dynamically streaming dynamic zip files from PHP without writing to the disk at all on the server.",
-            "keywords": [
-                "stream",
-                "zip"
-            ],
-            "support": {
-                "issues": "https://github.com/maennchen/ZipStream-PHP/issues",
-                "source": "https://github.com/maennchen/ZipStream-PHP/tree/3.2.0"
-            },
-            "funding": [
-                {
-                    "url": "https://github.com/maennchen",
-                    "type": "github"
-                }
-            ],
-            "time": "2025-07-17T11:15:13+00:00"
-        },
-        {
-            "name": "masterminds/html5",
-            "version": "2.10.0",
-            "source": {
-                "type": "git",
-                "url": "https://github.com/Masterminds/html5-php.git",
-                "reference": "fcf91eb64359852f00d921887b219479b4f21251"
-            },
-            "dist": {
-                "type": "zip",
-                "url": "https://api.github.com/repos/Masterminds/html5-php/zipball/fcf91eb64359852f00d921887b219479b4f21251",
-                "reference": "fcf91eb64359852f00d921887b219479b4f21251",
-                "shasum": ""
-            },
-            "require": {
-                "ext-dom": "*",
-                "php": ">=5.3.0"
-            },
-            "require-dev": {
-                "phpunit/phpunit": "^4.8.35 || ^5.7.21 || ^6 || ^7 || ^8 || ^9"
-            },
-            "type": "library",
-            "extra": {
-                "branch-alias": {
-                    "dev-master": "2.7-dev"
-                }
->>>>>>> 9d9b2fcb
             },
             "type": "library",
             "autoload": {
@@ -4962,10 +4836,6 @@
             "time": "2025-09-03T16:03:54+00:00"
         },
         {
-<<<<<<< HEAD
-            "name": "paragonie/constant_time_encoding",
-            "version": "v3.1.3",
-=======
             "name": "phpdocumentor/reflection-common",
             "version": "2.2.0",
             "source": {
@@ -5079,289 +4949,6 @@
         {
             "name": "phpoption/phpoption",
             "version": "1.9.4",
->>>>>>> 9d9b2fcb
-            "source": {
-                "type": "git",
-                "url": "https://github.com/paragonie/constant_time_encoding.git",
-                "reference": "d5b01a39b3415c2cd581d3bd3a3575c1ebbd8e77"
-            },
-            "dist": {
-                "type": "zip",
-                "url": "https://api.github.com/repos/paragonie/constant_time_encoding/zipball/d5b01a39b3415c2cd581d3bd3a3575c1ebbd8e77",
-                "reference": "d5b01a39b3415c2cd581d3bd3a3575c1ebbd8e77",
-                "shasum": ""
-            },
-            "require": {
-                "php": "^8"
-            },
-            "require-dev": {
-                "infection/infection": "^0",
-                "nikic/php-fuzzer": "^0",
-                "phpunit/phpunit": "^9|^10|^11",
-                "vimeo/psalm": "^4|^5|^6"
-            },
-            "type": "library",
-            "autoload": {
-                "psr-4": {
-                    "ParagonIE\\ConstantTime\\": "src/"
-                }
-            },
-            "notification-url": "https://packagist.org/downloads/",
-            "license": [
-                "MIT"
-            ],
-            "authors": [
-                {
-                    "name": "Paragon Initiative Enterprises",
-                    "email": "security@paragonie.com",
-                    "homepage": "https://paragonie.com",
-                    "role": "Maintainer"
-                },
-                {
-                    "name": "Steve 'Sc00bz' Thomas",
-                    "email": "steve@tobtu.com",
-                    "homepage": "https://www.tobtu.com",
-                    "role": "Original Developer"
-                }
-            ],
-            "description": "Constant-time Implementations of RFC 4648 Encoding (Base-64, Base-32, Base-16)",
-            "keywords": [
-                "base16",
-                "base32",
-                "base32_decode",
-                "base32_encode",
-                "base64",
-                "base64_decode",
-                "base64_encode",
-                "bin2hex",
-                "encoding",
-                "hex",
-                "hex2bin",
-                "rfc4648"
-            ],
-            "support": {
-                "email": "info@paragonie.com",
-                "issues": "https://github.com/paragonie/constant_time_encoding/issues",
-                "source": "https://github.com/paragonie/constant_time_encoding"
-            },
-            "time": "2025-09-24T15:06:41+00:00"
-        },
-        {
-<<<<<<< HEAD
-            "name": "paragonie/random_compat",
-            "version": "v9.99.100",
-=======
-            "name": "phpstan/phpdoc-parser",
-            "version": "2.3.0",
-            "source": {
-                "type": "git",
-                "url": "https://github.com/phpstan/phpdoc-parser.git",
-                "reference": "1e0cd5370df5dd2e556a36b9c62f62e555870495"
-            },
-            "dist": {
-                "type": "zip",
-                "url": "https://api.github.com/repos/phpstan/phpdoc-parser/zipball/1e0cd5370df5dd2e556a36b9c62f62e555870495",
-                "reference": "1e0cd5370df5dd2e556a36b9c62f62e555870495",
-                "shasum": ""
-            },
-            "require": {
-                "php": "^7.4 || ^8.0"
-            },
-            "require-dev": {
-                "doctrine/annotations": "^2.0",
-                "nikic/php-parser": "^5.3.0",
-                "php-parallel-lint/php-parallel-lint": "^1.2",
-                "phpstan/extension-installer": "^1.0",
-                "phpstan/phpstan": "^2.0",
-                "phpstan/phpstan-phpunit": "^2.0",
-                "phpstan/phpstan-strict-rules": "^2.0",
-                "phpunit/phpunit": "^9.6",
-                "symfony/process": "^5.2"
-            },
-            "type": "library",
-            "autoload": {
-                "psr-4": {
-                    "PHPStan\\PhpDocParser\\": [
-                        "src/"
-                    ]
-                }
-            },
-            "notification-url": "https://packagist.org/downloads/",
-            "license": [
-                "MIT"
-            ],
-            "description": "PHPDoc parser with support for nullable, intersection and generic types",
-            "support": {
-                "issues": "https://github.com/phpstan/phpdoc-parser/issues",
-                "source": "https://github.com/phpstan/phpdoc-parser/tree/2.3.0"
-            },
-            "time": "2025-08-30T15:50:23+00:00"
-        },
-        {
-            "name": "predis/predis",
-            "version": "v3.2.0",
->>>>>>> 9d9b2fcb
-            "source": {
-                "type": "git",
-                "url": "https://github.com/paragonie/random_compat.git",
-                "reference": "996434e5492cb4c3edcb9168db6fbb1359ef965a"
-            },
-            "dist": {
-                "type": "zip",
-                "url": "https://api.github.com/repos/paragonie/random_compat/zipball/996434e5492cb4c3edcb9168db6fbb1359ef965a",
-                "reference": "996434e5492cb4c3edcb9168db6fbb1359ef965a",
-                "shasum": ""
-            },
-            "require": {
-                "php": ">= 7"
-            },
-            "require-dev": {
-                "phpunit/phpunit": "4.*|5.*",
-                "vimeo/psalm": "^1"
-            },
-            "suggest": {
-                "ext-libsodium": "Provides a modern crypto API that can be used to generate random bytes."
-            },
-            "type": "library",
-            "notification-url": "https://packagist.org/downloads/",
-            "license": [
-                "MIT"
-            ],
-            "authors": [
-                {
-                    "name": "Paragon Initiative Enterprises",
-                    "email": "security@paragonie.com",
-                    "homepage": "https://paragonie.com"
-                }
-            ],
-            "description": "PHP 5.x polyfill for random_bytes() and random_int() from PHP 7",
-            "keywords": [
-                "csprng",
-                "polyfill",
-                "pseudorandom",
-                "random"
-            ],
-            "support": {
-                "email": "info@paragonie.com",
-                "issues": "https://github.com/paragonie/random_compat/issues",
-                "source": "https://github.com/paragonie/random_compat"
-            },
-            "time": "2020-10-15T08:29:30+00:00"
-        },
-        {
-            "name": "phpdocumentor/reflection-common",
-            "version": "2.2.0",
-            "source": {
-                "type": "git",
-                "url": "https://github.com/phpDocumentor/ReflectionCommon.git",
-                "reference": "1d01c49d4ed62f25aa84a747ad35d5a16924662b"
-            },
-            "dist": {
-                "type": "zip",
-                "url": "https://api.github.com/repos/phpDocumentor/ReflectionCommon/zipball/1d01c49d4ed62f25aa84a747ad35d5a16924662b",
-                "reference": "1d01c49d4ed62f25aa84a747ad35d5a16924662b",
-                "shasum": ""
-            },
-            "require": {
-                "php": "^7.2 || ^8.0"
-            },
-            "type": "library",
-            "extra": {
-                "branch-alias": {
-                    "dev-2.x": "2.x-dev"
-                }
-            },
-            "autoload": {
-                "psr-4": {
-                    "phpDocumentor\\Reflection\\": "src/"
-                }
-            },
-            "notification-url": "https://packagist.org/downloads/",
-            "license": [
-                "MIT"
-            ],
-            "authors": [
-                {
-                    "name": "Jaap van Otterdijk",
-                    "email": "opensource@ijaap.nl"
-                }
-            ],
-            "description": "Common reflection classes used by phpdocumentor to reflect the code structure",
-            "homepage": "http://www.phpdoc.org",
-            "keywords": [
-                "FQSEN",
-                "phpDocumentor",
-                "phpdoc",
-                "reflection",
-                "static analysis"
-            ],
-            "support": {
-                "issues": "https://github.com/phpDocumentor/ReflectionCommon/issues",
-                "source": "https://github.com/phpDocumentor/ReflectionCommon/tree/2.x"
-            },
-            "time": "2020-06-27T09:03:43+00:00"
-        },
-        {
-            "name": "phpdocumentor/type-resolver",
-            "version": "1.10.0",
-            "source": {
-                "type": "git",
-                "url": "https://github.com/phpDocumentor/TypeResolver.git",
-                "reference": "679e3ce485b99e84c775d28e2e96fade9a7fb50a"
-            },
-            "dist": {
-                "type": "zip",
-                "url": "https://api.github.com/repos/phpDocumentor/TypeResolver/zipball/679e3ce485b99e84c775d28e2e96fade9a7fb50a",
-                "reference": "679e3ce485b99e84c775d28e2e96fade9a7fb50a",
-                "shasum": ""
-            },
-            "require": {
-                "doctrine/deprecations": "^1.0",
-                "php": "^7.3 || ^8.0",
-                "phpdocumentor/reflection-common": "^2.0",
-                "phpstan/phpdoc-parser": "^1.18|^2.0"
-            },
-            "require-dev": {
-                "ext-tokenizer": "*",
-                "phpbench/phpbench": "^1.2",
-                "phpstan/extension-installer": "^1.1",
-                "phpstan/phpstan": "^1.8",
-                "phpstan/phpstan-phpunit": "^1.1",
-                "phpunit/phpunit": "^9.5",
-                "rector/rector": "^0.13.9",
-                "vimeo/psalm": "^4.25"
-            },
-            "type": "library",
-            "extra": {
-                "branch-alias": {
-                    "dev-1.x": "1.x-dev"
-                }
-            },
-            "autoload": {
-                "psr-4": {
-                    "phpDocumentor\\Reflection\\": "src"
-                }
-            },
-            "notification-url": "https://packagist.org/downloads/",
-            "license": [
-                "MIT"
-            ],
-            "authors": [
-                {
-                    "name": "Mike van Riel",
-                    "email": "me@mikevanriel.com"
-                }
-            ],
-            "description": "A PSR-5 based resolver of Class names, Types and Structural Element Names",
-            "support": {
-                "issues": "https://github.com/phpDocumentor/TypeResolver/issues",
-                "source": "https://github.com/phpDocumentor/TypeResolver/tree/1.10.0"
-            },
-            "time": "2024-11-09T15:12:26+00:00"
-        },
-        {
-            "name": "phpoption/phpoption",
-            "version": "1.9.4",
             "source": {
                 "type": "git",
                 "url": "https://github.com/schmittjoh/php-option.git",
@@ -5433,116 +5020,6 @@
                 }
             ],
             "time": "2025-08-21T11:53:16+00:00"
-        },
-        {
-            "name": "phpseclib/phpseclib",
-            "version": "3.0.47",
-            "source": {
-                "type": "git",
-                "url": "https://github.com/phpseclib/phpseclib.git",
-                "reference": "9d6ca36a6c2dd434765b1071b2644a1c683b385d"
-            },
-            "dist": {
-                "type": "zip",
-                "url": "https://api.github.com/repos/phpseclib/phpseclib/zipball/9d6ca36a6c2dd434765b1071b2644a1c683b385d",
-                "reference": "9d6ca36a6c2dd434765b1071b2644a1c683b385d",
-                "shasum": ""
-            },
-            "require": {
-                "paragonie/constant_time_encoding": "^1|^2|^3",
-                "paragonie/random_compat": "^1.4|^2.0|^9.99.99",
-                "php": ">=5.6.1"
-            },
-            "require-dev": {
-                "phpunit/phpunit": "*"
-            },
-            "suggest": {
-                "ext-dom": "Install the DOM extension to load XML formatted public keys.",
-                "ext-gmp": "Install the GMP (GNU Multiple Precision) extension in order to speed up arbitrary precision integer arithmetic operations.",
-                "ext-libsodium": "SSH2/SFTP can make use of some algorithms provided by the libsodium-php extension.",
-                "ext-mcrypt": "Install the Mcrypt extension in order to speed up a few other cryptographic operations.",
-                "ext-openssl": "Install the OpenSSL extension in order to speed up a wide variety of cryptographic operations."
-            },
-            "type": "library",
-            "autoload": {
-                "files": [
-                    "phpseclib/bootstrap.php"
-                ],
-                "psr-4": {
-                    "phpseclib3\\": "phpseclib/"
-                }
-            },
-            "notification-url": "https://packagist.org/downloads/",
-            "license": [
-                "MIT"
-            ],
-            "authors": [
-                {
-                    "name": "Jim Wigginton",
-                    "email": "terrafrost@php.net",
-                    "role": "Lead Developer"
-                },
-                {
-                    "name": "Patrick Monnerat",
-                    "email": "pm@datasphere.ch",
-                    "role": "Developer"
-                },
-                {
-                    "name": "Andreas Fischer",
-                    "email": "bantu@phpbb.com",
-                    "role": "Developer"
-                },
-                {
-                    "name": "Hans-Jürgen Petrich",
-                    "email": "petrich@tronic-media.com",
-                    "role": "Developer"
-                },
-                {
-                    "name": "Graham Campbell",
-                    "email": "graham@alt-three.com",
-                    "role": "Developer"
-                }
-            ],
-            "description": "PHP Secure Communications Library - Pure-PHP implementations of RSA, AES, SSH2, SFTP, X.509 etc.",
-            "homepage": "http://phpseclib.sourceforge.net",
-            "keywords": [
-                "BigInteger",
-                "aes",
-                "asn.1",
-                "asn1",
-                "blowfish",
-                "crypto",
-                "cryptography",
-                "encryption",
-                "rsa",
-                "security",
-                "sftp",
-                "signature",
-                "signing",
-                "ssh",
-                "twofish",
-                "x.509",
-                "x509"
-            ],
-            "support": {
-                "issues": "https://github.com/phpseclib/phpseclib/issues",
-                "source": "https://github.com/phpseclib/phpseclib/tree/3.0.47"
-            },
-            "funding": [
-                {
-                    "url": "https://github.com/terrafrost",
-                    "type": "github"
-                },
-                {
-                    "url": "https://www.patreon.com/phpseclib",
-                    "type": "patreon"
-                },
-                {
-                    "url": "https://tidelift.com/funding/github/packagist/phpseclib/phpseclib",
-                    "type": "tidelift"
-                }
-            ],
-            "time": "2025-10-06T01:07:24+00:00"
         },
         {
             "name": "phpstan/phpdoc-parser",
@@ -6665,6 +6142,208 @@
             "time": "2025-05-20T09:00:51+00:00"
         },
         {
+            "name": "spatie/eloquent-sortable",
+            "version": "4.5.2",
+            "source": {
+                "type": "git",
+                "url": "https://github.com/spatie/eloquent-sortable.git",
+                "reference": "c1c4f3a66cd41eb7458783c8a4c8e5d7924a9f20"
+            },
+            "dist": {
+                "type": "zip",
+                "url": "https://api.github.com/repos/spatie/eloquent-sortable/zipball/c1c4f3a66cd41eb7458783c8a4c8e5d7924a9f20",
+                "reference": "c1c4f3a66cd41eb7458783c8a4c8e5d7924a9f20",
+                "shasum": ""
+            },
+            "require": {
+                "illuminate/database": "^9.31|^10.0|^11.0|^12.0",
+                "illuminate/support": "^9.31|^10.0|^11.0|^12.0",
+                "nesbot/carbon": "^2.63|^3.0",
+                "php": "^8.1",
+                "spatie/laravel-package-tools": "^1.9"
+            },
+            "require-dev": {
+                "orchestra/testbench": "^7.0|^8.0|^9.0|^10.0",
+                "phpunit/phpunit": "^9.5|^10.0|^11.5.3"
+            },
+            "type": "library",
+            "extra": {
+                "laravel": {
+                    "providers": [
+                        "Spatie\\EloquentSortable\\EloquentSortableServiceProvider"
+                    ]
+                }
+            },
+            "autoload": {
+                "psr-4": {
+                    "Spatie\\EloquentSortable\\": "src/"
+                }
+            },
+            "notification-url": "https://packagist.org/downloads/",
+            "license": [
+                "MIT"
+            ],
+            "authors": [
+                {
+                    "name": "Freek Van der Herten",
+                    "email": "freek@spatie.be"
+                }
+            ],
+            "description": "Sortable behaviour for eloquent models",
+            "homepage": "https://github.com/spatie/eloquent-sortable",
+            "keywords": [
+                "behaviour",
+                "eloquent",
+                "laravel",
+                "model",
+                "sort",
+                "sortable"
+            ],
+            "support": {
+                "issues": "https://github.com/spatie/eloquent-sortable/issues",
+                "source": "https://github.com/spatie/eloquent-sortable/tree/4.5.2"
+            },
+            "funding": [
+                {
+                    "url": "https://spatie.be/open-source/support-us",
+                    "type": "custom"
+                },
+                {
+                    "url": "https://github.com/spatie",
+                    "type": "github"
+                }
+            ],
+            "time": "2025-08-25T11:46:57+00:00"
+        },
+        {
+            "name": "spatie/image",
+            "version": "3.8.6",
+            "source": {
+                "type": "git",
+                "url": "https://github.com/spatie/image.git",
+                "reference": "0872c5968a7f044fe1e960c26433e54ceaede696"
+            },
+            "dist": {
+                "type": "zip",
+                "url": "https://api.github.com/repos/spatie/image/zipball/0872c5968a7f044fe1e960c26433e54ceaede696",
+                "reference": "0872c5968a7f044fe1e960c26433e54ceaede696",
+                "shasum": ""
+            },
+            "require": {
+                "ext-exif": "*",
+                "ext-json": "*",
+                "ext-mbstring": "*",
+                "php": "^8.2",
+                "spatie/image-optimizer": "^1.7.5",
+                "spatie/temporary-directory": "^2.2",
+                "symfony/process": "^6.4|^7.0"
+            },
+            "require-dev": {
+                "ext-gd": "*",
+                "ext-imagick": "*",
+                "laravel/sail": "^1.34",
+                "pestphp/pest": "^2.28",
+                "phpstan/phpstan": "^1.10.50",
+                "spatie/pest-plugin-snapshots": "^2.1",
+                "spatie/pixelmatch-php": "^1.0",
+                "spatie/ray": "^1.40.1",
+                "symfony/var-dumper": "^6.4|7.0"
+            },
+            "type": "library",
+            "autoload": {
+                "psr-4": {
+                    "Spatie\\Image\\": "src"
+                }
+            },
+            "notification-url": "https://packagist.org/downloads/",
+            "license": [
+                "MIT"
+            ],
+            "authors": [
+                {
+                    "name": "Freek Van der Herten",
+                    "email": "freek@spatie.be",
+                    "homepage": "https://spatie.be",
+                    "role": "Developer"
+                }
+            ],
+            "description": "Manipulate images with an expressive API",
+            "homepage": "https://github.com/spatie/image",
+            "keywords": [
+                "image",
+                "spatie"
+            ],
+            "support": {
+                "source": "https://github.com/spatie/image/tree/3.8.6"
+            },
+            "funding": [
+                {
+                    "url": "https://spatie.be/open-source/support-us",
+                    "type": "custom"
+                },
+                {
+                    "url": "https://github.com/spatie",
+                    "type": "github"
+                }
+            ],
+            "time": "2025-09-25T12:06:17+00:00"
+        },
+        {
+            "name": "spatie/image-optimizer",
+            "version": "1.8.0",
+            "source": {
+                "type": "git",
+                "url": "https://github.com/spatie/image-optimizer.git",
+                "reference": "4fd22035e81d98fffced65a8c20d9ec4daa9671c"
+            },
+            "dist": {
+                "type": "zip",
+                "url": "https://api.github.com/repos/spatie/image-optimizer/zipball/4fd22035e81d98fffced65a8c20d9ec4daa9671c",
+                "reference": "4fd22035e81d98fffced65a8c20d9ec4daa9671c",
+                "shasum": ""
+            },
+            "require": {
+                "ext-fileinfo": "*",
+                "php": "^7.3|^8.0",
+                "psr/log": "^1.0 | ^2.0 | ^3.0",
+                "symfony/process": "^4.2|^5.0|^6.0|^7.0"
+            },
+            "require-dev": {
+                "pestphp/pest": "^1.21",
+                "phpunit/phpunit": "^8.5.21|^9.4.4",
+                "symfony/var-dumper": "^4.2|^5.0|^6.0|^7.0"
+            },
+            "type": "library",
+            "autoload": {
+                "psr-4": {
+                    "Spatie\\ImageOptimizer\\": "src"
+                }
+            },
+            "notification-url": "https://packagist.org/downloads/",
+            "license": [
+                "MIT"
+            ],
+            "authors": [
+                {
+                    "name": "Freek Van der Herten",
+                    "email": "freek@spatie.be",
+                    "homepage": "https://spatie.be",
+                    "role": "Developer"
+                }
+            ],
+            "description": "Easily optimize images using PHP",
+            "homepage": "https://github.com/spatie/image-optimizer",
+            "keywords": [
+                "image-optimizer",
+                "spatie"
+            ],
+            "support": {
+                "issues": "https://github.com/spatie/image-optimizer/issues",
+                "source": "https://github.com/spatie/image-optimizer/tree/1.8.0"
+            },
+            "time": "2024-11-04T08:24:54+00:00"
+        },
+        {
             "name": "spatie/invade",
             "version": "2.1.0",
             "source": {
@@ -6980,81 +6659,8 @@
             "time": "2025-04-11T11:35:56+00:00"
         },
         {
-<<<<<<< HEAD
             "name": "spatie/laravel-sitemap",
             "version": "7.3.7",
-=======
-            "name": "spatie/browsershot",
-            "version": "5.0.11",
-            "source": {
-                "type": "git",
-                "url": "https://github.com/spatie/browsershot.git",
-                "reference": "f84d9c332899596d0884922772593a10e3925969"
-            },
-            "dist": {
-                "type": "zip",
-                "url": "https://api.github.com/repos/spatie/browsershot/zipball/f84d9c332899596d0884922772593a10e3925969",
-                "reference": "f84d9c332899596d0884922772593a10e3925969",
-                "shasum": ""
-            },
-            "require": {
-                "ext-fileinfo": "*",
-                "ext-json": "*",
-                "php": "^8.2",
-                "spatie/temporary-directory": "^2.0",
-                "symfony/process": "^6.0|^7.0"
-            },
-            "require-dev": {
-                "pestphp/pest": "^3.0",
-                "spatie/image": "^3.6",
-                "spatie/pdf-to-text": "^1.52",
-                "spatie/phpunit-snapshot-assertions": "^4.2.3|^5.0"
-            },
-            "type": "library",
-            "autoload": {
-                "psr-4": {
-                    "Spatie\\Browsershot\\": "src"
-                }
-            },
-            "notification-url": "https://packagist.org/downloads/",
-            "license": [
-                "MIT"
-            ],
-            "authors": [
-                {
-                    "name": "Freek Van der Herten",
-                    "email": "freek@spatie.be",
-                    "homepage": "https://github.com/freekmurze",
-                    "role": "Developer"
-                }
-            ],
-            "description": "Convert a webpage to an image or pdf using headless Chrome",
-            "homepage": "https://github.com/spatie/browsershot",
-            "keywords": [
-                "chrome",
-                "convert",
-                "headless",
-                "image",
-                "pdf",
-                "puppeteer",
-                "screenshot",
-                "webpage"
-            ],
-            "support": {
-                "source": "https://github.com/spatie/browsershot/tree/5.0.11"
-            },
-            "funding": [
-                {
-                    "url": "https://github.com/spatie",
-                    "type": "github"
-                }
-            ],
-            "time": "2025-10-08T07:40:52+00:00"
-        },
-        {
-            "name": "spatie/color",
-            "version": "1.8.0",
->>>>>>> 9d9b2fcb
             "source": {
                 "type": "git",
                 "url": "https://github.com/spatie/laravel-sitemap.git",
@@ -7126,251 +6732,33 @@
             "time": "2025-08-25T08:07:09+00:00"
         },
         {
-<<<<<<< HEAD
-            "name": "spatie/robots-txt",
-            "version": "2.5.2",
-            "source": {
-                "type": "git",
-                "url": "https://github.com/spatie/robots-txt.git",
-                "reference": "1b59dde3fd4e1b71967b40841369c6e9779282f3"
-            },
-            "dist": {
-                "type": "zip",
-                "url": "https://api.github.com/repos/spatie/robots-txt/zipball/1b59dde3fd4e1b71967b40841369c6e9779282f3",
-                "reference": "1b59dde3fd4e1b71967b40841369c6e9779282f3",
-                "shasum": ""
-            },
-            "require": {
-                "php": "^8.1"
+            "name": "spatie/laravel-sluggable",
+            "version": "3.7.5",
+            "source": {
+                "type": "git",
+                "url": "https://github.com/spatie/laravel-sluggable.git",
+                "reference": "e4fdd519e043a2af02b52eec2c3be2dd2e262e27"
+            },
+            "dist": {
+                "type": "zip",
+                "url": "https://api.github.com/repos/spatie/laravel-sluggable/zipball/e4fdd519e043a2af02b52eec2c3be2dd2e262e27",
+                "reference": "e4fdd519e043a2af02b52eec2c3be2dd2e262e27",
+                "shasum": ""
+            },
+            "require": {
+                "illuminate/database": "^8.0|^9.0|^10.0|^11.0|^12.0",
+                "illuminate/support": "^8.0|^9.0|^10.0|^11.0|^12.0",
+                "php": "^8.0"
             },
             "require-dev": {
-                "phpunit/phpunit": "^11.5.2"
-=======
-            "name": "spatie/crawler",
-            "version": "8.4.3",
-            "source": {
-                "type": "git",
-                "url": "https://github.com/spatie/crawler.git",
-                "reference": "4f4c3ead439e7e57085c0b802bc4e5b44fb7d751"
-            },
-            "dist": {
-                "type": "zip",
-                "url": "https://api.github.com/repos/spatie/crawler/zipball/4f4c3ead439e7e57085c0b802bc4e5b44fb7d751",
-                "reference": "4f4c3ead439e7e57085c0b802bc4e5b44fb7d751",
-                "shasum": ""
-            },
-            "require": {
-                "guzzlehttp/guzzle": "^7.3",
-                "guzzlehttp/psr7": "^2.0",
-                "illuminate/collections": "^10.0|^11.0|^12.0",
-                "nicmart/tree": "^0.9",
-                "php": "^8.2",
-                "spatie/browsershot": "^5.0.5",
-                "spatie/robots-txt": "^2.0",
-                "symfony/dom-crawler": "^6.0|^7.0"
-            },
-            "require-dev": {
-                "pestphp/pest": "^2.0|^3.0",
-                "spatie/ray": "^1.37"
->>>>>>> 9d9b2fcb
-            },
-            "type": "library",
-            "autoload": {
-                "psr-4": {
-<<<<<<< HEAD
-                    "Spatie\\Robots\\": "src"
-=======
-                    "Spatie\\Crawler\\": "src"
->>>>>>> 9d9b2fcb
-                }
-            },
-            "notification-url": "https://packagist.org/downloads/",
-            "license": [
-                "MIT"
-            ],
-            "authors": [
-                {
-<<<<<<< HEAD
-                    "name": "Brent Roose",
-                    "email": "brent@spatie.be",
-                    "homepage": "https://spatie.be",
-                    "role": "Developer"
-                }
-            ],
-            "description": "Determine if a page may be crawled from robots.txt and robots meta tags",
-            "homepage": "https://github.com/spatie/robots-txt",
-            "keywords": [
-                "robots-txt",
-                "spatie"
-            ],
-            "support": {
-                "issues": "https://github.com/spatie/robots-txt/issues",
-                "source": "https://github.com/spatie/robots-txt/tree/2.5.2"
-=======
-                    "name": "Freek Van der Herten",
-                    "email": "freek@spatie.be"
-                }
-            ],
-            "description": "Crawl all internal links found on a website",
-            "homepage": "https://github.com/spatie/crawler",
-            "keywords": [
-                "crawler",
-                "link",
-                "spatie",
-                "website"
-            ],
-            "support": {
-                "issues": "https://github.com/spatie/crawler/issues",
-                "source": "https://github.com/spatie/crawler/tree/8.4.3"
->>>>>>> 9d9b2fcb
-            },
-            "funding": [
-                {
-                    "url": "https://spatie.be/open-source/support-us",
-                    "type": "custom"
-                },
-                {
-                    "url": "https://github.com/spatie",
-                    "type": "github"
-                }
-            ],
-<<<<<<< HEAD
-            "time": "2025-09-19T10:37:01+00:00"
-        },
-        {
-            "name": "spatie/temporary-directory",
-            "version": "2.3.0",
-            "source": {
-                "type": "git",
-                "url": "https://github.com/spatie/temporary-directory.git",
-                "reference": "580eddfe9a0a41a902cac6eeb8f066b42e65a32b"
-            },
-            "dist": {
-                "type": "zip",
-                "url": "https://api.github.com/repos/spatie/temporary-directory/zipball/580eddfe9a0a41a902cac6eeb8f066b42e65a32b",
-                "reference": "580eddfe9a0a41a902cac6eeb8f066b42e65a32b",
-                "shasum": ""
-            },
-            "require": {
-                "php": "^8.0"
-            },
-            "require-dev": {
-                "phpunit/phpunit": "^9.5"
-=======
-            "time": "2025-05-20T09:00:51+00:00"
-        },
-        {
-            "name": "spatie/eloquent-sortable",
-            "version": "4.5.2",
-            "source": {
-                "type": "git",
-                "url": "https://github.com/spatie/eloquent-sortable.git",
-                "reference": "c1c4f3a66cd41eb7458783c8a4c8e5d7924a9f20"
-            },
-            "dist": {
-                "type": "zip",
-                "url": "https://api.github.com/repos/spatie/eloquent-sortable/zipball/c1c4f3a66cd41eb7458783c8a4c8e5d7924a9f20",
-                "reference": "c1c4f3a66cd41eb7458783c8a4c8e5d7924a9f20",
-                "shasum": ""
-            },
-            "require": {
-                "illuminate/database": "^9.31|^10.0|^11.0|^12.0",
-                "illuminate/support": "^9.31|^10.0|^11.0|^12.0",
-                "nesbot/carbon": "^2.63|^3.0",
-                "php": "^8.1",
-                "spatie/laravel-package-tools": "^1.9"
-            },
-            "require-dev": {
-                "orchestra/testbench": "^7.0|^8.0|^9.0|^10.0",
-                "phpunit/phpunit": "^9.5|^10.0|^11.5.3"
-            },
-            "type": "library",
-            "extra": {
-                "laravel": {
-                    "providers": [
-                        "Spatie\\EloquentSortable\\EloquentSortableServiceProvider"
-                    ]
-                }
-            },
-            "autoload": {
-                "psr-4": {
-                    "Spatie\\EloquentSortable\\": "src/"
-                }
-            },
-            "notification-url": "https://packagist.org/downloads/",
-            "license": [
-                "MIT"
-            ],
-            "authors": [
-                {
-                    "name": "Freek Van der Herten",
-                    "email": "freek@spatie.be"
-                }
-            ],
-            "description": "Sortable behaviour for eloquent models",
-            "homepage": "https://github.com/spatie/eloquent-sortable",
-            "keywords": [
-                "behaviour",
-                "eloquent",
-                "laravel",
-                "model",
-                "sort",
-                "sortable"
-            ],
-            "support": {
-                "issues": "https://github.com/spatie/eloquent-sortable/issues",
-                "source": "https://github.com/spatie/eloquent-sortable/tree/4.5.2"
-            },
-            "funding": [
-                {
-                    "url": "https://spatie.be/open-source/support-us",
-                    "type": "custom"
-                },
-                {
-                    "url": "https://github.com/spatie",
-                    "type": "github"
-                }
-            ],
-            "time": "2025-08-25T11:46:57+00:00"
-        },
-        {
-            "name": "spatie/image",
-            "version": "3.8.6",
-            "source": {
-                "type": "git",
-                "url": "https://github.com/spatie/image.git",
-                "reference": "0872c5968a7f044fe1e960c26433e54ceaede696"
-            },
-            "dist": {
-                "type": "zip",
-                "url": "https://api.github.com/repos/spatie/image/zipball/0872c5968a7f044fe1e960c26433e54ceaede696",
-                "reference": "0872c5968a7f044fe1e960c26433e54ceaede696",
-                "shasum": ""
-            },
-            "require": {
-                "ext-exif": "*",
-                "ext-json": "*",
-                "ext-mbstring": "*",
-                "php": "^8.2",
-                "spatie/image-optimizer": "^1.7.5",
-                "spatie/temporary-directory": "^2.2",
-                "symfony/process": "^6.4|^7.0"
-            },
-            "require-dev": {
-                "ext-gd": "*",
-                "ext-imagick": "*",
-                "laravel/sail": "^1.34",
-                "pestphp/pest": "^2.28",
-                "phpstan/phpstan": "^1.10.50",
-                "spatie/pest-plugin-snapshots": "^2.1",
-                "spatie/pixelmatch-php": "^1.0",
-                "spatie/ray": "^1.40.1",
-                "symfony/var-dumper": "^6.4|7.0"
-            },
-            "type": "library",
-            "autoload": {
-                "psr-4": {
-                    "Spatie\\Image\\": "src"
+                "orchestra/testbench": "^6.23|^7.0|^8.0|^9.0|^10.0",
+                "pestphp/pest": "^1.20|^2.0|^3.7",
+                "spatie/laravel-translatable": "^5.0|^6.0"
+            },
+            "type": "library",
+            "autoload": {
+                "psr-4": {
+                    "Spatie\\Sluggable\\": "src"
                 }
             },
             "notification-url": "https://packagist.org/downloads/",
@@ -7385,532 +6773,6 @@
                     "role": "Developer"
                 }
             ],
-            "description": "Manipulate images with an expressive API",
-            "homepage": "https://github.com/spatie/image",
-            "keywords": [
-                "image",
-                "spatie"
-            ],
-            "support": {
-                "source": "https://github.com/spatie/image/tree/3.8.6"
-            },
-            "funding": [
-                {
-                    "url": "https://spatie.be/open-source/support-us",
-                    "type": "custom"
-                },
-                {
-                    "url": "https://github.com/spatie",
-                    "type": "github"
-                }
-            ],
-            "time": "2025-09-25T12:06:17+00:00"
-        },
-        {
-            "name": "spatie/image-optimizer",
-            "version": "1.8.0",
-            "source": {
-                "type": "git",
-                "url": "https://github.com/spatie/image-optimizer.git",
-                "reference": "4fd22035e81d98fffced65a8c20d9ec4daa9671c"
-            },
-            "dist": {
-                "type": "zip",
-                "url": "https://api.github.com/repos/spatie/image-optimizer/zipball/4fd22035e81d98fffced65a8c20d9ec4daa9671c",
-                "reference": "4fd22035e81d98fffced65a8c20d9ec4daa9671c",
-                "shasum": ""
-            },
-            "require": {
-                "ext-fileinfo": "*",
-                "php": "^7.3|^8.0",
-                "psr/log": "^1.0 | ^2.0 | ^3.0",
-                "symfony/process": "^4.2|^5.0|^6.0|^7.0"
-            },
-            "require-dev": {
-                "pestphp/pest": "^1.21",
-                "phpunit/phpunit": "^8.5.21|^9.4.4",
-                "symfony/var-dumper": "^4.2|^5.0|^6.0|^7.0"
-            },
-            "type": "library",
-            "autoload": {
-                "psr-4": {
-                    "Spatie\\ImageOptimizer\\": "src"
-                }
-            },
-            "notification-url": "https://packagist.org/downloads/",
-            "license": [
-                "MIT"
-            ],
-            "authors": [
-                {
-                    "name": "Freek Van der Herten",
-                    "email": "freek@spatie.be",
-                    "homepage": "https://spatie.be",
-                    "role": "Developer"
-                }
-            ],
-            "description": "Easily optimize images using PHP",
-            "homepage": "https://github.com/spatie/image-optimizer",
-            "keywords": [
-                "image-optimizer",
-                "spatie"
-            ],
-            "support": {
-                "issues": "https://github.com/spatie/image-optimizer/issues",
-                "source": "https://github.com/spatie/image-optimizer/tree/1.8.0"
-            },
-            "time": "2024-11-04T08:24:54+00:00"
-        },
-        {
-            "name": "spatie/invade",
-            "version": "2.1.0",
-            "source": {
-                "type": "git",
-                "url": "https://github.com/spatie/invade.git",
-                "reference": "b920f6411d21df4e8610a138e2e87ae4957d7f63"
-            },
-            "dist": {
-                "type": "zip",
-                "url": "https://api.github.com/repos/spatie/invade/zipball/b920f6411d21df4e8610a138e2e87ae4957d7f63",
-                "reference": "b920f6411d21df4e8610a138e2e87ae4957d7f63",
-                "shasum": ""
-            },
-            "require": {
-                "php": "^8.0"
-            },
-            "require-dev": {
-                "pestphp/pest": "^1.20",
-                "phpstan/phpstan": "^1.4",
-                "spatie/ray": "^1.28"
-            },
-            "type": "library",
-            "autoload": {
-                "files": [
-                    "src/functions.php"
-                ],
-                "psr-4": {
-                    "Spatie\\Invade\\": "src"
-                }
-            },
-            "notification-url": "https://packagist.org/downloads/",
-            "license": [
-                "MIT"
-            ],
-            "authors": [
-                {
-                    "name": "Freek Van der Herten",
-                    "email": "freek@spatie.be",
-                    "role": "Developer"
-                }
-            ],
-            "description": "A PHP function to work with private properties and methods",
-            "homepage": "https://github.com/spatie/invade",
-            "keywords": [
-                "invade",
-                "spatie"
-            ],
-            "support": {
-                "source": "https://github.com/spatie/invade/tree/2.1.0"
-            },
-            "funding": [
-                {
-                    "url": "https://github.com/spatie",
-                    "type": "github"
-                }
-            ],
-            "time": "2024-05-17T09:06:10+00:00"
-        },
-        {
-            "name": "spatie/laravel-medialibrary",
-            "version": "11.15.0",
-            "source": {
-                "type": "git",
-                "url": "https://github.com/spatie/laravel-medialibrary.git",
-                "reference": "9d1e9731d36817d1649bc584b2c40c0c9d4bcfac"
-            },
-            "dist": {
-                "type": "zip",
-                "url": "https://api.github.com/repos/spatie/laravel-medialibrary/zipball/9d1e9731d36817d1649bc584b2c40c0c9d4bcfac",
-                "reference": "9d1e9731d36817d1649bc584b2c40c0c9d4bcfac",
-                "shasum": ""
-            },
-            "require": {
-                "composer/semver": "^3.4",
-                "ext-exif": "*",
-                "ext-fileinfo": "*",
-                "ext-json": "*",
-                "illuminate/bus": "^10.2|^11.0|^12.0",
-                "illuminate/conditionable": "^10.2|^11.0|^12.0",
-                "illuminate/console": "^10.2|^11.0|^12.0",
-                "illuminate/database": "^10.2|^11.0|^12.0",
-                "illuminate/pipeline": "^10.2|^11.0|^12.0",
-                "illuminate/support": "^10.2|^11.0|^12.0",
-                "maennchen/zipstream-php": "^3.1",
-                "php": "^8.2",
-                "spatie/image": "^3.3.2",
-                "spatie/laravel-package-tools": "^1.16.1",
-                "spatie/temporary-directory": "^2.2",
-                "symfony/console": "^6.4.1|^7.0"
-            },
-            "conflict": {
-                "php-ffmpeg/php-ffmpeg": "<0.6.1"
-            },
-            "require-dev": {
-                "aws/aws-sdk-php": "^3.293.10",
-                "ext-imagick": "*",
-                "ext-pdo_sqlite": "*",
-                "ext-zip": "*",
-                "guzzlehttp/guzzle": "^7.8.1",
-                "larastan/larastan": "^2.7|^3.0",
-                "league/flysystem-aws-s3-v3": "^3.22",
-                "mockery/mockery": "^1.6.7",
-                "orchestra/testbench": "^7.0|^8.17|^9.0|^10.0",
-                "pestphp/pest": "^2.28|^3.5",
-                "phpstan/extension-installer": "^1.3.1",
-                "spatie/laravel-ray": "^1.33",
-                "spatie/pdf-to-image": "^2.2|^3.0",
-                "spatie/pest-expectations": "^1.13",
-                "spatie/pest-plugin-snapshots": "^2.1"
-            },
-            "suggest": {
-                "league/flysystem-aws-s3-v3": "Required to use AWS S3 file storage",
-                "php-ffmpeg/php-ffmpeg": "Required for generating video thumbnails",
-                "spatie/pdf-to-image": "Required for generating thumbnails of PDFs and SVGs"
-            },
-            "type": "library",
-            "extra": {
-                "laravel": {
-                    "providers": [
-                        "Spatie\\MediaLibrary\\MediaLibraryServiceProvider"
-                    ]
-                }
-            },
-            "autoload": {
-                "psr-4": {
-                    "Spatie\\MediaLibrary\\": "src"
-                }
-            },
-            "notification-url": "https://packagist.org/downloads/",
-            "license": [
-                "MIT"
-            ],
-            "authors": [
-                {
-                    "name": "Freek Van der Herten",
-                    "email": "freek@spatie.be",
-                    "homepage": "https://spatie.be",
-                    "role": "Developer"
-                }
-            ],
-            "description": "Associate files with Eloquent models",
-            "homepage": "https://github.com/spatie/laravel-medialibrary",
-            "keywords": [
-                "cms",
-                "conversion",
-                "downloads",
-                "images",
-                "laravel",
-                "laravel-medialibrary",
-                "media",
-                "spatie"
-            ],
-            "support": {
-                "issues": "https://github.com/spatie/laravel-medialibrary/issues",
-                "source": "https://github.com/spatie/laravel-medialibrary/tree/11.15.0"
-            },
-            "funding": [
-                {
-                    "url": "https://spatie.be/open-source/support-us",
-                    "type": "custom"
-                },
-                {
-                    "url": "https://github.com/spatie",
-                    "type": "github"
-                }
-            ],
-            "time": "2025-09-19T06:51:45+00:00"
-        },
-        {
-            "name": "spatie/laravel-package-tools",
-            "version": "1.92.7",
-            "source": {
-                "type": "git",
-                "url": "https://github.com/spatie/laravel-package-tools.git",
-                "reference": "f09a799850b1ed765103a4f0b4355006360c49a5"
-            },
-            "dist": {
-                "type": "zip",
-                "url": "https://api.github.com/repos/spatie/laravel-package-tools/zipball/f09a799850b1ed765103a4f0b4355006360c49a5",
-                "reference": "f09a799850b1ed765103a4f0b4355006360c49a5",
-                "shasum": ""
-            },
-            "require": {
-                "illuminate/contracts": "^9.28|^10.0|^11.0|^12.0",
-                "php": "^8.0"
-            },
-            "require-dev": {
-                "mockery/mockery": "^1.5",
-                "orchestra/testbench": "^7.7|^8.0|^9.0|^10.0",
-                "pestphp/pest": "^1.23|^2.1|^3.1",
-                "phpunit/php-code-coverage": "^9.0|^10.0|^11.0",
-                "phpunit/phpunit": "^9.5.24|^10.5|^11.5",
-                "spatie/pest-plugin-test-time": "^1.1|^2.2"
-            },
-            "type": "library",
-            "autoload": {
-                "psr-4": {
-                    "Spatie\\LaravelPackageTools\\": "src"
-                }
-            },
-            "notification-url": "https://packagist.org/downloads/",
-            "license": [
-                "MIT"
-            ],
-            "authors": [
-                {
-                    "name": "Freek Van der Herten",
-                    "email": "freek@spatie.be",
-                    "role": "Developer"
-                }
-            ],
-            "description": "Tools for creating Laravel packages",
-            "homepage": "https://github.com/spatie/laravel-package-tools",
-            "keywords": [
-                "laravel-package-tools",
-                "spatie"
-            ],
-            "support": {
-                "issues": "https://github.com/spatie/laravel-package-tools/issues",
-                "source": "https://github.com/spatie/laravel-package-tools/tree/1.92.7"
-            },
-            "funding": [
-                {
-                    "url": "https://github.com/spatie",
-                    "type": "github"
-                }
-            ],
-            "time": "2025-07-17T15:46:43+00:00"
-        },
-        {
-            "name": "spatie/laravel-settings",
-            "version": "3.4.4",
-            "source": {
-                "type": "git",
-                "url": "https://github.com/spatie/laravel-settings.git",
-                "reference": "fd0eb5a832131b56cd98834b93be3425ee28e333"
-            },
-            "dist": {
-                "type": "zip",
-                "url": "https://api.github.com/repos/spatie/laravel-settings/zipball/fd0eb5a832131b56cd98834b93be3425ee28e333",
-                "reference": "fd0eb5a832131b56cd98834b93be3425ee28e333",
-                "shasum": ""
-            },
-            "require": {
-                "ext-json": "*",
-                "illuminate/database": "^11.0|^12.0",
-                "php": "^8.2",
-                "phpdocumentor/type-resolver": "^1.5",
-                "spatie/temporary-directory": "^1.3|^2.0"
-            },
-            "require-dev": {
-                "ext-redis": "*",
-                "mockery/mockery": "^1.4",
-                "orchestra/testbench": "^9.0|^10.0",
-                "pestphp/pest": "^2.0|^3.0",
-                "pestphp/pest-plugin-laravel": "^2.0|^3.0",
-                "phpstan/extension-installer": "^1.1",
-                "phpstan/phpstan-deprecation-rules": "^1.0",
-                "phpstan/phpstan-phpunit": "^1.0",
-                "spatie/laravel-data": "^2.0.0|^4.0.0",
-                "spatie/pest-plugin-snapshots": "^2.0",
-                "spatie/phpunit-snapshot-assertions": "^4.2|^5.0",
-                "spatie/ray": "^1.36"
-            },
-            "suggest": {
-                "spatie/data-transfer-object": "Allows for DTO casting to settings. (deprecated)"
-            },
-            "type": "library",
-            "extra": {
-                "laravel": {
-                    "providers": [
-                        "Spatie\\LaravelSettings\\LaravelSettingsServiceProvider"
-                    ]
-                }
-            },
-            "autoload": {
-                "psr-4": {
-                    "Spatie\\LaravelSettings\\": "src"
-                }
-            },
-            "notification-url": "https://packagist.org/downloads/",
-            "license": [
-                "MIT"
-            ],
-            "authors": [
-                {
-                    "name": "Ruben Van Assche",
-                    "email": "ruben@spatie.be",
-                    "homepage": "https://spatie.be",
-                    "role": "Developer"
-                }
-            ],
-            "description": "Store your application settings",
-            "homepage": "https://github.com/spatie/laravel-settings",
-            "keywords": [
-                "laravel-settings",
-                "spatie"
-            ],
-            "support": {
-                "issues": "https://github.com/spatie/laravel-settings/issues",
-                "source": "https://github.com/spatie/laravel-settings/tree/3.4.4"
-            },
-            "funding": [
-                {
-                    "url": "https://spatie.be/open-source/support-us",
-                    "type": "custom"
-                },
-                {
-                    "url": "https://github.com/spatie",
-                    "type": "github"
-                }
-            ],
-            "time": "2025-04-11T11:35:56+00:00"
-        },
-        {
-            "name": "spatie/laravel-sitemap",
-            "version": "7.3.7",
-            "source": {
-                "type": "git",
-                "url": "https://github.com/spatie/laravel-sitemap.git",
-                "reference": "077b36c64bc4f373f4d95a1ac6ee1c0624acfdd3"
-            },
-            "dist": {
-                "type": "zip",
-                "url": "https://api.github.com/repos/spatie/laravel-sitemap/zipball/077b36c64bc4f373f4d95a1ac6ee1c0624acfdd3",
-                "reference": "077b36c64bc4f373f4d95a1ac6ee1c0624acfdd3",
-                "shasum": ""
-            },
-            "require": {
-                "guzzlehttp/guzzle": "^7.8",
-                "illuminate/support": "^11.0|^12.0",
-                "nesbot/carbon": "^2.71|^3.0",
-                "php": "^8.2||^8.3||^8.4",
-                "spatie/crawler": "^8.0.1",
-                "spatie/laravel-package-tools": "^1.16.1",
-                "symfony/dom-crawler": "^6.3.4|^7.0"
-            },
-            "require-dev": {
-                "mockery/mockery": "^1.6.6",
-                "orchestra/testbench": "^9.0|^10.0",
-                "pestphp/pest": "^3.7.4",
-                "spatie/pest-plugin-snapshots": "^2.1",
-                "spatie/phpunit-snapshot-assertions": "^5.1.2",
-                "spatie/temporary-directory": "^2.2"
-            },
-            "type": "library",
-            "extra": {
-                "laravel": {
-                    "providers": [
-                        "Spatie\\Sitemap\\SitemapServiceProvider"
-                    ]
-                }
-            },
-            "autoload": {
-                "psr-4": {
-                    "Spatie\\Sitemap\\": "src"
-                }
-            },
-            "notification-url": "https://packagist.org/downloads/",
-            "license": [
-                "MIT"
-            ],
-            "authors": [
-                {
-                    "name": "Freek Van der Herten",
-                    "email": "freek@spatie.be",
-                    "homepage": "https://spatie.be",
-                    "role": "Developer"
-                }
-            ],
-            "description": "Create and generate sitemaps with ease",
-            "homepage": "https://github.com/spatie/laravel-sitemap",
-            "keywords": [
-                "laravel-sitemap",
-                "spatie"
-            ],
-            "support": {
-                "source": "https://github.com/spatie/laravel-sitemap/tree/7.3.7"
-            },
-            "funding": [
-                {
-                    "url": "https://spatie.be/open-source/support-us",
-                    "type": "custom"
-                }
-            ],
-            "time": "2025-08-25T08:07:09+00:00"
-        },
-        {
-            "name": "spatie/laravel-sluggable",
-            "version": "3.7.5",
-            "source": {
-                "type": "git",
-                "url": "https://github.com/spatie/laravel-sluggable.git",
-                "reference": "e4fdd519e043a2af02b52eec2c3be2dd2e262e27"
-            },
-            "dist": {
-                "type": "zip",
-                "url": "https://api.github.com/repos/spatie/laravel-sluggable/zipball/e4fdd519e043a2af02b52eec2c3be2dd2e262e27",
-                "reference": "e4fdd519e043a2af02b52eec2c3be2dd2e262e27",
-                "shasum": ""
-            },
-            "require": {
-                "illuminate/database": "^8.0|^9.0|^10.0|^11.0|^12.0",
-                "illuminate/support": "^8.0|^9.0|^10.0|^11.0|^12.0",
-                "php": "^8.0"
-            },
-            "require-dev": {
-                "orchestra/testbench": "^6.23|^7.0|^8.0|^9.0|^10.0",
-                "pestphp/pest": "^1.20|^2.0|^3.7",
-                "spatie/laravel-translatable": "^5.0|^6.0"
->>>>>>> 9d9b2fcb
-            },
-            "type": "library",
-            "autoload": {
-                "psr-4": {
-<<<<<<< HEAD
-                    "Spatie\\TemporaryDirectory\\": "src"
-=======
-                    "Spatie\\Sluggable\\": "src"
->>>>>>> 9d9b2fcb
-                }
-            },
-            "notification-url": "https://packagist.org/downloads/",
-            "license": [
-                "MIT"
-            ],
-            "authors": [
-                {
-<<<<<<< HEAD
-                    "name": "Alex Vanderbist",
-                    "email": "alex@spatie.be",
-=======
-                    "name": "Freek Van der Herten",
-                    "email": "freek@spatie.be",
->>>>>>> 9d9b2fcb
-                    "homepage": "https://spatie.be",
-                    "role": "Developer"
-                }
-            ],
-<<<<<<< HEAD
-            "description": "Easily create, use and destroy temporary directories",
-            "homepage": "https://github.com/spatie/temporary-directory",
-            "keywords": [
-                "php",
-                "spatie",
-                "temporary-directory"
-            ],
-            "support": {
-=======
             "description": "Generate slugs when saving Eloquent models",
             "homepage": "https://github.com/spatie/laravel-sluggable",
             "keywords": [
@@ -8117,7 +6979,6 @@
                 "temporary-directory"
             ],
             "support": {
->>>>>>> 9d9b2fcb
                 "issues": "https://github.com/spatie/temporary-directory/issues",
                 "source": "https://github.com/spatie/temporary-directory/tree/2.3.0"
             },
