{
    "_readme": [
        "This file locks the dependencies of your project to a known state",
        "Read more about it at https://getcomposer.org/doc/01-basic-usage.md#installing-dependencies",
        "This file is @generated automatically"
    ],
<<<<<<< HEAD
    "content-hash": "2acddc5b3761bae61efc270ff6e91ac5",
=======
    "content-hash": "8577fc2146369fa8ac4da65c702bf15a",
>>>>>>> 915e1fd4
    "packages": [
        {
            "name": "anourvalar/eloquent-serialize",
            "version": "1.3.4",
            "source": {
                "type": "git",
                "url": "https://github.com/AnourValar/eloquent-serialize.git",
                "reference": "0934a98866e02b73e38696961a9d7984b834c9d9"
            },
            "dist": {
                "type": "zip",
                "url": "https://api.github.com/repos/AnourValar/eloquent-serialize/zipball/0934a98866e02b73e38696961a9d7984b834c9d9",
                "reference": "0934a98866e02b73e38696961a9d7984b834c9d9",
                "shasum": ""
            },
            "require": {
                "laravel/framework": "^8.0|^9.0|^10.0|^11.0|^12.0",
                "php": "^7.4|^8.0"
            },
            "require-dev": {
                "friendsofphp/php-cs-fixer": "^3.26",
                "laravel/legacy-factories": "^1.1",
                "orchestra/testbench": "^6.0|^7.0|^8.0|^9.0|^10.0",
                "phpstan/phpstan": "^2.0",
                "phpunit/phpunit": "^9.5|^10.5|^11.0",
                "psalm/plugin-laravel": "^2.8|^3.0",
                "squizlabs/php_codesniffer": "^3.7"
            },
            "type": "library",
            "extra": {
                "laravel": {
                    "aliases": {
                        "EloquentSerialize": "AnourValar\\EloquentSerialize\\Facades\\EloquentSerializeFacade"
                    }
                }
            },
            "autoload": {
                "psr-4": {
                    "AnourValar\\EloquentSerialize\\": "src/"
                }
            },
            "notification-url": "https://packagist.org/downloads/",
            "license": [
                "MIT"
            ],
            "description": "Laravel Query Builder (Eloquent) serialization",
            "homepage": "https://github.com/AnourValar/eloquent-serialize",
            "keywords": [
                "anourvalar",
                "builder",
                "copy",
                "eloquent",
                "job",
                "laravel",
                "query",
                "querybuilder",
                "queue",
                "serializable",
                "serialization",
                "serialize"
            ],
            "support": {
                "issues": "https://github.com/AnourValar/eloquent-serialize/issues",
                "source": "https://github.com/AnourValar/eloquent-serialize/tree/1.3.4"
            },
            "time": "2025-07-30T15:45:57+00:00"
        },
        {
            "name": "blade-ui-kit/blade-heroicons",
            "version": "2.6.0",
            "source": {
                "type": "git",
                "url": "https://github.com/driesvints/blade-heroicons.git",
                "reference": "4553b2a1f6c76f0ac7f3bc0de4c0cfa06a097d19"
            },
            "dist": {
                "type": "zip",
                "url": "https://api.github.com/repos/driesvints/blade-heroicons/zipball/4553b2a1f6c76f0ac7f3bc0de4c0cfa06a097d19",
                "reference": "4553b2a1f6c76f0ac7f3bc0de4c0cfa06a097d19",
                "shasum": ""
            },
            "require": {
                "blade-ui-kit/blade-icons": "^1.6",
                "illuminate/support": "^9.0|^10.0|^11.0|^12.0",
                "php": "^8.0"
            },
            "require-dev": {
                "orchestra/testbench": "^7.0|^8.0|^9.0|^10.0",
                "phpunit/phpunit": "^9.0|^10.5|^11.0"
            },
            "type": "library",
            "extra": {
                "laravel": {
                    "providers": [
                        "BladeUI\\Heroicons\\BladeHeroiconsServiceProvider"
                    ]
                }
            },
            "autoload": {
                "psr-4": {
                    "BladeUI\\Heroicons\\": "src"
                }
            },
            "notification-url": "https://packagist.org/downloads/",
            "license": [
                "MIT"
            ],
            "authors": [
                {
                    "name": "Dries Vints",
                    "homepage": "https://driesvints.com"
                }
            ],
            "description": "A package to easily make use of Heroicons in your Laravel Blade views.",
            "homepage": "https://github.com/blade-ui-kit/blade-heroicons",
            "keywords": [
                "Heroicons",
                "blade",
                "laravel"
            ],
            "support": {
                "issues": "https://github.com/driesvints/blade-heroicons/issues",
                "source": "https://github.com/driesvints/blade-heroicons/tree/2.6.0"
            },
            "funding": [
                {
                    "url": "https://github.com/sponsors/driesvints",
                    "type": "github"
                },
                {
                    "url": "https://www.paypal.com/paypalme/driesvints",
                    "type": "paypal"
                }
            ],
            "time": "2025-02-13T20:53:33+00:00"
        },
        {
            "name": "blade-ui-kit/blade-icons",
            "version": "1.8.0",
            "source": {
                "type": "git",
                "url": "https://github.com/driesvints/blade-icons.git",
                "reference": "7b743f27476acb2ed04cb518213d78abe096e814"
            },
            "dist": {
                "type": "zip",
                "url": "https://api.github.com/repos/driesvints/blade-icons/zipball/7b743f27476acb2ed04cb518213d78abe096e814",
                "reference": "7b743f27476acb2ed04cb518213d78abe096e814",
                "shasum": ""
            },
            "require": {
                "illuminate/contracts": "^8.0|^9.0|^10.0|^11.0|^12.0",
                "illuminate/filesystem": "^8.0|^9.0|^10.0|^11.0|^12.0",
                "illuminate/support": "^8.0|^9.0|^10.0|^11.0|^12.0",
                "illuminate/view": "^8.0|^9.0|^10.0|^11.0|^12.0",
                "php": "^7.4|^8.0",
                "symfony/console": "^5.3|^6.0|^7.0",
                "symfony/finder": "^5.3|^6.0|^7.0"
            },
            "require-dev": {
                "mockery/mockery": "^1.5.1",
                "orchestra/testbench": "^6.0|^7.0|^8.0|^9.0|^10.0",
                "phpunit/phpunit": "^9.0|^10.5|^11.0"
            },
            "bin": [
                "bin/blade-icons-generate"
            ],
            "type": "library",
            "extra": {
                "laravel": {
                    "providers": [
                        "BladeUI\\Icons\\BladeIconsServiceProvider"
                    ]
                }
            },
            "autoload": {
                "files": [
                    "src/helpers.php"
                ],
                "psr-4": {
                    "BladeUI\\Icons\\": "src"
                }
            },
            "notification-url": "https://packagist.org/downloads/",
            "license": [
                "MIT"
            ],
            "authors": [
                {
                    "name": "Dries Vints",
                    "homepage": "https://driesvints.com"
                }
            ],
            "description": "A package to easily make use of icons in your Laravel Blade views.",
            "homepage": "https://github.com/blade-ui-kit/blade-icons",
            "keywords": [
                "blade",
                "icons",
                "laravel",
                "svg"
            ],
            "support": {
                "issues": "https://github.com/blade-ui-kit/blade-icons/issues",
                "source": "https://github.com/blade-ui-kit/blade-icons"
            },
            "funding": [
                {
                    "url": "https://github.com/sponsors/driesvints",
                    "type": "github"
                },
                {
                    "url": "https://www.paypal.com/paypalme/driesvints",
                    "type": "paypal"
                }
            ],
            "time": "2025-02-13T20:35:06+00:00"
        },
        {
            "name": "brick/math",
            "version": "0.14.0",
            "source": {
                "type": "git",
                "url": "https://github.com/brick/math.git",
                "reference": "113a8ee2656b882d4c3164fa31aa6e12cbb7aaa2"
            },
            "dist": {
                "type": "zip",
                "url": "https://api.github.com/repos/brick/math/zipball/113a8ee2656b882d4c3164fa31aa6e12cbb7aaa2",
                "reference": "113a8ee2656b882d4c3164fa31aa6e12cbb7aaa2",
                "shasum": ""
            },
            "require": {
                "php": "^8.2"
            },
            "require-dev": {
                "php-coveralls/php-coveralls": "^2.2",
                "phpstan/phpstan": "2.1.22",
                "phpunit/phpunit": "^11.5"
            },
            "type": "library",
            "autoload": {
                "psr-4": {
                    "Brick\\Math\\": "src/"
                }
            },
            "notification-url": "https://packagist.org/downloads/",
            "license": [
                "MIT"
            ],
            "description": "Arbitrary-precision arithmetic library",
            "keywords": [
                "Arbitrary-precision",
                "BigInteger",
                "BigRational",
                "arithmetic",
                "bigdecimal",
                "bignum",
                "bignumber",
                "brick",
                "decimal",
                "integer",
                "math",
                "mathematics",
                "rational"
            ],
            "support": {
                "issues": "https://github.com/brick/math/issues",
                "source": "https://github.com/brick/math/tree/0.14.0"
            },
            "funding": [
                {
                    "url": "https://github.com/BenMorel",
                    "type": "github"
                }
            ],
            "time": "2025-08-29T12:40:03+00:00"
        },
        {
            "name": "calebporzio/sushi",
            "version": "v2.5.3",
            "source": {
                "type": "git",
                "url": "https://github.com/calebporzio/sushi.git",
                "reference": "bf184973f943216b2aaa8dbc79631ea806038bb1"
            },
            "dist": {
                "type": "zip",
                "url": "https://api.github.com/repos/calebporzio/sushi/zipball/bf184973f943216b2aaa8dbc79631ea806038bb1",
                "reference": "bf184973f943216b2aaa8dbc79631ea806038bb1",
                "shasum": ""
            },
            "require": {
                "ext-pdo_sqlite": "*",
                "ext-sqlite3": "*",
                "illuminate/database": "^5.8 || ^6.0 || ^7.0 || ^8.0 || ^9.0 || ^10.0 || ^11.0 || ^12.0",
                "illuminate/support": "^5.8 || ^6.0 || ^7.0 || ^8.0 || ^9.0 || ^10.0 || ^11.0 || ^12.0",
                "php": "^7.1.3|^8.0"
            },
            "require-dev": {
                "doctrine/dbal": "^2.9 || ^3.1.4",
                "orchestra/testbench": "3.8.* || 3.9.* || ^4.0 || ^5.0 || ^6.0 || ^7.0 || ^8.0 || ^9.0 || ^10.0",
                "phpunit/phpunit": "^7.5 || ^8.4 || ^9.0 || ^10.0 || ^11.0"
            },
            "type": "library",
            "autoload": {
                "psr-4": {
                    "Sushi\\": "src/"
                }
            },
            "notification-url": "https://packagist.org/downloads/",
            "license": [
                "MIT"
            ],
            "authors": [
                {
                    "name": "Caleb Porzio",
                    "email": "calebporzio@gmail.com"
                }
            ],
            "description": "Eloquent's missing \"array\" driver.",
            "support": {
                "source": "https://github.com/calebporzio/sushi/tree/v2.5.3"
            },
            "funding": [
                {
                    "url": "https://github.com/calebporzio",
                    "type": "github"
                }
            ],
            "time": "2025-02-13T21:03:57+00:00"
        },
        {
            "name": "carbonphp/carbon-doctrine-types",
            "version": "3.2.0",
            "source": {
                "type": "git",
                "url": "https://github.com/CarbonPHP/carbon-doctrine-types.git",
                "reference": "18ba5ddfec8976260ead6e866180bd5d2f71aa1d"
            },
            "dist": {
                "type": "zip",
                "url": "https://api.github.com/repos/CarbonPHP/carbon-doctrine-types/zipball/18ba5ddfec8976260ead6e866180bd5d2f71aa1d",
                "reference": "18ba5ddfec8976260ead6e866180bd5d2f71aa1d",
                "shasum": ""
            },
            "require": {
                "php": "^8.1"
            },
            "conflict": {
                "doctrine/dbal": "<4.0.0 || >=5.0.0"
            },
            "require-dev": {
                "doctrine/dbal": "^4.0.0",
                "nesbot/carbon": "^2.71.0 || ^3.0.0",
                "phpunit/phpunit": "^10.3"
            },
            "type": "library",
            "autoload": {
                "psr-4": {
                    "Carbon\\Doctrine\\": "src/Carbon/Doctrine/"
                }
            },
            "notification-url": "https://packagist.org/downloads/",
            "license": [
                "MIT"
            ],
            "authors": [
                {
                    "name": "KyleKatarn",
                    "email": "kylekatarnls@gmail.com"
                }
            ],
            "description": "Types to use Carbon in Doctrine",
            "keywords": [
                "carbon",
                "date",
                "datetime",
                "doctrine",
                "time"
            ],
            "support": {
                "issues": "https://github.com/CarbonPHP/carbon-doctrine-types/issues",
                "source": "https://github.com/CarbonPHP/carbon-doctrine-types/tree/3.2.0"
            },
            "funding": [
                {
                    "url": "https://github.com/kylekatarnls",
                    "type": "github"
                },
                {
                    "url": "https://opencollective.com/Carbon",
                    "type": "open_collective"
                },
                {
                    "url": "https://tidelift.com/funding/github/packagist/nesbot/carbon",
                    "type": "tidelift"
                }
            ],
            "time": "2024-02-09T16:56:22+00:00"
        },
        {
            "name": "chillerlan/php-qrcode",
            "version": "5.0.4",
            "source": {
                "type": "git",
                "url": "https://github.com/chillerlan/php-qrcode.git",
                "reference": "390393e97a6e42ccae0e0d6205b8d4200f7ddc43"
            },
            "dist": {
                "type": "zip",
                "url": "https://api.github.com/repos/chillerlan/php-qrcode/zipball/390393e97a6e42ccae0e0d6205b8d4200f7ddc43",
                "reference": "390393e97a6e42ccae0e0d6205b8d4200f7ddc43",
                "shasum": ""
            },
            "require": {
                "chillerlan/php-settings-container": "^2.1.6 || ^3.2.1",
                "ext-mbstring": "*",
                "php": "^7.4 || ^8.0"
            },
            "require-dev": {
                "chillerlan/php-authenticator": "^4.3.1 || ^5.2.1",
                "ext-fileinfo": "*",
                "phan/phan": "^5.5.1",
                "phpcompatibility/php-compatibility": "10.x-dev",
                "phpmd/phpmd": "^2.15",
                "phpunit/phpunit": "^9.6",
                "setasign/fpdf": "^1.8.2",
                "slevomat/coding-standard": "^8.23.0",
                "squizlabs/php_codesniffer": "^4.0.0"
            },
            "suggest": {
                "chillerlan/php-authenticator": "Yet another Google authenticator! Also creates URIs for mobile apps.",
                "setasign/fpdf": "Required to use the QR FPDF output.",
                "simple-icons/simple-icons": "SVG icons that you can use to embed as logos in the QR Code"
            },
            "type": "library",
            "autoload": {
                "psr-4": {
                    "chillerlan\\QRCode\\": "src"
                }
            },
            "notification-url": "https://packagist.org/downloads/",
            "license": [
                "MIT",
                "Apache-2.0"
            ],
            "authors": [
                {
                    "name": "Kazuhiko Arase",
                    "homepage": "https://github.com/kazuhikoarase/qrcode-generator"
                },
                {
                    "name": "ZXing Authors",
                    "homepage": "https://github.com/zxing/zxing"
                },
                {
                    "name": "Ashot Khanamiryan",
                    "homepage": "https://github.com/khanamiryan/php-qrcode-detector-decoder"
                },
                {
                    "name": "Smiley",
                    "email": "smiley@chillerlan.net",
                    "homepage": "https://github.com/codemasher"
                },
                {
                    "name": "Contributors",
                    "homepage": "https://github.com/chillerlan/php-qrcode/graphs/contributors"
                }
            ],
            "description": "A QR Code generator and reader with a user-friendly API. PHP 7.4+",
            "homepage": "https://github.com/chillerlan/php-qrcode",
            "keywords": [
                "phpqrcode",
                "qr",
                "qr code",
                "qr-reader",
                "qrcode",
                "qrcode-generator",
                "qrcode-reader"
            ],
            "support": {
                "docs": "https://php-qrcode.readthedocs.io",
                "issues": "https://github.com/chillerlan/php-qrcode/issues",
                "source": "https://github.com/chillerlan/php-qrcode"
            },
            "funding": [
                {
                    "url": "https://ko-fi.com/codemasher",
                    "type": "Ko-Fi"
                }
            ],
            "time": "2025-09-19T17:30:27+00:00"
        },
        {
            "name": "chillerlan/php-settings-container",
            "version": "3.2.1",
            "source": {
                "type": "git",
                "url": "https://github.com/chillerlan/php-settings-container.git",
                "reference": "95ed3e9676a1d47cab2e3174d19b43f5dbf52681"
            },
            "dist": {
                "type": "zip",
                "url": "https://api.github.com/repos/chillerlan/php-settings-container/zipball/95ed3e9676a1d47cab2e3174d19b43f5dbf52681",
                "reference": "95ed3e9676a1d47cab2e3174d19b43f5dbf52681",
                "shasum": ""
            },
            "require": {
                "ext-json": "*",
                "php": "^8.1"
            },
            "require-dev": {
                "phpmd/phpmd": "^2.15",
                "phpstan/phpstan": "^1.11",
                "phpstan/phpstan-deprecation-rules": "^1.2",
                "phpunit/phpunit": "^10.5",
                "squizlabs/php_codesniffer": "^3.10"
            },
            "type": "library",
            "autoload": {
                "psr-4": {
                    "chillerlan\\Settings\\": "src"
                }
            },
            "notification-url": "https://packagist.org/downloads/",
            "license": [
                "MIT"
            ],
            "authors": [
                {
                    "name": "Smiley",
                    "email": "smiley@chillerlan.net",
                    "homepage": "https://github.com/codemasher"
                }
            ],
            "description": "A container class for immutable settings objects. Not a DI container.",
            "homepage": "https://github.com/chillerlan/php-settings-container",
            "keywords": [
                "Settings",
                "configuration",
                "container",
                "helper"
            ],
            "support": {
                "issues": "https://github.com/chillerlan/php-settings-container/issues",
                "source": "https://github.com/chillerlan/php-settings-container"
            },
            "funding": [
                {
                    "url": "https://www.paypal.com/donate?hosted_button_id=WLYUNAT9ZTJZ4",
                    "type": "custom"
                },
                {
                    "url": "https://ko-fi.com/codemasher",
                    "type": "ko_fi"
                }
            ],
            "time": "2024-07-16T11:13:48+00:00"
        },
        {
            "name": "danharrin/date-format-converter",
            "version": "v0.3.1",
            "source": {
                "type": "git",
                "url": "https://github.com/danharrin/date-format-converter.git",
                "reference": "7c31171bc981e48726729a5f3a05a2d2b63f0b1e"
            },
            "dist": {
                "type": "zip",
                "url": "https://api.github.com/repos/danharrin/date-format-converter/zipball/7c31171bc981e48726729a5f3a05a2d2b63f0b1e",
                "reference": "7c31171bc981e48726729a5f3a05a2d2b63f0b1e",
                "shasum": ""
            },
            "require": {
                "php": "^7.2|^8.0"
            },
            "type": "library",
            "autoload": {
                "files": [
                    "src/helpers.php",
                    "src/standards.php"
                ],
                "psr-4": {
                    "DanHarrin\\DateFormatConverter\\": "src/"
                }
            },
            "notification-url": "https://packagist.org/downloads/",
            "license": [
                "MIT"
            ],
            "authors": [
                {
                    "name": "Dan Harrin",
                    "email": "dan@danharrin.com"
                }
            ],
            "description": "Convert token-based date formats between standards.",
            "homepage": "https://github.com/danharrin/date-format-converter",
            "support": {
                "issues": "https://github.com/danharrin/date-format-converter/issues",
                "source": "https://github.com/danharrin/date-format-converter"
            },
            "funding": [
                {
                    "url": "https://github.com/danharrin",
                    "type": "github"
                }
            ],
            "time": "2024-06-13T09:38:44+00:00"
        },
        {
            "name": "danharrin/livewire-rate-limiting",
            "version": "v2.1.0",
            "source": {
                "type": "git",
                "url": "https://github.com/danharrin/livewire-rate-limiting.git",
                "reference": "14dde653a9ae8f38af07a0ba4921dc046235e1a0"
            },
            "dist": {
                "type": "zip",
                "url": "https://api.github.com/repos/danharrin/livewire-rate-limiting/zipball/14dde653a9ae8f38af07a0ba4921dc046235e1a0",
                "reference": "14dde653a9ae8f38af07a0ba4921dc046235e1a0",
                "shasum": ""
            },
            "require": {
                "illuminate/support": "^9.0|^10.0|^11.0|^12.0",
                "php": "^8.0"
            },
            "require-dev": {
                "livewire/livewire": "^3.0",
                "livewire/volt": "^1.3",
                "orchestra/testbench": "^7.0|^8.0|^9.0|^10.0",
                "phpunit/phpunit": "^9.0|^10.0|^11.5.3"
            },
            "type": "library",
            "autoload": {
                "psr-4": {
                    "DanHarrin\\LivewireRateLimiting\\": "src"
                }
            },
            "notification-url": "https://packagist.org/downloads/",
            "license": [
                "MIT"
            ],
            "authors": [
                {
                    "name": "Dan Harrin",
                    "email": "dan@danharrin.com"
                }
            ],
            "description": "Apply rate limiters to Laravel Livewire actions.",
            "homepage": "https://github.com/danharrin/livewire-rate-limiting",
            "support": {
                "issues": "https://github.com/danharrin/livewire-rate-limiting/issues",
                "source": "https://github.com/danharrin/livewire-rate-limiting"
            },
            "funding": [
                {
                    "url": "https://github.com/danharrin",
                    "type": "github"
                }
            ],
            "time": "2025-02-21T08:52:11+00:00"
        },
        {
            "name": "dflydev/dot-access-data",
            "version": "v3.0.3",
            "source": {
                "type": "git",
                "url": "https://github.com/dflydev/dflydev-dot-access-data.git",
                "reference": "a23a2bf4f31d3518f3ecb38660c95715dfead60f"
            },
            "dist": {
                "type": "zip",
                "url": "https://api.github.com/repos/dflydev/dflydev-dot-access-data/zipball/a23a2bf4f31d3518f3ecb38660c95715dfead60f",
                "reference": "a23a2bf4f31d3518f3ecb38660c95715dfead60f",
                "shasum": ""
            },
            "require": {
                "php": "^7.1 || ^8.0"
            },
            "require-dev": {
                "phpstan/phpstan": "^0.12.42",
                "phpunit/phpunit": "^7.5 || ^8.5 || ^9.3",
                "scrutinizer/ocular": "1.6.0",
                "squizlabs/php_codesniffer": "^3.5",
                "vimeo/psalm": "^4.0.0"
            },
            "type": "library",
            "extra": {
                "branch-alias": {
                    "dev-main": "3.x-dev"
                }
            },
            "autoload": {
                "psr-4": {
                    "Dflydev\\DotAccessData\\": "src/"
                }
            },
            "notification-url": "https://packagist.org/downloads/",
            "license": [
                "MIT"
            ],
            "authors": [
                {
                    "name": "Dragonfly Development Inc.",
                    "email": "info@dflydev.com",
                    "homepage": "http://dflydev.com"
                },
                {
                    "name": "Beau Simensen",
                    "email": "beau@dflydev.com",
                    "homepage": "http://beausimensen.com"
                },
                {
                    "name": "Carlos Frutos",
                    "email": "carlos@kiwing.it",
                    "homepage": "https://github.com/cfrutos"
                },
                {
                    "name": "Colin O'Dell",
                    "email": "colinodell@gmail.com",
                    "homepage": "https://www.colinodell.com"
                }
            ],
            "description": "Given a deep data structure, access data by dot notation.",
            "homepage": "https://github.com/dflydev/dflydev-dot-access-data",
            "keywords": [
                "access",
                "data",
                "dot",
                "notation"
            ],
            "support": {
                "issues": "https://github.com/dflydev/dflydev-dot-access-data/issues",
                "source": "https://github.com/dflydev/dflydev-dot-access-data/tree/v3.0.3"
            },
            "time": "2024-07-08T12:26:09+00:00"
        },
        {
            "name": "doctrine/inflector",
            "version": "2.1.0",
            "source": {
                "type": "git",
                "url": "https://github.com/doctrine/inflector.git",
                "reference": "6d6c96277ea252fc1304627204c3d5e6e15faa3b"
            },
            "dist": {
                "type": "zip",
                "url": "https://api.github.com/repos/doctrine/inflector/zipball/6d6c96277ea252fc1304627204c3d5e6e15faa3b",
                "reference": "6d6c96277ea252fc1304627204c3d5e6e15faa3b",
                "shasum": ""
            },
            "require": {
                "php": "^7.2 || ^8.0"
            },
            "require-dev": {
                "doctrine/coding-standard": "^12.0 || ^13.0",
                "phpstan/phpstan": "^1.12 || ^2.0",
                "phpstan/phpstan-phpunit": "^1.4 || ^2.0",
                "phpstan/phpstan-strict-rules": "^1.6 || ^2.0",
                "phpunit/phpunit": "^8.5 || ^12.2"
            },
            "type": "library",
            "autoload": {
                "psr-4": {
                    "Doctrine\\Inflector\\": "src"
                }
            },
            "notification-url": "https://packagist.org/downloads/",
            "license": [
                "MIT"
            ],
            "authors": [
                {
                    "name": "Guilherme Blanco",
                    "email": "guilhermeblanco@gmail.com"
                },
                {
                    "name": "Roman Borschel",
                    "email": "roman@code-factory.org"
                },
                {
                    "name": "Benjamin Eberlei",
                    "email": "kontakt@beberlei.de"
                },
                {
                    "name": "Jonathan Wage",
                    "email": "jonwage@gmail.com"
                },
                {
                    "name": "Johannes Schmitt",
                    "email": "schmittjoh@gmail.com"
                }
            ],
            "description": "PHP Doctrine Inflector is a small library that can perform string manipulations with regard to upper/lowercase and singular/plural forms of words.",
            "homepage": "https://www.doctrine-project.org/projects/inflector.html",
            "keywords": [
                "inflection",
                "inflector",
                "lowercase",
                "manipulation",
                "php",
                "plural",
                "singular",
                "strings",
                "uppercase",
                "words"
            ],
            "support": {
                "issues": "https://github.com/doctrine/inflector/issues",
                "source": "https://github.com/doctrine/inflector/tree/2.1.0"
            },
            "funding": [
                {
                    "url": "https://www.doctrine-project.org/sponsorship.html",
                    "type": "custom"
                },
                {
                    "url": "https://www.patreon.com/phpdoctrine",
                    "type": "patreon"
                },
                {
                    "url": "https://tidelift.com/funding/github/packagist/doctrine%2Finflector",
                    "type": "tidelift"
                }
            ],
            "time": "2025-08-10T19:31:58+00:00"
        },
        {
            "name": "doctrine/lexer",
            "version": "3.0.1",
            "source": {
                "type": "git",
                "url": "https://github.com/doctrine/lexer.git",
                "reference": "31ad66abc0fc9e1a1f2d9bc6a42668d2fbbcd6dd"
            },
            "dist": {
                "type": "zip",
                "url": "https://api.github.com/repos/doctrine/lexer/zipball/31ad66abc0fc9e1a1f2d9bc6a42668d2fbbcd6dd",
                "reference": "31ad66abc0fc9e1a1f2d9bc6a42668d2fbbcd6dd",
                "shasum": ""
            },
            "require": {
                "php": "^8.1"
            },
            "require-dev": {
                "doctrine/coding-standard": "^12",
                "phpstan/phpstan": "^1.10",
                "phpunit/phpunit": "^10.5",
                "psalm/plugin-phpunit": "^0.18.3",
                "vimeo/psalm": "^5.21"
            },
            "type": "library",
            "autoload": {
                "psr-4": {
                    "Doctrine\\Common\\Lexer\\": "src"
                }
            },
            "notification-url": "https://packagist.org/downloads/",
            "license": [
                "MIT"
            ],
            "authors": [
                {
                    "name": "Guilherme Blanco",
                    "email": "guilhermeblanco@gmail.com"
                },
                {
                    "name": "Roman Borschel",
                    "email": "roman@code-factory.org"
                },
                {
                    "name": "Johannes Schmitt",
                    "email": "schmittjoh@gmail.com"
                }
            ],
            "description": "PHP Doctrine Lexer parser library that can be used in Top-Down, Recursive Descent Parsers.",
            "homepage": "https://www.doctrine-project.org/projects/lexer.html",
            "keywords": [
                "annotations",
                "docblock",
                "lexer",
                "parser",
                "php"
            ],
            "support": {
                "issues": "https://github.com/doctrine/lexer/issues",
                "source": "https://github.com/doctrine/lexer/tree/3.0.1"
            },
            "funding": [
                {
                    "url": "https://www.doctrine-project.org/sponsorship.html",
                    "type": "custom"
                },
                {
                    "url": "https://www.patreon.com/phpdoctrine",
                    "type": "patreon"
                },
                {
                    "url": "https://tidelift.com/funding/github/packagist/doctrine%2Flexer",
                    "type": "tidelift"
                }
            ],
            "time": "2024-02-05T11:56:58+00:00"
        },
        {
            "name": "dragonmantank/cron-expression",
            "version": "v3.4.0",
            "source": {
                "type": "git",
                "url": "https://github.com/dragonmantank/cron-expression.git",
                "reference": "8c784d071debd117328803d86b2097615b457500"
            },
            "dist": {
                "type": "zip",
                "url": "https://api.github.com/repos/dragonmantank/cron-expression/zipball/8c784d071debd117328803d86b2097615b457500",
                "reference": "8c784d071debd117328803d86b2097615b457500",
                "shasum": ""
            },
            "require": {
                "php": "^7.2|^8.0",
                "webmozart/assert": "^1.0"
            },
            "replace": {
                "mtdowling/cron-expression": "^1.0"
            },
            "require-dev": {
                "phpstan/extension-installer": "^1.0",
                "phpstan/phpstan": "^1.0",
                "phpunit/phpunit": "^7.0|^8.0|^9.0"
            },
            "type": "library",
            "extra": {
                "branch-alias": {
                    "dev-master": "3.x-dev"
                }
            },
            "autoload": {
                "psr-4": {
                    "Cron\\": "src/Cron/"
                }
            },
            "notification-url": "https://packagist.org/downloads/",
            "license": [
                "MIT"
            ],
            "authors": [
                {
                    "name": "Chris Tankersley",
                    "email": "chris@ctankersley.com",
                    "homepage": "https://github.com/dragonmantank"
                }
            ],
            "description": "CRON for PHP: Calculate the next or previous run date and determine if a CRON expression is due",
            "keywords": [
                "cron",
                "schedule"
            ],
            "support": {
                "issues": "https://github.com/dragonmantank/cron-expression/issues",
                "source": "https://github.com/dragonmantank/cron-expression/tree/v3.4.0"
            },
            "funding": [
                {
                    "url": "https://github.com/dragonmantank",
                    "type": "github"
                }
            ],
            "time": "2024-10-09T13:47:03+00:00"
        },
        {
            "name": "egulias/email-validator",
            "version": "4.0.4",
            "source": {
                "type": "git",
                "url": "https://github.com/egulias/EmailValidator.git",
                "reference": "d42c8731f0624ad6bdc8d3e5e9a4524f68801cfa"
            },
            "dist": {
                "type": "zip",
                "url": "https://api.github.com/repos/egulias/EmailValidator/zipball/d42c8731f0624ad6bdc8d3e5e9a4524f68801cfa",
                "reference": "d42c8731f0624ad6bdc8d3e5e9a4524f68801cfa",
                "shasum": ""
            },
            "require": {
                "doctrine/lexer": "^2.0 || ^3.0",
                "php": ">=8.1",
                "symfony/polyfill-intl-idn": "^1.26"
            },
            "require-dev": {
                "phpunit/phpunit": "^10.2",
                "vimeo/psalm": "^5.12"
            },
            "suggest": {
                "ext-intl": "PHP Internationalization Libraries are required to use the SpoofChecking validation"
            },
            "type": "library",
            "extra": {
                "branch-alias": {
                    "dev-master": "4.0.x-dev"
                }
            },
            "autoload": {
                "psr-4": {
                    "Egulias\\EmailValidator\\": "src"
                }
            },
            "notification-url": "https://packagist.org/downloads/",
            "license": [
                "MIT"
            ],
            "authors": [
                {
                    "name": "Eduardo Gulias Davis"
                }
            ],
            "description": "A library for validating emails against several RFCs",
            "homepage": "https://github.com/egulias/EmailValidator",
            "keywords": [
                "email",
                "emailvalidation",
                "emailvalidator",
                "validation",
                "validator"
            ],
            "support": {
                "issues": "https://github.com/egulias/EmailValidator/issues",
                "source": "https://github.com/egulias/EmailValidator/tree/4.0.4"
            },
            "funding": [
                {
                    "url": "https://github.com/egulias",
                    "type": "github"
                }
            ],
            "time": "2025-03-06T22:45:56+00:00"
        },
        {
            "name": "ezyang/htmlpurifier",
            "version": "v4.19.0",
            "source": {
                "type": "git",
                "url": "https://github.com/ezyang/htmlpurifier.git",
                "reference": "b287d2a16aceffbf6e0295559b39662612b77fcf"
            },
            "dist": {
                "type": "zip",
                "url": "https://api.github.com/repos/ezyang/htmlpurifier/zipball/b287d2a16aceffbf6e0295559b39662612b77fcf",
                "reference": "b287d2a16aceffbf6e0295559b39662612b77fcf",
                "shasum": ""
            },
            "require": {
                "php": "~5.6.0 || ~7.0.0 || ~7.1.0 || ~7.2.0 || ~7.3.0 || ~7.4.0 || ~8.0.0 || ~8.1.0 || ~8.2.0 || ~8.3.0 || ~8.4.0 || ~8.5.0"
            },
            "require-dev": {
                "cerdic/css-tidy": "^1.7 || ^2.0",
                "simpletest/simpletest": "dev-master"
            },
            "suggest": {
                "cerdic/css-tidy": "If you want to use the filter 'Filter.ExtractStyleBlocks'.",
                "ext-bcmath": "Used for unit conversion and imagecrash protection",
                "ext-iconv": "Converts text to and from non-UTF-8 encodings",
                "ext-tidy": "Used for pretty-printing HTML"
            },
            "type": "library",
            "autoload": {
                "files": [
                    "library/HTMLPurifier.composer.php"
                ],
                "psr-0": {
                    "HTMLPurifier": "library/"
                },
                "exclude-from-classmap": [
                    "/library/HTMLPurifier/Language/"
                ]
            },
            "notification-url": "https://packagist.org/downloads/",
            "license": [
                "LGPL-2.1-or-later"
            ],
            "authors": [
                {
                    "name": "Edward Z. Yang",
                    "email": "admin@htmlpurifier.org",
                    "homepage": "http://ezyang.com"
                }
            ],
            "description": "Standards compliant HTML filter written in PHP",
            "homepage": "http://htmlpurifier.org/",
            "keywords": [
                "html"
            ],
            "support": {
                "issues": "https://github.com/ezyang/htmlpurifier/issues",
                "source": "https://github.com/ezyang/htmlpurifier/tree/v4.19.0"
            },
            "time": "2025-10-17T16:34:55+00:00"
        },
        {
            "name": "filament/actions",
            "version": "v4.1.9",
            "source": {
                "type": "git",
                "url": "https://github.com/filamentphp/actions.git",
                "reference": "cd17a34e7bacebf74064a6e43fab6ff87c21630a"
            },
            "dist": {
                "type": "zip",
                "url": "https://api.github.com/repos/filamentphp/actions/zipball/cd17a34e7bacebf74064a6e43fab6ff87c21630a",
                "reference": "cd17a34e7bacebf74064a6e43fab6ff87c21630a",
                "shasum": ""
            },
            "require": {
                "anourvalar/eloquent-serialize": "^1.2",
                "filament/forms": "self.version",
                "filament/infolists": "self.version",
                "filament/notifications": "self.version",
                "filament/support": "self.version",
                "league/csv": "^9.16",
                "openspout/openspout": "^4.23",
                "php": "^8.2"
            },
            "type": "library",
            "extra": {
                "laravel": {
                    "providers": [
                        "Filament\\Actions\\ActionsServiceProvider"
                    ]
                }
            },
            "autoload": {
                "psr-4": {
                    "Filament\\Actions\\": "src"
                }
            },
            "notification-url": "https://packagist.org/downloads/",
            "license": [
                "MIT"
            ],
            "description": "Easily add beautiful action modals to any Livewire component.",
            "homepage": "https://github.com/filamentphp/filament",
            "support": {
                "issues": "https://github.com/filamentphp/filament/issues",
                "source": "https://github.com/filamentphp/filament"
            },
            "time": "2025-10-14T15:20:45+00:00"
        },
        {
            "name": "filament/filament",
            "version": "v4.1.9",
            "source": {
                "type": "git",
                "url": "https://github.com/filamentphp/panels.git",
                "reference": "010728faccca684f5b1ee0c64d640c843cc1ade4"
            },
            "dist": {
                "type": "zip",
                "url": "https://api.github.com/repos/filamentphp/panels/zipball/010728faccca684f5b1ee0c64d640c843cc1ade4",
                "reference": "010728faccca684f5b1ee0c64d640c843cc1ade4",
                "shasum": ""
            },
            "require": {
                "chillerlan/php-qrcode": "^5.0",
                "filament/actions": "self.version",
                "filament/forms": "self.version",
                "filament/infolists": "self.version",
                "filament/notifications": "self.version",
                "filament/schemas": "self.version",
                "filament/support": "self.version",
                "filament/tables": "self.version",
                "filament/widgets": "self.version",
                "php": "^8.2",
                "pragmarx/google2fa": "^8.0",
                "pragmarx/google2fa-qrcode": "^3.0"
            },
            "type": "library",
            "extra": {
                "laravel": {
                    "providers": [
                        "Filament\\FilamentServiceProvider"
                    ]
                }
            },
            "autoload": {
                "files": [
                    "src/global_helpers.php",
                    "src/helpers.php"
                ],
                "psr-4": {
                    "Filament\\": "src"
                }
            },
            "notification-url": "https://packagist.org/downloads/",
            "license": [
                "MIT"
            ],
            "description": "A collection of full-stack components for accelerated Laravel app development.",
            "homepage": "https://github.com/filamentphp/filament",
            "support": {
                "issues": "https://github.com/filamentphp/filament/issues",
                "source": "https://github.com/filamentphp/filament"
            },
            "time": "2025-10-15T14:31:27+00:00"
        },
        {
            "name": "filament/forms",
            "version": "v4.1.9",
            "source": {
                "type": "git",
                "url": "https://github.com/filamentphp/forms.git",
                "reference": "1993328e69d58088c3ac533a2e9464b09212df78"
            },
            "dist": {
                "type": "zip",
                "url": "https://api.github.com/repos/filamentphp/forms/zipball/1993328e69d58088c3ac533a2e9464b09212df78",
                "reference": "1993328e69d58088c3ac533a2e9464b09212df78",
                "shasum": ""
            },
            "require": {
                "danharrin/date-format-converter": "^0.3",
                "filament/actions": "self.version",
                "filament/schemas": "self.version",
                "filament/support": "self.version",
                "php": "^8.2",
                "ueberdosis/tiptap-php": "^2.0"
            },
            "type": "library",
            "extra": {
                "laravel": {
                    "providers": [
                        "Filament\\Forms\\FormsServiceProvider"
                    ]
                }
            },
            "autoload": {
                "files": [
                    "src/helpers.php"
                ],
                "psr-4": {
                    "Filament\\Forms\\": "src"
                }
            },
            "notification-url": "https://packagist.org/downloads/",
            "license": [
                "MIT"
            ],
            "description": "Easily add beautiful forms to any Livewire component.",
            "homepage": "https://github.com/filamentphp/filament",
            "support": {
                "issues": "https://github.com/filamentphp/filament/issues",
                "source": "https://github.com/filamentphp/filament"
            },
            "time": "2025-10-15T14:31:46+00:00"
        },
        {
            "name": "filament/infolists",
            "version": "v4.1.9",
            "source": {
                "type": "git",
                "url": "https://github.com/filamentphp/infolists.git",
                "reference": "c6572b83fd6b97105c9f915797c6b2c10fae424d"
            },
            "dist": {
                "type": "zip",
                "url": "https://api.github.com/repos/filamentphp/infolists/zipball/c6572b83fd6b97105c9f915797c6b2c10fae424d",
                "reference": "c6572b83fd6b97105c9f915797c6b2c10fae424d",
                "shasum": ""
            },
            "require": {
                "filament/actions": "self.version",
                "filament/schemas": "self.version",
                "filament/support": "self.version",
                "php": "^8.2"
            },
            "type": "library",
            "extra": {
                "laravel": {
                    "providers": [
                        "Filament\\Infolists\\InfolistsServiceProvider"
                    ]
                }
            },
            "autoload": {
                "psr-4": {
                    "Filament\\Infolists\\": "src"
                }
            },
            "notification-url": "https://packagist.org/downloads/",
            "license": [
                "MIT"
            ],
            "description": "Easily add beautiful read-only infolists to any Livewire component.",
            "homepage": "https://github.com/filamentphp/filament",
            "support": {
                "issues": "https://github.com/filamentphp/filament/issues",
                "source": "https://github.com/filamentphp/filament"
            },
            "time": "2025-10-12T16:21:24+00:00"
        },
        {
            "name": "filament/notifications",
            "version": "v4.1.9",
            "source": {
                "type": "git",
                "url": "https://github.com/filamentphp/notifications.git",
                "reference": "9e606c9566084032f6645ea633ce954b5dd6d113"
            },
            "dist": {
                "type": "zip",
                "url": "https://api.github.com/repos/filamentphp/notifications/zipball/9e606c9566084032f6645ea633ce954b5dd6d113",
                "reference": "9e606c9566084032f6645ea633ce954b5dd6d113",
                "shasum": ""
            },
            "require": {
                "filament/actions": "self.version",
                "filament/support": "self.version",
                "php": "^8.2"
            },
            "type": "library",
            "extra": {
                "laravel": {
                    "providers": [
                        "Filament\\Notifications\\NotificationsServiceProvider"
                    ]
                }
            },
            "autoload": {
                "files": [
                    "src/Testing/helpers.php"
                ],
                "psr-4": {
                    "Filament\\Notifications\\": "src"
                }
            },
            "notification-url": "https://packagist.org/downloads/",
            "license": [
                "MIT"
            ],
            "description": "Easily add beautiful notifications to any Livewire app.",
            "homepage": "https://github.com/filamentphp/filament",
            "support": {
                "issues": "https://github.com/filamentphp/filament/issues",
                "source": "https://github.com/filamentphp/filament"
            },
            "time": "2025-10-14T15:22:44+00:00"
        },
        {
<<<<<<< HEAD
            "name": "filament/spatie-laravel-translatable-plugin",
            "version": "v3.3.43",
            "source": {
                "type": "git",
                "url": "https://github.com/filamentphp/spatie-laravel-translatable-plugin.git",
                "reference": "7de417487ee7a4edd9e66fb3243a27f84db3f543"
            },
            "dist": {
                "type": "zip",
                "url": "https://api.github.com/repos/filamentphp/spatie-laravel-translatable-plugin/zipball/7de417487ee7a4edd9e66fb3243a27f84db3f543",
                "reference": "7de417487ee7a4edd9e66fb3243a27f84db3f543",
                "shasum": ""
            },
            "require": {
                "filament/support": "self.version",
                "illuminate/support": "^10.45|^11.0|^12.0",
                "php": "^8.1",
                "spatie/laravel-translatable": "^6.0"
=======
            "name": "filament/schemas",
            "version": "v4.1.9",
            "source": {
                "type": "git",
                "url": "https://github.com/filamentphp/schemas.git",
                "reference": "9b58c386499862e751752ab1e61787a84c6912a6"
            },
            "dist": {
                "type": "zip",
                "url": "https://api.github.com/repos/filamentphp/schemas/zipball/9b58c386499862e751752ab1e61787a84c6912a6",
                "reference": "9b58c386499862e751752ab1e61787a84c6912a6",
                "shasum": ""
            },
            "require": {
                "danharrin/date-format-converter": "^0.3",
                "filament/actions": "self.version",
                "filament/support": "self.version",
                "php": "^8.2"
>>>>>>> 915e1fd4
            },
            "type": "library",
            "extra": {
                "laravel": {
                    "providers": [
<<<<<<< HEAD
                        "Filament\\SpatieLaravelTranslatablePluginServiceProvider"
=======
                        "Filament\\Schemas\\SchemasServiceProvider"
>>>>>>> 915e1fd4
                    ]
                }
            },
            "autoload": {
                "psr-4": {
<<<<<<< HEAD
                    "Filament\\": "src"
=======
                    "Filament\\Schemas\\": "src"
>>>>>>> 915e1fd4
                }
            },
            "notification-url": "https://packagist.org/downloads/",
            "license": [
                "MIT"
            ],
<<<<<<< HEAD
            "description": "Filament support for `spatie/laravel-translatable`.",
=======
            "description": "Easily add beautiful UI to any Livewire component.",
>>>>>>> 915e1fd4
            "homepage": "https://github.com/filamentphp/filament",
            "support": {
                "issues": "https://github.com/filamentphp/filament/issues",
                "source": "https://github.com/filamentphp/filament"
            },
<<<<<<< HEAD
            "time": "2025-08-12T13:15:45+00:00"
=======
            "time": "2025-10-15T14:31:34+00:00"
>>>>>>> 915e1fd4
        },
        {
            "name": "filament/support",
            "version": "v4.1.9",
            "source": {
                "type": "git",
                "url": "https://github.com/filamentphp/schemas.git",
                "reference": "9b58c386499862e751752ab1e61787a84c6912a6"
            },
            "dist": {
                "type": "zip",
                "url": "https://api.github.com/repos/filamentphp/schemas/zipball/9b58c386499862e751752ab1e61787a84c6912a6",
                "reference": "9b58c386499862e751752ab1e61787a84c6912a6",
                "shasum": ""
            },
            "require": {
                "danharrin/date-format-converter": "^0.3",
                "filament/actions": "self.version",
                "filament/support": "self.version",
                "php": "^8.2"
            },
            "type": "library",
            "extra": {
                "laravel": {
                    "providers": [
                        "Filament\\Schemas\\SchemasServiceProvider"
                    ]
                }
            },
            "autoload": {
                "psr-4": {
                    "Filament\\Schemas\\": "src"
                }
            },
            "notification-url": "https://packagist.org/downloads/",
            "license": [
                "MIT"
            ],
            "description": "Easily add beautiful UI to any Livewire component.",
            "homepage": "https://github.com/filamentphp/filament",
            "support": {
                "issues": "https://github.com/filamentphp/filament/issues",
                "source": "https://github.com/filamentphp/filament"
            },
            "time": "2025-10-15T14:31:34+00:00"
        },
        {
            "name": "filament/support",
            "version": "v4.1.9",
            "source": {
                "type": "git",
                "url": "https://github.com/filamentphp/support.git",
                "reference": "9f1140bf16a9dd7b4720bd2784e8730f440183c4"
            },
            "dist": {
                "type": "zip",
                "url": "https://api.github.com/repos/filamentphp/support/zipball/9f1140bf16a9dd7b4720bd2784e8730f440183c4",
                "reference": "9f1140bf16a9dd7b4720bd2784e8730f440183c4",
                "shasum": ""
            },
            "require": {
                "blade-ui-kit/blade-heroicons": "^2.5",
                "danharrin/livewire-rate-limiting": "^2.0",
                "ext-intl": "*",
                "illuminate/contracts": "^11.28|^12.0",
                "kirschbaum-development/eloquent-power-joins": "^4.0",
                "league/uri-components": "^7.0",
                "livewire/livewire": "^3.5",
                "nette/php-generator": "^4.0",
                "php": "^8.2",
                "ryangjchandler/blade-capture-directive": "^1.0",
                "spatie/invade": "^2.0",
                "spatie/laravel-package-tools": "^1.9",
                "symfony/console": "^7.0",
                "symfony/html-sanitizer": "^7.0"
            },
            "type": "library",
            "extra": {
                "laravel": {
                    "providers": [
                        "Filament\\Support\\SupportServiceProvider"
                    ]
                }
            },
            "autoload": {
                "files": [
                    "src/helpers.php"
                ],
                "psr-4": {
                    "Filament\\Support\\": "src"
                }
            },
            "notification-url": "https://packagist.org/downloads/",
            "license": [
                "MIT"
            ],
            "description": "Core helper methods and foundation code for all Filament packages.",
            "homepage": "https://github.com/filamentphp/filament",
            "support": {
                "issues": "https://github.com/filamentphp/filament/issues",
                "source": "https://github.com/filamentphp/filament"
            },
            "time": "2025-10-14T15:22:28+00:00"
        },
        {
            "name": "filament/tables",
            "version": "v4.1.9",
            "source": {
                "type": "git",
                "url": "https://github.com/filamentphp/tables.git",
                "reference": "0e9b47129e42a7429c020ace617a54cbda4852ce"
            },
            "dist": {
                "type": "zip",
                "url": "https://api.github.com/repos/filamentphp/tables/zipball/0e9b47129e42a7429c020ace617a54cbda4852ce",
                "reference": "0e9b47129e42a7429c020ace617a54cbda4852ce",
                "shasum": ""
            },
            "require": {
                "filament/actions": "self.version",
                "filament/forms": "self.version",
                "filament/support": "self.version",
                "php": "^8.2"
            },
            "type": "library",
            "extra": {
                "laravel": {
                    "providers": [
                        "Filament\\Tables\\TablesServiceProvider"
                    ]
                }
            },
            "autoload": {
                "psr-4": {
                    "Filament\\Tables\\": "src"
                }
            },
            "notification-url": "https://packagist.org/downloads/",
            "license": [
                "MIT"
            ],
            "description": "Easily add beautiful tables to any Livewire component.",
            "homepage": "https://github.com/filamentphp/filament",
            "support": {
                "issues": "https://github.com/filamentphp/filament/issues",
                "source": "https://github.com/filamentphp/filament"
            },
            "time": "2025-10-15T14:31:42+00:00"
        },
        {
            "name": "filament/widgets",
            "version": "v4.1.9",
            "source": {
                "type": "git",
                "url": "https://github.com/filamentphp/widgets.git",
                "reference": "8e3077612a5842aba4cd8d712c729e1042e197aa"
            },
            "dist": {
                "type": "zip",
                "url": "https://api.github.com/repos/filamentphp/widgets/zipball/8e3077612a5842aba4cd8d712c729e1042e197aa",
                "reference": "8e3077612a5842aba4cd8d712c729e1042e197aa",
                "shasum": ""
            },
            "require": {
                "filament/schemas": "self.version",
                "filament/support": "self.version",
                "php": "^8.2"
            },
            "type": "library",
            "extra": {
                "laravel": {
                    "providers": [
                        "Filament\\Widgets\\WidgetsServiceProvider"
                    ]
                }
            },
            "autoload": {
                "psr-4": {
                    "Filament\\Widgets\\": "src"
                }
            },
            "notification-url": "https://packagist.org/downloads/",
            "license": [
                "MIT"
            ],
            "description": "Easily add beautiful dashboard widgets to any Livewire component.",
            "homepage": "https://github.com/filamentphp/filament",
            "support": {
                "issues": "https://github.com/filamentphp/filament/issues",
                "source": "https://github.com/filamentphp/filament"
            },
            "time": "2025-10-14T15:22:46+00:00"
<<<<<<< HEAD
        },
        {
            "name": "firebase/php-jwt",
            "version": "v6.11.1",
            "source": {
                "type": "git",
                "url": "https://github.com/firebase/php-jwt.git",
                "reference": "d1e91ecf8c598d073d0995afa8cd5c75c6e19e66"
            },
            "dist": {
                "type": "zip",
                "url": "https://api.github.com/repos/firebase/php-jwt/zipball/d1e91ecf8c598d073d0995afa8cd5c75c6e19e66",
                "reference": "d1e91ecf8c598d073d0995afa8cd5c75c6e19e66",
                "shasum": ""
            },
            "require": {
                "php": "^8.0"
            },
            "require-dev": {
                "guzzlehttp/guzzle": "^7.4",
                "phpspec/prophecy-phpunit": "^2.0",
                "phpunit/phpunit": "^9.5",
                "psr/cache": "^2.0||^3.0",
                "psr/http-client": "^1.0",
                "psr/http-factory": "^1.0"
            },
            "suggest": {
                "ext-sodium": "Support EdDSA (Ed25519) signatures",
                "paragonie/sodium_compat": "Support EdDSA (Ed25519) signatures when libsodium is not present"
            },
            "type": "library",
            "autoload": {
                "psr-4": {
                    "Firebase\\JWT\\": "src"
                }
            },
            "notification-url": "https://packagist.org/downloads/",
            "license": [
                "BSD-3-Clause"
            ],
            "authors": [
                {
                    "name": "Neuman Vong",
                    "email": "neuman+pear@twilio.com",
                    "role": "Developer"
                },
                {
                    "name": "Anant Narayanan",
                    "email": "anant@php.net",
                    "role": "Developer"
                }
            ],
            "description": "A simple library to encode and decode JSON Web Tokens (JWT) in PHP. Should conform to the current spec.",
            "homepage": "https://github.com/firebase/php-jwt",
            "keywords": [
                "jwt",
                "php"
            ],
            "support": {
                "issues": "https://github.com/firebase/php-jwt/issues",
                "source": "https://github.com/firebase/php-jwt/tree/v6.11.1"
            },
            "time": "2025-04-09T20:32:01+00:00"
=======
>>>>>>> 915e1fd4
        },
        {
            "name": "fruitcake/php-cors",
            "version": "v1.3.0",
            "source": {
                "type": "git",
                "url": "https://github.com/fruitcake/php-cors.git",
                "reference": "3d158f36e7875e2f040f37bc0573956240a5a38b"
            },
            "dist": {
                "type": "zip",
                "url": "https://api.github.com/repos/fruitcake/php-cors/zipball/3d158f36e7875e2f040f37bc0573956240a5a38b",
                "reference": "3d158f36e7875e2f040f37bc0573956240a5a38b",
                "shasum": ""
            },
            "require": {
                "php": "^7.4|^8.0",
                "symfony/http-foundation": "^4.4|^5.4|^6|^7"
            },
            "require-dev": {
                "phpstan/phpstan": "^1.4",
                "phpunit/phpunit": "^9",
                "squizlabs/php_codesniffer": "^3.5"
            },
            "type": "library",
            "extra": {
                "branch-alias": {
                    "dev-master": "1.2-dev"
                }
            },
            "autoload": {
                "psr-4": {
                    "Fruitcake\\Cors\\": "src/"
                }
            },
            "notification-url": "https://packagist.org/downloads/",
            "license": [
                "MIT"
            ],
            "authors": [
                {
                    "name": "Fruitcake",
                    "homepage": "https://fruitcake.nl"
                },
                {
                    "name": "Barryvdh",
                    "email": "barryvdh@gmail.com"
                }
            ],
            "description": "Cross-origin resource sharing library for the Symfony HttpFoundation",
            "homepage": "https://github.com/fruitcake/php-cors",
            "keywords": [
                "cors",
                "laravel",
                "symfony"
            ],
            "support": {
                "issues": "https://github.com/fruitcake/php-cors/issues",
                "source": "https://github.com/fruitcake/php-cors/tree/v1.3.0"
            },
            "funding": [
                {
                    "url": "https://fruitcake.nl",
                    "type": "custom"
                },
                {
                    "url": "https://github.com/barryvdh",
                    "type": "github"
                }
            ],
            "time": "2023-10-12T05:21:21+00:00"
        },
        {
            "name": "google/apiclient",
            "version": "v2.18.4",
            "source": {
                "type": "git",
                "url": "https://github.com/googleapis/google-api-php-client.git",
                "reference": "5b51fdb2cbd2a96088e3dfc6f565bdf6fb0af94b"
            },
            "dist": {
                "type": "zip",
                "url": "https://api.github.com/repos/googleapis/google-api-php-client/zipball/5b51fdb2cbd2a96088e3dfc6f565bdf6fb0af94b",
                "reference": "5b51fdb2cbd2a96088e3dfc6f565bdf6fb0af94b",
                "shasum": ""
            },
            "require": {
                "firebase/php-jwt": "^6.0",
                "google/apiclient-services": "~0.350",
                "google/auth": "^1.37",
                "guzzlehttp/guzzle": "^7.4.5",
                "guzzlehttp/psr7": "^2.6",
                "monolog/monolog": "^2.9||^3.0",
                "php": "^8.1",
                "phpseclib/phpseclib": "^3.0.36"
            },
            "require-dev": {
                "cache/filesystem-adapter": "^1.1",
                "composer/composer": "^1.10.23",
                "phpcompatibility/php-compatibility": "^9.2",
                "phpspec/prophecy-phpunit": "^2.1",
                "phpunit/phpunit": "^9.6",
                "squizlabs/php_codesniffer": "^3.8",
                "symfony/css-selector": "~2.1",
                "symfony/dom-crawler": "~2.1"
            },
            "suggest": {
                "cache/filesystem-adapter": "For caching certs and tokens (using Google\\Client::setCache)"
            },
            "type": "library",
            "extra": {
                "branch-alias": {
                    "dev-main": "2.x-dev"
                }
            },
            "autoload": {
                "files": [
                    "src/aliases.php"
                ],
                "psr-4": {
                    "Google\\": "src/"
                },
                "classmap": [
                    "src/aliases.php"
                ]
            },
            "notification-url": "https://packagist.org/downloads/",
            "license": [
                "Apache-2.0"
            ],
            "description": "Client library for Google APIs",
            "homepage": "http://developers.google.com/api-client-library/php",
            "keywords": [
                "google"
            ],
            "support": {
                "issues": "https://github.com/googleapis/google-api-php-client/issues",
                "source": "https://github.com/googleapis/google-api-php-client/tree/v2.18.4"
            },
            "time": "2025-09-30T04:23:07+00:00"
        },
        {
            "name": "google/apiclient-services",
            "version": "v0.416.0",
            "source": {
                "type": "git",
                "url": "https://github.com/googleapis/google-api-php-client-services.git",
                "reference": "a7b96415b22d85cee12ab730089f1d1b66bc191f"
            },
            "dist": {
                "type": "zip",
                "url": "https://api.github.com/repos/googleapis/google-api-php-client-services/zipball/a7b96415b22d85cee12ab730089f1d1b66bc191f",
                "reference": "a7b96415b22d85cee12ab730089f1d1b66bc191f",
                "shasum": ""
            },
            "require": {
                "php": "^8.1"
            },
            "require-dev": {
                "phpunit/phpunit": "^9.6"
            },
            "type": "library",
            "autoload": {
                "files": [
                    "autoload.php"
                ],
                "psr-4": {
                    "Google\\Service\\": "src"
                }
            },
            "notification-url": "https://packagist.org/downloads/",
            "license": [
                "Apache-2.0"
            ],
            "description": "Client library for Google APIs",
            "homepage": "http://developers.google.com/api-client-library/php",
            "keywords": [
                "google"
            ],
            "support": {
                "issues": "https://github.com/googleapis/google-api-php-client-services/issues",
                "source": "https://github.com/googleapis/google-api-php-client-services/tree/v0.416.0"
            },
            "time": "2025-10-13T01:08:26+00:00"
        },
        {
            "name": "google/auth",
            "version": "v1.48.1",
            "source": {
                "type": "git",
                "url": "https://github.com/googleapis/google-auth-library-php.git",
                "reference": "023f41a2c80fb98a493dfb9dffcab643481a7ab0"
            },
            "dist": {
                "type": "zip",
                "url": "https://api.github.com/repos/googleapis/google-auth-library-php/zipball/023f41a2c80fb98a493dfb9dffcab643481a7ab0",
                "reference": "023f41a2c80fb98a493dfb9dffcab643481a7ab0",
                "shasum": ""
            },
            "require": {
                "firebase/php-jwt": "^6.0",
                "guzzlehttp/guzzle": "^7.4.5",
                "guzzlehttp/psr7": "^2.4.5",
                "php": "^8.1",
                "psr/cache": "^2.0||^3.0",
                "psr/http-message": "^1.1||^2.0",
                "psr/log": "^3.0"
            },
            "require-dev": {
                "guzzlehttp/promises": "^2.0",
                "kelvinmo/simplejwt": "0.7.1",
                "phpseclib/phpseclib": "^3.0.35",
                "phpspec/prophecy-phpunit": "^2.1",
                "phpunit/phpunit": "^9.6",
                "sebastian/comparator": ">=1.2.3",
                "squizlabs/php_codesniffer": "^4.0",
                "symfony/process": "^6.0||^7.0",
                "webmozart/assert": "^1.11"
            },
            "suggest": {
                "phpseclib/phpseclib": "May be used in place of OpenSSL for signing strings or for token management. Please require version ^2."
            },
            "type": "library",
            "autoload": {
                "psr-4": {
                    "Google\\Auth\\": "src"
                }
            },
            "notification-url": "https://packagist.org/downloads/",
            "license": [
                "Apache-2.0"
            ],
            "description": "Google Auth Library for PHP",
            "homepage": "https://github.com/google/google-auth-library-php",
            "keywords": [
                "Authentication",
                "google",
                "oauth2"
            ],
            "support": {
                "docs": "https://cloud.google.com/php/docs/reference/auth/latest",
                "issues": "https://github.com/googleapis/google-auth-library-php/issues",
                "source": "https://github.com/googleapis/google-auth-library-php/tree/v1.48.1"
            },
            "time": "2025-09-30T04:22:33+00:00"
        },
        {
            "name": "graham-campbell/result-type",
            "version": "v1.1.3",
            "source": {
                "type": "git",
                "url": "https://github.com/GrahamCampbell/Result-Type.git",
                "reference": "3ba905c11371512af9d9bdd27d99b782216b6945"
            },
            "dist": {
                "type": "zip",
                "url": "https://api.github.com/repos/GrahamCampbell/Result-Type/zipball/3ba905c11371512af9d9bdd27d99b782216b6945",
                "reference": "3ba905c11371512af9d9bdd27d99b782216b6945",
                "shasum": ""
            },
            "require": {
                "php": "^7.2.5 || ^8.0",
                "phpoption/phpoption": "^1.9.3"
            },
            "require-dev": {
                "phpunit/phpunit": "^8.5.39 || ^9.6.20 || ^10.5.28"
            },
            "type": "library",
            "autoload": {
                "psr-4": {
                    "GrahamCampbell\\ResultType\\": "src/"
                }
            },
            "notification-url": "https://packagist.org/downloads/",
            "license": [
                "MIT"
            ],
            "authors": [
                {
                    "name": "Graham Campbell",
                    "email": "hello@gjcampbell.co.uk",
                    "homepage": "https://github.com/GrahamCampbell"
                }
            ],
            "description": "An Implementation Of The Result Type",
            "keywords": [
                "Graham Campbell",
                "GrahamCampbell",
                "Result Type",
                "Result-Type",
                "result"
            ],
            "support": {
                "issues": "https://github.com/GrahamCampbell/Result-Type/issues",
                "source": "https://github.com/GrahamCampbell/Result-Type/tree/v1.1.3"
            },
            "funding": [
                {
                    "url": "https://github.com/GrahamCampbell",
                    "type": "github"
                },
                {
                    "url": "https://tidelift.com/funding/github/packagist/graham-campbell/result-type",
                    "type": "tidelift"
                }
            ],
            "time": "2024-07-20T21:45:45+00:00"
        },
        {
            "name": "guava/filament-icon-picker",
            "version": "2.3.1",
            "source": {
                "type": "git",
                "url": "https://github.com/lukas-frey/filament-icon-picker.git",
                "reference": "a9c2709db2df2d658fd045022d0300c2fa8a6fba"
            },
            "dist": {
                "type": "zip",
                "url": "https://api.github.com/repos/lukas-frey/filament-icon-picker/zipball/a9c2709db2df2d658fd045022d0300c2fa8a6fba",
                "reference": "a9c2709db2df2d658fd045022d0300c2fa8a6fba",
                "shasum": ""
            },
            "require": {
                "filament/filament": "^3.0@stable",
                "php": "^8.0"
            },
            "require-dev": {
                "orchestra/testbench": "^7.0|^8.0|^9.0"
            },
            "type": "library",
            "extra": {
                "laravel": {
                    "providers": [
                        "Guava\\FilamentIconPicker\\FilamentIconPickerServiceProvider"
                    ]
                }
            },
            "autoload": {
                "psr-4": {
                    "Guava\\FilamentIconPicker\\": "src"
                }
            },
            "notification-url": "https://packagist.org/downloads/",
            "license": [
                "MIT"
            ],
            "authors": [
                {
                    "name": "Lukas Frey",
                    "email": "mail@lukasfrey.cz"
                }
            ],
            "description": "A filament plugin that adds an icon picker field.",
            "support": {
                "issues": "https://github.com/lukas-frey/filament-icon-picker/issues",
                "source": "https://github.com/lukas-frey/filament-icon-picker/tree/2.3.1"
            },
            "funding": [
                {
                    "url": "https://github.com/LukasFreyCZ",
                    "type": "github"
                }
            ],
            "time": "2025-08-19T12:48:35+00:00"
        },
        {
            "name": "guzzlehttp/guzzle",
            "version": "7.10.0",
            "source": {
                "type": "git",
                "url": "https://github.com/guzzle/guzzle.git",
                "reference": "b51ac707cfa420b7bfd4e4d5e510ba8008e822b4"
            },
            "dist": {
                "type": "zip",
                "url": "https://api.github.com/repos/guzzle/guzzle/zipball/b51ac707cfa420b7bfd4e4d5e510ba8008e822b4",
                "reference": "b51ac707cfa420b7bfd4e4d5e510ba8008e822b4",
                "shasum": ""
            },
            "require": {
                "ext-json": "*",
                "guzzlehttp/promises": "^2.3",
                "guzzlehttp/psr7": "^2.8",
                "php": "^7.2.5 || ^8.0",
                "psr/http-client": "^1.0",
                "symfony/deprecation-contracts": "^2.2 || ^3.0"
            },
            "provide": {
                "psr/http-client-implementation": "1.0"
            },
            "require-dev": {
                "bamarni/composer-bin-plugin": "^1.8.2",
                "ext-curl": "*",
                "guzzle/client-integration-tests": "3.0.2",
                "php-http/message-factory": "^1.1",
                "phpunit/phpunit": "^8.5.39 || ^9.6.20",
                "psr/log": "^1.1 || ^2.0 || ^3.0"
            },
            "suggest": {
                "ext-curl": "Required for CURL handler support",
                "ext-intl": "Required for Internationalized Domain Name (IDN) support",
                "psr/log": "Required for using the Log middleware"
            },
            "type": "library",
            "extra": {
                "bamarni-bin": {
                    "bin-links": true,
                    "forward-command": false
                }
            },
            "autoload": {
                "files": [
                    "src/functions_include.php"
                ],
                "psr-4": {
                    "GuzzleHttp\\": "src/"
                }
            },
            "notification-url": "https://packagist.org/downloads/",
            "license": [
                "MIT"
            ],
            "authors": [
                {
                    "name": "Graham Campbell",
                    "email": "hello@gjcampbell.co.uk",
                    "homepage": "https://github.com/GrahamCampbell"
                },
                {
                    "name": "Michael Dowling",
                    "email": "mtdowling@gmail.com",
                    "homepage": "https://github.com/mtdowling"
                },
                {
                    "name": "Jeremy Lindblom",
                    "email": "jeremeamia@gmail.com",
                    "homepage": "https://github.com/jeremeamia"
                },
                {
                    "name": "George Mponos",
                    "email": "gmponos@gmail.com",
                    "homepage": "https://github.com/gmponos"
                },
                {
                    "name": "Tobias Nyholm",
                    "email": "tobias.nyholm@gmail.com",
                    "homepage": "https://github.com/Nyholm"
                },
                {
                    "name": "Márk Sági-Kazár",
                    "email": "mark.sagikazar@gmail.com",
                    "homepage": "https://github.com/sagikazarmark"
                },
                {
                    "name": "Tobias Schultze",
                    "email": "webmaster@tubo-world.de",
                    "homepage": "https://github.com/Tobion"
                }
            ],
            "description": "Guzzle is a PHP HTTP client library",
            "keywords": [
                "client",
                "curl",
                "framework",
                "http",
                "http client",
                "psr-18",
                "psr-7",
                "rest",
                "web service"
            ],
            "support": {
                "issues": "https://github.com/guzzle/guzzle/issues",
                "source": "https://github.com/guzzle/guzzle/tree/7.10.0"
            },
            "funding": [
                {
                    "url": "https://github.com/GrahamCampbell",
                    "type": "github"
                },
                {
                    "url": "https://github.com/Nyholm",
                    "type": "github"
                },
                {
                    "url": "https://tidelift.com/funding/github/packagist/guzzlehttp/guzzle",
                    "type": "tidelift"
                }
            ],
            "time": "2025-08-23T22:36:01+00:00"
        },
        {
            "name": "guzzlehttp/promises",
            "version": "2.3.0",
            "source": {
                "type": "git",
                "url": "https://github.com/guzzle/promises.git",
                "reference": "481557b130ef3790cf82b713667b43030dc9c957"
            },
            "dist": {
                "type": "zip",
                "url": "https://api.github.com/repos/guzzle/promises/zipball/481557b130ef3790cf82b713667b43030dc9c957",
                "reference": "481557b130ef3790cf82b713667b43030dc9c957",
                "shasum": ""
            },
            "require": {
                "php": "^7.2.5 || ^8.0"
            },
            "require-dev": {
                "bamarni/composer-bin-plugin": "^1.8.2",
                "phpunit/phpunit": "^8.5.44 || ^9.6.25"
            },
            "type": "library",
            "extra": {
                "bamarni-bin": {
                    "bin-links": true,
                    "forward-command": false
                }
            },
            "autoload": {
                "psr-4": {
                    "GuzzleHttp\\Promise\\": "src/"
                }
            },
            "notification-url": "https://packagist.org/downloads/",
            "license": [
                "MIT"
            ],
            "authors": [
                {
                    "name": "Graham Campbell",
                    "email": "hello@gjcampbell.co.uk",
                    "homepage": "https://github.com/GrahamCampbell"
                },
                {
                    "name": "Michael Dowling",
                    "email": "mtdowling@gmail.com",
                    "homepage": "https://github.com/mtdowling"
                },
                {
                    "name": "Tobias Nyholm",
                    "email": "tobias.nyholm@gmail.com",
                    "homepage": "https://github.com/Nyholm"
                },
                {
                    "name": "Tobias Schultze",
                    "email": "webmaster@tubo-world.de",
                    "homepage": "https://github.com/Tobion"
                }
            ],
            "description": "Guzzle promises library",
            "keywords": [
                "promise"
            ],
            "support": {
                "issues": "https://github.com/guzzle/promises/issues",
                "source": "https://github.com/guzzle/promises/tree/2.3.0"
            },
            "funding": [
                {
                    "url": "https://github.com/GrahamCampbell",
                    "type": "github"
                },
                {
                    "url": "https://github.com/Nyholm",
                    "type": "github"
                },
                {
                    "url": "https://tidelift.com/funding/github/packagist/guzzlehttp/promises",
                    "type": "tidelift"
                }
            ],
            "time": "2025-08-22T14:34:08+00:00"
        },
        {
            "name": "guzzlehttp/psr7",
            "version": "2.8.0",
            "source": {
                "type": "git",
                "url": "https://github.com/guzzle/psr7.git",
                "reference": "21dc724a0583619cd1652f673303492272778051"
            },
            "dist": {
                "type": "zip",
                "url": "https://api.github.com/repos/guzzle/psr7/zipball/21dc724a0583619cd1652f673303492272778051",
                "reference": "21dc724a0583619cd1652f673303492272778051",
                "shasum": ""
            },
            "require": {
                "php": "^7.2.5 || ^8.0",
                "psr/http-factory": "^1.0",
                "psr/http-message": "^1.1 || ^2.0",
                "ralouphie/getallheaders": "^3.0"
            },
            "provide": {
                "psr/http-factory-implementation": "1.0",
                "psr/http-message-implementation": "1.0"
            },
            "require-dev": {
                "bamarni/composer-bin-plugin": "^1.8.2",
                "http-interop/http-factory-tests": "0.9.0",
                "phpunit/phpunit": "^8.5.44 || ^9.6.25"
            },
            "suggest": {
                "laminas/laminas-httphandlerrunner": "Emit PSR-7 responses"
            },
            "type": "library",
            "extra": {
                "bamarni-bin": {
                    "bin-links": true,
                    "forward-command": false
                }
            },
            "autoload": {
                "psr-4": {
                    "GuzzleHttp\\Psr7\\": "src/"
                }
            },
            "notification-url": "https://packagist.org/downloads/",
            "license": [
                "MIT"
            ],
            "authors": [
                {
                    "name": "Graham Campbell",
                    "email": "hello@gjcampbell.co.uk",
                    "homepage": "https://github.com/GrahamCampbell"
                },
                {
                    "name": "Michael Dowling",
                    "email": "mtdowling@gmail.com",
                    "homepage": "https://github.com/mtdowling"
                },
                {
                    "name": "George Mponos",
                    "email": "gmponos@gmail.com",
                    "homepage": "https://github.com/gmponos"
                },
                {
                    "name": "Tobias Nyholm",
                    "email": "tobias.nyholm@gmail.com",
                    "homepage": "https://github.com/Nyholm"
                },
                {
                    "name": "Márk Sági-Kazár",
                    "email": "mark.sagikazar@gmail.com",
                    "homepage": "https://github.com/sagikazarmark"
                },
                {
                    "name": "Tobias Schultze",
                    "email": "webmaster@tubo-world.de",
                    "homepage": "https://github.com/Tobion"
                },
                {
                    "name": "Márk Sági-Kazár",
                    "email": "mark.sagikazar@gmail.com",
                    "homepage": "https://sagikazarmark.hu"
                }
            ],
            "description": "PSR-7 message implementation that also provides common utility methods",
            "keywords": [
                "http",
                "message",
                "psr-7",
                "request",
                "response",
                "stream",
                "uri",
                "url"
            ],
            "support": {
                "issues": "https://github.com/guzzle/psr7/issues",
                "source": "https://github.com/guzzle/psr7/tree/2.8.0"
            },
            "funding": [
                {
                    "url": "https://github.com/GrahamCampbell",
                    "type": "github"
                },
                {
                    "url": "https://github.com/Nyholm",
                    "type": "github"
                },
                {
                    "url": "https://tidelift.com/funding/github/packagist/guzzlehttp/psr7",
                    "type": "tidelift"
                }
            ],
            "time": "2025-08-23T21:21:41+00:00"
        },
        {
            "name": "guzzlehttp/uri-template",
            "version": "v1.0.5",
            "source": {
                "type": "git",
                "url": "https://github.com/guzzle/uri-template.git",
                "reference": "4f4bbd4e7172148801e76e3decc1e559bdee34e1"
            },
            "dist": {
                "type": "zip",
                "url": "https://api.github.com/repos/guzzle/uri-template/zipball/4f4bbd4e7172148801e76e3decc1e559bdee34e1",
                "reference": "4f4bbd4e7172148801e76e3decc1e559bdee34e1",
                "shasum": ""
            },
            "require": {
                "php": "^7.2.5 || ^8.0",
                "symfony/polyfill-php80": "^1.24"
            },
            "require-dev": {
                "bamarni/composer-bin-plugin": "^1.8.2",
                "phpunit/phpunit": "^8.5.44 || ^9.6.25",
                "uri-template/tests": "1.0.0"
            },
            "type": "library",
            "extra": {
                "bamarni-bin": {
                    "bin-links": true,
                    "forward-command": false
                }
            },
            "autoload": {
                "psr-4": {
                    "GuzzleHttp\\UriTemplate\\": "src"
                }
            },
            "notification-url": "https://packagist.org/downloads/",
            "license": [
                "MIT"
            ],
            "authors": [
                {
                    "name": "Graham Campbell",
                    "email": "hello@gjcampbell.co.uk",
                    "homepage": "https://github.com/GrahamCampbell"
                },
                {
                    "name": "Michael Dowling",
                    "email": "mtdowling@gmail.com",
                    "homepage": "https://github.com/mtdowling"
                },
                {
                    "name": "George Mponos",
                    "email": "gmponos@gmail.com",
                    "homepage": "https://github.com/gmponos"
                },
                {
                    "name": "Tobias Nyholm",
                    "email": "tobias.nyholm@gmail.com",
                    "homepage": "https://github.com/Nyholm"
                }
            ],
            "description": "A polyfill class for uri_template of PHP",
            "keywords": [
                "guzzlehttp",
                "uri-template"
            ],
            "support": {
                "issues": "https://github.com/guzzle/uri-template/issues",
                "source": "https://github.com/guzzle/uri-template/tree/v1.0.5"
            },
            "funding": [
                {
                    "url": "https://github.com/GrahamCampbell",
                    "type": "github"
                },
                {
                    "url": "https://github.com/Nyholm",
                    "type": "github"
                },
                {
                    "url": "https://tidelift.com/funding/github/packagist/guzzlehttp/uri-template",
                    "type": "tidelift"
                }
            ],
            "time": "2025-08-22T14:27:06+00:00"
        },
        {
<<<<<<< HEAD
            "name": "jeffersongoncalves/filament-cep-field",
            "version": "1.1.0",
            "source": {
                "type": "git",
                "url": "https://github.com/jeffersongoncalves/filament-cep-field.git",
                "reference": "191830774b01b5cc486307799d3cc6a7aeee64bb"
            },
            "dist": {
                "type": "zip",
                "url": "https://api.github.com/repos/jeffersongoncalves/filament-cep-field/zipball/191830774b01b5cc486307799d3cc6a7aeee64bb",
                "reference": "191830774b01b5cc486307799d3cc6a7aeee64bb",
                "shasum": ""
            },
            "require": {
                "filament/filament": "^3.0",
                "jeffersongoncalves/laravel-cep": "^1.0",
                "php": "^8.2|^8.3",
                "spatie/laravel-package-tools": "^1.14.0"
            },
            "require-dev": {
                "larastan/larastan": "^3.0",
                "laravel/pint": "^1.21",
                "orchestra/testbench": "^9.0|^10.0",
                "pestphp/pest": "^3.7.4",
=======
            "name": "jacobtims/inline-date-time-picker",
            "version": "v2.0.1",
            "source": {
                "type": "git",
                "url": "https://github.com/Jacobtims/inline-date-time-picker.git",
                "reference": "23ffa2e67b7d15217efdc6a668b853a99dbeacf6"
            },
            "dist": {
                "type": "zip",
                "url": "https://api.github.com/repos/Jacobtims/inline-date-time-picker/zipball/23ffa2e67b7d15217efdc6a668b853a99dbeacf6",
                "reference": "23ffa2e67b7d15217efdc6a668b853a99dbeacf6",
                "shasum": ""
            },
            "require": {
                "filament/filament": "^4.0",
                "php": "^8.2",
                "spatie/laravel-package-tools": "^1.15.0"
            },
            "require-dev": {
                "laravel/pint": "^1.0",
                "nunomaduro/collision": "^8.0",
                "orchestra/testbench": "^10.0",
                "pestphp/pest": "^3.0",
                "pestphp/pest-plugin-arch": "^3.0",
>>>>>>> 915e1fd4
                "pestphp/pest-plugin-laravel": "^3.0"
            },
            "type": "library",
            "extra": {
                "laravel": {
<<<<<<< HEAD
                    "providers": [
                        "JeffersonGoncalves\\Filament\\CepField\\CepFieldServiceProvider"
=======
                    "aliases": {
                        "InlineDateTimePicker": "Jacobtims\\InlineDateTimePicker\\Facades\\InlineDateTimePicker"
                    },
                    "providers": [
                        "Jacobtims\\InlineDateTimePicker\\InlineDateTimePickerServiceProvider"
>>>>>>> 915e1fd4
                    ]
                }
            },
            "autoload": {
                "psr-4": {
<<<<<<< HEAD
                    "JeffersonGoncalves\\Filament\\CepField\\": "src"
=======
                    "Jacobtims\\InlineDateTimePicker\\": "src/",
                    "Jacobtims\\InlineDateTimePicker\\Database\\Factories\\": "database/factories/"
>>>>>>> 915e1fd4
                }
            },
            "notification-url": "https://packagist.org/downloads/",
            "license": [
                "MIT"
            ],
            "authors": [
                {
<<<<<<< HEAD
                    "name": "Jefferson Gonçalves",
                    "email": "gerson.simao.92@gmail.com",
                    "role": "Developer"
                }
            ],
            "description": "The Filament CEP Field is a custom input component designed specifically for Brazilian postal codes (CEP - Código de Endereçamento Postal). This component extends Filament's form capabilities by providing a specialized input field that handles CEP formatting, validation, and automatic address lookup.",
            "homepage": "https://github.com/jeffersongoncalves/filament-cep-field",
            "keywords": [
                "filament",
                "filament-cep-field",
                "jeffersongoncalves",
                "laravel"
            ],
            "support": {
                "issues": "https://github.com/jeffersongoncalves/filament-cep-field/issues",
                "source": "https://github.com/jeffersongoncalves/filament-cep-field/tree/1.1.0"
            },
            "time": "2025-07-17T20:05:06+00:00"
        },
        {
            "name": "jeffersongoncalves/laravel-cep",
            "version": "1.1.1",
            "source": {
                "type": "git",
                "url": "https://github.com/jeffersongoncalves/laravel-cep.git",
                "reference": "88ed63e792007804a94997a044353ed1f015b7eb"
            },
            "dist": {
                "type": "zip",
                "url": "https://api.github.com/repos/jeffersongoncalves/laravel-cep/zipball/88ed63e792007804a94997a044353ed1f015b7eb",
                "reference": "88ed63e792007804a94997a044353ed1f015b7eb",
                "shasum": ""
            },
            "require": {
                "laravel/framework": "^11.0|^12.0",
                "php": "^8.2|^8.3",
                "spatie/laravel-package-tools": "^1.14.0"
            },
            "require-dev": {
                "larastan/larastan": "^3.0",
                "laravel/pint": "^1.24",
                "orchestra/testbench": "^9.0|^10.0",
                "pestphp/pest": "^3.7.4",
                "pestphp/pest-plugin-laravel": "^3.0"
            },
            "type": "library",
            "extra": {
                "laravel": {
                    "providers": [
                        "JeffersonGoncalves\\Cep\\CepServiceProvider"
                    ]
                }
            },
            "autoload": {
                "psr-4": {
                    "JeffersonGoncalves\\Cep\\": "src/"
                }
            },
            "notification-url": "https://packagist.org/downloads/",
            "license": [
                "MIT"
            ],
            "authors": [
                {
                    "name": "Jefferson Gonçalves",
                    "email": "gerson.simao.92@gmail.com",
                    "role": "Developer"
                }
            ],
            "description": "A simple and efficient PHP package for querying Brazilian postal codes (CEP). This package provides an easy way to retrieve address information from Brazilian ZIP codes through multiple providers.",
            "homepage": "https://github.com/jeffersongoncalves/laravel-cep",
            "keywords": [
                "jeffersongoncalves",
                "laravel",
                "laravel-cep"
            ],
            "support": {
                "issues": "https://github.com/jeffersongoncalves/laravel-cep/issues",
                "source": "https://github.com/jeffersongoncalves/laravel-cep/tree/1.1.1"
            },
            "time": "2025-07-26T20:08:06+00:00"
=======
                    "name": "Jacobtims",
                    "email": "jacobtimmer04@gmail.com",
                    "role": "Developer"
                }
            ],
            "description": "A Filament plugin for adding inline Date-time Pickers to your Filament forms.",
            "homepage": "https://github.com/jacobtims/inline-date-time-picker",
            "keywords": [
                "Jacobtims",
                "inline-date-time-picker",
                "laravel"
            ],
            "support": {
                "issues": "https://github.com/jacobtims/inline-date-time-picker/issues",
                "source": "https://github.com/jacobtims/inline-date-time-picker"
            },
            "funding": [
                {
                    "url": "https://github.com/Jacobtims",
                    "type": "github"
                }
            ],
            "time": "2025-09-02T18:44:39+00:00"
>>>>>>> 915e1fd4
        },
        {
            "name": "kirschbaum-development/eloquent-power-joins",
            "version": "4.2.8",
            "source": {
                "type": "git",
                "url": "https://github.com/kirschbaum-development/eloquent-power-joins.git",
                "reference": "d67c7e2efa886d2ef8bb29e86c3ddb9438ac6390"
            },
            "dist": {
                "type": "zip",
                "url": "https://api.github.com/repos/kirschbaum-development/eloquent-power-joins/zipball/d67c7e2efa886d2ef8bb29e86c3ddb9438ac6390",
                "reference": "d67c7e2efa886d2ef8bb29e86c3ddb9438ac6390",
                "shasum": ""
            },
            "require": {
                "illuminate/database": "^11.42|^12.0",
                "illuminate/support": "^11.42|^12.0",
                "php": "^8.2"
            },
            "require-dev": {
                "friendsofphp/php-cs-fixer": "dev-master",
                "laravel/legacy-factories": "^1.0@dev",
                "orchestra/testbench": "^9.0|^10.0",
                "phpunit/phpunit": "^10.0|^11.0"
            },
            "type": "library",
            "extra": {
                "laravel": {
                    "providers": [
                        "Kirschbaum\\PowerJoins\\PowerJoinsServiceProvider"
                    ]
                }
            },
            "autoload": {
                "psr-4": {
                    "Kirschbaum\\PowerJoins\\": "src"
                }
            },
            "notification-url": "https://packagist.org/downloads/",
            "license": [
                "MIT"
            ],
            "authors": [
                {
                    "name": "Luis Dalmolin",
                    "email": "luis.nh@gmail.com",
                    "role": "Developer"
                }
            ],
            "description": "The Laravel magic applied to joins.",
            "homepage": "https://github.com/kirschbaum-development/eloquent-power-joins",
            "keywords": [
                "eloquent",
                "join",
                "laravel",
                "mysql"
            ],
            "support": {
                "issues": "https://github.com/kirschbaum-development/eloquent-power-joins/issues",
                "source": "https://github.com/kirschbaum-development/eloquent-power-joins/tree/4.2.8"
            },
            "time": "2025-08-14T18:43:05+00:00"
        },
        {
            "name": "laravel/framework",
            "version": "v12.34.0",
            "source": {
                "type": "git",
                "url": "https://github.com/laravel/framework.git",
                "reference": "f9ec5a5d88bc8c468f17b59f88e05c8ac3c8d687"
            },
            "dist": {
                "type": "zip",
                "url": "https://api.github.com/repos/laravel/framework/zipball/f9ec5a5d88bc8c468f17b59f88e05c8ac3c8d687",
                "reference": "f9ec5a5d88bc8c468f17b59f88e05c8ac3c8d687",
                "shasum": ""
            },
            "require": {
                "brick/math": "^0.11|^0.12|^0.13|^0.14",
                "composer-runtime-api": "^2.2",
                "doctrine/inflector": "^2.0.5",
                "dragonmantank/cron-expression": "^3.4",
                "egulias/email-validator": "^3.2.1|^4.0",
                "ext-ctype": "*",
                "ext-filter": "*",
                "ext-hash": "*",
                "ext-mbstring": "*",
                "ext-openssl": "*",
                "ext-session": "*",
                "ext-tokenizer": "*",
                "fruitcake/php-cors": "^1.3",
                "guzzlehttp/guzzle": "^7.8.2",
                "guzzlehttp/uri-template": "^1.0",
                "laravel/prompts": "^0.3.0",
                "laravel/serializable-closure": "^1.3|^2.0",
                "league/commonmark": "^2.7",
                "league/flysystem": "^3.25.1",
                "league/flysystem-local": "^3.25.1",
                "league/uri": "^7.5.1",
                "monolog/monolog": "^3.0",
                "nesbot/carbon": "^3.8.4",
                "nunomaduro/termwind": "^2.0",
                "php": "^8.2",
                "psr/container": "^1.1.1|^2.0.1",
                "psr/log": "^1.0|^2.0|^3.0",
                "psr/simple-cache": "^1.0|^2.0|^3.0",
                "ramsey/uuid": "^4.7",
                "symfony/console": "^7.2.0",
                "symfony/error-handler": "^7.2.0",
                "symfony/finder": "^7.2.0",
                "symfony/http-foundation": "^7.2.0",
                "symfony/http-kernel": "^7.2.0",
                "symfony/mailer": "^7.2.0",
                "symfony/mime": "^7.2.0",
                "symfony/polyfill-php83": "^1.33",
                "symfony/polyfill-php84": "^1.33",
                "symfony/polyfill-php85": "^1.33",
                "symfony/process": "^7.2.0",
                "symfony/routing": "^7.2.0",
                "symfony/uid": "^7.2.0",
                "symfony/var-dumper": "^7.2.0",
                "tijsverkoyen/css-to-inline-styles": "^2.2.5",
                "vlucas/phpdotenv": "^5.6.1",
                "voku/portable-ascii": "^2.0.2"
            },
            "conflict": {
                "tightenco/collect": "<5.5.33"
            },
            "provide": {
                "psr/container-implementation": "1.1|2.0",
                "psr/log-implementation": "1.0|2.0|3.0",
                "psr/simple-cache-implementation": "1.0|2.0|3.0"
            },
            "replace": {
                "illuminate/auth": "self.version",
                "illuminate/broadcasting": "self.version",
                "illuminate/bus": "self.version",
                "illuminate/cache": "self.version",
                "illuminate/collections": "self.version",
                "illuminate/concurrency": "self.version",
                "illuminate/conditionable": "self.version",
                "illuminate/config": "self.version",
                "illuminate/console": "self.version",
                "illuminate/container": "self.version",
                "illuminate/contracts": "self.version",
                "illuminate/cookie": "self.version",
                "illuminate/database": "self.version",
                "illuminate/encryption": "self.version",
                "illuminate/events": "self.version",
                "illuminate/filesystem": "self.version",
                "illuminate/hashing": "self.version",
                "illuminate/http": "self.version",
                "illuminate/json-schema": "self.version",
                "illuminate/log": "self.version",
                "illuminate/macroable": "self.version",
                "illuminate/mail": "self.version",
                "illuminate/notifications": "self.version",
                "illuminate/pagination": "self.version",
                "illuminate/pipeline": "self.version",
                "illuminate/process": "self.version",
                "illuminate/queue": "self.version",
                "illuminate/redis": "self.version",
                "illuminate/routing": "self.version",
                "illuminate/session": "self.version",
                "illuminate/support": "self.version",
                "illuminate/testing": "self.version",
                "illuminate/translation": "self.version",
                "illuminate/validation": "self.version",
                "illuminate/view": "self.version",
                "spatie/once": "*"
            },
            "require-dev": {
                "ably/ably-php": "^1.0",
                "aws/aws-sdk-php": "^3.322.9",
                "ext-gmp": "*",
                "fakerphp/faker": "^1.24",
                "guzzlehttp/promises": "^2.0.3",
                "guzzlehttp/psr7": "^2.4",
                "laravel/pint": "^1.18",
                "league/flysystem-aws-s3-v3": "^3.25.1",
                "league/flysystem-ftp": "^3.25.1",
                "league/flysystem-path-prefixing": "^3.25.1",
                "league/flysystem-read-only": "^3.25.1",
                "league/flysystem-sftp-v3": "^3.25.1",
                "mockery/mockery": "^1.6.10",
                "opis/json-schema": "^2.4.1",
                "orchestra/testbench-core": "^10.7.0",
                "pda/pheanstalk": "^5.0.6|^7.0.0",
                "php-http/discovery": "^1.15",
                "phpstan/phpstan": "^2.0",
                "phpunit/phpunit": "^10.5.35|^11.5.3|^12.0.1",
                "predis/predis": "^2.3|^3.0",
                "resend/resend-php": "^0.10.0",
                "symfony/cache": "^7.2.0",
                "symfony/http-client": "^7.2.0",
                "symfony/psr-http-message-bridge": "^7.2.0",
                "symfony/translation": "^7.2.0"
            },
            "suggest": {
                "ably/ably-php": "Required to use the Ably broadcast driver (^1.0).",
                "aws/aws-sdk-php": "Required to use the SQS queue driver, DynamoDb failed job storage, and SES mail driver (^3.322.9).",
                "brianium/paratest": "Required to run tests in parallel (^7.0|^8.0).",
                "ext-apcu": "Required to use the APC cache driver.",
                "ext-fileinfo": "Required to use the Filesystem class.",
                "ext-ftp": "Required to use the Flysystem FTP driver.",
                "ext-gd": "Required to use Illuminate\\Http\\Testing\\FileFactory::image().",
                "ext-memcached": "Required to use the memcache cache driver.",
                "ext-pcntl": "Required to use all features of the queue worker and console signal trapping.",
                "ext-pdo": "Required to use all database features.",
                "ext-posix": "Required to use all features of the queue worker.",
                "ext-redis": "Required to use the Redis cache and queue drivers (^4.0|^5.0|^6.0).",
                "fakerphp/faker": "Required to generate fake data using the fake() helper (^1.23).",
                "filp/whoops": "Required for friendly error pages in development (^2.14.3).",
                "laravel/tinker": "Required to use the tinker console command (^2.0).",
                "league/flysystem-aws-s3-v3": "Required to use the Flysystem S3 driver (^3.25.1).",
                "league/flysystem-ftp": "Required to use the Flysystem FTP driver (^3.25.1).",
                "league/flysystem-path-prefixing": "Required to use the scoped driver (^3.25.1).",
                "league/flysystem-read-only": "Required to use read-only disks (^3.25.1)",
                "league/flysystem-sftp-v3": "Required to use the Flysystem SFTP driver (^3.25.1).",
                "mockery/mockery": "Required to use mocking (^1.6).",
                "pda/pheanstalk": "Required to use the beanstalk queue driver (^5.0).",
                "php-http/discovery": "Required to use PSR-7 bridging features (^1.15).",
                "phpunit/phpunit": "Required to use assertions and run tests (^10.5.35|^11.5.3|^12.0.1).",
                "predis/predis": "Required to use the predis connector (^2.3|^3.0).",
                "psr/http-message": "Required to allow Storage::put to accept a StreamInterface (^1.0).",
                "pusher/pusher-php-server": "Required to use the Pusher broadcast driver (^6.0|^7.0).",
                "resend/resend-php": "Required to enable support for the Resend mail transport (^0.10.0).",
                "symfony/cache": "Required to PSR-6 cache bridge (^7.2).",
                "symfony/filesystem": "Required to enable support for relative symbolic links (^7.2).",
                "symfony/http-client": "Required to enable support for the Symfony API mail transports (^7.2).",
                "symfony/mailgun-mailer": "Required to enable support for the Mailgun mail transport (^7.2).",
                "symfony/postmark-mailer": "Required to enable support for the Postmark mail transport (^7.2).",
                "symfony/psr-http-message-bridge": "Required to use PSR-7 bridging features (^7.2)."
            },
            "type": "library",
            "extra": {
                "branch-alias": {
                    "dev-master": "12.x-dev"
                }
            },
            "autoload": {
                "files": [
                    "src/Illuminate/Collections/functions.php",
                    "src/Illuminate/Collections/helpers.php",
                    "src/Illuminate/Events/functions.php",
                    "src/Illuminate/Filesystem/functions.php",
                    "src/Illuminate/Foundation/helpers.php",
                    "src/Illuminate/Log/functions.php",
                    "src/Illuminate/Support/functions.php",
                    "src/Illuminate/Support/helpers.php"
                ],
                "psr-4": {
                    "Illuminate\\": "src/Illuminate/",
                    "Illuminate\\Support\\": [
                        "src/Illuminate/Macroable/",
                        "src/Illuminate/Collections/",
                        "src/Illuminate/Conditionable/"
                    ]
                }
            },
            "notification-url": "https://packagist.org/downloads/",
            "license": [
                "MIT"
            ],
            "authors": [
                {
                    "name": "Taylor Otwell",
                    "email": "taylor@laravel.com"
                }
            ],
            "description": "The Laravel Framework.",
            "homepage": "https://laravel.com",
            "keywords": [
                "framework",
                "laravel"
            ],
            "support": {
                "issues": "https://github.com/laravel/framework/issues",
                "source": "https://github.com/laravel/framework"
            },
            "time": "2025-10-14T13:58:31+00:00"
        },
        {
            "name": "laravel/prompts",
            "version": "v0.3.7",
            "source": {
                "type": "git",
                "url": "https://github.com/laravel/prompts.git",
                "reference": "a1891d362714bc40c8d23b0b1d7090f022ea27cc"
            },
            "dist": {
                "type": "zip",
                "url": "https://api.github.com/repos/laravel/prompts/zipball/a1891d362714bc40c8d23b0b1d7090f022ea27cc",
                "reference": "a1891d362714bc40c8d23b0b1d7090f022ea27cc",
                "shasum": ""
            },
            "require": {
                "composer-runtime-api": "^2.2",
                "ext-mbstring": "*",
                "php": "^8.1",
                "symfony/console": "^6.2|^7.0"
            },
            "conflict": {
                "illuminate/console": ">=10.17.0 <10.25.0",
                "laravel/framework": ">=10.17.0 <10.25.0"
            },
            "require-dev": {
                "illuminate/collections": "^10.0|^11.0|^12.0",
                "mockery/mockery": "^1.5",
                "pestphp/pest": "^2.3|^3.4",
                "phpstan/phpstan": "^1.12.28",
                "phpstan/phpstan-mockery": "^1.1.3"
            },
            "suggest": {
                "ext-pcntl": "Required for the spinner to be animated."
            },
            "type": "library",
            "extra": {
                "branch-alias": {
                    "dev-main": "0.3.x-dev"
                }
            },
            "autoload": {
                "files": [
                    "src/helpers.php"
                ],
                "psr-4": {
                    "Laravel\\Prompts\\": "src/"
                }
            },
            "notification-url": "https://packagist.org/downloads/",
            "license": [
                "MIT"
            ],
            "description": "Add beautiful and user-friendly forms to your command-line applications.",
            "support": {
                "issues": "https://github.com/laravel/prompts/issues",
                "source": "https://github.com/laravel/prompts/tree/v0.3.7"
            },
            "time": "2025-09-19T13:47:56+00:00"
        },
        {
            "name": "laravel/serializable-closure",
            "version": "v2.0.6",
            "source": {
                "type": "git",
                "url": "https://github.com/laravel/serializable-closure.git",
                "reference": "038ce42edee619599a1debb7e81d7b3759492819"
            },
            "dist": {
                "type": "zip",
                "url": "https://api.github.com/repos/laravel/serializable-closure/zipball/038ce42edee619599a1debb7e81d7b3759492819",
                "reference": "038ce42edee619599a1debb7e81d7b3759492819",
                "shasum": ""
            },
            "require": {
                "php": "^8.1"
            },
            "require-dev": {
                "illuminate/support": "^10.0|^11.0|^12.0",
                "nesbot/carbon": "^2.67|^3.0",
                "pestphp/pest": "^2.36|^3.0",
                "phpstan/phpstan": "^2.0",
                "symfony/var-dumper": "^6.2.0|^7.0.0"
            },
            "type": "library",
            "extra": {
                "branch-alias": {
                    "dev-master": "2.x-dev"
                }
            },
            "autoload": {
                "psr-4": {
                    "Laravel\\SerializableClosure\\": "src/"
                }
            },
            "notification-url": "https://packagist.org/downloads/",
            "license": [
                "MIT"
            ],
            "authors": [
                {
                    "name": "Taylor Otwell",
                    "email": "taylor@laravel.com"
                },
                {
                    "name": "Nuno Maduro",
                    "email": "nuno@laravel.com"
                }
            ],
            "description": "Laravel Serializable Closure provides an easy and secure way to serialize closures in PHP.",
            "keywords": [
                "closure",
                "laravel",
                "serializable"
            ],
            "support": {
                "issues": "https://github.com/laravel/serializable-closure/issues",
                "source": "https://github.com/laravel/serializable-closure"
            },
            "time": "2025-10-09T13:42:30+00:00"
        },
        {
            "name": "laravel/tinker",
            "version": "v2.10.1",
            "source": {
                "type": "git",
                "url": "https://github.com/laravel/tinker.git",
                "reference": "22177cc71807d38f2810c6204d8f7183d88a57d3"
            },
            "dist": {
                "type": "zip",
                "url": "https://api.github.com/repos/laravel/tinker/zipball/22177cc71807d38f2810c6204d8f7183d88a57d3",
                "reference": "22177cc71807d38f2810c6204d8f7183d88a57d3",
                "shasum": ""
            },
            "require": {
                "illuminate/console": "^6.0|^7.0|^8.0|^9.0|^10.0|^11.0|^12.0",
                "illuminate/contracts": "^6.0|^7.0|^8.0|^9.0|^10.0|^11.0|^12.0",
                "illuminate/support": "^6.0|^7.0|^8.0|^9.0|^10.0|^11.0|^12.0",
                "php": "^7.2.5|^8.0",
                "psy/psysh": "^0.11.1|^0.12.0",
                "symfony/var-dumper": "^4.3.4|^5.0|^6.0|^7.0"
            },
            "require-dev": {
                "mockery/mockery": "~1.3.3|^1.4.2",
                "phpstan/phpstan": "^1.10",
                "phpunit/phpunit": "^8.5.8|^9.3.3|^10.0"
            },
            "suggest": {
                "illuminate/database": "The Illuminate Database package (^6.0|^7.0|^8.0|^9.0|^10.0|^11.0|^12.0)."
            },
            "type": "library",
            "extra": {
                "laravel": {
                    "providers": [
                        "Laravel\\Tinker\\TinkerServiceProvider"
                    ]
                }
            },
            "autoload": {
                "psr-4": {
                    "Laravel\\Tinker\\": "src/"
                }
            },
            "notification-url": "https://packagist.org/downloads/",
            "license": [
                "MIT"
            ],
            "authors": [
                {
                    "name": "Taylor Otwell",
                    "email": "taylor@laravel.com"
                }
            ],
            "description": "Powerful REPL for the Laravel framework.",
            "keywords": [
                "REPL",
                "Tinker",
                "laravel",
                "psysh"
            ],
            "support": {
                "issues": "https://github.com/laravel/tinker/issues",
                "source": "https://github.com/laravel/tinker/tree/v2.10.1"
            },
            "time": "2025-01-27T14:24:01+00:00"
        },
        {
            "name": "laravelcm/laravel-subscriptions",
            "version": "v1.5",
            "source": {
                "type": "git",
                "url": "https://github.com/laravelcm/laravel-subscriptions.git",
                "reference": "4616d07551ac4c5cf5ee21485b2e1ae64a969ad1"
            },
            "dist": {
                "type": "zip",
                "url": "https://api.github.com/repos/laravelcm/laravel-subscriptions/zipball/4616d07551ac4c5cf5ee21485b2e1ae64a969ad1",
                "reference": "4616d07551ac4c5cf5ee21485b2e1ae64a969ad1",
                "shasum": ""
            },
            "require": {
                "illuminate/console": "^10.0|^11.0|^12.0",
                "illuminate/container": "^10.0|^11.0|^12.0",
                "illuminate/database": "^10.0|^11.0|^12.0",
                "illuminate/support": "^10.0|^11.0|^12.0",
                "php": "^8.2",
                "spatie/eloquent-sortable": "^4.0.0",
                "spatie/laravel-package-tools": "^1.16",
                "spatie/laravel-sluggable": "^3.4.2",
                "spatie/laravel-translatable": "^6.5.0"
            },
            "require-dev": {
                "larastan/larastan": "^2.0|^3.0",
                "laravel/pint": "^1.13",
                "orchestra/testbench": "^8.0|^9.0|^10.0",
                "pestphp/pest": "^2.18|^3.7",
                "spatie/test-time": "^1.3"
            },
            "type": "library",
            "extra": {
                "laravel": {
                    "providers": [
                        "Laravelcm\\Subscriptions\\SubscriptionServiceProvider"
                    ]
                }
            },
            "autoload": {
                "psr-4": {
                    "Laravelcm\\Subscriptions\\": "src"
                }
            },
            "notification-url": "https://packagist.org/downloads/",
            "license": [
                "MIT"
            ],
            "authors": [
                {
                    "name": "Arthur Monney",
                    "email": "arthur@laravel.cm",
                    "homepage": "https://arthurmonney.me"
                },
                {
                    "name": "The Generous Laravel Community",
                    "homepage": "https://github.com/laravelcm/laravel-subscriptions/contributors"
                }
            ],
            "description": "Laravel Subscriptions is a flexible plans and subscription management system for Laravel, with the required tools to run your SAAS like services efficiently. It's simple architecture, accompanied by powerful underlying to afford solid platform for your business.",
            "homepage": "https://laravel.cm",
            "keywords": [
                "database",
                "feature",
                "laravel",
                "plan",
                "recurring",
                "subscription",
                "value"
            ],
            "support": {
                "docs": "https://github.com/laravelcm/laravel-subscriptions/blob/main/README.md",
                "email": "support@laravel.cm",
                "issues": "https://github.com/laravelcm/laravel-subscriptions/issues",
                "source": "https://github.com/laravelcm/laravel-subscriptions"
            },
            "funding": [
                {
                    "url": "https://github.com/mckenziearts",
                    "type": "github"
                }
            ],
            "time": "2025-04-09T06:22:41+00:00"
        },
        {
            "name": "league/commonmark",
            "version": "2.7.1",
            "source": {
                "type": "git",
                "url": "https://github.com/thephpleague/commonmark.git",
                "reference": "10732241927d3971d28e7ea7b5712721fa2296ca"
            },
            "dist": {
                "type": "zip",
                "url": "https://api.github.com/repos/thephpleague/commonmark/zipball/10732241927d3971d28e7ea7b5712721fa2296ca",
                "reference": "10732241927d3971d28e7ea7b5712721fa2296ca",
                "shasum": ""
            },
            "require": {
                "ext-mbstring": "*",
                "league/config": "^1.1.1",
                "php": "^7.4 || ^8.0",
                "psr/event-dispatcher": "^1.0",
                "symfony/deprecation-contracts": "^2.1 || ^3.0",
                "symfony/polyfill-php80": "^1.16"
            },
            "require-dev": {
                "cebe/markdown": "^1.0",
                "commonmark/cmark": "0.31.1",
                "commonmark/commonmark.js": "0.31.1",
                "composer/package-versions-deprecated": "^1.8",
                "embed/embed": "^4.4",
                "erusev/parsedown": "^1.0",
                "ext-json": "*",
                "github/gfm": "0.29.0",
                "michelf/php-markdown": "^1.4 || ^2.0",
                "nyholm/psr7": "^1.5",
                "phpstan/phpstan": "^1.8.2",
                "phpunit/phpunit": "^9.5.21 || ^10.5.9 || ^11.0.0",
                "scrutinizer/ocular": "^1.8.1",
                "symfony/finder": "^5.3 | ^6.0 | ^7.0",
                "symfony/process": "^5.4 | ^6.0 | ^7.0",
                "symfony/yaml": "^2.3 | ^3.0 | ^4.0 | ^5.0 | ^6.0 | ^7.0",
                "unleashedtech/php-coding-standard": "^3.1.1",
                "vimeo/psalm": "^4.24.0 || ^5.0.0 || ^6.0.0"
            },
            "suggest": {
                "symfony/yaml": "v2.3+ required if using the Front Matter extension"
            },
            "type": "library",
            "extra": {
                "branch-alias": {
                    "dev-main": "2.8-dev"
                }
            },
            "autoload": {
                "psr-4": {
                    "League\\CommonMark\\": "src"
                }
            },
            "notification-url": "https://packagist.org/downloads/",
            "license": [
                "BSD-3-Clause"
            ],
            "authors": [
                {
                    "name": "Colin O'Dell",
                    "email": "colinodell@gmail.com",
                    "homepage": "https://www.colinodell.com",
                    "role": "Lead Developer"
                }
            ],
            "description": "Highly-extensible PHP Markdown parser which fully supports the CommonMark spec and GitHub-Flavored Markdown (GFM)",
            "homepage": "https://commonmark.thephpleague.com",
            "keywords": [
                "commonmark",
                "flavored",
                "gfm",
                "github",
                "github-flavored",
                "markdown",
                "md",
                "parser"
            ],
            "support": {
                "docs": "https://commonmark.thephpleague.com/",
                "forum": "https://github.com/thephpleague/commonmark/discussions",
                "issues": "https://github.com/thephpleague/commonmark/issues",
                "rss": "https://github.com/thephpleague/commonmark/releases.atom",
                "source": "https://github.com/thephpleague/commonmark"
            },
            "funding": [
                {
                    "url": "https://www.colinodell.com/sponsor",
                    "type": "custom"
                },
                {
                    "url": "https://www.paypal.me/colinpodell/10.00",
                    "type": "custom"
                },
                {
                    "url": "https://github.com/colinodell",
                    "type": "github"
                },
                {
                    "url": "https://tidelift.com/funding/github/packagist/league/commonmark",
                    "type": "tidelift"
                }
            ],
            "time": "2025-07-20T12:47:49+00:00"
        },
        {
            "name": "league/config",
            "version": "v1.2.0",
            "source": {
                "type": "git",
                "url": "https://github.com/thephpleague/config.git",
                "reference": "754b3604fb2984c71f4af4a9cbe7b57f346ec1f3"
            },
            "dist": {
                "type": "zip",
                "url": "https://api.github.com/repos/thephpleague/config/zipball/754b3604fb2984c71f4af4a9cbe7b57f346ec1f3",
                "reference": "754b3604fb2984c71f4af4a9cbe7b57f346ec1f3",
                "shasum": ""
            },
            "require": {
                "dflydev/dot-access-data": "^3.0.1",
                "nette/schema": "^1.2",
                "php": "^7.4 || ^8.0"
            },
            "require-dev": {
                "phpstan/phpstan": "^1.8.2",
                "phpunit/phpunit": "^9.5.5",
                "scrutinizer/ocular": "^1.8.1",
                "unleashedtech/php-coding-standard": "^3.1",
                "vimeo/psalm": "^4.7.3"
            },
            "type": "library",
            "extra": {
                "branch-alias": {
                    "dev-main": "1.2-dev"
                }
            },
            "autoload": {
                "psr-4": {
                    "League\\Config\\": "src"
                }
            },
            "notification-url": "https://packagist.org/downloads/",
            "license": [
                "BSD-3-Clause"
            ],
            "authors": [
                {
                    "name": "Colin O'Dell",
                    "email": "colinodell@gmail.com",
                    "homepage": "https://www.colinodell.com",
                    "role": "Lead Developer"
                }
            ],
            "description": "Define configuration arrays with strict schemas and access values with dot notation",
            "homepage": "https://config.thephpleague.com",
            "keywords": [
                "array",
                "config",
                "configuration",
                "dot",
                "dot-access",
                "nested",
                "schema"
            ],
            "support": {
                "docs": "https://config.thephpleague.com/",
                "issues": "https://github.com/thephpleague/config/issues",
                "rss": "https://github.com/thephpleague/config/releases.atom",
                "source": "https://github.com/thephpleague/config"
            },
            "funding": [
                {
                    "url": "https://www.colinodell.com/sponsor",
                    "type": "custom"
                },
                {
                    "url": "https://www.paypal.me/colinpodell/10.00",
                    "type": "custom"
                },
                {
                    "url": "https://github.com/colinodell",
                    "type": "github"
                }
            ],
            "time": "2022-12-11T20:36:23+00:00"
        },
        {
            "name": "league/csv",
            "version": "9.27.0",
            "source": {
                "type": "git",
                "url": "https://github.com/thephpleague/csv.git",
                "reference": "cb491b1ba3c42ff2bcd0113814f4256b42bae845"
            },
            "dist": {
                "type": "zip",
                "url": "https://api.github.com/repos/thephpleague/csv/zipball/cb491b1ba3c42ff2bcd0113814f4256b42bae845",
                "reference": "cb491b1ba3c42ff2bcd0113814f4256b42bae845",
                "shasum": ""
            },
            "require": {
                "ext-filter": "*",
                "php": "^8.1.2"
            },
            "require-dev": {
                "ext-dom": "*",
                "ext-xdebug": "*",
                "friendsofphp/php-cs-fixer": "^3.75.0",
                "phpbench/phpbench": "^1.4.1",
                "phpstan/phpstan": "^1.12.27",
                "phpstan/phpstan-deprecation-rules": "^1.2.1",
                "phpstan/phpstan-phpunit": "^1.4.2",
                "phpstan/phpstan-strict-rules": "^1.6.2",
                "phpunit/phpunit": "^10.5.16 || ^11.5.22 || ^12.3.6",
                "symfony/var-dumper": "^6.4.8 || ^7.3.0"
            },
            "suggest": {
                "ext-dom": "Required to use the XMLConverter and the HTMLConverter classes",
                "ext-iconv": "Needed to ease transcoding CSV using iconv stream filters",
                "ext-mbstring": "Needed to ease transcoding CSV using mb stream filters",
                "ext-mysqli": "Requiered to use the package with the MySQLi extension",
                "ext-pdo": "Required to use the package with the PDO extension",
                "ext-pgsql": "Requiered to use the package with the PgSQL extension",
                "ext-sqlite3": "Required to use the package with the SQLite3 extension"
            },
            "type": "library",
            "extra": {
                "branch-alias": {
                    "dev-master": "9.x-dev"
                }
            },
            "autoload": {
                "files": [
                    "src/functions_include.php"
                ],
                "psr-4": {
                    "League\\Csv\\": "src"
                }
            },
            "notification-url": "https://packagist.org/downloads/",
            "license": [
                "MIT"
            ],
            "authors": [
                {
                    "name": "Ignace Nyamagana Butera",
                    "email": "nyamsprod@gmail.com",
                    "homepage": "https://github.com/nyamsprod/",
                    "role": "Developer"
                }
            ],
            "description": "CSV data manipulation made easy in PHP",
            "homepage": "https://csv.thephpleague.com",
            "keywords": [
                "convert",
                "csv",
                "export",
                "filter",
                "import",
                "read",
                "transform",
                "write"
            ],
            "support": {
                "docs": "https://csv.thephpleague.com",
                "issues": "https://github.com/thephpleague/csv/issues",
                "rss": "https://github.com/thephpleague/csv/releases.atom",
                "source": "https://github.com/thephpleague/csv"
            },
            "funding": [
                {
                    "url": "https://github.com/sponsors/nyamsprod",
                    "type": "github"
                }
            ],
            "time": "2025-10-16T08:22:09+00:00"
        },
        {
            "name": "league/flysystem",
            "version": "3.30.0",
            "source": {
                "type": "git",
                "url": "https://github.com/thephpleague/flysystem.git",
                "reference": "2203e3151755d874bb2943649dae1eb8533ac93e"
            },
            "dist": {
                "type": "zip",
                "url": "https://api.github.com/repos/thephpleague/flysystem/zipball/2203e3151755d874bb2943649dae1eb8533ac93e",
                "reference": "2203e3151755d874bb2943649dae1eb8533ac93e",
                "shasum": ""
            },
            "require": {
                "league/flysystem-local": "^3.0.0",
                "league/mime-type-detection": "^1.0.0",
                "php": "^8.0.2"
            },
            "conflict": {
                "async-aws/core": "<1.19.0",
                "async-aws/s3": "<1.14.0",
                "aws/aws-sdk-php": "3.209.31 || 3.210.0",
                "guzzlehttp/guzzle": "<7.0",
                "guzzlehttp/ringphp": "<1.1.1",
                "phpseclib/phpseclib": "3.0.15",
                "symfony/http-client": "<5.2"
            },
            "require-dev": {
                "async-aws/s3": "^1.5 || ^2.0",
                "async-aws/simple-s3": "^1.1 || ^2.0",
                "aws/aws-sdk-php": "^3.295.10",
                "composer/semver": "^3.0",
                "ext-fileinfo": "*",
                "ext-ftp": "*",
                "ext-mongodb": "^1.3|^2",
                "ext-zip": "*",
                "friendsofphp/php-cs-fixer": "^3.5",
                "google/cloud-storage": "^1.23",
                "guzzlehttp/psr7": "^2.6",
                "microsoft/azure-storage-blob": "^1.1",
                "mongodb/mongodb": "^1.2|^2",
                "phpseclib/phpseclib": "^3.0.36",
                "phpstan/phpstan": "^1.10",
                "phpunit/phpunit": "^9.5.11|^10.0",
                "sabre/dav": "^4.6.0"
            },
            "type": "library",
            "autoload": {
                "psr-4": {
                    "League\\Flysystem\\": "src"
                }
            },
            "notification-url": "https://packagist.org/downloads/",
            "license": [
                "MIT"
            ],
            "authors": [
                {
                    "name": "Frank de Jonge",
                    "email": "info@frankdejonge.nl"
                }
            ],
            "description": "File storage abstraction for PHP",
            "keywords": [
                "WebDAV",
                "aws",
                "cloud",
                "file",
                "files",
                "filesystem",
                "filesystems",
                "ftp",
                "s3",
                "sftp",
                "storage"
            ],
            "support": {
                "issues": "https://github.com/thephpleague/flysystem/issues",
                "source": "https://github.com/thephpleague/flysystem/tree/3.30.0"
            },
            "time": "2025-06-25T13:29:59+00:00"
        },
        {
            "name": "league/flysystem-local",
            "version": "3.30.0",
            "source": {
                "type": "git",
                "url": "https://github.com/thephpleague/flysystem-local.git",
                "reference": "6691915f77c7fb69adfb87dcd550052dc184ee10"
            },
            "dist": {
                "type": "zip",
                "url": "https://api.github.com/repos/thephpleague/flysystem-local/zipball/6691915f77c7fb69adfb87dcd550052dc184ee10",
                "reference": "6691915f77c7fb69adfb87dcd550052dc184ee10",
                "shasum": ""
            },
            "require": {
                "ext-fileinfo": "*",
                "league/flysystem": "^3.0.0",
                "league/mime-type-detection": "^1.0.0",
                "php": "^8.0.2"
            },
            "type": "library",
            "autoload": {
                "psr-4": {
                    "League\\Flysystem\\Local\\": ""
                }
            },
            "notification-url": "https://packagist.org/downloads/",
            "license": [
                "MIT"
            ],
            "authors": [
                {
                    "name": "Frank de Jonge",
                    "email": "info@frankdejonge.nl"
                }
            ],
            "description": "Local filesystem adapter for Flysystem.",
            "keywords": [
                "Flysystem",
                "file",
                "files",
                "filesystem",
                "local"
            ],
            "support": {
                "source": "https://github.com/thephpleague/flysystem-local/tree/3.30.0"
            },
            "time": "2025-05-21T10:34:19+00:00"
        },
        {
            "name": "league/html-to-markdown",
            "version": "5.1.1",
            "source": {
                "type": "git",
                "url": "https://github.com/thephpleague/html-to-markdown.git",
                "reference": "0b4066eede55c48f38bcee4fb8f0aa85654390fd"
            },
            "dist": {
                "type": "zip",
                "url": "https://api.github.com/repos/thephpleague/html-to-markdown/zipball/0b4066eede55c48f38bcee4fb8f0aa85654390fd",
                "reference": "0b4066eede55c48f38bcee4fb8f0aa85654390fd",
                "shasum": ""
            },
            "require": {
                "ext-dom": "*",
                "ext-xml": "*",
                "php": "^7.2.5 || ^8.0"
            },
            "require-dev": {
                "mikehaertl/php-shellcommand": "^1.1.0",
                "phpstan/phpstan": "^1.8.8",
                "phpunit/phpunit": "^8.5 || ^9.2",
                "scrutinizer/ocular": "^1.6",
                "unleashedtech/php-coding-standard": "^2.7 || ^3.0",
                "vimeo/psalm": "^4.22 || ^5.0"
            },
            "bin": [
                "bin/html-to-markdown"
            ],
            "type": "library",
            "extra": {
                "branch-alias": {
                    "dev-master": "5.2-dev"
                }
            },
            "autoload": {
                "psr-4": {
                    "League\\HTMLToMarkdown\\": "src/"
                }
            },
            "notification-url": "https://packagist.org/downloads/",
            "license": [
                "MIT"
            ],
            "authors": [
                {
                    "name": "Colin O'Dell",
                    "email": "colinodell@gmail.com",
                    "homepage": "https://www.colinodell.com",
                    "role": "Lead Developer"
                },
                {
                    "name": "Nick Cernis",
                    "email": "nick@cern.is",
                    "homepage": "http://modernnerd.net",
                    "role": "Original Author"
                }
            ],
            "description": "An HTML-to-markdown conversion helper for PHP",
            "homepage": "https://github.com/thephpleague/html-to-markdown",
            "keywords": [
                "html",
                "markdown"
            ],
            "support": {
                "issues": "https://github.com/thephpleague/html-to-markdown/issues",
                "source": "https://github.com/thephpleague/html-to-markdown/tree/5.1.1"
            },
            "funding": [
                {
                    "url": "https://www.colinodell.com/sponsor",
                    "type": "custom"
                },
                {
                    "url": "https://www.paypal.me/colinpodell/10.00",
                    "type": "custom"
                },
                {
                    "url": "https://github.com/colinodell",
                    "type": "github"
                },
                {
                    "url": "https://tidelift.com/funding/github/packagist/league/html-to-markdown",
                    "type": "tidelift"
                }
            ],
            "time": "2023-07-12T21:21:09+00:00"
        },
        {
            "name": "league/mime-type-detection",
            "version": "1.16.0",
            "source": {
                "type": "git",
                "url": "https://github.com/thephpleague/mime-type-detection.git",
                "reference": "2d6702ff215bf922936ccc1ad31007edc76451b9"
            },
            "dist": {
                "type": "zip",
                "url": "https://api.github.com/repos/thephpleague/mime-type-detection/zipball/2d6702ff215bf922936ccc1ad31007edc76451b9",
                "reference": "2d6702ff215bf922936ccc1ad31007edc76451b9",
                "shasum": ""
            },
            "require": {
                "ext-fileinfo": "*",
                "php": "^7.4 || ^8.0"
            },
            "require-dev": {
                "friendsofphp/php-cs-fixer": "^3.2",
                "phpstan/phpstan": "^0.12.68",
                "phpunit/phpunit": "^8.5.8 || ^9.3 || ^10.0"
            },
            "type": "library",
            "autoload": {
                "psr-4": {
                    "League\\MimeTypeDetection\\": "src"
                }
            },
            "notification-url": "https://packagist.org/downloads/",
            "license": [
                "MIT"
            ],
            "authors": [
                {
                    "name": "Frank de Jonge",
                    "email": "info@frankdejonge.nl"
                }
            ],
            "description": "Mime-type detection for Flysystem",
            "support": {
                "issues": "https://github.com/thephpleague/mime-type-detection/issues",
                "source": "https://github.com/thephpleague/mime-type-detection/tree/1.16.0"
            },
            "funding": [
                {
                    "url": "https://github.com/frankdejonge",
                    "type": "github"
                },
                {
                    "url": "https://tidelift.com/funding/github/packagist/league/flysystem",
                    "type": "tidelift"
                }
            ],
            "time": "2024-09-21T08:32:55+00:00"
        },
        {
            "name": "league/uri",
            "version": "7.5.1",
            "source": {
                "type": "git",
                "url": "https://github.com/thephpleague/uri.git",
                "reference": "81fb5145d2644324614cc532b28efd0215bda430"
            },
            "dist": {
                "type": "zip",
                "url": "https://api.github.com/repos/thephpleague/uri/zipball/81fb5145d2644324614cc532b28efd0215bda430",
                "reference": "81fb5145d2644324614cc532b28efd0215bda430",
                "shasum": ""
            },
            "require": {
                "league/uri-interfaces": "^7.5",
                "php": "^8.1"
            },
            "conflict": {
                "league/uri-schemes": "^1.0"
            },
            "suggest": {
                "ext-bcmath": "to improve IPV4 host parsing",
                "ext-fileinfo": "to create Data URI from file contennts",
                "ext-gmp": "to improve IPV4 host parsing",
                "ext-intl": "to handle IDN host with the best performance",
                "jeremykendall/php-domain-parser": "to resolve Public Suffix and Top Level Domain",
                "league/uri-components": "Needed to easily manipulate URI objects components",
                "php-64bit": "to improve IPV4 host parsing",
                "symfony/polyfill-intl-idn": "to handle IDN host via the Symfony polyfill if ext-intl is not present"
            },
            "type": "library",
            "extra": {
                "branch-alias": {
                    "dev-master": "7.x-dev"
                }
            },
            "autoload": {
                "psr-4": {
                    "League\\Uri\\": ""
                }
            },
            "notification-url": "https://packagist.org/downloads/",
            "license": [
                "MIT"
            ],
            "authors": [
                {
                    "name": "Ignace Nyamagana Butera",
                    "email": "nyamsprod@gmail.com",
                    "homepage": "https://nyamsprod.com"
                }
            ],
            "description": "URI manipulation library",
            "homepage": "https://uri.thephpleague.com",
            "keywords": [
                "data-uri",
                "file-uri",
                "ftp",
                "hostname",
                "http",
                "https",
                "middleware",
                "parse_str",
                "parse_url",
                "psr-7",
                "query-string",
                "querystring",
                "rfc3986",
                "rfc3987",
                "rfc6570",
                "uri",
                "uri-template",
                "url",
                "ws"
            ],
            "support": {
                "docs": "https://uri.thephpleague.com",
                "forum": "https://thephpleague.slack.com",
                "issues": "https://github.com/thephpleague/uri-src/issues",
                "source": "https://github.com/thephpleague/uri/tree/7.5.1"
            },
            "funding": [
                {
                    "url": "https://github.com/sponsors/nyamsprod",
                    "type": "github"
                }
            ],
            "time": "2024-12-08T08:40:02+00:00"
        },
        {
            "name": "league/uri-components",
            "version": "7.5.1",
<<<<<<< HEAD
=======
            "source": {
                "type": "git",
                "url": "https://github.com/thephpleague/uri-components.git",
                "reference": "4aabf0e2f2f9421ffcacab35be33e4fb5e63c44f"
            },
            "dist": {
                "type": "zip",
                "url": "https://api.github.com/repos/thephpleague/uri-components/zipball/4aabf0e2f2f9421ffcacab35be33e4fb5e63c44f",
                "reference": "4aabf0e2f2f9421ffcacab35be33e4fb5e63c44f",
                "shasum": ""
            },
            "require": {
                "league/uri": "^7.5",
                "php": "^8.1"
            },
            "suggest": {
                "ext-bcmath": "to improve IPV4 host parsing",
                "ext-fileinfo": "to create Data URI from file contennts",
                "ext-gmp": "to improve IPV4 host parsing",
                "ext-intl": "to handle IDN host with the best performance",
                "ext-mbstring": "to use the sorting algorithm of URLSearchParams",
                "jeremykendall/php-domain-parser": "to resolve Public Suffix and Top Level Domain",
                "php-64bit": "to improve IPV4 host parsing",
                "symfony/polyfill-intl-idn": "to handle IDN host via the Symfony polyfill if ext-intl is not present"
            },
            "type": "library",
            "extra": {
                "branch-alias": {
                    "dev-master": "7.x-dev"
                }
            },
            "autoload": {
                "psr-4": {
                    "League\\Uri\\": ""
                }
            },
            "notification-url": "https://packagist.org/downloads/",
            "license": [
                "MIT"
            ],
            "authors": [
                {
                    "name": "Ignace Nyamagana Butera",
                    "email": "nyamsprod@gmail.com",
                    "homepage": "https://nyamsprod.com"
                }
            ],
            "description": "URI components manipulation library",
            "homepage": "http://uri.thephpleague.com",
            "keywords": [
                "authority",
                "components",
                "fragment",
                "host",
                "middleware",
                "modifier",
                "path",
                "port",
                "query",
                "rfc3986",
                "scheme",
                "uri",
                "url",
                "userinfo"
            ],
            "support": {
                "docs": "https://uri.thephpleague.com",
                "forum": "https://thephpleague.slack.com",
                "issues": "https://github.com/thephpleague/uri-src/issues",
                "source": "https://github.com/thephpleague/uri-components/tree/7.5.1"
            },
            "funding": [
                {
                    "url": "https://github.com/nyamsprod",
                    "type": "github"
                }
            ],
            "time": "2024-12-08T08:40:02+00:00"
        },
        {
            "name": "league/uri-interfaces",
            "version": "7.5.0",
>>>>>>> 915e1fd4
            "source": {
                "type": "git",
                "url": "https://github.com/thephpleague/uri-components.git",
                "reference": "4aabf0e2f2f9421ffcacab35be33e4fb5e63c44f"
            },
            "dist": {
                "type": "zip",
                "url": "https://api.github.com/repos/thephpleague/uri-components/zipball/4aabf0e2f2f9421ffcacab35be33e4fb5e63c44f",
                "reference": "4aabf0e2f2f9421ffcacab35be33e4fb5e63c44f",
                "shasum": ""
            },
            "require": {
                "league/uri": "^7.5",
                "php": "^8.1"
            },
            "suggest": {
                "ext-bcmath": "to improve IPV4 host parsing",
                "ext-fileinfo": "to create Data URI from file contennts",
                "ext-gmp": "to improve IPV4 host parsing",
                "ext-intl": "to handle IDN host with the best performance",
                "ext-mbstring": "to use the sorting algorithm of URLSearchParams",
                "jeremykendall/php-domain-parser": "to resolve Public Suffix and Top Level Domain",
                "php-64bit": "to improve IPV4 host parsing",
                "symfony/polyfill-intl-idn": "to handle IDN host via the Symfony polyfill if ext-intl is not present"
            },
            "type": "library",
            "extra": {
                "branch-alias": {
                    "dev-master": "7.x-dev"
                }
            },
            "autoload": {
                "psr-4": {
                    "League\\Uri\\": ""
                }
            },
            "notification-url": "https://packagist.org/downloads/",
            "license": [
                "MIT"
            ],
            "authors": [
                {
                    "name": "Ignace Nyamagana Butera",
                    "email": "nyamsprod@gmail.com",
                    "homepage": "https://nyamsprod.com"
                }
            ],
            "description": "URI components manipulation library",
            "homepage": "http://uri.thephpleague.com",
            "keywords": [
                "authority",
                "components",
                "fragment",
                "host",
                "middleware",
                "modifier",
                "path",
                "port",
                "query",
                "rfc3986",
                "scheme",
                "uri",
                "url",
                "userinfo"
            ],
            "support": {
                "docs": "https://uri.thephpleague.com",
                "forum": "https://thephpleague.slack.com",
                "issues": "https://github.com/thephpleague/uri-src/issues",
                "source": "https://github.com/thephpleague/uri-components/tree/7.5.1"
            },
            "funding": [
                {
                    "url": "https://github.com/nyamsprod",
                    "type": "github"
                }
            ],
            "time": "2024-12-08T08:40:02+00:00"
        },
        {
            "name": "league/uri-interfaces",
            "version": "7.5.0",
            "source": {
                "type": "git",
                "url": "https://github.com/thephpleague/uri-interfaces.git",
                "reference": "08cfc6c4f3d811584fb09c37e2849e6a7f9b0742"
            },
            "dist": {
                "type": "zip",
                "url": "https://api.github.com/repos/thephpleague/uri-interfaces/zipball/08cfc6c4f3d811584fb09c37e2849e6a7f9b0742",
                "reference": "08cfc6c4f3d811584fb09c37e2849e6a7f9b0742",
                "shasum": ""
            },
            "require": {
                "ext-filter": "*",
                "php": "^8.1",
                "psr/http-factory": "^1",
                "psr/http-message": "^1.1 || ^2.0"
            },
            "suggest": {
                "ext-bcmath": "to improve IPV4 host parsing",
                "ext-gmp": "to improve IPV4 host parsing",
                "ext-intl": "to handle IDN host with the best performance",
                "php-64bit": "to improve IPV4 host parsing",
                "symfony/polyfill-intl-idn": "to handle IDN host via the Symfony polyfill if ext-intl is not present"
            },
            "type": "library",
            "extra": {
                "branch-alias": {
                    "dev-master": "7.x-dev"
                }
            },
            "autoload": {
                "psr-4": {
                    "League\\Uri\\": ""
                }
            },
            "notification-url": "https://packagist.org/downloads/",
            "license": [
                "MIT"
            ],
            "authors": [
                {
                    "name": "Ignace Nyamagana Butera",
                    "email": "nyamsprod@gmail.com",
                    "homepage": "https://nyamsprod.com"
                }
            ],
            "description": "Common interfaces and classes for URI representation and interaction",
            "homepage": "https://uri.thephpleague.com",
            "keywords": [
                "data-uri",
                "file-uri",
                "ftp",
                "hostname",
                "http",
                "https",
                "parse_str",
                "parse_url",
                "psr-7",
                "query-string",
                "querystring",
                "rfc3986",
                "rfc3987",
                "rfc6570",
                "uri",
                "url",
                "ws"
            ],
            "support": {
                "docs": "https://uri.thephpleague.com",
                "forum": "https://thephpleague.slack.com",
                "issues": "https://github.com/thephpleague/uri-src/issues",
                "source": "https://github.com/thephpleague/uri-interfaces/tree/7.5.0"
            },
            "funding": [
                {
                    "url": "https://github.com/sponsors/nyamsprod",
                    "type": "github"
                }
            ],
            "time": "2024-12-08T08:18:47+00:00"
        },
        {
            "name": "livewire/livewire",
            "version": "v3.6.4",
            "source": {
                "type": "git",
                "url": "https://github.com/livewire/livewire.git",
                "reference": "ef04be759da41b14d2d129e670533180a44987dc"
            },
            "dist": {
                "type": "zip",
                "url": "https://api.github.com/repos/livewire/livewire/zipball/ef04be759da41b14d2d129e670533180a44987dc",
                "reference": "ef04be759da41b14d2d129e670533180a44987dc",
                "shasum": ""
            },
            "require": {
                "illuminate/database": "^10.0|^11.0|^12.0",
                "illuminate/routing": "^10.0|^11.0|^12.0",
                "illuminate/support": "^10.0|^11.0|^12.0",
                "illuminate/validation": "^10.0|^11.0|^12.0",
                "laravel/prompts": "^0.1.24|^0.2|^0.3",
                "league/mime-type-detection": "^1.9",
                "php": "^8.1",
                "symfony/console": "^6.0|^7.0",
                "symfony/http-kernel": "^6.2|^7.0"
            },
            "require-dev": {
                "calebporzio/sushi": "^2.1",
                "laravel/framework": "^10.15.0|^11.0|^12.0",
                "mockery/mockery": "^1.3.1",
                "orchestra/testbench": "^8.21.0|^9.0|^10.0",
                "orchestra/testbench-dusk": "^8.24|^9.1|^10.0",
                "phpunit/phpunit": "^10.4|^11.5",
                "psy/psysh": "^0.11.22|^0.12"
            },
            "type": "library",
            "extra": {
                "laravel": {
                    "aliases": {
                        "Livewire": "Livewire\\Livewire"
                    },
                    "providers": [
                        "Livewire\\LivewireServiceProvider"
                    ]
                }
            },
            "autoload": {
                "files": [
                    "src/helpers.php"
                ],
                "psr-4": {
                    "Livewire\\": "src/"
                }
            },
            "notification-url": "https://packagist.org/downloads/",
            "license": [
                "MIT"
            ],
            "authors": [
                {
                    "name": "Caleb Porzio",
                    "email": "calebporzio@gmail.com"
                }
            ],
            "description": "A front-end framework for Laravel.",
            "support": {
                "issues": "https://github.com/livewire/livewire/issues",
                "source": "https://github.com/livewire/livewire/tree/v3.6.4"
            },
            "funding": [
                {
                    "url": "https://github.com/livewire",
                    "type": "github"
                }
            ],
            "time": "2025-07-17T05:12:15+00:00"
        },
        {
            "name": "maatwebsite/excel",
            "version": "3.1.67",
            "source": {
                "type": "git",
                "url": "https://github.com/SpartnerNL/Laravel-Excel.git",
                "reference": "e508e34a502a3acc3329b464dad257378a7edb4d"
            },
            "dist": {
                "type": "zip",
                "url": "https://api.github.com/repos/SpartnerNL/Laravel-Excel/zipball/e508e34a502a3acc3329b464dad257378a7edb4d",
                "reference": "e508e34a502a3acc3329b464dad257378a7edb4d",
                "shasum": ""
            },
            "require": {
                "composer/semver": "^3.3",
                "ext-json": "*",
                "illuminate/support": "5.8.*||^6.0||^7.0||^8.0||^9.0||^10.0||^11.0||^12.0",
                "php": "^7.0||^8.0",
                "phpoffice/phpspreadsheet": "^1.30.0",
                "psr/simple-cache": "^1.0||^2.0||^3.0"
            },
            "require-dev": {
                "laravel/scout": "^7.0||^8.0||^9.0||^10.0",
                "orchestra/testbench": "^6.0||^7.0||^8.0||^9.0||^10.0",
                "predis/predis": "^1.1"
            },
            "type": "library",
            "extra": {
                "laravel": {
                    "aliases": {
                        "Excel": "Maatwebsite\\Excel\\Facades\\Excel"
                    },
                    "providers": [
                        "Maatwebsite\\Excel\\ExcelServiceProvider"
                    ]
                }
            },
            "autoload": {
                "psr-4": {
                    "Maatwebsite\\Excel\\": "src/"
                }
            },
            "notification-url": "https://packagist.org/downloads/",
            "license": [
                "MIT"
            ],
            "authors": [
                {
                    "name": "Patrick Brouwers",
                    "email": "patrick@spartner.nl"
                }
            ],
            "description": "Supercharged Excel exports and imports in Laravel",
            "keywords": [
                "PHPExcel",
                "batch",
                "csv",
                "excel",
                "export",
                "import",
                "laravel",
                "php",
                "phpspreadsheet"
            ],
            "support": {
                "issues": "https://github.com/SpartnerNL/Laravel-Excel/issues",
                "source": "https://github.com/SpartnerNL/Laravel-Excel/tree/3.1.67"
            },
            "funding": [
                {
                    "url": "https://laravel-excel.com/commercial-support",
                    "type": "custom"
                },
                {
                    "url": "https://github.com/patrickbrouwers",
                    "type": "github"
                }
            ],
            "time": "2025-08-26T09:13:16+00:00"
        },
        {
            "name": "maennchen/zipstream-php",
            "version": "3.2.0",
            "source": {
                "type": "git",
                "url": "https://github.com/maennchen/ZipStream-PHP.git",
                "reference": "9712d8fa4cdf9240380b01eb4be55ad8dcf71416"
            },
            "dist": {
                "type": "zip",
                "url": "https://api.github.com/repos/maennchen/ZipStream-PHP/zipball/9712d8fa4cdf9240380b01eb4be55ad8dcf71416",
                "reference": "9712d8fa4cdf9240380b01eb4be55ad8dcf71416",
                "shasum": ""
            },
            "require": {
                "ext-mbstring": "*",
                "ext-zlib": "*",
                "php-64bit": "^8.3"
            },
            "require-dev": {
                "brianium/paratest": "^7.7",
                "ext-zip": "*",
                "friendsofphp/php-cs-fixer": "^3.16",
                "guzzlehttp/guzzle": "^7.5",
                "mikey179/vfsstream": "^1.6",
                "php-coveralls/php-coveralls": "^2.5",
                "phpunit/phpunit": "^12.0",
                "vimeo/psalm": "^6.0"
            },
            "suggest": {
                "guzzlehttp/psr7": "^2.4",
                "psr/http-message": "^2.0"
            },
            "type": "library",
            "autoload": {
                "psr-4": {
                    "ZipStream\\": "src/"
                }
            },
            "notification-url": "https://packagist.org/downloads/",
            "license": [
                "MIT"
            ],
            "authors": [
                {
                    "name": "Paul Duncan",
                    "email": "pabs@pablotron.org"
                },
                {
                    "name": "Jonatan Männchen",
                    "email": "jonatan@maennchen.ch"
                },
                {
                    "name": "Jesse Donat",
                    "email": "donatj@gmail.com"
                },
                {
                    "name": "András Kolesár",
                    "email": "kolesar@kolesar.hu"
                }
            ],
            "description": "ZipStream is a library for dynamically streaming dynamic zip files from PHP without writing to the disk at all on the server.",
            "keywords": [
                "stream",
                "zip"
            ],
            "support": {
                "issues": "https://github.com/maennchen/ZipStream-PHP/issues",
                "source": "https://github.com/maennchen/ZipStream-PHP/tree/3.2.0"
            },
            "funding": [
                {
                    "url": "https://github.com/maennchen",
                    "type": "github"
                }
            ],
            "time": "2025-07-17T11:15:13+00:00"
        },
        {
            "name": "markbaker/complex",
            "version": "3.0.2",
            "source": {
                "type": "git",
                "url": "https://github.com/MarkBaker/PHPComplex.git",
                "reference": "95c56caa1cf5c766ad6d65b6344b807c1e8405b9"
            },
            "dist": {
                "type": "zip",
                "url": "https://api.github.com/repos/MarkBaker/PHPComplex/zipball/95c56caa1cf5c766ad6d65b6344b807c1e8405b9",
                "reference": "95c56caa1cf5c766ad6d65b6344b807c1e8405b9",
                "shasum": ""
            },
            "require": {
                "php": "^7.2 || ^8.0"
            },
            "require-dev": {
                "dealerdirect/phpcodesniffer-composer-installer": "dev-master",
                "phpcompatibility/php-compatibility": "^9.3",
                "phpunit/phpunit": "^7.0 || ^8.0 || ^9.0",
                "squizlabs/php_codesniffer": "^3.7"
            },
            "type": "library",
            "autoload": {
                "psr-4": {
                    "Complex\\": "classes/src/"
                }
            },
            "notification-url": "https://packagist.org/downloads/",
            "license": [
                "MIT"
            ],
            "authors": [
                {
                    "name": "Mark Baker",
                    "email": "mark@lange.demon.co.uk"
                }
            ],
            "description": "PHP Class for working with complex numbers",
            "homepage": "https://github.com/MarkBaker/PHPComplex",
            "keywords": [
                "complex",
                "mathematics"
            ],
            "support": {
                "issues": "https://github.com/MarkBaker/PHPComplex/issues",
                "source": "https://github.com/MarkBaker/PHPComplex/tree/3.0.2"
            },
            "time": "2022-12-06T16:21:08+00:00"
        },
        {
            "name": "markbaker/matrix",
            "version": "3.0.1",
            "source": {
                "type": "git",
                "url": "https://github.com/MarkBaker/PHPMatrix.git",
                "reference": "728434227fe21be27ff6d86621a1b13107a2562c"
            },
            "dist": {
                "type": "zip",
                "url": "https://api.github.com/repos/MarkBaker/PHPMatrix/zipball/728434227fe21be27ff6d86621a1b13107a2562c",
                "reference": "728434227fe21be27ff6d86621a1b13107a2562c",
                "shasum": ""
            },
            "require": {
                "php": "^7.1 || ^8.0"
            },
            "require-dev": {
                "dealerdirect/phpcodesniffer-composer-installer": "dev-master",
                "phpcompatibility/php-compatibility": "^9.3",
                "phpdocumentor/phpdocumentor": "2.*",
                "phploc/phploc": "^4.0",
                "phpmd/phpmd": "2.*",
                "phpunit/phpunit": "^7.0 || ^8.0 || ^9.0",
                "sebastian/phpcpd": "^4.0",
                "squizlabs/php_codesniffer": "^3.7"
            },
            "type": "library",
            "autoload": {
                "psr-4": {
                    "Matrix\\": "classes/src/"
                }
            },
            "notification-url": "https://packagist.org/downloads/",
            "license": [
                "MIT"
            ],
            "authors": [
                {
                    "name": "Mark Baker",
                    "email": "mark@demon-angel.eu"
                }
            ],
            "description": "PHP Class for working with matrices",
            "homepage": "https://github.com/MarkBaker/PHPMatrix",
            "keywords": [
                "mathematics",
                "matrix",
                "vector"
            ],
            "support": {
                "issues": "https://github.com/MarkBaker/PHPMatrix/issues",
                "source": "https://github.com/MarkBaker/PHPMatrix/tree/3.0.1"
            },
            "time": "2022-12-02T22:17:43+00:00"
        },
        {
            "name": "masterminds/html5",
            "version": "2.10.0",
            "source": {
                "type": "git",
                "url": "https://github.com/Masterminds/html5-php.git",
                "reference": "fcf91eb64359852f00d921887b219479b4f21251"
            },
            "dist": {
                "type": "zip",
                "url": "https://api.github.com/repos/Masterminds/html5-php/zipball/fcf91eb64359852f00d921887b219479b4f21251",
                "reference": "fcf91eb64359852f00d921887b219479b4f21251",
                "shasum": ""
            },
            "require": {
                "ext-dom": "*",
                "php": ">=5.3.0"
            },
            "require-dev": {
                "phpunit/phpunit": "^4.8.35 || ^5.7.21 || ^6 || ^7 || ^8 || ^9"
            },
            "type": "library",
            "extra": {
                "branch-alias": {
                    "dev-master": "2.7-dev"
                }
            },
            "autoload": {
                "psr-4": {
                    "Masterminds\\": "src"
                }
            },
            "notification-url": "https://packagist.org/downloads/",
            "license": [
                "MIT"
            ],
            "authors": [
                {
                    "name": "Matt Butcher",
                    "email": "technosophos@gmail.com"
                },
                {
                    "name": "Matt Farina",
                    "email": "matt@mattfarina.com"
                },
                {
                    "name": "Asmir Mustafic",
                    "email": "goetas@gmail.com"
                }
            ],
            "description": "An HTML5 parser and serializer.",
            "homepage": "http://masterminds.github.io/html5-php",
            "keywords": [
                "HTML5",
                "dom",
                "html",
                "parser",
                "querypath",
                "serializer",
                "xml"
            ],
            "support": {
                "issues": "https://github.com/Masterminds/html5-php/issues",
                "source": "https://github.com/Masterminds/html5-php/tree/2.10.0"
            },
            "time": "2025-07-25T09:04:22+00:00"
        },
        {
            "name": "monolog/monolog",
            "version": "3.9.0",
            "source": {
                "type": "git",
                "url": "https://github.com/Seldaek/monolog.git",
                "reference": "10d85740180ecba7896c87e06a166e0c95a0e3b6"
            },
            "dist": {
                "type": "zip",
                "url": "https://api.github.com/repos/Seldaek/monolog/zipball/10d85740180ecba7896c87e06a166e0c95a0e3b6",
                "reference": "10d85740180ecba7896c87e06a166e0c95a0e3b6",
                "shasum": ""
            },
            "require": {
                "php": ">=8.1",
                "psr/log": "^2.0 || ^3.0"
            },
            "provide": {
                "psr/log-implementation": "3.0.0"
            },
            "require-dev": {
                "aws/aws-sdk-php": "^3.0",
                "doctrine/couchdb": "~1.0@dev",
                "elasticsearch/elasticsearch": "^7 || ^8",
                "ext-json": "*",
                "graylog2/gelf-php": "^1.4.2 || ^2.0",
                "guzzlehttp/guzzle": "^7.4.5",
                "guzzlehttp/psr7": "^2.2",
                "mongodb/mongodb": "^1.8",
                "php-amqplib/php-amqplib": "~2.4 || ^3",
                "php-console/php-console": "^3.1.8",
                "phpstan/phpstan": "^2",
                "phpstan/phpstan-deprecation-rules": "^2",
                "phpstan/phpstan-strict-rules": "^2",
                "phpunit/phpunit": "^10.5.17 || ^11.0.7",
                "predis/predis": "^1.1 || ^2",
                "rollbar/rollbar": "^4.0",
                "ruflin/elastica": "^7 || ^8",
                "symfony/mailer": "^5.4 || ^6",
                "symfony/mime": "^5.4 || ^6"
            },
            "suggest": {
                "aws/aws-sdk-php": "Allow sending log messages to AWS services like DynamoDB",
                "doctrine/couchdb": "Allow sending log messages to a CouchDB server",
                "elasticsearch/elasticsearch": "Allow sending log messages to an Elasticsearch server via official client",
                "ext-amqp": "Allow sending log messages to an AMQP server (1.0+ required)",
                "ext-curl": "Required to send log messages using the IFTTTHandler, the LogglyHandler, the SendGridHandler, the SlackWebhookHandler or the TelegramBotHandler",
                "ext-mbstring": "Allow to work properly with unicode symbols",
                "ext-mongodb": "Allow sending log messages to a MongoDB server (via driver)",
                "ext-openssl": "Required to send log messages using SSL",
                "ext-sockets": "Allow sending log messages to a Syslog server (via UDP driver)",
                "graylog2/gelf-php": "Allow sending log messages to a GrayLog2 server",
                "mongodb/mongodb": "Allow sending log messages to a MongoDB server (via library)",
                "php-amqplib/php-amqplib": "Allow sending log messages to an AMQP server using php-amqplib",
                "rollbar/rollbar": "Allow sending log messages to Rollbar",
                "ruflin/elastica": "Allow sending log messages to an Elastic Search server"
            },
            "type": "library",
            "extra": {
                "branch-alias": {
                    "dev-main": "3.x-dev"
                }
            },
            "autoload": {
                "psr-4": {
                    "Monolog\\": "src/Monolog"
                }
            },
            "notification-url": "https://packagist.org/downloads/",
            "license": [
                "MIT"
            ],
            "authors": [
                {
                    "name": "Jordi Boggiano",
                    "email": "j.boggiano@seld.be",
                    "homepage": "https://seld.be"
                }
            ],
            "description": "Sends your logs to files, sockets, inboxes, databases and various web services",
            "homepage": "https://github.com/Seldaek/monolog",
            "keywords": [
                "log",
                "logging",
                "psr-3"
            ],
            "support": {
                "issues": "https://github.com/Seldaek/monolog/issues",
                "source": "https://github.com/Seldaek/monolog/tree/3.9.0"
            },
            "funding": [
                {
                    "url": "https://github.com/Seldaek",
                    "type": "github"
                },
                {
                    "url": "https://tidelift.com/funding/github/packagist/monolog/monolog",
                    "type": "tidelift"
                }
            ],
            "time": "2025-03-24T10:02:05+00:00"
        },
        {
            "name": "myfatoorah/library",
            "version": "2.2.8",
            "source": {
                "type": "git",
                "url": "https://dev.azure.com/myfatoorahsc/Public-Repo/_git/Library",
                "reference": "d276914fe0064147c798c59d9b05f75f7f575c4c"
            },
            "require": {
                "ext-curl": "*",
                "ext-json": "*",
                "php": ">=7"
            },
            "require-dev": {
                "phan/phan": "^5.4",
                "phpcompatibility/php-compatibility": "*",
                "phpstan/phpstan": "^1.10",
                "phpunit/phpunit": "^9.5",
                "squizlabs/php_codesniffer": "*"
            },
            "type": "library",
            "autoload": {
                "files": [
                    "autoload.php"
                ],
                "psr-4": {
                    "MyFatoorah\\Library\\": "src/"
                }
            },
            "notification-url": "https://packagist.org/downloads/",
            "license": [
                "GPL-3.0-only"
            ],
            "authors": [
                {
                    "name": "MyFatoorah Plugin Team",
                    "email": "plugins@myfatoorah.com"
                },
                {
                    "name": "Nermeen Shoman",
                    "email": "nshoman@myfatoorah.com",
                    "role": "Senior Software Engineer"
                },
                {
                    "name": "Rasha Saeed",
                    "email": "rsaeed@myfatoorah.com",
                    "role": "Senior Software Engineer"
                }
            ],
            "description": "MyFatoorah PHP Library",
            "homepage": "https://myfatoorah.com/",
            "keywords": [
                "My Fatoorah",
                "api",
                "commerce",
                "fatoorah",
                "gateway",
                "library",
                "myfatoorah",
                "payment",
                "shipping"
            ],
            "time": "2024-09-07T10:26:01+00:00"
        },
        {
            "name": "nesbot/carbon",
            "version": "3.10.3",
            "source": {
                "type": "git",
                "url": "https://github.com/CarbonPHP/carbon.git",
                "reference": "8e3643dcd149ae0fe1d2ff4f2c8e4bbfad7c165f"
            },
            "dist": {
                "type": "zip",
                "url": "https://api.github.com/repos/CarbonPHP/carbon/zipball/8e3643dcd149ae0fe1d2ff4f2c8e4bbfad7c165f",
                "reference": "8e3643dcd149ae0fe1d2ff4f2c8e4bbfad7c165f",
                "shasum": ""
            },
            "require": {
                "carbonphp/carbon-doctrine-types": "<100.0",
                "ext-json": "*",
                "php": "^8.1",
                "psr/clock": "^1.0",
                "symfony/clock": "^6.3.12 || ^7.0",
                "symfony/polyfill-mbstring": "^1.0",
                "symfony/translation": "^4.4.18 || ^5.2.1 || ^6.0 || ^7.0"
            },
            "provide": {
                "psr/clock-implementation": "1.0"
            },
            "require-dev": {
                "doctrine/dbal": "^3.6.3 || ^4.0",
                "doctrine/orm": "^2.15.2 || ^3.0",
                "friendsofphp/php-cs-fixer": "^v3.87.1",
                "kylekatarnls/multi-tester": "^2.5.3",
                "phpmd/phpmd": "^2.15.0",
                "phpstan/extension-installer": "^1.4.3",
                "phpstan/phpstan": "^2.1.22",
                "phpunit/phpunit": "^10.5.53",
                "squizlabs/php_codesniffer": "^3.13.4"
            },
            "bin": [
                "bin/carbon"
            ],
            "type": "library",
            "extra": {
                "laravel": {
                    "providers": [
                        "Carbon\\Laravel\\ServiceProvider"
                    ]
                },
                "phpstan": {
                    "includes": [
                        "extension.neon"
                    ]
                },
                "branch-alias": {
                    "dev-2.x": "2.x-dev",
                    "dev-master": "3.x-dev"
                }
            },
            "autoload": {
                "psr-4": {
                    "Carbon\\": "src/Carbon/"
                }
            },
            "notification-url": "https://packagist.org/downloads/",
            "license": [
                "MIT"
            ],
            "authors": [
                {
                    "name": "Brian Nesbitt",
                    "email": "brian@nesbot.com",
                    "homepage": "https://markido.com"
                },
                {
                    "name": "kylekatarnls",
                    "homepage": "https://github.com/kylekatarnls"
                }
            ],
            "description": "An API extension for DateTime that supports 281 different languages.",
            "homepage": "https://carbon.nesbot.com",
            "keywords": [
                "date",
                "datetime",
                "time"
            ],
            "support": {
                "docs": "https://carbon.nesbot.com/docs",
                "issues": "https://github.com/CarbonPHP/carbon/issues",
                "source": "https://github.com/CarbonPHP/carbon"
            },
            "funding": [
                {
                    "url": "https://github.com/sponsors/kylekatarnls",
                    "type": "github"
                },
                {
                    "url": "https://opencollective.com/Carbon#sponsor",
                    "type": "opencollective"
                },
                {
                    "url": "https://tidelift.com/subscription/pkg/packagist-nesbot-carbon?utm_source=packagist-nesbot-carbon&utm_medium=referral&utm_campaign=readme",
                    "type": "tidelift"
                }
            ],
            "time": "2025-09-06T13:39:36+00:00"
        },
        {
            "name": "nette/php-generator",
            "version": "v4.2.0",
            "source": {
                "type": "git",
                "url": "https://github.com/nette/php-generator.git",
                "reference": "4707546a1f11badd72f5d82af4f8a6bc64bd56ac"
            },
            "dist": {
                "type": "zip",
                "url": "https://api.github.com/repos/nette/php-generator/zipball/4707546a1f11badd72f5d82af4f8a6bc64bd56ac",
                "reference": "4707546a1f11badd72f5d82af4f8a6bc64bd56ac",
                "shasum": ""
            },
            "require": {
                "nette/utils": "^4.0.6",
                "php": "8.1 - 8.5"
            },
            "require-dev": {
                "jetbrains/phpstorm-attributes": "^1.2",
                "nette/tester": "^2.4",
                "nikic/php-parser": "^5.0",
                "phpstan/phpstan-nette": "^2.0@stable",
                "tracy/tracy": "^2.8"
            },
            "suggest": {
                "nikic/php-parser": "to use ClassType::from(withBodies: true) & ClassType::fromCode()"
            },
            "type": "library",
            "extra": {
                "branch-alias": {
                    "dev-master": "4.2-dev"
                }
            },
            "autoload": {
                "psr-4": {
                    "Nette\\": "src"
                },
                "classmap": [
                    "src/"
                ]
            },
            "notification-url": "https://packagist.org/downloads/",
            "license": [
                "BSD-3-Clause",
                "GPL-2.0-only",
                "GPL-3.0-only"
            ],
            "authors": [
                {
                    "name": "David Grudl",
                    "homepage": "https://davidgrudl.com"
                },
                {
                    "name": "Nette Community",
                    "homepage": "https://nette.org/contributors"
                }
            ],
            "description": "🐘 Nette PHP Generator: generates neat PHP code for you. Supports new PHP 8.5 features.",
            "homepage": "https://nette.org",
            "keywords": [
                "code",
                "nette",
                "php",
                "scaffolding"
            ],
            "support": {
                "issues": "https://github.com/nette/php-generator/issues",
                "source": "https://github.com/nette/php-generator/tree/v4.2.0"
            },
            "time": "2025-08-06T18:24:31+00:00"
        },
        {
            "name": "nette/schema",
            "version": "v1.3.2",
            "source": {
                "type": "git",
                "url": "https://github.com/nette/schema.git",
                "reference": "da801d52f0354f70a638673c4a0f04e16529431d"
            },
            "dist": {
                "type": "zip",
                "url": "https://api.github.com/repos/nette/schema/zipball/da801d52f0354f70a638673c4a0f04e16529431d",
                "reference": "da801d52f0354f70a638673c4a0f04e16529431d",
                "shasum": ""
            },
            "require": {
                "nette/utils": "^4.0",
                "php": "8.1 - 8.4"
            },
            "require-dev": {
                "nette/tester": "^2.5.2",
                "phpstan/phpstan-nette": "^1.0",
                "tracy/tracy": "^2.8"
            },
            "type": "library",
            "extra": {
                "branch-alias": {
                    "dev-master": "1.3-dev"
                }
            },
            "autoload": {
                "classmap": [
                    "src/"
                ]
            },
            "notification-url": "https://packagist.org/downloads/",
            "license": [
                "BSD-3-Clause",
                "GPL-2.0-only",
                "GPL-3.0-only"
            ],
            "authors": [
                {
                    "name": "David Grudl",
                    "homepage": "https://davidgrudl.com"
                },
                {
                    "name": "Nette Community",
                    "homepage": "https://nette.org/contributors"
                }
            ],
            "description": "📐 Nette Schema: validating data structures against a given Schema.",
            "homepage": "https://nette.org",
            "keywords": [
                "config",
                "nette"
            ],
            "support": {
                "issues": "https://github.com/nette/schema/issues",
                "source": "https://github.com/nette/schema/tree/v1.3.2"
            },
            "time": "2024-10-06T23:10:23+00:00"
        },
        {
            "name": "nette/utils",
            "version": "v4.0.8",
            "source": {
                "type": "git",
                "url": "https://github.com/nette/utils.git",
                "reference": "c930ca4e3cf4f17dcfb03037703679d2396d2ede"
            },
            "dist": {
                "type": "zip",
                "url": "https://api.github.com/repos/nette/utils/zipball/c930ca4e3cf4f17dcfb03037703679d2396d2ede",
                "reference": "c930ca4e3cf4f17dcfb03037703679d2396d2ede",
                "shasum": ""
            },
            "require": {
                "php": "8.0 - 8.5"
            },
            "conflict": {
                "nette/finder": "<3",
                "nette/schema": "<1.2.2"
            },
            "require-dev": {
                "jetbrains/phpstorm-attributes": "^1.2",
                "nette/tester": "^2.5",
                "phpstan/phpstan-nette": "^2.0@stable",
                "tracy/tracy": "^2.9"
            },
            "suggest": {
                "ext-gd": "to use Image",
                "ext-iconv": "to use Strings::webalize(), toAscii(), chr() and reverse()",
                "ext-intl": "to use Strings::webalize(), toAscii(), normalize() and compare()",
                "ext-json": "to use Nette\\Utils\\Json",
                "ext-mbstring": "to use Strings::lower() etc...",
                "ext-tokenizer": "to use Nette\\Utils\\Reflection::getUseStatements()"
            },
            "type": "library",
            "extra": {
                "branch-alias": {
                    "dev-master": "4.0-dev"
                }
            },
            "autoload": {
                "psr-4": {
                    "Nette\\": "src"
                },
                "classmap": [
                    "src/"
                ]
            },
            "notification-url": "https://packagist.org/downloads/",
            "license": [
                "BSD-3-Clause",
                "GPL-2.0-only",
                "GPL-3.0-only"
            ],
            "authors": [
                {
                    "name": "David Grudl",
                    "homepage": "https://davidgrudl.com"
                },
                {
                    "name": "Nette Community",
                    "homepage": "https://nette.org/contributors"
                }
            ],
            "description": "🛠  Nette Utils: lightweight utilities for string & array manipulation, image handling, safe JSON encoding/decoding, validation, slug or strong password generating etc.",
            "homepage": "https://nette.org",
            "keywords": [
                "array",
                "core",
                "datetime",
                "images",
                "json",
                "nette",
                "paginator",
                "password",
                "slugify",
                "string",
                "unicode",
                "utf-8",
                "utility",
                "validation"
            ],
            "support": {
                "issues": "https://github.com/nette/utils/issues",
                "source": "https://github.com/nette/utils/tree/v4.0.8"
            },
            "time": "2025-08-06T21:43:34+00:00"
        },
        {
            "name": "nicmart/tree",
            "version": "0.9.0",
            "source": {
                "type": "git",
                "url": "https://github.com/nicmart/Tree.git",
                "reference": "f5e17bf18d78cfb0666ebb9f956c3acd8d14229d"
            },
            "dist": {
                "type": "zip",
                "url": "https://api.github.com/repos/nicmart/Tree/zipball/f5e17bf18d78cfb0666ebb9f956c3acd8d14229d",
                "reference": "f5e17bf18d78cfb0666ebb9f956c3acd8d14229d",
                "shasum": ""
            },
            "require": {
                "php": "~8.0.0 || ~8.1.0 || ~8.2.0 || ~8.3.0 || ~8.4.0"
            },
            "require-dev": {
                "ergebnis/composer-normalize": "^2.44.0",
                "ergebnis/license": "^2.6.0",
                "ergebnis/php-cs-fixer-config": "^6.28.1",
                "fakerphp/faker": "^1.24.1",
                "infection/infection": "~0.26.19",
                "phpunit/phpunit": "^9.6.19",
                "psalm/plugin-phpunit": "~0.19.0",
                "vimeo/psalm": "^5.26.1"
            },
            "type": "library",
            "autoload": {
                "psr-4": {
                    "Tree\\": "src/"
                }
            },
            "notification-url": "https://packagist.org/downloads/",
            "license": [
                "MIT"
            ],
            "authors": [
                {
                    "name": "Nicolò Martini",
                    "email": "nicmartnic@gmail.com"
                },
                {
                    "name": "Andreas Möller",
                    "email": "am@localheinz.com"
                }
            ],
            "description": "A basic but flexible php tree data structure and a fluent tree builder implementation.",
            "support": {
                "issues": "https://github.com/nicmart/Tree/issues",
                "source": "https://github.com/nicmart/Tree/tree/0.9.0"
            },
            "time": "2024-11-22T15:36:01+00:00"
        },
        {
            "name": "nikic/php-parser",
            "version": "v5.6.1",
            "source": {
                "type": "git",
                "url": "https://github.com/nikic/PHP-Parser.git",
                "reference": "f103601b29efebd7ff4a1ca7b3eeea9e3336a2a2"
            },
            "dist": {
                "type": "zip",
                "url": "https://api.github.com/repos/nikic/PHP-Parser/zipball/f103601b29efebd7ff4a1ca7b3eeea9e3336a2a2",
                "reference": "f103601b29efebd7ff4a1ca7b3eeea9e3336a2a2",
                "shasum": ""
            },
            "require": {
                "ext-ctype": "*",
                "ext-json": "*",
                "ext-tokenizer": "*",
                "php": ">=7.4"
            },
            "require-dev": {
                "ircmaxell/php-yacc": "^0.0.7",
                "phpunit/phpunit": "^9.0"
            },
            "bin": [
                "bin/php-parse"
            ],
            "type": "library",
            "extra": {
                "branch-alias": {
                    "dev-master": "5.x-dev"
                }
            },
            "autoload": {
                "psr-4": {
                    "PhpParser\\": "lib/PhpParser"
                }
            },
            "notification-url": "https://packagist.org/downloads/",
            "license": [
                "BSD-3-Clause"
            ],
            "authors": [
                {
                    "name": "Nikita Popov"
                }
            ],
            "description": "A PHP parser written in PHP",
            "keywords": [
                "parser",
                "php"
            ],
            "support": {
                "issues": "https://github.com/nikic/PHP-Parser/issues",
                "source": "https://github.com/nikic/PHP-Parser/tree/v5.6.1"
            },
            "time": "2025-08-13T20:13:15+00:00"
        },
        {
            "name": "nunomaduro/termwind",
            "version": "v2.3.2",
            "source": {
                "type": "git",
                "url": "https://github.com/nunomaduro/termwind.git",
                "reference": "eb61920a53057a7debd718a5b89c2178032b52c0"
            },
            "dist": {
                "type": "zip",
                "url": "https://api.github.com/repos/nunomaduro/termwind/zipball/eb61920a53057a7debd718a5b89c2178032b52c0",
                "reference": "eb61920a53057a7debd718a5b89c2178032b52c0",
                "shasum": ""
            },
            "require": {
                "ext-mbstring": "*",
                "php": "^8.2",
                "symfony/console": "^7.3.4"
            },
            "require-dev": {
                "illuminate/console": "^11.46.1",
                "laravel/pint": "^1.25.1",
                "mockery/mockery": "^1.6.12",
                "pestphp/pest": "^2.36.0 || ^3.8.4",
                "phpstan/phpstan": "^1.12.32",
                "phpstan/phpstan-strict-rules": "^1.6.2",
                "symfony/var-dumper": "^7.3.4",
                "thecodingmachine/phpstan-strict-rules": "^1.0.0"
            },
            "type": "library",
            "extra": {
                "laravel": {
                    "providers": [
                        "Termwind\\Laravel\\TermwindServiceProvider"
                    ]
                },
                "branch-alias": {
                    "dev-2.x": "2.x-dev"
                }
            },
            "autoload": {
                "files": [
                    "src/Functions.php"
                ],
                "psr-4": {
                    "Termwind\\": "src/"
                }
            },
            "notification-url": "https://packagist.org/downloads/",
            "license": [
                "MIT"
            ],
            "authors": [
                {
                    "name": "Nuno Maduro",
                    "email": "enunomaduro@gmail.com"
                }
            ],
            "description": "Its like Tailwind CSS, but for the console.",
            "keywords": [
                "cli",
                "console",
                "css",
                "package",
                "php",
                "style"
            ],
            "support": {
                "issues": "https://github.com/nunomaduro/termwind/issues",
                "source": "https://github.com/nunomaduro/termwind/tree/v2.3.2"
            },
            "funding": [
                {
                    "url": "https://www.paypal.com/paypalme/enunomaduro",
                    "type": "custom"
                },
                {
                    "url": "https://github.com/nunomaduro",
                    "type": "github"
                },
                {
                    "url": "https://github.com/xiCO2k",
                    "type": "github"
                }
            ],
            "time": "2025-10-18T11:10:27+00:00"
        },
        {
            "name": "openspout/openspout",
            "version": "v4.32.0",
            "source": {
                "type": "git",
                "url": "https://github.com/openspout/openspout.git",
                "reference": "41f045c1f632e1474e15d4c7bc3abcb4a153563d"
            },
            "dist": {
                "type": "zip",
                "url": "https://api.github.com/repos/openspout/openspout/zipball/41f045c1f632e1474e15d4c7bc3abcb4a153563d",
                "reference": "41f045c1f632e1474e15d4c7bc3abcb4a153563d",
                "shasum": ""
            },
            "require": {
                "ext-dom": "*",
                "ext-fileinfo": "*",
                "ext-filter": "*",
                "ext-libxml": "*",
                "ext-xmlreader": "*",
                "ext-zip": "*",
                "php": "~8.3.0 || ~8.4.0 || ~8.5.0"
            },
            "require-dev": {
                "ext-zlib": "*",
                "friendsofphp/php-cs-fixer": "^3.86.0",
                "infection/infection": "^0.31.2",
                "phpbench/phpbench": "^1.4.1",
                "phpstan/phpstan": "^2.1.22",
                "phpstan/phpstan-phpunit": "^2.0.7",
                "phpstan/phpstan-strict-rules": "^2.0.6",
                "phpunit/phpunit": "^12.3.7"
            },
            "suggest": {
                "ext-iconv": "To handle non UTF-8 CSV files (if \"php-mbstring\" is not already installed or is too limited)",
                "ext-mbstring": "To handle non UTF-8 CSV files (if \"iconv\" is not already installed)"
            },
            "type": "library",
            "extra": {
                "branch-alias": {
                    "dev-master": "3.3.x-dev"
                }
            },
            "autoload": {
                "psr-4": {
                    "OpenSpout\\": "src/"
                }
            },
            "notification-url": "https://packagist.org/downloads/",
            "license": [
                "MIT"
            ],
            "authors": [
                {
                    "name": "Adrien Loison",
                    "email": "adrien@box.com"
                }
            ],
            "description": "PHP Library to read and write spreadsheet files (CSV, XLSX and ODS), in a fast and scalable way",
            "homepage": "https://github.com/openspout/openspout",
            "keywords": [
                "OOXML",
                "csv",
                "excel",
                "memory",
                "odf",
                "ods",
                "office",
                "open",
                "php",
                "read",
                "scale",
                "spreadsheet",
                "stream",
                "write",
                "xlsx"
            ],
            "support": {
                "issues": "https://github.com/openspout/openspout/issues",
                "source": "https://github.com/openspout/openspout/tree/v4.32.0"
            },
            "funding": [
                {
                    "url": "https://paypal.me/filippotessarotto",
                    "type": "custom"
                },
                {
                    "url": "https://github.com/Slamdunk",
                    "type": "github"
                }
            ],
            "time": "2025-09-03T16:03:54+00:00"
        },
        {
            "name": "paragonie/constant_time_encoding",
            "version": "v3.1.3",
            "source": {
                "type": "git",
                "url": "https://github.com/paragonie/constant_time_encoding.git",
                "reference": "d5b01a39b3415c2cd581d3bd3a3575c1ebbd8e77"
            },
            "dist": {
                "type": "zip",
                "url": "https://api.github.com/repos/paragonie/constant_time_encoding/zipball/d5b01a39b3415c2cd581d3bd3a3575c1ebbd8e77",
                "reference": "d5b01a39b3415c2cd581d3bd3a3575c1ebbd8e77",
                "shasum": ""
            },
            "require": {
                "php": "^8"
            },
            "require-dev": {
                "infection/infection": "^0",
                "nikic/php-fuzzer": "^0",
                "phpunit/phpunit": "^9|^10|^11",
                "vimeo/psalm": "^4|^5|^6"
            },
            "type": "library",
            "autoload": {
                "psr-4": {
                    "ParagonIE\\ConstantTime\\": "src/"
                }
            },
            "notification-url": "https://packagist.org/downloads/",
            "license": [
                "MIT"
            ],
            "authors": [
                {
                    "name": "Paragon Initiative Enterprises",
                    "email": "security@paragonie.com",
                    "homepage": "https://paragonie.com",
                    "role": "Maintainer"
                },
                {
                    "name": "Steve 'Sc00bz' Thomas",
                    "email": "steve@tobtu.com",
                    "homepage": "https://www.tobtu.com",
                    "role": "Original Developer"
                }
            ],
            "description": "Constant-time Implementations of RFC 4648 Encoding (Base-64, Base-32, Base-16)",
            "keywords": [
                "base16",
                "base32",
                "base32_decode",
                "base32_encode",
                "base64",
                "base64_decode",
                "base64_encode",
                "bin2hex",
                "encoding",
                "hex",
                "hex2bin",
                "rfc4648"
            ],
            "support": {
                "email": "info@paragonie.com",
                "issues": "https://github.com/paragonie/constant_time_encoding/issues",
                "source": "https://github.com/paragonie/constant_time_encoding"
            },
            "time": "2025-09-24T15:06:41+00:00"
        },
        {
            "name": "paragonie/constant_time_encoding",
            "version": "v3.1.3",
            "source": {
                "type": "git",
                "url": "https://github.com/paragonie/constant_time_encoding.git",
                "reference": "d5b01a39b3415c2cd581d3bd3a3575c1ebbd8e77"
            },
            "dist": {
                "type": "zip",
                "url": "https://api.github.com/repos/paragonie/constant_time_encoding/zipball/d5b01a39b3415c2cd581d3bd3a3575c1ebbd8e77",
                "reference": "d5b01a39b3415c2cd581d3bd3a3575c1ebbd8e77",
                "shasum": ""
            },
            "require": {
                "php": "^8"
            },
            "require-dev": {
                "infection/infection": "^0",
                "nikic/php-fuzzer": "^0",
                "phpunit/phpunit": "^9|^10|^11",
                "vimeo/psalm": "^4|^5|^6"
            },
            "type": "library",
            "autoload": {
                "psr-4": {
                    "ParagonIE\\ConstantTime\\": "src/"
                }
            },
            "notification-url": "https://packagist.org/downloads/",
            "license": [
                "MIT"
            ],
            "authors": [
                {
                    "name": "Paragon Initiative Enterprises",
                    "email": "security@paragonie.com",
                    "homepage": "https://paragonie.com",
                    "role": "Maintainer"
                },
                {
                    "name": "Steve 'Sc00bz' Thomas",
                    "email": "steve@tobtu.com",
                    "homepage": "https://www.tobtu.com",
                    "role": "Original Developer"
                }
            ],
            "description": "Constant-time Implementations of RFC 4648 Encoding (Base-64, Base-32, Base-16)",
            "keywords": [
                "base16",
                "base32",
                "base32_decode",
                "base32_encode",
                "base64",
                "base64_decode",
                "base64_encode",
                "bin2hex",
                "encoding",
                "hex",
                "hex2bin",
                "rfc4648"
            ],
            "support": {
                "email": "info@paragonie.com",
                "issues": "https://github.com/paragonie/constant_time_encoding/issues",
                "source": "https://github.com/paragonie/constant_time_encoding"
            },
            "time": "2025-09-24T15:06:41+00:00"
        },
        {
            "name": "phpoption/phpoption",
            "version": "1.9.4",
            "source": {
                "type": "git",
                "url": "https://github.com/schmittjoh/php-option.git",
                "reference": "638a154f8d4ee6a5cfa96d6a34dfbe0cffa9566d"
            },
            "dist": {
                "type": "zip",
                "url": "https://api.github.com/repos/schmittjoh/php-option/zipball/638a154f8d4ee6a5cfa96d6a34dfbe0cffa9566d",
                "reference": "638a154f8d4ee6a5cfa96d6a34dfbe0cffa9566d",
                "shasum": ""
            },
            "require": {
                "php": "^7.2.5 || ^8.0"
            },
            "require-dev": {
                "bamarni/composer-bin-plugin": "^1.8.2",
                "phpunit/phpunit": "^8.5.44 || ^9.6.25 || ^10.5.53 || ^11.5.34"
            },
            "type": "library",
            "extra": {
                "bamarni-bin": {
                    "bin-links": true,
                    "forward-command": false
                },
                "branch-alias": {
                    "dev-master": "1.9-dev"
                }
            },
            "autoload": {
                "psr-4": {
                    "PhpOption\\": "src/PhpOption/"
                }
            },
            "notification-url": "https://packagist.org/downloads/",
            "license": [
                "Apache-2.0"
            ],
            "authors": [
                {
                    "name": "Johannes M. Schmitt",
                    "email": "schmittjoh@gmail.com",
                    "homepage": "https://github.com/schmittjoh"
                },
                {
                    "name": "Graham Campbell",
                    "email": "hello@gjcampbell.co.uk",
                    "homepage": "https://github.com/GrahamCampbell"
                }
            ],
            "description": "Option Type for PHP",
            "keywords": [
                "language",
                "option",
                "php",
                "type"
            ],
            "support": {
                "issues": "https://github.com/schmittjoh/php-option/issues",
                "source": "https://github.com/schmittjoh/php-option/tree/1.9.4"
            },
            "funding": [
                {
                    "url": "https://github.com/GrahamCampbell",
                    "type": "github"
                },
                {
                    "url": "https://tidelift.com/funding/github/packagist/phpoption/phpoption",
                    "type": "tidelift"
                }
            ],
            "time": "2025-08-21T11:53:16+00:00"
        },
        {
            "name": "pragmarx/google2fa",
            "version": "v8.0.3",
<<<<<<< HEAD
            "source": {
                "type": "git",
                "url": "https://github.com/antonioribeiro/google2fa.git",
                "reference": "6f8d87ebd5afbf7790bde1ffc7579c7c705e0fad"
            },
            "dist": {
                "type": "zip",
                "url": "https://api.github.com/repos/antonioribeiro/google2fa/zipball/6f8d87ebd5afbf7790bde1ffc7579c7c705e0fad",
                "reference": "6f8d87ebd5afbf7790bde1ffc7579c7c705e0fad",
                "shasum": ""
            },
            "require": {
                "paragonie/constant_time_encoding": "^1.0|^2.0|^3.0",
                "php": "^7.1|^8.0"
            },
            "require-dev": {
                "phpstan/phpstan": "^1.9",
                "phpunit/phpunit": "^7.5.15|^8.5|^9.0"
            },
            "type": "library",
            "autoload": {
                "psr-4": {
                    "PragmaRX\\Google2FA\\": "src/"
                }
            },
            "notification-url": "https://packagist.org/downloads/",
            "license": [
                "MIT"
            ],
            "authors": [
                {
                    "name": "Antonio Carlos Ribeiro",
                    "email": "acr@antoniocarlosribeiro.com",
                    "role": "Creator & Designer"
                }
            ],
            "description": "A One Time Password Authentication package, compatible with Google Authenticator.",
            "keywords": [
                "2fa",
                "Authentication",
                "Two Factor Authentication",
                "google2fa"
            ],
            "support": {
                "issues": "https://github.com/antonioribeiro/google2fa/issues",
                "source": "https://github.com/antonioribeiro/google2fa/tree/v8.0.3"
            },
            "time": "2024-09-05T11:56:40+00:00"
        },
        {
            "name": "pragmarx/google2fa-qrcode",
            "version": "v3.0.1",
            "source": {
                "type": "git",
                "url": "https://github.com/antonioribeiro/google2fa-qrcode.git",
                "reference": "c23ebcc3a50de0d1566016a6dd1486e183bb78e1"
            },
            "dist": {
                "type": "zip",
                "url": "https://api.github.com/repos/antonioribeiro/google2fa-qrcode/zipball/c23ebcc3a50de0d1566016a6dd1486e183bb78e1",
                "reference": "c23ebcc3a50de0d1566016a6dd1486e183bb78e1",
                "shasum": ""
            },
            "require": {
                "php": ">=7.1",
                "pragmarx/google2fa": "^4.0|^5.0|^6.0|^7.0|^8.0"
            },
            "require-dev": {
                "bacon/bacon-qr-code": "^2.0",
                "chillerlan/php-qrcode": "^1.0|^2.0|^3.0|^4.0",
                "khanamiryan/qrcode-detector-decoder": "^1.0",
                "phpunit/phpunit": "~4|~5|~6|~7|~8|~9"
            },
            "suggest": {
                "bacon/bacon-qr-code": "For QR Code generation, requires imagick",
                "chillerlan/php-qrcode": "For QR Code generation"
            },
            "type": "library",
            "extra": {
                "component": "package",
                "branch-alias": {
                    "dev-master": "1.0-dev"
                }
            },
            "autoload": {
                "psr-4": {
                    "PragmaRX\\Google2FAQRCode\\": "src/",
                    "PragmaRX\\Google2FAQRCode\\Tests\\": "tests/"
                }
            },
            "notification-url": "https://packagist.org/downloads/",
            "license": [
                "MIT"
            ],
            "authors": [
                {
                    "name": "Antonio Carlos Ribeiro",
                    "email": "acr@antoniocarlosribeiro.com",
                    "role": "Creator & Designer"
                }
            ],
            "description": "QR Code package for Google2FA",
            "keywords": [
                "2fa",
                "Authentication",
                "Two Factor Authentication",
                "google2fa",
                "qr code",
                "qrcode"
            ],
            "support": {
                "issues": "https://github.com/antonioribeiro/google2fa-qrcode/issues",
                "source": "https://github.com/antonioribeiro/google2fa-qrcode/tree/v3.0.1"
            },
            "time": "2025-09-19T23:02:26+00:00"
        },
        {
            "name": "predis/predis",
            "version": "v3.2.0",
=======
>>>>>>> 915e1fd4
            "source": {
                "type": "git",
                "url": "https://github.com/antonioribeiro/google2fa.git",
                "reference": "6f8d87ebd5afbf7790bde1ffc7579c7c705e0fad"
            },
            "dist": {
                "type": "zip",
                "url": "https://api.github.com/repos/antonioribeiro/google2fa/zipball/6f8d87ebd5afbf7790bde1ffc7579c7c705e0fad",
                "reference": "6f8d87ebd5afbf7790bde1ffc7579c7c705e0fad",
                "shasum": ""
            },
            "require": {
                "paragonie/constant_time_encoding": "^1.0|^2.0|^3.0",
                "php": "^7.1|^8.0"
            },
            "require-dev": {
                "phpstan/phpstan": "^1.9",
                "phpunit/phpunit": "^7.5.15|^8.5|^9.0"
            },
            "type": "library",
            "autoload": {
                "psr-4": {
                    "PragmaRX\\Google2FA\\": "src/"
                }
            },
            "notification-url": "https://packagist.org/downloads/",
            "license": [
                "MIT"
            ],
            "authors": [
                {
                    "name": "Antonio Carlos Ribeiro",
                    "email": "acr@antoniocarlosribeiro.com",
                    "role": "Creator & Designer"
                }
            ],
            "description": "A One Time Password Authentication package, compatible with Google Authenticator.",
            "keywords": [
                "2fa",
                "Authentication",
                "Two Factor Authentication",
                "google2fa"
            ],
            "support": {
                "issues": "https://github.com/antonioribeiro/google2fa/issues",
                "source": "https://github.com/antonioribeiro/google2fa/tree/v8.0.3"
            },
            "time": "2024-09-05T11:56:40+00:00"
        },
        {
<<<<<<< HEAD
            "name": "psr/clock",
            "version": "1.0.0",
            "source": {
                "type": "git",
                "url": "https://github.com/php-fig/clock.git",
                "reference": "e41a24703d4560fd0acb709162f73b8adfc3aa0d"
            },
            "dist": {
                "type": "zip",
                "url": "https://api.github.com/repos/php-fig/clock/zipball/e41a24703d4560fd0acb709162f73b8adfc3aa0d",
                "reference": "e41a24703d4560fd0acb709162f73b8adfc3aa0d",
                "shasum": ""
            },
            "require": {
                "php": "^7.0 || ^8.0"
            },
            "type": "library",
            "autoload": {
                "psr-4": {
                    "Psr\\Clock\\": "src/"
=======
            "name": "pragmarx/google2fa-qrcode",
            "version": "v3.0.1",
            "source": {
                "type": "git",
                "url": "https://github.com/antonioribeiro/google2fa-qrcode.git",
                "reference": "c23ebcc3a50de0d1566016a6dd1486e183bb78e1"
            },
            "dist": {
                "type": "zip",
                "url": "https://api.github.com/repos/antonioribeiro/google2fa-qrcode/zipball/c23ebcc3a50de0d1566016a6dd1486e183bb78e1",
                "reference": "c23ebcc3a50de0d1566016a6dd1486e183bb78e1",
                "shasum": ""
            },
            "require": {
                "php": ">=7.1",
                "pragmarx/google2fa": "^4.0|^5.0|^6.0|^7.0|^8.0"
            },
            "require-dev": {
                "bacon/bacon-qr-code": "^2.0",
                "chillerlan/php-qrcode": "^1.0|^2.0|^3.0|^4.0",
                "khanamiryan/qrcode-detector-decoder": "^1.0",
                "phpunit/phpunit": "~4|~5|~6|~7|~8|~9"
            },
            "suggest": {
                "bacon/bacon-qr-code": "For QR Code generation, requires imagick",
                "chillerlan/php-qrcode": "For QR Code generation"
            },
            "type": "library",
            "extra": {
                "component": "package",
                "branch-alias": {
                    "dev-master": "1.0-dev"
                }
            },
            "autoload": {
                "psr-4": {
                    "PragmaRX\\Google2FAQRCode\\": "src/",
                    "PragmaRX\\Google2FAQRCode\\Tests\\": "tests/"
>>>>>>> 915e1fd4
                }
            },
            "notification-url": "https://packagist.org/downloads/",
            "license": [
                "MIT"
            ],
            "authors": [
                {
                    "name": "Antonio Carlos Ribeiro",
                    "email": "acr@antoniocarlosribeiro.com",
                    "role": "Creator & Designer"
                }
            ],
<<<<<<< HEAD
            "description": "Common interface for reading the clock.",
            "homepage": "https://github.com/php-fig/clock",
            "keywords": [
=======
            "description": "QR Code package for Google2FA",
            "keywords": [
                "2fa",
                "Authentication",
                "Two Factor Authentication",
                "google2fa",
                "qr code",
                "qrcode"
            ],
            "support": {
                "issues": "https://github.com/antonioribeiro/google2fa-qrcode/issues",
                "source": "https://github.com/antonioribeiro/google2fa-qrcode/tree/v3.0.1"
            },
            "time": "2025-09-19T23:02:26+00:00"
        },
        {
            "name": "predis/predis",
            "version": "v3.2.0",
            "source": {
                "type": "git",
                "url": "https://github.com/predis/predis.git",
                "reference": "9e9deec4dfd3ebf65d32eb368f498c646ba2ecd8"
            },
            "dist": {
                "type": "zip",
                "url": "https://api.github.com/repos/predis/predis/zipball/9e9deec4dfd3ebf65d32eb368f498c646ba2ecd8",
                "reference": "9e9deec4dfd3ebf65d32eb368f498c646ba2ecd8",
                "shasum": ""
            },
            "require": {
                "php": "^7.2 || ^8.0",
                "psr/http-message": "^1.0|^2.0"
            },
            "require-dev": {
                "friendsofphp/php-cs-fixer": "^3.3",
                "phpstan/phpstan": "^1.9",
                "phpunit/phpcov": "^6.0 || ^8.0",
                "phpunit/phpunit": "^8.0 || ~9.4.4"
            },
            "suggest": {
                "ext-relay": "Faster connection with in-memory caching (>=0.6.2)"
            },
            "type": "library",
            "autoload": {
                "psr-4": {
                    "Predis\\": "src/"
                }
            },
            "notification-url": "https://packagist.org/downloads/",
            "license": [
                "MIT"
            ],
            "authors": [
                {
                    "name": "Till Krüss",
                    "homepage": "https://till.im",
                    "role": "Maintainer"
                }
            ],
            "description": "A flexible and feature-complete Redis/Valkey client for PHP.",
            "homepage": "http://github.com/predis/predis",
            "keywords": [
                "nosql",
                "predis",
                "redis"
            ],
            "support": {
                "issues": "https://github.com/predis/predis/issues",
                "source": "https://github.com/predis/predis/tree/v3.2.0"
            },
            "funding": [
                {
                    "url": "https://github.com/sponsors/tillkruss",
                    "type": "github"
                }
            ],
            "time": "2025-08-06T06:41:24+00:00"
        },
        {
            "name": "psr/clock",
            "version": "1.0.0",
            "source": {
                "type": "git",
                "url": "https://github.com/php-fig/clock.git",
                "reference": "e41a24703d4560fd0acb709162f73b8adfc3aa0d"
            },
            "dist": {
                "type": "zip",
                "url": "https://api.github.com/repos/php-fig/clock/zipball/e41a24703d4560fd0acb709162f73b8adfc3aa0d",
                "reference": "e41a24703d4560fd0acb709162f73b8adfc3aa0d",
                "shasum": ""
            },
            "require": {
                "php": "^7.0 || ^8.0"
            },
            "type": "library",
            "autoload": {
                "psr-4": {
                    "Psr\\Clock\\": "src/"
                }
            },
            "notification-url": "https://packagist.org/downloads/",
            "license": [
                "MIT"
            ],
            "authors": [
                {
                    "name": "PHP-FIG",
                    "homepage": "https://www.php-fig.org/"
                }
            ],
            "description": "Common interface for reading the clock.",
            "homepage": "https://github.com/php-fig/clock",
            "keywords": [
>>>>>>> 915e1fd4
                "clock",
                "now",
                "psr",
                "psr-20",
                "time"
            ],
            "support": {
                "issues": "https://github.com/php-fig/clock/issues",
                "source": "https://github.com/php-fig/clock/tree/1.0.0"
            },
            "time": "2022-11-25T14:36:26+00:00"
        },
        {
            "name": "psr/container",
            "version": "2.0.2",
            "source": {
                "type": "git",
                "url": "https://github.com/php-fig/container.git",
                "reference": "c71ecc56dfe541dbd90c5360474fbc405f8d5963"
            },
            "dist": {
                "type": "zip",
                "url": "https://api.github.com/repos/php-fig/container/zipball/c71ecc56dfe541dbd90c5360474fbc405f8d5963",
                "reference": "c71ecc56dfe541dbd90c5360474fbc405f8d5963",
                "shasum": ""
            },
            "require": {
                "php": ">=7.4.0"
            },
            "type": "library",
            "extra": {
                "branch-alias": {
                    "dev-master": "2.0.x-dev"
                }
            },
            "autoload": {
                "psr-4": {
                    "Psr\\Container\\": "src/"
                }
            },
            "notification-url": "https://packagist.org/downloads/",
            "license": [
                "MIT"
            ],
            "authors": [
                {
                    "name": "PHP-FIG",
                    "homepage": "https://www.php-fig.org/"
                }
            ],
            "description": "Common Container Interface (PHP FIG PSR-11)",
            "homepage": "https://github.com/php-fig/container",
            "keywords": [
                "PSR-11",
                "container",
                "container-interface",
                "container-interop",
                "psr"
            ],
            "support": {
                "issues": "https://github.com/php-fig/container/issues",
                "source": "https://github.com/php-fig/container/tree/2.0.2"
            },
            "time": "2021-11-05T16:47:00+00:00"
        },
        {
            "name": "psr/event-dispatcher",
            "version": "1.0.0",
            "source": {
                "type": "git",
                "url": "https://github.com/php-fig/event-dispatcher.git",
                "reference": "dbefd12671e8a14ec7f180cab83036ed26714bb0"
            },
            "dist": {
                "type": "zip",
                "url": "https://api.github.com/repos/php-fig/event-dispatcher/zipball/dbefd12671e8a14ec7f180cab83036ed26714bb0",
                "reference": "dbefd12671e8a14ec7f180cab83036ed26714bb0",
                "shasum": ""
            },
            "require": {
                "php": ">=7.2.0"
            },
            "type": "library",
            "extra": {
                "branch-alias": {
                    "dev-master": "1.0.x-dev"
                }
            },
            "autoload": {
                "psr-4": {
                    "Psr\\EventDispatcher\\": "src/"
                }
            },
            "notification-url": "https://packagist.org/downloads/",
            "license": [
                "MIT"
            ],
            "authors": [
                {
                    "name": "PHP-FIG",
                    "homepage": "http://www.php-fig.org/"
                }
            ],
            "description": "Standard interfaces for event handling.",
            "keywords": [
                "events",
                "psr",
                "psr-14"
            ],
            "support": {
                "issues": "https://github.com/php-fig/event-dispatcher/issues",
                "source": "https://github.com/php-fig/event-dispatcher/tree/1.0.0"
            },
            "time": "2019-01-08T18:20:26+00:00"
        },
        {
            "name": "psr/http-client",
            "version": "1.0.3",
            "source": {
                "type": "git",
                "url": "https://github.com/php-fig/http-client.git",
                "reference": "bb5906edc1c324c9a05aa0873d40117941e5fa90"
            },
            "dist": {
                "type": "zip",
                "url": "https://api.github.com/repos/php-fig/http-client/zipball/bb5906edc1c324c9a05aa0873d40117941e5fa90",
                "reference": "bb5906edc1c324c9a05aa0873d40117941e5fa90",
                "shasum": ""
            },
            "require": {
                "php": "^7.0 || ^8.0",
                "psr/http-message": "^1.0 || ^2.0"
            },
            "type": "library",
            "extra": {
                "branch-alias": {
                    "dev-master": "1.0.x-dev"
                }
            },
            "autoload": {
                "psr-4": {
                    "Psr\\Http\\Client\\": "src/"
                }
            },
            "notification-url": "https://packagist.org/downloads/",
            "license": [
                "MIT"
            ],
            "authors": [
                {
                    "name": "PHP-FIG",
                    "homepage": "https://www.php-fig.org/"
                }
            ],
            "description": "Common interface for HTTP clients",
            "homepage": "https://github.com/php-fig/http-client",
            "keywords": [
                "http",
                "http-client",
                "psr",
                "psr-18"
            ],
            "support": {
                "source": "https://github.com/php-fig/http-client"
            },
            "time": "2023-09-23T14:17:50+00:00"
        },
        {
            "name": "psr/http-factory",
            "version": "1.1.0",
            "source": {
                "type": "git",
                "url": "https://github.com/php-fig/http-factory.git",
                "reference": "2b4765fddfe3b508ac62f829e852b1501d3f6e8a"
            },
            "dist": {
                "type": "zip",
                "url": "https://api.github.com/repos/php-fig/http-factory/zipball/2b4765fddfe3b508ac62f829e852b1501d3f6e8a",
                "reference": "2b4765fddfe3b508ac62f829e852b1501d3f6e8a",
                "shasum": ""
            },
            "require": {
                "php": ">=7.1",
                "psr/http-message": "^1.0 || ^2.0"
            },
            "type": "library",
            "extra": {
                "branch-alias": {
                    "dev-master": "1.0.x-dev"
                }
            },
            "autoload": {
                "psr-4": {
                    "Psr\\Http\\Message\\": "src/"
                }
            },
            "notification-url": "https://packagist.org/downloads/",
            "license": [
                "MIT"
            ],
            "authors": [
                {
                    "name": "PHP-FIG",
                    "homepage": "https://www.php-fig.org/"
                }
            ],
            "description": "PSR-17: Common interfaces for PSR-7 HTTP message factories",
            "keywords": [
                "factory",
                "http",
                "message",
                "psr",
                "psr-17",
                "psr-7",
                "request",
                "response"
            ],
            "support": {
                "source": "https://github.com/php-fig/http-factory"
            },
            "time": "2024-04-15T12:06:14+00:00"
        },
        {
            "name": "psr/http-message",
            "version": "2.0",
            "source": {
                "type": "git",
                "url": "https://github.com/php-fig/http-message.git",
                "reference": "402d35bcb92c70c026d1a6a9883f06b2ead23d71"
            },
            "dist": {
                "type": "zip",
                "url": "https://api.github.com/repos/php-fig/http-message/zipball/402d35bcb92c70c026d1a6a9883f06b2ead23d71",
                "reference": "402d35bcb92c70c026d1a6a9883f06b2ead23d71",
                "shasum": ""
            },
            "require": {
                "php": "^7.2 || ^8.0"
            },
            "type": "library",
            "extra": {
                "branch-alias": {
                    "dev-master": "2.0.x-dev"
                }
            },
            "autoload": {
                "psr-4": {
                    "Psr\\Http\\Message\\": "src/"
                }
            },
            "notification-url": "https://packagist.org/downloads/",
            "license": [
                "MIT"
            ],
            "authors": [
                {
                    "name": "PHP-FIG",
                    "homepage": "https://www.php-fig.org/"
                }
            ],
            "description": "Common interface for HTTP messages",
            "homepage": "https://github.com/php-fig/http-message",
            "keywords": [
                "http",
                "http-message",
                "psr",
                "psr-7",
                "request",
                "response"
            ],
            "support": {
                "source": "https://github.com/php-fig/http-message/tree/2.0"
            },
            "time": "2023-04-04T09:54:51+00:00"
        },
        {
            "name": "psr/log",
            "version": "3.0.2",
            "source": {
                "type": "git",
                "url": "https://github.com/php-fig/log.git",
                "reference": "f16e1d5863e37f8d8c2a01719f5b34baa2b714d3"
            },
            "dist": {
                "type": "zip",
                "url": "https://api.github.com/repos/php-fig/log/zipball/f16e1d5863e37f8d8c2a01719f5b34baa2b714d3",
                "reference": "f16e1d5863e37f8d8c2a01719f5b34baa2b714d3",
                "shasum": ""
            },
            "require": {
                "php": ">=8.0.0"
            },
            "type": "library",
            "extra": {
                "branch-alias": {
                    "dev-master": "3.x-dev"
                }
            },
            "autoload": {
                "psr-4": {
                    "Psr\\Log\\": "src"
                }
            },
            "notification-url": "https://packagist.org/downloads/",
            "license": [
                "MIT"
            ],
            "authors": [
                {
                    "name": "PHP-FIG",
                    "homepage": "https://www.php-fig.org/"
                }
            ],
            "description": "Common interface for logging libraries",
            "homepage": "https://github.com/php-fig/log",
            "keywords": [
                "log",
                "psr",
                "psr-3"
            ],
            "support": {
                "source": "https://github.com/php-fig/log/tree/3.0.2"
            },
            "time": "2024-09-11T13:17:53+00:00"
        },
        {
            "name": "psr/simple-cache",
            "version": "3.0.0",
            "source": {
                "type": "git",
                "url": "https://github.com/php-fig/simple-cache.git",
                "reference": "764e0b3939f5ca87cb904f570ef9be2d78a07865"
            },
            "dist": {
                "type": "zip",
                "url": "https://api.github.com/repos/php-fig/simple-cache/zipball/764e0b3939f5ca87cb904f570ef9be2d78a07865",
                "reference": "764e0b3939f5ca87cb904f570ef9be2d78a07865",
                "shasum": ""
            },
            "require": {
                "php": ">=8.0.0"
            },
            "type": "library",
            "extra": {
                "branch-alias": {
                    "dev-master": "3.0.x-dev"
                }
            },
            "autoload": {
                "psr-4": {
                    "Psr\\SimpleCache\\": "src/"
                }
            },
            "notification-url": "https://packagist.org/downloads/",
            "license": [
                "MIT"
            ],
            "authors": [
                {
                    "name": "PHP-FIG",
                    "homepage": "https://www.php-fig.org/"
                }
            ],
            "description": "Common interfaces for simple caching",
            "keywords": [
                "cache",
                "caching",
                "psr",
                "psr-16",
                "simple-cache"
            ],
            "support": {
                "source": "https://github.com/php-fig/simple-cache/tree/3.0.0"
            },
            "time": "2021-10-29T13:26:27+00:00"
        },
        {
            "name": "psy/psysh",
            "version": "v0.12.12",
            "source": {
                "type": "git",
                "url": "https://github.com/bobthecow/psysh.git",
                "reference": "cd23863404a40ccfaf733e3af4db2b459837f7e7"
            },
            "dist": {
                "type": "zip",
                "url": "https://api.github.com/repos/bobthecow/psysh/zipball/cd23863404a40ccfaf733e3af4db2b459837f7e7",
                "reference": "cd23863404a40ccfaf733e3af4db2b459837f7e7",
                "shasum": ""
            },
            "require": {
                "ext-json": "*",
                "ext-tokenizer": "*",
                "nikic/php-parser": "^5.0 || ^4.0",
                "php": "^8.0 || ^7.4",
                "symfony/console": "^7.0 || ^6.0 || ^5.0 || ^4.0 || ^3.4",
                "symfony/var-dumper": "^7.0 || ^6.0 || ^5.0 || ^4.0 || ^3.4"
            },
            "conflict": {
                "symfony/console": "4.4.37 || 5.3.14 || 5.3.15 || 5.4.3 || 5.4.4 || 6.0.3 || 6.0.4"
            },
            "require-dev": {
                "bamarni/composer-bin-plugin": "^1.2"
            },
            "suggest": {
                "ext-pcntl": "Enabling the PCNTL extension makes PsySH a lot happier :)",
                "ext-pdo-sqlite": "The doc command requires SQLite to work.",
                "ext-posix": "If you have PCNTL, you'll want the POSIX extension as well."
            },
            "bin": [
                "bin/psysh"
            ],
            "type": "library",
            "extra": {
                "bamarni-bin": {
                    "bin-links": false,
                    "forward-command": false
                },
                "branch-alias": {
                    "dev-main": "0.12.x-dev"
                }
            },
            "autoload": {
                "files": [
                    "src/functions.php"
                ],
                "psr-4": {
                    "Psy\\": "src/"
                }
            },
            "notification-url": "https://packagist.org/downloads/",
            "license": [
                "MIT"
            ],
            "authors": [
                {
                    "name": "Justin Hileman",
                    "email": "justin@justinhileman.info"
                }
            ],
            "description": "An interactive shell for modern PHP.",
            "homepage": "https://psysh.org",
            "keywords": [
                "REPL",
                "console",
                "interactive",
                "shell"
            ],
            "support": {
                "issues": "https://github.com/bobthecow/psysh/issues",
                "source": "https://github.com/bobthecow/psysh/tree/v0.12.12"
            },
            "time": "2025-09-20T13:46:31+00:00"
        },
        {
            "name": "ralouphie/getallheaders",
            "version": "3.0.3",
            "source": {
                "type": "git",
                "url": "https://github.com/ralouphie/getallheaders.git",
                "reference": "120b605dfeb996808c31b6477290a714d356e822"
            },
            "dist": {
                "type": "zip",
                "url": "https://api.github.com/repos/ralouphie/getallheaders/zipball/120b605dfeb996808c31b6477290a714d356e822",
                "reference": "120b605dfeb996808c31b6477290a714d356e822",
                "shasum": ""
            },
            "require": {
                "php": ">=5.6"
            },
            "require-dev": {
                "php-coveralls/php-coveralls": "^2.1",
                "phpunit/phpunit": "^5 || ^6.5"
            },
            "type": "library",
            "autoload": {
                "files": [
                    "src/getallheaders.php"
                ]
            },
            "notification-url": "https://packagist.org/downloads/",
            "license": [
                "MIT"
            ],
            "authors": [
                {
                    "name": "Ralph Khattar",
                    "email": "ralph.khattar@gmail.com"
                }
            ],
            "description": "A polyfill for getallheaders.",
            "support": {
                "issues": "https://github.com/ralouphie/getallheaders/issues",
                "source": "https://github.com/ralouphie/getallheaders/tree/develop"
            },
            "time": "2019-03-08T08:55:37+00:00"
        },
        {
            "name": "ramsey/collection",
            "version": "2.1.1",
            "source": {
                "type": "git",
                "url": "https://github.com/ramsey/collection.git",
                "reference": "344572933ad0181accbf4ba763e85a0306a8c5e2"
            },
            "dist": {
                "type": "zip",
                "url": "https://api.github.com/repos/ramsey/collection/zipball/344572933ad0181accbf4ba763e85a0306a8c5e2",
                "reference": "344572933ad0181accbf4ba763e85a0306a8c5e2",
                "shasum": ""
            },
            "require": {
                "php": "^8.1"
            },
            "require-dev": {
                "captainhook/plugin-composer": "^5.3",
                "ergebnis/composer-normalize": "^2.45",
                "fakerphp/faker": "^1.24",
                "hamcrest/hamcrest-php": "^2.0",
                "jangregor/phpstan-prophecy": "^2.1",
                "mockery/mockery": "^1.6",
                "php-parallel-lint/php-console-highlighter": "^1.0",
                "php-parallel-lint/php-parallel-lint": "^1.4",
                "phpspec/prophecy-phpunit": "^2.3",
                "phpstan/extension-installer": "^1.4",
                "phpstan/phpstan": "^2.1",
                "phpstan/phpstan-mockery": "^2.0",
                "phpstan/phpstan-phpunit": "^2.0",
                "phpunit/phpunit": "^10.5",
                "ramsey/coding-standard": "^2.3",
                "ramsey/conventional-commits": "^1.6",
                "roave/security-advisories": "dev-latest"
            },
            "type": "library",
            "extra": {
                "captainhook": {
                    "force-install": true
                },
                "ramsey/conventional-commits": {
                    "configFile": "conventional-commits.json"
                }
            },
            "autoload": {
                "psr-4": {
                    "Ramsey\\Collection\\": "src/"
                }
            },
            "notification-url": "https://packagist.org/downloads/",
            "license": [
                "MIT"
            ],
            "authors": [
                {
                    "name": "Ben Ramsey",
                    "email": "ben@benramsey.com",
                    "homepage": "https://benramsey.com"
                }
            ],
            "description": "A PHP library for representing and manipulating collections.",
            "keywords": [
                "array",
                "collection",
                "hash",
                "map",
                "queue",
                "set"
            ],
            "support": {
                "issues": "https://github.com/ramsey/collection/issues",
                "source": "https://github.com/ramsey/collection/tree/2.1.1"
            },
            "time": "2025-03-22T05:38:12+00:00"
        },
        {
            "name": "ramsey/uuid",
            "version": "4.9.1",
            "source": {
                "type": "git",
                "url": "https://github.com/ramsey/uuid.git",
                "reference": "81f941f6f729b1e3ceea61d9d014f8b6c6800440"
            },
            "dist": {
                "type": "zip",
                "url": "https://api.github.com/repos/ramsey/uuid/zipball/81f941f6f729b1e3ceea61d9d014f8b6c6800440",
                "reference": "81f941f6f729b1e3ceea61d9d014f8b6c6800440",
                "shasum": ""
            },
            "require": {
                "brick/math": "^0.8.8 || ^0.9 || ^0.10 || ^0.11 || ^0.12 || ^0.13 || ^0.14",
                "php": "^8.0",
                "ramsey/collection": "^1.2 || ^2.0"
            },
            "replace": {
                "rhumsaa/uuid": "self.version"
            },
            "require-dev": {
                "captainhook/captainhook": "^5.25",
                "captainhook/plugin-composer": "^5.3",
                "dealerdirect/phpcodesniffer-composer-installer": "^1.0",
                "ergebnis/composer-normalize": "^2.47",
                "mockery/mockery": "^1.6",
                "paragonie/random-lib": "^2",
                "php-mock/php-mock": "^2.6",
                "php-mock/php-mock-mockery": "^1.5",
                "php-parallel-lint/php-parallel-lint": "^1.4.0",
                "phpbench/phpbench": "^1.2.14",
                "phpstan/extension-installer": "^1.4",
                "phpstan/phpstan": "^2.1",
                "phpstan/phpstan-mockery": "^2.0",
                "phpstan/phpstan-phpunit": "^2.0",
                "phpunit/phpunit": "^9.6",
                "slevomat/coding-standard": "^8.18",
                "squizlabs/php_codesniffer": "^3.13"
            },
            "suggest": {
                "ext-bcmath": "Enables faster math with arbitrary-precision integers using BCMath.",
                "ext-gmp": "Enables faster math with arbitrary-precision integers using GMP.",
                "ext-uuid": "Enables the use of PeclUuidTimeGenerator and PeclUuidRandomGenerator.",
                "paragonie/random-lib": "Provides RandomLib for use with the RandomLibAdapter",
                "ramsey/uuid-doctrine": "Allows the use of Ramsey\\Uuid\\Uuid as Doctrine field type."
            },
            "type": "library",
            "extra": {
                "captainhook": {
                    "force-install": true
                }
            },
            "autoload": {
                "files": [
                    "src/functions.php"
                ],
                "psr-4": {
                    "Ramsey\\Uuid\\": "src/"
                }
            },
            "notification-url": "https://packagist.org/downloads/",
            "license": [
                "MIT"
            ],
            "description": "A PHP library for generating and working with universally unique identifiers (UUIDs).",
            "keywords": [
                "guid",
                "identifier",
                "uuid"
            ],
            "support": {
                "issues": "https://github.com/ramsey/uuid/issues",
                "source": "https://github.com/ramsey/uuid/tree/4.9.1"
            },
            "time": "2025-09-04T20:59:21+00:00"
        },
        {
            "name": "ryangjchandler/blade-capture-directive",
            "version": "v1.1.0",
            "source": {
                "type": "git",
                "url": "https://github.com/ryangjchandler/blade-capture-directive.git",
                "reference": "bbb1513dfd89eaec87a47fe0c449a7e3d4a1976d"
            },
            "dist": {
                "type": "zip",
                "url": "https://api.github.com/repos/ryangjchandler/blade-capture-directive/zipball/bbb1513dfd89eaec87a47fe0c449a7e3d4a1976d",
                "reference": "bbb1513dfd89eaec87a47fe0c449a7e3d4a1976d",
                "shasum": ""
            },
            "require": {
                "illuminate/contracts": "^10.0|^11.0|^12.0",
                "php": "^8.1",
                "spatie/laravel-package-tools": "^1.9.2"
            },
            "require-dev": {
                "nunomaduro/collision": "^7.0|^8.0",
                "nunomaduro/larastan": "^2.0|^3.0",
                "orchestra/testbench": "^8.0|^9.0|^10.0",
                "pestphp/pest": "^2.0|^3.7",
                "pestphp/pest-plugin-laravel": "^2.0|^3.1",
                "phpstan/extension-installer": "^1.1",
                "phpstan/phpstan-deprecation-rules": "^1.0|^2.0",
                "phpstan/phpstan-phpunit": "^1.0|^2.0",
                "phpunit/phpunit": "^10.0|^11.5.3",
                "spatie/laravel-ray": "^1.26"
            },
            "type": "library",
            "extra": {
                "laravel": {
                    "aliases": {
                        "BladeCaptureDirective": "RyanChandler\\BladeCaptureDirective\\Facades\\BladeCaptureDirective"
                    },
                    "providers": [
                        "RyanChandler\\BladeCaptureDirective\\BladeCaptureDirectiveServiceProvider"
                    ]
                }
            },
            "autoload": {
                "psr-4": {
                    "RyanChandler\\BladeCaptureDirective\\": "src",
                    "RyanChandler\\BladeCaptureDirective\\Database\\Factories\\": "database/factories"
                }
            },
            "notification-url": "https://packagist.org/downloads/",
            "license": [
                "MIT"
            ],
            "authors": [
                {
                    "name": "Ryan Chandler",
                    "email": "support@ryangjchandler.co.uk",
                    "role": "Developer"
                }
            ],
            "description": "Create inline partials in your Blade templates with ease.",
            "homepage": "https://github.com/ryangjchandler/blade-capture-directive",
            "keywords": [
                "blade-capture-directive",
                "laravel",
                "ryangjchandler"
            ],
            "support": {
                "issues": "https://github.com/ryangjchandler/blade-capture-directive/issues",
                "source": "https://github.com/ryangjchandler/blade-capture-directive/tree/v1.1.0"
            },
            "funding": [
                {
                    "url": "https://github.com/ryangjchandler",
                    "type": "github"
                }
            ],
            "time": "2025-02-25T09:09:36+00:00"
        },
        {
            "name": "scrivo/highlight.php",
            "version": "v9.18.1.10",
<<<<<<< HEAD
            "source": {
                "type": "git",
                "url": "https://github.com/scrivo/highlight.php.git",
                "reference": "850f4b44697a2552e892ffe71490ba2733c2fc6e"
            },
            "dist": {
                "type": "zip",
                "url": "https://api.github.com/repos/scrivo/highlight.php/zipball/850f4b44697a2552e892ffe71490ba2733c2fc6e",
                "reference": "850f4b44697a2552e892ffe71490ba2733c2fc6e",
                "shasum": ""
            },
            "require": {
                "ext-json": "*",
                "php": ">=5.4"
            },
            "require-dev": {
                "phpunit/phpunit": "^4.8|^5.7",
                "sabberworm/php-css-parser": "^8.3",
                "symfony/finder": "^2.8|^3.4|^5.4",
                "symfony/var-dumper": "^2.8|^3.4|^5.4"
            },
            "suggest": {
                "ext-mbstring": "Allows highlighting code with unicode characters and supports language with unicode keywords"
            },
            "type": "library",
            "autoload": {
                "files": [
                    "HighlightUtilities/functions.php"
                ],
                "psr-0": {
                    "Highlight\\": "",
                    "HighlightUtilities\\": ""
                }
            },
            "notification-url": "https://packagist.org/downloads/",
            "license": [
                "BSD-3-Clause"
            ],
            "authors": [
                {
                    "name": "Geert Bergman",
                    "homepage": "http://www.scrivo.org/",
                    "role": "Project Author"
                },
                {
                    "name": "Vladimir Jimenez",
                    "homepage": "https://allejo.io",
                    "role": "Maintainer"
                },
                {
                    "name": "Martin Folkers",
                    "homepage": "https://twobrain.io",
                    "role": "Contributor"
                }
            ],
            "description": "Server side syntax highlighter that supports 185 languages. It's a PHP port of highlight.js",
            "keywords": [
                "code",
                "highlight",
                "highlight.js",
                "highlight.php",
                "syntax"
            ],
            "support": {
                "issues": "https://github.com/scrivo/highlight.php/issues",
                "source": "https://github.com/scrivo/highlight.php"
            },
            "funding": [
                {
                    "url": "https://github.com/allejo",
                    "type": "github"
                }
            ],
            "time": "2022-12-17T21:53:22+00:00"
        },
        {
            "name": "spatie/crawler",
            "version": "8.4.3",
            "source": {
                "type": "git",
                "url": "https://github.com/spatie/crawler.git",
                "reference": "4f4c3ead439e7e57085c0b802bc4e5b44fb7d751"
            },
            "dist": {
                "type": "zip",
                "url": "https://api.github.com/repos/spatie/crawler/zipball/4f4c3ead439e7e57085c0b802bc4e5b44fb7d751",
                "reference": "4f4c3ead439e7e57085c0b802bc4e5b44fb7d751",
                "shasum": ""
            },
            "require": {
                "guzzlehttp/guzzle": "^7.3",
                "guzzlehttp/psr7": "^2.0",
                "illuminate/collections": "^10.0|^11.0|^12.0",
                "nicmart/tree": "^0.9",
                "php": "^8.2",
                "spatie/browsershot": "^5.0.5",
                "spatie/robots-txt": "^2.0",
                "symfony/dom-crawler": "^6.0|^7.0"
            },
            "require-dev": {
                "pestphp/pest": "^2.0|^3.0",
                "spatie/ray": "^1.37"
            },
            "type": "library",
            "autoload": {
                "psr-4": {
                    "Spatie\\Crawler\\": "src"
                }
            },
            "notification-url": "https://packagist.org/downloads/",
            "license": [
                "MIT"
            ],
            "authors": [
                {
                    "name": "Freek Van der Herten",
                    "email": "freek@spatie.be"
                }
            ],
            "description": "Crawl all internal links found on a website",
            "homepage": "https://github.com/spatie/crawler",
            "keywords": [
                "crawler",
                "link",
                "spatie",
                "website"
            ],
            "support": {
                "issues": "https://github.com/spatie/crawler/issues",
                "source": "https://github.com/spatie/crawler/tree/8.4.3"
            },
            "funding": [
                {
                    "url": "https://spatie.be/open-source/support-us",
                    "type": "custom"
                },
                {
                    "url": "https://github.com/spatie",
                    "type": "github"
                }
            ],
            "time": "2025-05-20T09:00:51+00:00"
        },
        {
            "name": "spatie/eloquent-sortable",
            "version": "4.5.2",
            "source": {
                "type": "git",
                "url": "https://github.com/spatie/eloquent-sortable.git",
                "reference": "c1c4f3a66cd41eb7458783c8a4c8e5d7924a9f20"
            },
            "dist": {
                "type": "zip",
                "url": "https://api.github.com/repos/spatie/eloquent-sortable/zipball/c1c4f3a66cd41eb7458783c8a4c8e5d7924a9f20",
                "reference": "c1c4f3a66cd41eb7458783c8a4c8e5d7924a9f20",
                "shasum": ""
            },
            "require": {
                "illuminate/database": "^9.31|^10.0|^11.0|^12.0",
                "illuminate/support": "^9.31|^10.0|^11.0|^12.0",
                "nesbot/carbon": "^2.63|^3.0",
                "php": "^8.1",
                "spatie/laravel-package-tools": "^1.9"
            },
            "require-dev": {
                "orchestra/testbench": "^7.0|^8.0|^9.0|^10.0",
                "phpunit/phpunit": "^9.5|^10.0|^11.5.3"
            },
            "type": "library",
            "extra": {
                "laravel": {
                    "providers": [
                        "Spatie\\EloquentSortable\\EloquentSortableServiceProvider"
                    ]
                }
            },
            "autoload": {
                "psr-4": {
                    "Spatie\\EloquentSortable\\": "src/"
                }
            },
            "notification-url": "https://packagist.org/downloads/",
            "license": [
                "MIT"
            ],
            "authors": [
                {
                    "name": "Freek Van der Herten",
                    "email": "freek@spatie.be"
                }
            ],
            "description": "Sortable behaviour for eloquent models",
            "homepage": "https://github.com/spatie/eloquent-sortable",
            "keywords": [
                "behaviour",
                "eloquent",
                "laravel",
                "model",
                "sort",
                "sortable"
            ],
            "support": {
                "issues": "https://github.com/spatie/eloquent-sortable/issues",
                "source": "https://github.com/spatie/eloquent-sortable/tree/4.5.2"
            },
            "funding": [
                {
                    "url": "https://spatie.be/open-source/support-us",
                    "type": "custom"
                },
                {
                    "url": "https://github.com/spatie",
                    "type": "github"
                }
            ],
            "time": "2025-08-25T11:46:57+00:00"
        },
        {
            "name": "spatie/image",
            "version": "3.8.6",
            "source": {
                "type": "git",
                "url": "https://github.com/spatie/image.git",
                "reference": "0872c5968a7f044fe1e960c26433e54ceaede696"
            },
            "dist": {
                "type": "zip",
                "url": "https://api.github.com/repos/spatie/image/zipball/0872c5968a7f044fe1e960c26433e54ceaede696",
                "reference": "0872c5968a7f044fe1e960c26433e54ceaede696",
                "shasum": ""
            },
            "require": {
                "ext-exif": "*",
                "ext-json": "*",
                "ext-mbstring": "*",
                "php": "^8.2",
                "spatie/image-optimizer": "^1.7.5",
                "spatie/temporary-directory": "^2.2",
                "symfony/process": "^6.4|^7.0"
            },
            "require-dev": {
                "ext-gd": "*",
                "ext-imagick": "*",
                "laravel/sail": "^1.34",
                "pestphp/pest": "^2.28",
                "phpstan/phpstan": "^1.10.50",
                "spatie/pest-plugin-snapshots": "^2.1",
                "spatie/pixelmatch-php": "^1.0",
                "spatie/ray": "^1.40.1",
                "symfony/var-dumper": "^6.4|7.0"
            },
            "type": "library",
            "autoload": {
                "psr-4": {
                    "Spatie\\Image\\": "src"
                }
            },
            "notification-url": "https://packagist.org/downloads/",
            "license": [
                "MIT"
            ],
            "authors": [
                {
                    "name": "Freek Van der Herten",
                    "email": "freek@spatie.be",
                    "homepage": "https://spatie.be",
                    "role": "Developer"
                }
            ],
            "description": "Manipulate images with an expressive API",
            "homepage": "https://github.com/spatie/image",
            "keywords": [
                "image",
                "spatie"
            ],
            "support": {
                "source": "https://github.com/spatie/image/tree/3.8.6"
            },
            "funding": [
                {
                    "url": "https://spatie.be/open-source/support-us",
                    "type": "custom"
                },
                {
                    "url": "https://github.com/spatie",
                    "type": "github"
                }
            ],
            "time": "2025-09-25T12:06:17+00:00"
        },
        {
            "name": "spatie/image-optimizer",
            "version": "1.8.0",
            "source": {
                "type": "git",
                "url": "https://github.com/spatie/image-optimizer.git",
                "reference": "4fd22035e81d98fffced65a8c20d9ec4daa9671c"
            },
            "dist": {
                "type": "zip",
                "url": "https://api.github.com/repos/spatie/image-optimizer/zipball/4fd22035e81d98fffced65a8c20d9ec4daa9671c",
                "reference": "4fd22035e81d98fffced65a8c20d9ec4daa9671c",
                "shasum": ""
            },
            "require": {
                "ext-fileinfo": "*",
                "php": "^7.3|^8.0",
                "psr/log": "^1.0 | ^2.0 | ^3.0",
                "symfony/process": "^4.2|^5.0|^6.0|^7.0"
            },
            "require-dev": {
                "pestphp/pest": "^1.21",
                "phpunit/phpunit": "^8.5.21|^9.4.4",
                "symfony/var-dumper": "^4.2|^5.0|^6.0|^7.0"
            },
            "type": "library",
            "autoload": {
                "psr-4": {
                    "Spatie\\ImageOptimizer\\": "src"
                }
            },
            "notification-url": "https://packagist.org/downloads/",
            "license": [
                "MIT"
            ],
            "authors": [
                {
                    "name": "Freek Van der Herten",
                    "email": "freek@spatie.be",
                    "homepage": "https://spatie.be",
                    "role": "Developer"
                }
            ],
            "description": "Easily optimize images using PHP",
            "homepage": "https://github.com/spatie/image-optimizer",
            "keywords": [
                "image-optimizer",
                "spatie"
            ],
            "support": {
                "issues": "https://github.com/spatie/image-optimizer/issues",
                "source": "https://github.com/spatie/image-optimizer/tree/1.8.0"
            },
            "time": "2024-11-04T08:24:54+00:00"
        },
        {
            "name": "spatie/invade",
            "version": "2.1.0",
            "source": {
                "type": "git",
                "url": "https://github.com/spatie/invade.git",
                "reference": "b920f6411d21df4e8610a138e2e87ae4957d7f63"
            },
            "dist": {
                "type": "zip",
                "url": "https://api.github.com/repos/spatie/invade/zipball/b920f6411d21df4e8610a138e2e87ae4957d7f63",
                "reference": "b920f6411d21df4e8610a138e2e87ae4957d7f63",
                "shasum": ""
            },
            "require": {
                "php": "^8.0"
            },
            "require-dev": {
                "pestphp/pest": "^1.20",
                "phpstan/phpstan": "^1.4",
                "spatie/ray": "^1.28"
            },
            "type": "library",
            "autoload": {
                "files": [
                    "src/functions.php"
                ],
                "psr-4": {
                    "Spatie\\Invade\\": "src"
                }
            },
            "notification-url": "https://packagist.org/downloads/",
            "license": [
                "MIT"
            ],
            "authors": [
                {
                    "name": "Freek Van der Herten",
                    "email": "freek@spatie.be",
                    "role": "Developer"
                }
            ],
            "description": "A PHP function to work with private properties and methods",
            "homepage": "https://github.com/spatie/invade",
            "keywords": [
                "invade",
                "spatie"
            ],
            "support": {
                "source": "https://github.com/spatie/invade/tree/2.1.0"
            },
            "funding": [
                {
                    "url": "https://github.com/spatie",
                    "type": "github"
                }
            ],
            "time": "2024-05-17T09:06:10+00:00"
        },
        {
            "name": "spatie/laravel-medialibrary",
            "version": "11.15.0",
            "source": {
                "type": "git",
                "url": "https://github.com/spatie/laravel-medialibrary.git",
                "reference": "9d1e9731d36817d1649bc584b2c40c0c9d4bcfac"
            },
            "dist": {
                "type": "zip",
                "url": "https://api.github.com/repos/spatie/laravel-medialibrary/zipball/9d1e9731d36817d1649bc584b2c40c0c9d4bcfac",
                "reference": "9d1e9731d36817d1649bc584b2c40c0c9d4bcfac",
                "shasum": ""
            },
            "require": {
                "composer/semver": "^3.4",
                "ext-exif": "*",
                "ext-fileinfo": "*",
                "ext-json": "*",
                "illuminate/bus": "^10.2|^11.0|^12.0",
                "illuminate/conditionable": "^10.2|^11.0|^12.0",
                "illuminate/console": "^10.2|^11.0|^12.0",
                "illuminate/database": "^10.2|^11.0|^12.0",
                "illuminate/pipeline": "^10.2|^11.0|^12.0",
                "illuminate/support": "^10.2|^11.0|^12.0",
                "maennchen/zipstream-php": "^3.1",
                "php": "^8.2",
                "spatie/image": "^3.3.2",
                "spatie/laravel-package-tools": "^1.16.1",
                "spatie/temporary-directory": "^2.2",
                "symfony/console": "^6.4.1|^7.0"
            },
            "conflict": {
                "php-ffmpeg/php-ffmpeg": "<0.6.1"
            },
            "require-dev": {
                "aws/aws-sdk-php": "^3.293.10",
                "ext-imagick": "*",
                "ext-pdo_sqlite": "*",
                "ext-zip": "*",
                "guzzlehttp/guzzle": "^7.8.1",
                "larastan/larastan": "^2.7|^3.0",
                "league/flysystem-aws-s3-v3": "^3.22",
                "mockery/mockery": "^1.6.7",
                "orchestra/testbench": "^7.0|^8.17|^9.0|^10.0",
                "pestphp/pest": "^2.28|^3.5",
                "phpstan/extension-installer": "^1.3.1",
                "spatie/laravel-ray": "^1.33",
                "spatie/pdf-to-image": "^2.2|^3.0",
                "spatie/pest-expectations": "^1.13",
                "spatie/pest-plugin-snapshots": "^2.1"
            },
            "suggest": {
                "league/flysystem-aws-s3-v3": "Required to use AWS S3 file storage",
                "php-ffmpeg/php-ffmpeg": "Required for generating video thumbnails",
                "spatie/pdf-to-image": "Required for generating thumbnails of PDFs and SVGs"
=======
            "source": {
                "type": "git",
                "url": "https://github.com/scrivo/highlight.php.git",
                "reference": "850f4b44697a2552e892ffe71490ba2733c2fc6e"
            },
            "dist": {
                "type": "zip",
                "url": "https://api.github.com/repos/scrivo/highlight.php/zipball/850f4b44697a2552e892ffe71490ba2733c2fc6e",
                "reference": "850f4b44697a2552e892ffe71490ba2733c2fc6e",
                "shasum": ""
            },
            "require": {
                "ext-json": "*",
                "php": ">=5.4"
            },
            "require-dev": {
                "phpunit/phpunit": "^4.8|^5.7",
                "sabberworm/php-css-parser": "^8.3",
                "symfony/finder": "^2.8|^3.4|^5.4",
                "symfony/var-dumper": "^2.8|^3.4|^5.4"
            },
            "suggest": {
                "ext-mbstring": "Allows highlighting code with unicode characters and supports language with unicode keywords"
>>>>>>> 915e1fd4
            },
            "type": "library",
            "extra": {
                "laravel": {
                    "providers": [
                        "Spatie\\MediaLibrary\\MediaLibraryServiceProvider"
                    ]
                }
            },
            "autoload": {
<<<<<<< HEAD
                "psr-4": {
                    "Spatie\\MediaLibrary\\": "src"
=======
                "files": [
                    "HighlightUtilities/functions.php"
                ],
                "psr-0": {
                    "Highlight\\": "",
                    "HighlightUtilities\\": ""
>>>>>>> 915e1fd4
                }
            },
            "notification-url": "https://packagist.org/downloads/",
            "license": [
                "BSD-3-Clause"
            ],
            "authors": [
                {
<<<<<<< HEAD
                    "name": "Freek Van der Herten",
                    "email": "freek@spatie.be",
                    "homepage": "https://spatie.be",
                    "role": "Developer"
                }
            ],
            "description": "Associate files with Eloquent models",
            "homepage": "https://github.com/spatie/laravel-medialibrary",
            "keywords": [
                "cms",
                "conversion",
                "downloads",
                "images",
                "laravel",
                "laravel-medialibrary",
                "media",
                "spatie"
            ],
            "support": {
                "issues": "https://github.com/spatie/laravel-medialibrary/issues",
                "source": "https://github.com/spatie/laravel-medialibrary/tree/11.15.0"
            },
            "funding": [
                {
                    "url": "https://spatie.be/open-source/support-us",
                    "type": "custom"
                },
                {
                    "url": "https://github.com/spatie",
                    "type": "github"
                }
            ],
            "time": "2025-09-19T06:51:45+00:00"
=======
                    "name": "Geert Bergman",
                    "homepage": "http://www.scrivo.org/",
                    "role": "Project Author"
                },
                {
                    "name": "Vladimir Jimenez",
                    "homepage": "https://allejo.io",
                    "role": "Maintainer"
                },
                {
                    "name": "Martin Folkers",
                    "homepage": "https://twobrain.io",
                    "role": "Contributor"
                }
            ],
            "description": "Server side syntax highlighter that supports 185 languages. It's a PHP port of highlight.js",
            "keywords": [
                "code",
                "highlight",
                "highlight.js",
                "highlight.php",
                "syntax"
            ],
            "support": {
                "issues": "https://github.com/scrivo/highlight.php/issues",
                "source": "https://github.com/scrivo/highlight.php"
            },
            "funding": [
                {
                    "url": "https://github.com/allejo",
                    "type": "github"
                }
            ],
            "time": "2022-12-17T21:53:22+00:00"
>>>>>>> 915e1fd4
        },
        {
            "name": "spatie/laravel-package-tools",
            "version": "1.92.7",
            "source": {
                "type": "git",
                "url": "https://github.com/spatie/laravel-package-tools.git",
                "reference": "f09a799850b1ed765103a4f0b4355006360c49a5"
            },
            "dist": {
                "type": "zip",
                "url": "https://api.github.com/repos/spatie/laravel-package-tools/zipball/f09a799850b1ed765103a4f0b4355006360c49a5",
                "reference": "f09a799850b1ed765103a4f0b4355006360c49a5",
                "shasum": ""
            },
            "require": {
                "illuminate/contracts": "^9.28|^10.0|^11.0|^12.0",
                "php": "^8.0"
            },
            "require-dev": {
                "mockery/mockery": "^1.5",
                "orchestra/testbench": "^7.7|^8.0|^9.0|^10.0",
                "pestphp/pest": "^1.23|^2.1|^3.1",
                "phpunit/php-code-coverage": "^9.0|^10.0|^11.0",
                "phpunit/phpunit": "^9.5.24|^10.5|^11.5",
                "spatie/pest-plugin-test-time": "^1.1|^2.2"
            },
            "type": "library",
            "autoload": {
                "psr-4": {
                    "Spatie\\LaravelPackageTools\\": "src"
                }
            },
            "notification-url": "https://packagist.org/downloads/",
            "license": [
                "MIT"
            ],
            "authors": [
                {
                    "name": "Freek Van der Herten",
                    "email": "freek@spatie.be",
                    "role": "Developer"
                }
            ],
            "description": "Tools for creating Laravel packages",
            "homepage": "https://github.com/spatie/laravel-package-tools",
            "keywords": [
                "laravel-package-tools",
                "spatie"
            ],
            "support": {
                "issues": "https://github.com/spatie/laravel-package-tools/issues",
                "source": "https://github.com/spatie/laravel-package-tools/tree/1.92.7"
            },
            "funding": [
                {
                    "url": "https://github.com/spatie",
                    "type": "github"
                }
            ],
            "time": "2025-07-17T15:46:43+00:00"
        },
        {
            "name": "spatie/laravel-translatable",
            "version": "6.11.4",
            "source": {
                "type": "git",
                "url": "https://github.com/spatie/laravel-translatable.git",
                "reference": "032d85b28de315310dab2048b857016f1194f68b"
            },
            "dist": {
                "type": "zip",
                "url": "https://api.github.com/repos/spatie/laravel-translatable/zipball/032d85b28de315310dab2048b857016f1194f68b",
                "reference": "032d85b28de315310dab2048b857016f1194f68b",
                "shasum": ""
            },
            "require": {
                "illuminate/database": "^10.0|^11.0|^12.0",
                "illuminate/support": "^10.0|^11.0|^12.0",
                "php": "^8.0",
                "spatie/laravel-package-tools": "^1.11"
            },
            "require-dev": {
                "friendsofphp/php-cs-fixer": "^3.64",
                "mockery/mockery": "^1.4",
                "orchestra/testbench": "^7.0|^8.0|^9.0|^10.0",
                "pestphp/pest": "^1.20|^2.0|^3.0"
            },
            "type": "library",
            "extra": {
                "aliases": {
                    "Translatable": "Spatie\\Translatable\\Facades\\Translatable"
                },
                "laravel": {
                    "providers": [
                        "Spatie\\Translatable\\TranslatableServiceProvider"
                    ]
                }
            },
            "autoload": {
                "psr-4": {
                    "Spatie\\Translatable\\": "src"
                }
            },
            "notification-url": "https://packagist.org/downloads/",
            "license": [
                "MIT"
            ],
            "authors": [
                {
                    "name": "Freek Van der Herten",
                    "email": "freek@spatie.be",
                    "homepage": "https://spatie.be",
                    "role": "Developer"
                },
                {
                    "name": "Sebastian De Deyne",
                    "email": "sebastian@spatie.be",
                    "homepage": "https://spatie.be",
                    "role": "Developer"
                }
            ],
            "description": "A trait to make an Eloquent model hold translations",
            "homepage": "https://github.com/spatie/laravel-translatable",
            "keywords": [
                "eloquent",
                "i8n",
                "laravel-translatable",
                "model",
                "multilingual",
                "spatie",
                "translate"
            ],
            "support": {
                "issues": "https://github.com/spatie/laravel-translatable/issues",
                "source": "https://github.com/spatie/laravel-translatable/tree/6.11.4"
            },
            "funding": [
                {
                    "url": "https://github.com/spatie",
                    "type": "github"
                }
            ],
            "time": "2025-02-20T15:51:22+00:00"
        },
        {
            "name": "spatie/shiki-php",
            "version": "2.3.2",
            "source": {
                "type": "git",
                "url": "https://github.com/spatie/shiki-php.git",
                "reference": "a2e78a9ff8a1290b25d550be8fbf8285c13175c5"
            },
            "dist": {
                "type": "zip",
                "url": "https://api.github.com/repos/spatie/shiki-php/zipball/a2e78a9ff8a1290b25d550be8fbf8285c13175c5",
                "reference": "a2e78a9ff8a1290b25d550be8fbf8285c13175c5",
                "shasum": ""
            },
            "require": {
                "ext-json": "*",
                "php": "^8.0",
                "symfony/process": "^5.4|^6.4|^7.1"
            },
            "require-dev": {
                "friendsofphp/php-cs-fixer": "^v3.0",
                "pestphp/pest": "^1.8",
                "phpunit/phpunit": "^9.5",
                "spatie/pest-plugin-snapshots": "^1.1",
                "spatie/ray": "^1.10"
            },
            "type": "library",
            "autoload": {
                "psr-4": {
                    "Spatie\\ShikiPhp\\": "src"
                }
            },
            "notification-url": "https://packagist.org/downloads/",
            "license": [
                "MIT"
            ],
            "authors": [
                {
                    "name": "Rias Van der Veken",
                    "email": "rias@spatie.be",
                    "role": "Developer"
                },
                {
                    "name": "Freek Van der Herten",
                    "email": "freek@spatie.be",
                    "role": "Developer"
                }
            ],
            "description": "Highlight code using Shiki in PHP",
            "homepage": "https://github.com/spatie/shiki-php",
            "keywords": [
                "shiki",
                "spatie"
            ],
            "support": {
                "source": "https://github.com/spatie/shiki-php/tree/2.3.2"
            },
            "funding": [
                {
                    "url": "https://github.com/spatie",
                    "type": "github"
                }
            ],
            "time": "2025-02-21T14:16:57+00:00"
        },
        {
            "name": "symfony/clock",
            "version": "v7.3.0",
            "source": {
                "type": "git",
                "url": "https://github.com/symfony/clock.git",
                "reference": "b81435fbd6648ea425d1ee96a2d8e68f4ceacd24"
            },
            "dist": {
                "type": "zip",
                "url": "https://api.github.com/repos/symfony/clock/zipball/b81435fbd6648ea425d1ee96a2d8e68f4ceacd24",
                "reference": "b81435fbd6648ea425d1ee96a2d8e68f4ceacd24",
                "shasum": ""
            },
            "require": {
                "php": ">=8.2",
                "psr/clock": "^1.0",
                "symfony/polyfill-php83": "^1.28"
            },
            "provide": {
                "psr/clock-implementation": "1.0"
            },
            "type": "library",
            "autoload": {
                "files": [
                    "Resources/now.php"
                ],
                "psr-4": {
                    "Symfony\\Component\\Clock\\": ""
                },
                "exclude-from-classmap": [
                    "/Tests/"
                ]
            },
            "notification-url": "https://packagist.org/downloads/",
            "license": [
                "MIT"
            ],
            "authors": [
                {
                    "name": "Nicolas Grekas",
                    "email": "p@tchwork.com"
                },
                {
                    "name": "Symfony Community",
                    "homepage": "https://symfony.com/contributors"
                }
            ],
            "description": "Decouples applications from the system clock",
            "homepage": "https://symfony.com",
            "keywords": [
                "clock",
                "psr20",
                "time"
            ],
            "support": {
                "source": "https://github.com/symfony/clock/tree/v7.3.0"
            },
            "funding": [
                {
                    "url": "https://symfony.com/sponsor",
                    "type": "custom"
                },
                {
                    "url": "https://github.com/fabpot",
                    "type": "github"
                },
                {
                    "url": "https://tidelift.com/funding/github/packagist/symfony/symfony",
                    "type": "tidelift"
                }
            ],
            "time": "2024-09-25T14:21:43+00:00"
        },
        {
            "name": "symfony/console",
            "version": "v7.3.4",
            "source": {
                "type": "git",
                "url": "https://github.com/symfony/console.git",
                "reference": "2b9c5fafbac0399a20a2e82429e2bd735dcfb7db"
            },
            "dist": {
                "type": "zip",
                "url": "https://api.github.com/repos/symfony/console/zipball/2b9c5fafbac0399a20a2e82429e2bd735dcfb7db",
                "reference": "2b9c5fafbac0399a20a2e82429e2bd735dcfb7db",
                "shasum": ""
            },
            "require": {
                "php": ">=8.2",
                "symfony/deprecation-contracts": "^2.5|^3",
                "symfony/polyfill-mbstring": "~1.0",
                "symfony/service-contracts": "^2.5|^3",
                "symfony/string": "^7.2"
            },
            "conflict": {
                "symfony/dependency-injection": "<6.4",
                "symfony/dotenv": "<6.4",
                "symfony/event-dispatcher": "<6.4",
                "symfony/lock": "<6.4",
                "symfony/process": "<6.4"
            },
            "provide": {
                "psr/log-implementation": "1.0|2.0|3.0"
            },
            "require-dev": {
                "psr/log": "^1|^2|^3",
                "symfony/config": "^6.4|^7.0",
                "symfony/dependency-injection": "^6.4|^7.0",
                "symfony/event-dispatcher": "^6.4|^7.0",
                "symfony/http-foundation": "^6.4|^7.0",
                "symfony/http-kernel": "^6.4|^7.0",
                "symfony/lock": "^6.4|^7.0",
                "symfony/messenger": "^6.4|^7.0",
                "symfony/process": "^6.4|^7.0",
                "symfony/stopwatch": "^6.4|^7.0",
                "symfony/var-dumper": "^6.4|^7.0"
            },
            "type": "library",
            "autoload": {
                "psr-4": {
                    "Symfony\\Component\\Console\\": ""
                },
                "exclude-from-classmap": [
                    "/Tests/"
                ]
            },
            "notification-url": "https://packagist.org/downloads/",
            "license": [
                "MIT"
            ],
            "authors": [
                {
                    "name": "Fabien Potencier",
                    "email": "fabien@symfony.com"
                },
                {
                    "name": "Symfony Community",
                    "homepage": "https://symfony.com/contributors"
                }
            ],
            "description": "Eases the creation of beautiful and testable command line interfaces",
            "homepage": "https://symfony.com",
            "keywords": [
                "cli",
                "command-line",
                "console",
                "terminal"
            ],
            "support": {
                "source": "https://github.com/symfony/console/tree/v7.3.4"
            },
            "funding": [
                {
                    "url": "https://symfony.com/sponsor",
                    "type": "custom"
                },
                {
                    "url": "https://github.com/fabpot",
                    "type": "github"
                },
                {
                    "url": "https://github.com/nicolas-grekas",
                    "type": "github"
                },
                {
                    "url": "https://tidelift.com/funding/github/packagist/symfony/symfony",
                    "type": "tidelift"
                }
            ],
            "time": "2025-09-22T15:31:00+00:00"
        },
        {
            "name": "symfony/css-selector",
            "version": "v7.3.0",
            "source": {
                "type": "git",
                "url": "https://github.com/symfony/css-selector.git",
                "reference": "601a5ce9aaad7bf10797e3663faefce9e26c24e2"
            },
            "dist": {
                "type": "zip",
                "url": "https://api.github.com/repos/symfony/css-selector/zipball/601a5ce9aaad7bf10797e3663faefce9e26c24e2",
                "reference": "601a5ce9aaad7bf10797e3663faefce9e26c24e2",
                "shasum": ""
            },
            "require": {
                "php": ">=8.2"
            },
            "type": "library",
            "autoload": {
                "psr-4": {
                    "Symfony\\Component\\CssSelector\\": ""
                },
                "exclude-from-classmap": [
                    "/Tests/"
                ]
            },
            "notification-url": "https://packagist.org/downloads/",
            "license": [
                "MIT"
            ],
            "authors": [
                {
                    "name": "Fabien Potencier",
                    "email": "fabien@symfony.com"
                },
                {
                    "name": "Jean-François Simon",
                    "email": "jeanfrancois.simon@sensiolabs.com"
                },
                {
                    "name": "Symfony Community",
                    "homepage": "https://symfony.com/contributors"
                }
            ],
            "description": "Converts CSS selectors to XPath expressions",
            "homepage": "https://symfony.com",
            "support": {
                "source": "https://github.com/symfony/css-selector/tree/v7.3.0"
            },
            "funding": [
                {
                    "url": "https://symfony.com/sponsor",
                    "type": "custom"
                },
                {
                    "url": "https://github.com/fabpot",
                    "type": "github"
                },
                {
                    "url": "https://tidelift.com/funding/github/packagist/symfony/symfony",
                    "type": "tidelift"
                }
            ],
            "time": "2024-09-25T14:21:43+00:00"
        },
        {
            "name": "symfony/deprecation-contracts",
            "version": "v3.6.0",
            "source": {
                "type": "git",
                "url": "https://github.com/symfony/deprecation-contracts.git",
                "reference": "63afe740e99a13ba87ec199bb07bbdee937a5b62"
            },
            "dist": {
                "type": "zip",
                "url": "https://api.github.com/repos/symfony/deprecation-contracts/zipball/63afe740e99a13ba87ec199bb07bbdee937a5b62",
                "reference": "63afe740e99a13ba87ec199bb07bbdee937a5b62",
                "shasum": ""
            },
            "require": {
                "php": ">=8.1"
            },
            "type": "library",
            "extra": {
                "thanks": {
                    "url": "https://github.com/symfony/contracts",
                    "name": "symfony/contracts"
                },
                "branch-alias": {
                    "dev-main": "3.6-dev"
                }
            },
            "autoload": {
                "files": [
                    "function.php"
                ]
            },
            "notification-url": "https://packagist.org/downloads/",
            "license": [
                "MIT"
            ],
            "authors": [
                {
                    "name": "Nicolas Grekas",
                    "email": "p@tchwork.com"
                },
                {
                    "name": "Symfony Community",
                    "homepage": "https://symfony.com/contributors"
                }
            ],
            "description": "A generic function and convention to trigger deprecation notices",
            "homepage": "https://symfony.com",
            "support": {
                "source": "https://github.com/symfony/deprecation-contracts/tree/v3.6.0"
            },
            "funding": [
                {
                    "url": "https://symfony.com/sponsor",
                    "type": "custom"
                },
                {
                    "url": "https://github.com/fabpot",
                    "type": "github"
                },
                {
                    "url": "https://tidelift.com/funding/github/packagist/symfony/symfony",
                    "type": "tidelift"
                }
            ],
            "time": "2024-09-25T14:21:43+00:00"
        },
        {
            "name": "symfony/dom-crawler",
            "version": "v7.3.3",
            "source": {
                "type": "git",
                "url": "https://github.com/symfony/dom-crawler.git",
                "reference": "efa076ea0eeff504383ff0dcf827ea5ce15690ba"
            },
            "dist": {
                "type": "zip",
                "url": "https://api.github.com/repos/symfony/dom-crawler/zipball/efa076ea0eeff504383ff0dcf827ea5ce15690ba",
                "reference": "efa076ea0eeff504383ff0dcf827ea5ce15690ba",
                "shasum": ""
            },
            "require": {
                "masterminds/html5": "^2.6",
                "php": ">=8.2",
                "symfony/polyfill-ctype": "~1.8",
                "symfony/polyfill-mbstring": "~1.0"
            },
            "require-dev": {
                "symfony/css-selector": "^6.4|^7.0"
            },
            "type": "library",
            "autoload": {
                "psr-4": {
                    "Symfony\\Component\\DomCrawler\\": ""
                },
                "exclude-from-classmap": [
                    "/Tests/"
                ]
            },
            "notification-url": "https://packagist.org/downloads/",
            "license": [
                "MIT"
            ],
            "authors": [
                {
                    "name": "Fabien Potencier",
                    "email": "fabien@symfony.com"
                },
                {
                    "name": "Symfony Community",
                    "homepage": "https://symfony.com/contributors"
                }
            ],
            "description": "Eases DOM navigation for HTML and XML documents",
            "homepage": "https://symfony.com",
            "support": {
                "source": "https://github.com/symfony/dom-crawler/tree/v7.3.3"
            },
            "funding": [
                {
                    "url": "https://symfony.com/sponsor",
                    "type": "custom"
                },
                {
                    "url": "https://github.com/fabpot",
                    "type": "github"
                },
                {
                    "url": "https://github.com/nicolas-grekas",
                    "type": "github"
                },
                {
                    "url": "https://tidelift.com/funding/github/packagist/symfony/symfony",
                    "type": "tidelift"
                }
            ],
            "time": "2025-08-06T20:13:54+00:00"
        },
        {
            "name": "symfony/error-handler",
            "version": "v7.3.4",
            "source": {
                "type": "git",
                "url": "https://github.com/symfony/error-handler.git",
                "reference": "99f81bc944ab8e5dae4f21b4ca9972698bbad0e4"
            },
            "dist": {
                "type": "zip",
                "url": "https://api.github.com/repos/symfony/error-handler/zipball/99f81bc944ab8e5dae4f21b4ca9972698bbad0e4",
                "reference": "99f81bc944ab8e5dae4f21b4ca9972698bbad0e4",
                "shasum": ""
            },
            "require": {
                "php": ">=8.2",
                "psr/log": "^1|^2|^3",
                "symfony/var-dumper": "^6.4|^7.0"
            },
            "conflict": {
                "symfony/deprecation-contracts": "<2.5",
                "symfony/http-kernel": "<6.4"
            },
            "require-dev": {
                "symfony/console": "^6.4|^7.0",
                "symfony/deprecation-contracts": "^2.5|^3",
                "symfony/http-kernel": "^6.4|^7.0",
                "symfony/serializer": "^6.4|^7.0",
                "symfony/webpack-encore-bundle": "^1.0|^2.0"
            },
            "bin": [
                "Resources/bin/patch-type-declarations"
            ],
            "type": "library",
            "autoload": {
                "psr-4": {
                    "Symfony\\Component\\ErrorHandler\\": ""
                },
                "exclude-from-classmap": [
                    "/Tests/"
                ]
            },
            "notification-url": "https://packagist.org/downloads/",
            "license": [
                "MIT"
            ],
            "authors": [
                {
                    "name": "Fabien Potencier",
                    "email": "fabien@symfony.com"
                },
                {
                    "name": "Symfony Community",
                    "homepage": "https://symfony.com/contributors"
                }
            ],
            "description": "Provides tools to manage errors and ease debugging PHP code",
            "homepage": "https://symfony.com",
            "support": {
                "source": "https://github.com/symfony/error-handler/tree/v7.3.4"
            },
            "funding": [
                {
                    "url": "https://symfony.com/sponsor",
                    "type": "custom"
                },
                {
                    "url": "https://github.com/fabpot",
                    "type": "github"
                },
                {
                    "url": "https://github.com/nicolas-grekas",
                    "type": "github"
                },
                {
                    "url": "https://tidelift.com/funding/github/packagist/symfony/symfony",
                    "type": "tidelift"
                }
            ],
            "time": "2025-09-11T10:12:26+00:00"
        },
        {
            "name": "symfony/event-dispatcher",
            "version": "v7.3.3",
            "source": {
                "type": "git",
                "url": "https://github.com/symfony/event-dispatcher.git",
                "reference": "b7dc69e71de420ac04bc9ab830cf3ffebba48191"
            },
            "dist": {
                "type": "zip",
                "url": "https://api.github.com/repos/symfony/event-dispatcher/zipball/b7dc69e71de420ac04bc9ab830cf3ffebba48191",
                "reference": "b7dc69e71de420ac04bc9ab830cf3ffebba48191",
                "shasum": ""
            },
            "require": {
                "php": ">=8.2",
                "symfony/event-dispatcher-contracts": "^2.5|^3"
            },
            "conflict": {
                "symfony/dependency-injection": "<6.4",
                "symfony/service-contracts": "<2.5"
            },
            "provide": {
                "psr/event-dispatcher-implementation": "1.0",
                "symfony/event-dispatcher-implementation": "2.0|3.0"
            },
            "require-dev": {
                "psr/log": "^1|^2|^3",
                "symfony/config": "^6.4|^7.0",
                "symfony/dependency-injection": "^6.4|^7.0",
                "symfony/error-handler": "^6.4|^7.0",
                "symfony/expression-language": "^6.4|^7.0",
                "symfony/http-foundation": "^6.4|^7.0",
                "symfony/service-contracts": "^2.5|^3",
                "symfony/stopwatch": "^6.4|^7.0"
            },
            "type": "library",
            "autoload": {
                "psr-4": {
                    "Symfony\\Component\\EventDispatcher\\": ""
                },
                "exclude-from-classmap": [
                    "/Tests/"
                ]
            },
            "notification-url": "https://packagist.org/downloads/",
            "license": [
                "MIT"
            ],
            "authors": [
                {
                    "name": "Fabien Potencier",
                    "email": "fabien@symfony.com"
                },
                {
                    "name": "Symfony Community",
                    "homepage": "https://symfony.com/contributors"
                }
            ],
            "description": "Provides tools that allow your application components to communicate with each other by dispatching events and listening to them",
            "homepage": "https://symfony.com",
            "support": {
                "source": "https://github.com/symfony/event-dispatcher/tree/v7.3.3"
            },
            "funding": [
                {
                    "url": "https://symfony.com/sponsor",
                    "type": "custom"
                },
                {
                    "url": "https://github.com/fabpot",
                    "type": "github"
                },
                {
                    "url": "https://github.com/nicolas-grekas",
                    "type": "github"
                },
                {
                    "url": "https://tidelift.com/funding/github/packagist/symfony/symfony",
                    "type": "tidelift"
                }
            ],
            "time": "2025-08-13T11:49:31+00:00"
        },
        {
            "name": "symfony/event-dispatcher-contracts",
            "version": "v3.6.0",
            "source": {
                "type": "git",
                "url": "https://github.com/symfony/event-dispatcher-contracts.git",
                "reference": "59eb412e93815df44f05f342958efa9f46b1e586"
            },
            "dist": {
                "type": "zip",
                "url": "https://api.github.com/repos/symfony/event-dispatcher-contracts/zipball/59eb412e93815df44f05f342958efa9f46b1e586",
                "reference": "59eb412e93815df44f05f342958efa9f46b1e586",
                "shasum": ""
            },
            "require": {
                "php": ">=8.1",
                "psr/event-dispatcher": "^1"
            },
            "type": "library",
            "extra": {
                "thanks": {
                    "url": "https://github.com/symfony/contracts",
                    "name": "symfony/contracts"
                },
                "branch-alias": {
                    "dev-main": "3.6-dev"
                }
            },
            "autoload": {
                "psr-4": {
                    "Symfony\\Contracts\\EventDispatcher\\": ""
                }
            },
            "notification-url": "https://packagist.org/downloads/",
            "license": [
                "MIT"
            ],
            "authors": [
                {
                    "name": "Nicolas Grekas",
                    "email": "p@tchwork.com"
                },
                {
                    "name": "Symfony Community",
                    "homepage": "https://symfony.com/contributors"
                }
            ],
            "description": "Generic abstractions related to dispatching event",
            "homepage": "https://symfony.com",
            "keywords": [
                "abstractions",
                "contracts",
                "decoupling",
                "interfaces",
                "interoperability",
                "standards"
            ],
            "support": {
                "source": "https://github.com/symfony/event-dispatcher-contracts/tree/v3.6.0"
            },
            "funding": [
                {
                    "url": "https://symfony.com/sponsor",
                    "type": "custom"
                },
                {
                    "url": "https://github.com/fabpot",
                    "type": "github"
                },
                {
                    "url": "https://tidelift.com/funding/github/packagist/symfony/symfony",
                    "type": "tidelift"
                }
            ],
            "time": "2024-09-25T14:21:43+00:00"
        },
        {
            "name": "symfony/finder",
            "version": "v7.3.2",
            "source": {
                "type": "git",
                "url": "https://github.com/symfony/finder.git",
                "reference": "2a6614966ba1074fa93dae0bc804227422df4dfe"
            },
            "dist": {
                "type": "zip",
                "url": "https://api.github.com/repos/symfony/finder/zipball/2a6614966ba1074fa93dae0bc804227422df4dfe",
                "reference": "2a6614966ba1074fa93dae0bc804227422df4dfe",
                "shasum": ""
            },
            "require": {
                "php": ">=8.2"
            },
            "require-dev": {
                "symfony/filesystem": "^6.4|^7.0"
            },
            "type": "library",
            "autoload": {
                "psr-4": {
                    "Symfony\\Component\\Finder\\": ""
                },
                "exclude-from-classmap": [
                    "/Tests/"
                ]
            },
            "notification-url": "https://packagist.org/downloads/",
            "license": [
                "MIT"
            ],
            "authors": [
                {
                    "name": "Fabien Potencier",
                    "email": "fabien@symfony.com"
                },
                {
                    "name": "Symfony Community",
                    "homepage": "https://symfony.com/contributors"
                }
            ],
            "description": "Finds files and directories via an intuitive fluent interface",
            "homepage": "https://symfony.com",
            "support": {
                "source": "https://github.com/symfony/finder/tree/v7.3.2"
            },
            "funding": [
                {
                    "url": "https://symfony.com/sponsor",
                    "type": "custom"
                },
                {
                    "url": "https://github.com/fabpot",
                    "type": "github"
                },
                {
                    "url": "https://github.com/nicolas-grekas",
                    "type": "github"
                },
                {
                    "url": "https://tidelift.com/funding/github/packagist/symfony/symfony",
                    "type": "tidelift"
                }
            ],
            "time": "2025-07-15T13:41:35+00:00"
        },
        {
            "name": "symfony/html-sanitizer",
            "version": "v7.3.3",
            "source": {
                "type": "git",
                "url": "https://github.com/symfony/html-sanitizer.git",
                "reference": "8740fc48979f649dee8b8fc51a2698e5c190bf12"
            },
            "dist": {
                "type": "zip",
                "url": "https://api.github.com/repos/symfony/html-sanitizer/zipball/8740fc48979f649dee8b8fc51a2698e5c190bf12",
                "reference": "8740fc48979f649dee8b8fc51a2698e5c190bf12",
                "shasum": ""
            },
            "require": {
                "ext-dom": "*",
                "league/uri": "^6.5|^7.0",
                "masterminds/html5": "^2.7.2",
                "php": ">=8.2"
            },
            "type": "library",
            "autoload": {
                "psr-4": {
                    "Symfony\\Component\\HtmlSanitizer\\": ""
                },
                "exclude-from-classmap": [
                    "/Tests/"
                ]
            },
            "notification-url": "https://packagist.org/downloads/",
            "license": [
                "MIT"
            ],
            "authors": [
                {
                    "name": "Titouan Galopin",
                    "email": "galopintitouan@gmail.com"
                },
                {
                    "name": "Symfony Community",
                    "homepage": "https://symfony.com/contributors"
                }
            ],
            "description": "Provides an object-oriented API to sanitize untrusted HTML input for safe insertion into a document's DOM.",
            "homepage": "https://symfony.com",
            "keywords": [
                "Purifier",
                "html",
                "sanitizer"
            ],
            "support": {
                "source": "https://github.com/symfony/html-sanitizer/tree/v7.3.3"
            },
            "funding": [
                {
                    "url": "https://symfony.com/sponsor",
                    "type": "custom"
                },
                {
                    "url": "https://github.com/fabpot",
                    "type": "github"
                },
                {
                    "url": "https://github.com/nicolas-grekas",
                    "type": "github"
                },
                {
                    "url": "https://tidelift.com/funding/github/packagist/symfony/symfony",
                    "type": "tidelift"
                }
            ],
            "time": "2025-08-12T10:34:03+00:00"
        },
        {
            "name": "symfony/http-foundation",
            "version": "v7.3.4",
            "source": {
                "type": "git",
                "url": "https://github.com/symfony/http-foundation.git",
                "reference": "c061c7c18918b1b64268771aad04b40be41dd2e6"
            },
            "dist": {
                "type": "zip",
                "url": "https://api.github.com/repos/symfony/http-foundation/zipball/c061c7c18918b1b64268771aad04b40be41dd2e6",
                "reference": "c061c7c18918b1b64268771aad04b40be41dd2e6",
                "shasum": ""
            },
            "require": {
                "php": ">=8.2",
                "symfony/deprecation-contracts": "^2.5|^3.0",
                "symfony/polyfill-mbstring": "~1.1",
                "symfony/polyfill-php83": "^1.27"
            },
            "conflict": {
                "doctrine/dbal": "<3.6",
                "symfony/cache": "<6.4.12|>=7.0,<7.1.5"
            },
            "require-dev": {
                "doctrine/dbal": "^3.6|^4",
                "predis/predis": "^1.1|^2.0",
                "symfony/cache": "^6.4.12|^7.1.5",
                "symfony/clock": "^6.4|^7.0",
                "symfony/dependency-injection": "^6.4|^7.0",
                "symfony/expression-language": "^6.4|^7.0",
                "symfony/http-kernel": "^6.4|^7.0",
                "symfony/mime": "^6.4|^7.0",
                "symfony/rate-limiter": "^6.4|^7.0"
            },
            "type": "library",
            "autoload": {
                "psr-4": {
                    "Symfony\\Component\\HttpFoundation\\": ""
                },
                "exclude-from-classmap": [
                    "/Tests/"
                ]
            },
            "notification-url": "https://packagist.org/downloads/",
            "license": [
                "MIT"
            ],
            "authors": [
                {
                    "name": "Fabien Potencier",
                    "email": "fabien@symfony.com"
                },
                {
                    "name": "Symfony Community",
                    "homepage": "https://symfony.com/contributors"
                }
            ],
            "description": "Defines an object-oriented layer for the HTTP specification",
            "homepage": "https://symfony.com",
            "support": {
                "source": "https://github.com/symfony/http-foundation/tree/v7.3.4"
            },
            "funding": [
                {
                    "url": "https://symfony.com/sponsor",
                    "type": "custom"
                },
                {
                    "url": "https://github.com/fabpot",
                    "type": "github"
                },
                {
                    "url": "https://github.com/nicolas-grekas",
                    "type": "github"
                },
                {
                    "url": "https://tidelift.com/funding/github/packagist/symfony/symfony",
                    "type": "tidelift"
                }
            ],
            "time": "2025-09-16T08:38:17+00:00"
        },
        {
            "name": "symfony/http-kernel",
            "version": "v7.3.4",
            "source": {
                "type": "git",
                "url": "https://github.com/symfony/http-kernel.git",
                "reference": "b796dffea7821f035047235e076b60ca2446e3cf"
            },
            "dist": {
                "type": "zip",
                "url": "https://api.github.com/repos/symfony/http-kernel/zipball/b796dffea7821f035047235e076b60ca2446e3cf",
                "reference": "b796dffea7821f035047235e076b60ca2446e3cf",
                "shasum": ""
            },
            "require": {
                "php": ">=8.2",
                "psr/log": "^1|^2|^3",
                "symfony/deprecation-contracts": "^2.5|^3",
                "symfony/error-handler": "^6.4|^7.0",
                "symfony/event-dispatcher": "^7.3",
                "symfony/http-foundation": "^7.3",
                "symfony/polyfill-ctype": "^1.8"
            },
            "conflict": {
                "symfony/browser-kit": "<6.4",
                "symfony/cache": "<6.4",
                "symfony/config": "<6.4",
                "symfony/console": "<6.4",
                "symfony/dependency-injection": "<6.4",
                "symfony/doctrine-bridge": "<6.4",
                "symfony/form": "<6.4",
                "symfony/http-client": "<6.4",
                "symfony/http-client-contracts": "<2.5",
                "symfony/mailer": "<6.4",
                "symfony/messenger": "<6.4",
                "symfony/translation": "<6.4",
                "symfony/translation-contracts": "<2.5",
                "symfony/twig-bridge": "<6.4",
                "symfony/validator": "<6.4",
                "symfony/var-dumper": "<6.4",
                "twig/twig": "<3.12"
            },
            "provide": {
                "psr/log-implementation": "1.0|2.0|3.0"
            },
            "require-dev": {
                "psr/cache": "^1.0|^2.0|^3.0",
                "symfony/browser-kit": "^6.4|^7.0",
                "symfony/clock": "^6.4|^7.0",
                "symfony/config": "^6.4|^7.0",
                "symfony/console": "^6.4|^7.0",
                "symfony/css-selector": "^6.4|^7.0",
                "symfony/dependency-injection": "^6.4|^7.0",
                "symfony/dom-crawler": "^6.4|^7.0",
                "symfony/expression-language": "^6.4|^7.0",
                "symfony/finder": "^6.4|^7.0",
                "symfony/http-client-contracts": "^2.5|^3",
                "symfony/process": "^6.4|^7.0",
                "symfony/property-access": "^7.1",
                "symfony/routing": "^6.4|^7.0",
                "symfony/serializer": "^7.1",
                "symfony/stopwatch": "^6.4|^7.0",
                "symfony/translation": "^6.4|^7.0",
                "symfony/translation-contracts": "^2.5|^3",
                "symfony/uid": "^6.4|^7.0",
                "symfony/validator": "^6.4|^7.0",
                "symfony/var-dumper": "^6.4|^7.0",
                "symfony/var-exporter": "^6.4|^7.0",
                "twig/twig": "^3.12"
            },
            "type": "library",
            "autoload": {
                "psr-4": {
                    "Symfony\\Component\\HttpKernel\\": ""
                },
                "exclude-from-classmap": [
                    "/Tests/"
                ]
            },
            "notification-url": "https://packagist.org/downloads/",
            "license": [
                "MIT"
            ],
            "authors": [
                {
                    "name": "Fabien Potencier",
                    "email": "fabien@symfony.com"
                },
                {
                    "name": "Symfony Community",
                    "homepage": "https://symfony.com/contributors"
                }
            ],
            "description": "Provides a structured process for converting a Request into a Response",
            "homepage": "https://symfony.com",
            "support": {
                "source": "https://github.com/symfony/http-kernel/tree/v7.3.4"
            },
            "funding": [
                {
                    "url": "https://symfony.com/sponsor",
                    "type": "custom"
                },
                {
                    "url": "https://github.com/fabpot",
                    "type": "github"
                },
                {
                    "url": "https://github.com/nicolas-grekas",
                    "type": "github"
                },
                {
                    "url": "https://tidelift.com/funding/github/packagist/symfony/symfony",
                    "type": "tidelift"
                }
            ],
            "time": "2025-09-27T12:32:17+00:00"
        },
        {
            "name": "symfony/mailer",
            "version": "v7.3.4",
            "source": {
                "type": "git",
                "url": "https://github.com/symfony/mailer.git",
                "reference": "ab97ef2f7acf0216955f5845484235113047a31d"
            },
            "dist": {
                "type": "zip",
                "url": "https://api.github.com/repos/symfony/mailer/zipball/ab97ef2f7acf0216955f5845484235113047a31d",
                "reference": "ab97ef2f7acf0216955f5845484235113047a31d",
                "shasum": ""
            },
            "require": {
                "egulias/email-validator": "^2.1.10|^3|^4",
                "php": ">=8.2",
                "psr/event-dispatcher": "^1",
                "psr/log": "^1|^2|^3",
                "symfony/event-dispatcher": "^6.4|^7.0",
                "symfony/mime": "^7.2",
                "symfony/service-contracts": "^2.5|^3"
            },
            "conflict": {
                "symfony/http-client-contracts": "<2.5",
                "symfony/http-kernel": "<6.4",
                "symfony/messenger": "<6.4",
                "symfony/mime": "<6.4",
                "symfony/twig-bridge": "<6.4"
            },
            "require-dev": {
                "symfony/console": "^6.4|^7.0",
                "symfony/http-client": "^6.4|^7.0",
                "symfony/messenger": "^6.4|^7.0",
                "symfony/twig-bridge": "^6.4|^7.0"
            },
            "type": "library",
            "autoload": {
                "psr-4": {
                    "Symfony\\Component\\Mailer\\": ""
                },
                "exclude-from-classmap": [
                    "/Tests/"
                ]
            },
            "notification-url": "https://packagist.org/downloads/",
            "license": [
                "MIT"
            ],
            "authors": [
                {
                    "name": "Fabien Potencier",
                    "email": "fabien@symfony.com"
                },
                {
                    "name": "Symfony Community",
                    "homepage": "https://symfony.com/contributors"
                }
            ],
            "description": "Helps sending emails",
            "homepage": "https://symfony.com",
            "support": {
                "source": "https://github.com/symfony/mailer/tree/v7.3.4"
            },
            "funding": [
                {
                    "url": "https://symfony.com/sponsor",
                    "type": "custom"
                },
                {
                    "url": "https://github.com/fabpot",
                    "type": "github"
                },
                {
                    "url": "https://github.com/nicolas-grekas",
                    "type": "github"
                },
                {
                    "url": "https://tidelift.com/funding/github/packagist/symfony/symfony",
                    "type": "tidelift"
                }
            ],
            "time": "2025-09-17T05:51:54+00:00"
        },
        {
            "name": "symfony/mime",
            "version": "v7.3.4",
            "source": {
                "type": "git",
                "url": "https://github.com/symfony/mime.git",
                "reference": "b1b828f69cbaf887fa835a091869e55df91d0e35"
            },
            "dist": {
                "type": "zip",
                "url": "https://api.github.com/repos/symfony/mime/zipball/b1b828f69cbaf887fa835a091869e55df91d0e35",
                "reference": "b1b828f69cbaf887fa835a091869e55df91d0e35",
                "shasum": ""
            },
            "require": {
                "php": ">=8.2",
                "symfony/polyfill-intl-idn": "^1.10",
                "symfony/polyfill-mbstring": "^1.0"
            },
            "conflict": {
                "egulias/email-validator": "~3.0.0",
                "phpdocumentor/reflection-docblock": "<3.2.2",
                "phpdocumentor/type-resolver": "<1.4.0",
                "symfony/mailer": "<6.4",
                "symfony/serializer": "<6.4.3|>7.0,<7.0.3"
            },
            "require-dev": {
                "egulias/email-validator": "^2.1.10|^3.1|^4",
                "league/html-to-markdown": "^5.0",
                "phpdocumentor/reflection-docblock": "^3.0|^4.0|^5.0",
                "symfony/dependency-injection": "^6.4|^7.0",
                "symfony/process": "^6.4|^7.0",
                "symfony/property-access": "^6.4|^7.0",
                "symfony/property-info": "^6.4|^7.0",
                "symfony/serializer": "^6.4.3|^7.0.3"
            },
            "type": "library",
            "autoload": {
                "psr-4": {
                    "Symfony\\Component\\Mime\\": ""
                },
                "exclude-from-classmap": [
                    "/Tests/"
                ]
            },
            "notification-url": "https://packagist.org/downloads/",
            "license": [
                "MIT"
            ],
            "authors": [
                {
                    "name": "Fabien Potencier",
                    "email": "fabien@symfony.com"
                },
                {
                    "name": "Symfony Community",
                    "homepage": "https://symfony.com/contributors"
                }
            ],
            "description": "Allows manipulating MIME messages",
            "homepage": "https://symfony.com",
            "keywords": [
                "mime",
                "mime-type"
            ],
            "support": {
                "source": "https://github.com/symfony/mime/tree/v7.3.4"
            },
            "funding": [
                {
                    "url": "https://symfony.com/sponsor",
                    "type": "custom"
                },
                {
                    "url": "https://github.com/fabpot",
                    "type": "github"
                },
                {
                    "url": "https://github.com/nicolas-grekas",
                    "type": "github"
                },
                {
                    "url": "https://tidelift.com/funding/github/packagist/symfony/symfony",
                    "type": "tidelift"
                }
            ],
            "time": "2025-09-16T08:38:17+00:00"
        },
        {
            "name": "symfony/polyfill-ctype",
            "version": "v1.33.0",
            "source": {
                "type": "git",
                "url": "https://github.com/symfony/polyfill-ctype.git",
                "reference": "a3cc8b044a6ea513310cbd48ef7333b384945638"
            },
            "dist": {
                "type": "zip",
                "url": "https://api.github.com/repos/symfony/polyfill-ctype/zipball/a3cc8b044a6ea513310cbd48ef7333b384945638",
                "reference": "a3cc8b044a6ea513310cbd48ef7333b384945638",
                "shasum": ""
            },
            "require": {
                "php": ">=7.2"
            },
            "provide": {
                "ext-ctype": "*"
            },
            "suggest": {
                "ext-ctype": "For best performance"
            },
            "type": "library",
            "extra": {
                "thanks": {
                    "url": "https://github.com/symfony/polyfill",
                    "name": "symfony/polyfill"
                }
            },
            "autoload": {
                "files": [
                    "bootstrap.php"
                ],
                "psr-4": {
                    "Symfony\\Polyfill\\Ctype\\": ""
                }
            },
            "notification-url": "https://packagist.org/downloads/",
            "license": [
                "MIT"
            ],
            "authors": [
                {
                    "name": "Gert de Pagter",
                    "email": "BackEndTea@gmail.com"
                },
                {
                    "name": "Symfony Community",
                    "homepage": "https://symfony.com/contributors"
                }
            ],
            "description": "Symfony polyfill for ctype functions",
            "homepage": "https://symfony.com",
            "keywords": [
                "compatibility",
                "ctype",
                "polyfill",
                "portable"
            ],
            "support": {
                "source": "https://github.com/symfony/polyfill-ctype/tree/v1.33.0"
            },
            "funding": [
                {
                    "url": "https://symfony.com/sponsor",
                    "type": "custom"
                },
                {
                    "url": "https://github.com/fabpot",
                    "type": "github"
                },
                {
                    "url": "https://github.com/nicolas-grekas",
                    "type": "github"
                },
                {
                    "url": "https://tidelift.com/funding/github/packagist/symfony/symfony",
                    "type": "tidelift"
                }
            ],
            "time": "2024-09-09T11:45:10+00:00"
        },
        {
            "name": "symfony/polyfill-intl-grapheme",
            "version": "v1.33.0",
            "source": {
                "type": "git",
                "url": "https://github.com/symfony/polyfill-intl-grapheme.git",
                "reference": "380872130d3a5dd3ace2f4010d95125fde5d5c70"
            },
            "dist": {
                "type": "zip",
                "url": "https://api.github.com/repos/symfony/polyfill-intl-grapheme/zipball/380872130d3a5dd3ace2f4010d95125fde5d5c70",
                "reference": "380872130d3a5dd3ace2f4010d95125fde5d5c70",
                "shasum": ""
            },
            "require": {
                "php": ">=7.2"
            },
            "suggest": {
                "ext-intl": "For best performance"
            },
            "type": "library",
            "extra": {
                "thanks": {
                    "url": "https://github.com/symfony/polyfill",
                    "name": "symfony/polyfill"
                }
            },
            "autoload": {
                "files": [
                    "bootstrap.php"
                ],
                "psr-4": {
                    "Symfony\\Polyfill\\Intl\\Grapheme\\": ""
                }
            },
            "notification-url": "https://packagist.org/downloads/",
            "license": [
                "MIT"
            ],
            "authors": [
                {
                    "name": "Nicolas Grekas",
                    "email": "p@tchwork.com"
                },
                {
                    "name": "Symfony Community",
                    "homepage": "https://symfony.com/contributors"
                }
            ],
            "description": "Symfony polyfill for intl's grapheme_* functions",
            "homepage": "https://symfony.com",
            "keywords": [
                "compatibility",
                "grapheme",
                "intl",
                "polyfill",
                "portable",
                "shim"
            ],
            "support": {
                "source": "https://github.com/symfony/polyfill-intl-grapheme/tree/v1.33.0"
            },
            "funding": [
                {
                    "url": "https://symfony.com/sponsor",
                    "type": "custom"
                },
                {
                    "url": "https://github.com/fabpot",
                    "type": "github"
                },
                {
                    "url": "https://github.com/nicolas-grekas",
                    "type": "github"
                },
                {
                    "url": "https://tidelift.com/funding/github/packagist/symfony/symfony",
                    "type": "tidelift"
                }
            ],
            "time": "2025-06-27T09:58:17+00:00"
        },
        {
            "name": "symfony/polyfill-intl-idn",
            "version": "v1.33.0",
            "source": {
                "type": "git",
                "url": "https://github.com/symfony/polyfill-intl-idn.git",
                "reference": "9614ac4d8061dc257ecc64cba1b140873dce8ad3"
            },
            "dist": {
                "type": "zip",
                "url": "https://api.github.com/repos/symfony/polyfill-intl-idn/zipball/9614ac4d8061dc257ecc64cba1b140873dce8ad3",
                "reference": "9614ac4d8061dc257ecc64cba1b140873dce8ad3",
                "shasum": ""
            },
            "require": {
                "php": ">=7.2",
                "symfony/polyfill-intl-normalizer": "^1.10"
            },
            "suggest": {
                "ext-intl": "For best performance"
            },
            "type": "library",
            "extra": {
                "thanks": {
                    "url": "https://github.com/symfony/polyfill",
                    "name": "symfony/polyfill"
                }
            },
            "autoload": {
                "files": [
                    "bootstrap.php"
                ],
                "psr-4": {
                    "Symfony\\Polyfill\\Intl\\Idn\\": ""
                }
            },
            "notification-url": "https://packagist.org/downloads/",
            "license": [
                "MIT"
            ],
            "authors": [
                {
                    "name": "Laurent Bassin",
                    "email": "laurent@bassin.info"
                },
                {
                    "name": "Trevor Rowbotham",
                    "email": "trevor.rowbotham@pm.me"
                },
                {
                    "name": "Symfony Community",
                    "homepage": "https://symfony.com/contributors"
                }
            ],
            "description": "Symfony polyfill for intl's idn_to_ascii and idn_to_utf8 functions",
            "homepage": "https://symfony.com",
            "keywords": [
                "compatibility",
                "idn",
                "intl",
                "polyfill",
                "portable",
                "shim"
            ],
            "support": {
                "source": "https://github.com/symfony/polyfill-intl-idn/tree/v1.33.0"
            },
            "funding": [
                {
                    "url": "https://symfony.com/sponsor",
                    "type": "custom"
                },
                {
                    "url": "https://github.com/fabpot",
                    "type": "github"
                },
                {
                    "url": "https://github.com/nicolas-grekas",
                    "type": "github"
                },
                {
                    "url": "https://tidelift.com/funding/github/packagist/symfony/symfony",
                    "type": "tidelift"
                }
            ],
            "time": "2024-09-10T14:38:51+00:00"
        },
        {
            "name": "symfony/polyfill-intl-normalizer",
            "version": "v1.33.0",
            "source": {
                "type": "git",
                "url": "https://github.com/symfony/polyfill-intl-normalizer.git",
                "reference": "3833d7255cc303546435cb650316bff708a1c75c"
            },
            "dist": {
                "type": "zip",
                "url": "https://api.github.com/repos/symfony/polyfill-intl-normalizer/zipball/3833d7255cc303546435cb650316bff708a1c75c",
                "reference": "3833d7255cc303546435cb650316bff708a1c75c",
                "shasum": ""
            },
            "require": {
                "php": ">=7.2"
            },
            "suggest": {
                "ext-intl": "For best performance"
            },
            "type": "library",
            "extra": {
                "thanks": {
                    "url": "https://github.com/symfony/polyfill",
                    "name": "symfony/polyfill"
                }
            },
            "autoload": {
                "files": [
                    "bootstrap.php"
                ],
                "psr-4": {
                    "Symfony\\Polyfill\\Intl\\Normalizer\\": ""
                },
                "classmap": [
                    "Resources/stubs"
                ]
            },
            "notification-url": "https://packagist.org/downloads/",
            "license": [
                "MIT"
            ],
            "authors": [
                {
                    "name": "Nicolas Grekas",
                    "email": "p@tchwork.com"
                },
                {
                    "name": "Symfony Community",
                    "homepage": "https://symfony.com/contributors"
                }
            ],
            "description": "Symfony polyfill for intl's Normalizer class and related functions",
            "homepage": "https://symfony.com",
            "keywords": [
                "compatibility",
                "intl",
                "normalizer",
                "polyfill",
                "portable",
                "shim"
            ],
            "support": {
                "source": "https://github.com/symfony/polyfill-intl-normalizer/tree/v1.33.0"
            },
            "funding": [
                {
                    "url": "https://symfony.com/sponsor",
                    "type": "custom"
                },
                {
                    "url": "https://github.com/fabpot",
                    "type": "github"
                },
                {
                    "url": "https://github.com/nicolas-grekas",
                    "type": "github"
                },
                {
                    "url": "https://tidelift.com/funding/github/packagist/symfony/symfony",
                    "type": "tidelift"
                }
            ],
            "time": "2024-09-09T11:45:10+00:00"
        },
        {
            "name": "symfony/polyfill-mbstring",
            "version": "v1.33.0",
            "source": {
                "type": "git",
                "url": "https://github.com/symfony/polyfill-mbstring.git",
                "reference": "6d857f4d76bd4b343eac26d6b539585d2bc56493"
            },
            "dist": {
                "type": "zip",
                "url": "https://api.github.com/repos/symfony/polyfill-mbstring/zipball/6d857f4d76bd4b343eac26d6b539585d2bc56493",
                "reference": "6d857f4d76bd4b343eac26d6b539585d2bc56493",
                "shasum": ""
            },
            "require": {
                "ext-iconv": "*",
                "php": ">=7.2"
            },
            "provide": {
                "ext-mbstring": "*"
            },
            "suggest": {
                "ext-mbstring": "For best performance"
            },
            "type": "library",
            "extra": {
                "thanks": {
                    "url": "https://github.com/symfony/polyfill",
                    "name": "symfony/polyfill"
                }
            },
            "autoload": {
                "files": [
                    "bootstrap.php"
                ],
                "psr-4": {
                    "Symfony\\Polyfill\\Mbstring\\": ""
                }
            },
            "notification-url": "https://packagist.org/downloads/",
            "license": [
                "MIT"
            ],
            "authors": [
                {
                    "name": "Nicolas Grekas",
                    "email": "p@tchwork.com"
                },
                {
                    "name": "Symfony Community",
                    "homepage": "https://symfony.com/contributors"
                }
            ],
            "description": "Symfony polyfill for the Mbstring extension",
            "homepage": "https://symfony.com",
            "keywords": [
                "compatibility",
                "mbstring",
                "polyfill",
                "portable",
                "shim"
            ],
            "support": {
                "source": "https://github.com/symfony/polyfill-mbstring/tree/v1.33.0"
            },
            "funding": [
                {
                    "url": "https://symfony.com/sponsor",
                    "type": "custom"
                },
                {
                    "url": "https://github.com/fabpot",
                    "type": "github"
                },
                {
                    "url": "https://github.com/nicolas-grekas",
                    "type": "github"
                },
                {
                    "url": "https://tidelift.com/funding/github/packagist/symfony/symfony",
                    "type": "tidelift"
                }
            ],
            "time": "2024-12-23T08:48:59+00:00"
        },
        {
            "name": "symfony/polyfill-php80",
            "version": "v1.33.0",
            "source": {
                "type": "git",
                "url": "https://github.com/symfony/polyfill-php80.git",
                "reference": "0cc9dd0f17f61d8131e7df6b84bd344899fe2608"
            },
            "dist": {
                "type": "zip",
                "url": "https://api.github.com/repos/symfony/polyfill-php80/zipball/0cc9dd0f17f61d8131e7df6b84bd344899fe2608",
                "reference": "0cc9dd0f17f61d8131e7df6b84bd344899fe2608",
                "shasum": ""
            },
            "require": {
                "php": ">=7.2"
            },
            "type": "library",
            "extra": {
                "thanks": {
                    "url": "https://github.com/symfony/polyfill",
                    "name": "symfony/polyfill"
                }
            },
            "autoload": {
                "files": [
                    "bootstrap.php"
                ],
                "psr-4": {
                    "Symfony\\Polyfill\\Php80\\": ""
                },
                "classmap": [
                    "Resources/stubs"
                ]
            },
            "notification-url": "https://packagist.org/downloads/",
            "license": [
                "MIT"
            ],
            "authors": [
                {
                    "name": "Ion Bazan",
                    "email": "ion.bazan@gmail.com"
                },
                {
                    "name": "Nicolas Grekas",
                    "email": "p@tchwork.com"
                },
                {
                    "name": "Symfony Community",
                    "homepage": "https://symfony.com/contributors"
                }
            ],
            "description": "Symfony polyfill backporting some PHP 8.0+ features to lower PHP versions",
            "homepage": "https://symfony.com",
            "keywords": [
                "compatibility",
                "polyfill",
                "portable",
                "shim"
            ],
            "support": {
                "source": "https://github.com/symfony/polyfill-php80/tree/v1.33.0"
            },
            "funding": [
                {
                    "url": "https://symfony.com/sponsor",
                    "type": "custom"
                },
                {
                    "url": "https://github.com/fabpot",
                    "type": "github"
                },
                {
                    "url": "https://github.com/nicolas-grekas",
                    "type": "github"
                },
                {
                    "url": "https://tidelift.com/funding/github/packagist/symfony/symfony",
                    "type": "tidelift"
                }
            ],
            "time": "2025-01-02T08:10:11+00:00"
        },
        {
            "name": "symfony/polyfill-php83",
            "version": "v1.33.0",
            "source": {
                "type": "git",
                "url": "https://github.com/symfony/polyfill-php83.git",
                "reference": "17f6f9a6b1735c0f163024d959f700cfbc5155e5"
            },
            "dist": {
                "type": "zip",
                "url": "https://api.github.com/repos/symfony/polyfill-php83/zipball/17f6f9a6b1735c0f163024d959f700cfbc5155e5",
                "reference": "17f6f9a6b1735c0f163024d959f700cfbc5155e5",
                "shasum": ""
            },
            "require": {
                "php": ">=7.2"
            },
            "type": "library",
            "extra": {
                "thanks": {
                    "url": "https://github.com/symfony/polyfill",
                    "name": "symfony/polyfill"
                }
            },
            "autoload": {
                "files": [
                    "bootstrap.php"
                ],
                "psr-4": {
                    "Symfony\\Polyfill\\Php83\\": ""
                },
                "classmap": [
                    "Resources/stubs"
                ]
            },
            "notification-url": "https://packagist.org/downloads/",
            "license": [
                "MIT"
            ],
            "authors": [
                {
                    "name": "Nicolas Grekas",
                    "email": "p@tchwork.com"
                },
                {
                    "name": "Symfony Community",
                    "homepage": "https://symfony.com/contributors"
                }
            ],
            "description": "Symfony polyfill backporting some PHP 8.3+ features to lower PHP versions",
            "homepage": "https://symfony.com",
            "keywords": [
                "compatibility",
                "polyfill",
                "portable",
                "shim"
            ],
            "support": {
                "source": "https://github.com/symfony/polyfill-php83/tree/v1.33.0"
            },
            "funding": [
                {
                    "url": "https://symfony.com/sponsor",
                    "type": "custom"
                },
                {
                    "url": "https://github.com/fabpot",
                    "type": "github"
                },
                {
                    "url": "https://github.com/nicolas-grekas",
                    "type": "github"
                },
                {
                    "url": "https://tidelift.com/funding/github/packagist/symfony/symfony",
                    "type": "tidelift"
                }
            ],
            "time": "2025-07-08T02:45:35+00:00"
        },
        {
            "name": "symfony/polyfill-php84",
            "version": "v1.33.0",
            "source": {
                "type": "git",
                "url": "https://github.com/symfony/polyfill-php84.git",
                "reference": "d8ced4d875142b6a7426000426b8abc631d6b191"
            },
            "dist": {
                "type": "zip",
                "url": "https://api.github.com/repos/symfony/polyfill-php84/zipball/d8ced4d875142b6a7426000426b8abc631d6b191",
                "reference": "d8ced4d875142b6a7426000426b8abc631d6b191",
                "shasum": ""
            },
            "require": {
                "php": ">=7.2"
            },
            "type": "library",
            "extra": {
                "thanks": {
                    "url": "https://github.com/symfony/polyfill",
                    "name": "symfony/polyfill"
                }
            },
            "autoload": {
                "files": [
                    "bootstrap.php"
                ],
                "psr-4": {
                    "Symfony\\Polyfill\\Php84\\": ""
                },
                "classmap": [
                    "Resources/stubs"
                ]
            },
            "notification-url": "https://packagist.org/downloads/",
            "license": [
                "MIT"
            ],
            "authors": [
                {
                    "name": "Nicolas Grekas",
                    "email": "p@tchwork.com"
                },
                {
                    "name": "Symfony Community",
                    "homepage": "https://symfony.com/contributors"
                }
            ],
            "description": "Symfony polyfill backporting some PHP 8.4+ features to lower PHP versions",
            "homepage": "https://symfony.com",
            "keywords": [
                "compatibility",
                "polyfill",
                "portable",
                "shim"
            ],
            "support": {
                "source": "https://github.com/symfony/polyfill-php84/tree/v1.33.0"
            },
            "funding": [
                {
                    "url": "https://symfony.com/sponsor",
                    "type": "custom"
                },
                {
                    "url": "https://github.com/fabpot",
                    "type": "github"
                },
                {
                    "url": "https://github.com/nicolas-grekas",
                    "type": "github"
                },
                {
                    "url": "https://tidelift.com/funding/github/packagist/symfony/symfony",
                    "type": "tidelift"
                }
            ],
            "time": "2025-06-24T13:30:11+00:00"
        },
        {
            "name": "symfony/polyfill-php85",
            "version": "v1.33.0",
            "source": {
                "type": "git",
                "url": "https://github.com/symfony/polyfill-php85.git",
                "reference": "d4e5fcd4ab3d998ab16c0db48e6cbb9a01993f91"
            },
            "dist": {
                "type": "zip",
                "url": "https://api.github.com/repos/symfony/polyfill-php85/zipball/d4e5fcd4ab3d998ab16c0db48e6cbb9a01993f91",
                "reference": "d4e5fcd4ab3d998ab16c0db48e6cbb9a01993f91",
                "shasum": ""
            },
            "require": {
                "php": ">=7.2"
            },
            "type": "library",
            "extra": {
                "thanks": {
                    "url": "https://github.com/symfony/polyfill",
                    "name": "symfony/polyfill"
                }
            },
            "autoload": {
                "files": [
                    "bootstrap.php"
                ],
                "psr-4": {
                    "Symfony\\Polyfill\\Php85\\": ""
                },
                "classmap": [
                    "Resources/stubs"
                ]
            },
            "notification-url": "https://packagist.org/downloads/",
            "license": [
                "MIT"
            ],
            "authors": [
                {
                    "name": "Nicolas Grekas",
                    "email": "p@tchwork.com"
                },
                {
                    "name": "Symfony Community",
                    "homepage": "https://symfony.com/contributors"
                }
            ],
            "description": "Symfony polyfill backporting some PHP 8.5+ features to lower PHP versions",
            "homepage": "https://symfony.com",
            "keywords": [
                "compatibility",
                "polyfill",
                "portable",
                "shim"
            ],
            "support": {
                "source": "https://github.com/symfony/polyfill-php85/tree/v1.33.0"
            },
            "funding": [
                {
                    "url": "https://symfony.com/sponsor",
                    "type": "custom"
                },
                {
                    "url": "https://github.com/fabpot",
                    "type": "github"
                },
                {
                    "url": "https://github.com/nicolas-grekas",
                    "type": "github"
                },
                {
                    "url": "https://tidelift.com/funding/github/packagist/symfony/symfony",
                    "type": "tidelift"
                }
            ],
            "time": "2025-06-23T16:12:55+00:00"
        },
        {
            "name": "symfony/polyfill-uuid",
            "version": "v1.33.0",
            "source": {
                "type": "git",
                "url": "https://github.com/symfony/polyfill-uuid.git",
                "reference": "21533be36c24be3f4b1669c4725c7d1d2bab4ae2"
            },
            "dist": {
                "type": "zip",
                "url": "https://api.github.com/repos/symfony/polyfill-uuid/zipball/21533be36c24be3f4b1669c4725c7d1d2bab4ae2",
                "reference": "21533be36c24be3f4b1669c4725c7d1d2bab4ae2",
                "shasum": ""
            },
            "require": {
                "php": ">=7.2"
            },
            "provide": {
                "ext-uuid": "*"
            },
            "suggest": {
                "ext-uuid": "For best performance"
            },
            "type": "library",
            "extra": {
                "thanks": {
                    "url": "https://github.com/symfony/polyfill",
                    "name": "symfony/polyfill"
                }
            },
            "autoload": {
                "files": [
                    "bootstrap.php"
                ],
                "psr-4": {
                    "Symfony\\Polyfill\\Uuid\\": ""
                }
            },
            "notification-url": "https://packagist.org/downloads/",
            "license": [
                "MIT"
            ],
            "authors": [
                {
                    "name": "Grégoire Pineau",
                    "email": "lyrixx@lyrixx.info"
                },
                {
                    "name": "Symfony Community",
                    "homepage": "https://symfony.com/contributors"
                }
            ],
            "description": "Symfony polyfill for uuid functions",
            "homepage": "https://symfony.com",
            "keywords": [
                "compatibility",
                "polyfill",
                "portable",
                "uuid"
            ],
            "support": {
                "source": "https://github.com/symfony/polyfill-uuid/tree/v1.33.0"
            },
            "funding": [
                {
                    "url": "https://symfony.com/sponsor",
                    "type": "custom"
                },
                {
                    "url": "https://github.com/fabpot",
                    "type": "github"
                },
                {
                    "url": "https://github.com/nicolas-grekas",
                    "type": "github"
                },
                {
                    "url": "https://tidelift.com/funding/github/packagist/symfony/symfony",
                    "type": "tidelift"
                }
            ],
            "time": "2024-09-09T11:45:10+00:00"
        },
        {
            "name": "symfony/process",
            "version": "v7.3.4",
            "source": {
                "type": "git",
                "url": "https://github.com/symfony/process.git",
                "reference": "f24f8f316367b30810810d4eb30c543d7003ff3b"
            },
            "dist": {
                "type": "zip",
                "url": "https://api.github.com/repos/symfony/process/zipball/f24f8f316367b30810810d4eb30c543d7003ff3b",
                "reference": "f24f8f316367b30810810d4eb30c543d7003ff3b",
                "shasum": ""
            },
            "require": {
                "php": ">=8.2"
            },
            "type": "library",
            "autoload": {
                "psr-4": {
                    "Symfony\\Component\\Process\\": ""
                },
                "exclude-from-classmap": [
                    "/Tests/"
                ]
            },
            "notification-url": "https://packagist.org/downloads/",
            "license": [
                "MIT"
            ],
            "authors": [
                {
                    "name": "Fabien Potencier",
                    "email": "fabien@symfony.com"
                },
                {
                    "name": "Symfony Community",
                    "homepage": "https://symfony.com/contributors"
                }
            ],
            "description": "Executes commands in sub-processes",
            "homepage": "https://symfony.com",
            "support": {
                "source": "https://github.com/symfony/process/tree/v7.3.4"
            },
            "funding": [
                {
                    "url": "https://symfony.com/sponsor",
                    "type": "custom"
                },
                {
                    "url": "https://github.com/fabpot",
                    "type": "github"
                },
                {
                    "url": "https://github.com/nicolas-grekas",
                    "type": "github"
                },
                {
                    "url": "https://tidelift.com/funding/github/packagist/symfony/symfony",
                    "type": "tidelift"
                }
            ],
            "time": "2025-09-11T10:12:26+00:00"
        },
        {
            "name": "symfony/routing",
            "version": "v7.3.4",
            "source": {
                "type": "git",
                "url": "https://github.com/symfony/routing.git",
                "reference": "8dc648e159e9bac02b703b9fbd937f19ba13d07c"
            },
            "dist": {
                "type": "zip",
                "url": "https://api.github.com/repos/symfony/routing/zipball/8dc648e159e9bac02b703b9fbd937f19ba13d07c",
                "reference": "8dc648e159e9bac02b703b9fbd937f19ba13d07c",
                "shasum": ""
            },
            "require": {
                "php": ">=8.2",
                "symfony/deprecation-contracts": "^2.5|^3"
            },
            "conflict": {
                "symfony/config": "<6.4",
                "symfony/dependency-injection": "<6.4",
                "symfony/yaml": "<6.4"
            },
            "require-dev": {
                "psr/log": "^1|^2|^3",
                "symfony/config": "^6.4|^7.0",
                "symfony/dependency-injection": "^6.4|^7.0",
                "symfony/expression-language": "^6.4|^7.0",
                "symfony/http-foundation": "^6.4|^7.0",
                "symfony/yaml": "^6.4|^7.0"
            },
            "type": "library",
            "autoload": {
                "psr-4": {
                    "Symfony\\Component\\Routing\\": ""
                },
                "exclude-from-classmap": [
                    "/Tests/"
                ]
            },
            "notification-url": "https://packagist.org/downloads/",
            "license": [
                "MIT"
            ],
            "authors": [
                {
                    "name": "Fabien Potencier",
                    "email": "fabien@symfony.com"
                },
                {
                    "name": "Symfony Community",
                    "homepage": "https://symfony.com/contributors"
                }
            ],
            "description": "Maps an HTTP request to a set of configuration variables",
            "homepage": "https://symfony.com",
            "keywords": [
                "router",
                "routing",
                "uri",
                "url"
            ],
            "support": {
                "source": "https://github.com/symfony/routing/tree/v7.3.4"
            },
            "funding": [
                {
                    "url": "https://symfony.com/sponsor",
                    "type": "custom"
                },
                {
                    "url": "https://github.com/fabpot",
                    "type": "github"
                },
                {
                    "url": "https://github.com/nicolas-grekas",
                    "type": "github"
                },
                {
                    "url": "https://tidelift.com/funding/github/packagist/symfony/symfony",
                    "type": "tidelift"
                }
            ],
            "time": "2025-09-11T10:12:26+00:00"
        },
        {
            "name": "symfony/service-contracts",
            "version": "v3.6.0",
            "source": {
                "type": "git",
                "url": "https://github.com/symfony/service-contracts.git",
                "reference": "f021b05a130d35510bd6b25fe9053c2a8a15d5d4"
            },
            "dist": {
                "type": "zip",
                "url": "https://api.github.com/repos/symfony/service-contracts/zipball/f021b05a130d35510bd6b25fe9053c2a8a15d5d4",
                "reference": "f021b05a130d35510bd6b25fe9053c2a8a15d5d4",
                "shasum": ""
            },
            "require": {
                "php": ">=8.1",
                "psr/container": "^1.1|^2.0",
                "symfony/deprecation-contracts": "^2.5|^3"
            },
            "conflict": {
                "ext-psr": "<1.1|>=2"
            },
            "type": "library",
            "extra": {
                "thanks": {
                    "url": "https://github.com/symfony/contracts",
                    "name": "symfony/contracts"
                },
                "branch-alias": {
                    "dev-main": "3.6-dev"
                }
            },
            "autoload": {
                "psr-4": {
                    "Symfony\\Contracts\\Service\\": ""
                },
                "exclude-from-classmap": [
                    "/Test/"
                ]
            },
            "notification-url": "https://packagist.org/downloads/",
            "license": [
                "MIT"
            ],
            "authors": [
                {
                    "name": "Nicolas Grekas",
                    "email": "p@tchwork.com"
                },
                {
                    "name": "Symfony Community",
                    "homepage": "https://symfony.com/contributors"
                }
            ],
            "description": "Generic abstractions related to writing services",
            "homepage": "https://symfony.com",
            "keywords": [
                "abstractions",
                "contracts",
                "decoupling",
                "interfaces",
                "interoperability",
                "standards"
            ],
            "support": {
                "source": "https://github.com/symfony/service-contracts/tree/v3.6.0"
            },
            "funding": [
                {
                    "url": "https://symfony.com/sponsor",
                    "type": "custom"
                },
                {
                    "url": "https://github.com/fabpot",
                    "type": "github"
                },
                {
                    "url": "https://tidelift.com/funding/github/packagist/symfony/symfony",
                    "type": "tidelift"
                }
            ],
            "time": "2025-04-25T09:37:31+00:00"
        },
        {
            "name": "symfony/string",
            "version": "v7.3.4",
            "source": {
                "type": "git",
                "url": "https://github.com/symfony/string.git",
                "reference": "f96476035142921000338bad71e5247fbc138872"
            },
            "dist": {
                "type": "zip",
                "url": "https://api.github.com/repos/symfony/string/zipball/f96476035142921000338bad71e5247fbc138872",
                "reference": "f96476035142921000338bad71e5247fbc138872",
                "shasum": ""
            },
            "require": {
                "php": ">=8.2",
                "symfony/polyfill-ctype": "~1.8",
                "symfony/polyfill-intl-grapheme": "~1.0",
                "symfony/polyfill-intl-normalizer": "~1.0",
                "symfony/polyfill-mbstring": "~1.0"
            },
            "conflict": {
                "symfony/translation-contracts": "<2.5"
            },
            "require-dev": {
                "symfony/emoji": "^7.1",
                "symfony/http-client": "^6.4|^7.0",
                "symfony/intl": "^6.4|^7.0",
                "symfony/translation-contracts": "^2.5|^3.0",
                "symfony/var-exporter": "^6.4|^7.0"
            },
            "type": "library",
            "autoload": {
                "files": [
                    "Resources/functions.php"
                ],
                "psr-4": {
                    "Symfony\\Component\\String\\": ""
                },
                "exclude-from-classmap": [
                    "/Tests/"
                ]
            },
            "notification-url": "https://packagist.org/downloads/",
            "license": [
                "MIT"
            ],
            "authors": [
                {
                    "name": "Nicolas Grekas",
                    "email": "p@tchwork.com"
                },
                {
                    "name": "Symfony Community",
                    "homepage": "https://symfony.com/contributors"
                }
            ],
            "description": "Provides an object-oriented API to strings and deals with bytes, UTF-8 code points and grapheme clusters in a unified way",
            "homepage": "https://symfony.com",
            "keywords": [
                "grapheme",
                "i18n",
                "string",
                "unicode",
                "utf-8",
                "utf8"
            ],
            "support": {
                "source": "https://github.com/symfony/string/tree/v7.3.4"
            },
            "funding": [
                {
                    "url": "https://symfony.com/sponsor",
                    "type": "custom"
                },
                {
                    "url": "https://github.com/fabpot",
                    "type": "github"
                },
                {
                    "url": "https://github.com/nicolas-grekas",
                    "type": "github"
                },
                {
                    "url": "https://tidelift.com/funding/github/packagist/symfony/symfony",
                    "type": "tidelift"
                }
            ],
            "time": "2025-09-11T14:36:48+00:00"
        },
        {
            "name": "symfony/translation",
            "version": "v7.3.4",
            "source": {
                "type": "git",
                "url": "https://github.com/symfony/translation.git",
                "reference": "ec25870502d0c7072d086e8ffba1420c85965174"
            },
            "dist": {
                "type": "zip",
                "url": "https://api.github.com/repos/symfony/translation/zipball/ec25870502d0c7072d086e8ffba1420c85965174",
                "reference": "ec25870502d0c7072d086e8ffba1420c85965174",
                "shasum": ""
            },
            "require": {
                "php": ">=8.2",
                "symfony/deprecation-contracts": "^2.5|^3",
                "symfony/polyfill-mbstring": "~1.0",
                "symfony/translation-contracts": "^2.5|^3.0"
            },
            "conflict": {
                "nikic/php-parser": "<5.0",
                "symfony/config": "<6.4",
                "symfony/console": "<6.4",
                "symfony/dependency-injection": "<6.4",
                "symfony/http-client-contracts": "<2.5",
                "symfony/http-kernel": "<6.4",
                "symfony/service-contracts": "<2.5",
                "symfony/twig-bundle": "<6.4",
                "symfony/yaml": "<6.4"
            },
            "provide": {
                "symfony/translation-implementation": "2.3|3.0"
            },
            "require-dev": {
                "nikic/php-parser": "^5.0",
                "psr/log": "^1|^2|^3",
                "symfony/config": "^6.4|^7.0",
                "symfony/console": "^6.4|^7.0",
                "symfony/dependency-injection": "^6.4|^7.0",
                "symfony/finder": "^6.4|^7.0",
                "symfony/http-client-contracts": "^2.5|^3.0",
                "symfony/http-kernel": "^6.4|^7.0",
                "symfony/intl": "^6.4|^7.0",
                "symfony/polyfill-intl-icu": "^1.21",
                "symfony/routing": "^6.4|^7.0",
                "symfony/service-contracts": "^2.5|^3",
                "symfony/yaml": "^6.4|^7.0"
            },
            "type": "library",
            "autoload": {
                "files": [
                    "Resources/functions.php"
                ],
                "psr-4": {
                    "Symfony\\Component\\Translation\\": ""
                },
                "exclude-from-classmap": [
                    "/Tests/"
                ]
            },
            "notification-url": "https://packagist.org/downloads/",
            "license": [
                "MIT"
            ],
            "authors": [
                {
                    "name": "Fabien Potencier",
                    "email": "fabien@symfony.com"
                },
                {
                    "name": "Symfony Community",
                    "homepage": "https://symfony.com/contributors"
                }
            ],
            "description": "Provides tools to internationalize your application",
            "homepage": "https://symfony.com",
            "support": {
                "source": "https://github.com/symfony/translation/tree/v7.3.4"
            },
            "funding": [
                {
                    "url": "https://symfony.com/sponsor",
                    "type": "custom"
                },
                {
                    "url": "https://github.com/fabpot",
                    "type": "github"
                },
                {
                    "url": "https://github.com/nicolas-grekas",
                    "type": "github"
                },
                {
                    "url": "https://tidelift.com/funding/github/packagist/symfony/symfony",
                    "type": "tidelift"
                }
            ],
            "time": "2025-09-07T11:39:36+00:00"
        },
        {
            "name": "symfony/translation-contracts",
            "version": "v3.6.0",
            "source": {
                "type": "git",
                "url": "https://github.com/symfony/translation-contracts.git",
                "reference": "df210c7a2573f1913b2d17cc95f90f53a73d8f7d"
            },
            "dist": {
                "type": "zip",
                "url": "https://api.github.com/repos/symfony/translation-contracts/zipball/df210c7a2573f1913b2d17cc95f90f53a73d8f7d",
                "reference": "df210c7a2573f1913b2d17cc95f90f53a73d8f7d",
                "shasum": ""
            },
            "require": {
                "php": ">=8.1"
            },
            "type": "library",
            "extra": {
                "thanks": {
                    "url": "https://github.com/symfony/contracts",
                    "name": "symfony/contracts"
                },
                "branch-alias": {
                    "dev-main": "3.6-dev"
                }
            },
            "autoload": {
                "psr-4": {
                    "Symfony\\Contracts\\Translation\\": ""
                },
                "exclude-from-classmap": [
                    "/Test/"
                ]
            },
            "notification-url": "https://packagist.org/downloads/",
            "license": [
                "MIT"
            ],
            "authors": [
                {
                    "name": "Nicolas Grekas",
                    "email": "p@tchwork.com"
                },
                {
                    "name": "Symfony Community",
                    "homepage": "https://symfony.com/contributors"
                }
            ],
            "description": "Generic abstractions related to translation",
            "homepage": "https://symfony.com",
            "keywords": [
                "abstractions",
                "contracts",
                "decoupling",
                "interfaces",
                "interoperability",
                "standards"
            ],
            "support": {
                "source": "https://github.com/symfony/translation-contracts/tree/v3.6.0"
            },
            "funding": [
                {
                    "url": "https://symfony.com/sponsor",
                    "type": "custom"
                },
                {
                    "url": "https://github.com/fabpot",
                    "type": "github"
                },
                {
                    "url": "https://tidelift.com/funding/github/packagist/symfony/symfony",
                    "type": "tidelift"
                }
            ],
            "time": "2024-09-27T08:32:26+00:00"
        },
        {
            "name": "symfony/uid",
            "version": "v7.3.1",
            "source": {
                "type": "git",
                "url": "https://github.com/symfony/uid.git",
                "reference": "a69f69f3159b852651a6bf45a9fdd149520525bb"
            },
            "dist": {
                "type": "zip",
                "url": "https://api.github.com/repos/symfony/uid/zipball/a69f69f3159b852651a6bf45a9fdd149520525bb",
                "reference": "a69f69f3159b852651a6bf45a9fdd149520525bb",
                "shasum": ""
            },
            "require": {
                "php": ">=8.2",
                "symfony/polyfill-uuid": "^1.15"
            },
            "require-dev": {
                "symfony/console": "^6.4|^7.0"
            },
            "type": "library",
            "autoload": {
                "psr-4": {
                    "Symfony\\Component\\Uid\\": ""
                },
                "exclude-from-classmap": [
                    "/Tests/"
                ]
            },
            "notification-url": "https://packagist.org/downloads/",
            "license": [
                "MIT"
            ],
            "authors": [
                {
                    "name": "Grégoire Pineau",
                    "email": "lyrixx@lyrixx.info"
                },
                {
                    "name": "Nicolas Grekas",
                    "email": "p@tchwork.com"
                },
                {
                    "name": "Symfony Community",
                    "homepage": "https://symfony.com/contributors"
                }
            ],
            "description": "Provides an object-oriented API to generate and represent UIDs",
            "homepage": "https://symfony.com",
            "keywords": [
                "UID",
                "ulid",
                "uuid"
            ],
            "support": {
                "source": "https://github.com/symfony/uid/tree/v7.3.1"
            },
            "funding": [
                {
                    "url": "https://symfony.com/sponsor",
                    "type": "custom"
                },
                {
                    "url": "https://github.com/fabpot",
                    "type": "github"
                },
                {
                    "url": "https://tidelift.com/funding/github/packagist/symfony/symfony",
                    "type": "tidelift"
                }
            ],
            "time": "2025-06-27T19:55:54+00:00"
        },
        {
            "name": "symfony/var-dumper",
            "version": "v7.3.4",
            "source": {
                "type": "git",
                "url": "https://github.com/symfony/var-dumper.git",
                "reference": "b8abe7daf2730d07dfd4b2ee1cecbf0dd2fbdabb"
            },
            "dist": {
                "type": "zip",
                "url": "https://api.github.com/repos/symfony/var-dumper/zipball/b8abe7daf2730d07dfd4b2ee1cecbf0dd2fbdabb",
                "reference": "b8abe7daf2730d07dfd4b2ee1cecbf0dd2fbdabb",
                "shasum": ""
            },
            "require": {
                "php": ">=8.2",
                "symfony/deprecation-contracts": "^2.5|^3",
                "symfony/polyfill-mbstring": "~1.0"
            },
            "conflict": {
                "symfony/console": "<6.4"
            },
            "require-dev": {
                "symfony/console": "^6.4|^7.0",
                "symfony/http-kernel": "^6.4|^7.0",
                "symfony/process": "^6.4|^7.0",
                "symfony/uid": "^6.4|^7.0",
                "twig/twig": "^3.12"
            },
            "bin": [
                "Resources/bin/var-dump-server"
            ],
            "type": "library",
            "autoload": {
                "files": [
                    "Resources/functions/dump.php"
                ],
                "psr-4": {
                    "Symfony\\Component\\VarDumper\\": ""
                },
                "exclude-from-classmap": [
                    "/Tests/"
                ]
            },
            "notification-url": "https://packagist.org/downloads/",
            "license": [
                "MIT"
            ],
            "authors": [
                {
                    "name": "Nicolas Grekas",
                    "email": "p@tchwork.com"
                },
                {
                    "name": "Symfony Community",
                    "homepage": "https://symfony.com/contributors"
                }
            ],
            "description": "Provides mechanisms for walking through any arbitrary PHP variable",
            "homepage": "https://symfony.com",
            "keywords": [
                "debug",
                "dump"
            ],
            "support": {
                "source": "https://github.com/symfony/var-dumper/tree/v7.3.4"
            },
            "funding": [
                {
                    "url": "https://symfony.com/sponsor",
                    "type": "custom"
                },
                {
                    "url": "https://github.com/fabpot",
                    "type": "github"
                },
                {
                    "url": "https://github.com/nicolas-grekas",
                    "type": "github"
                },
                {
                    "url": "https://tidelift.com/funding/github/packagist/symfony/symfony",
                    "type": "tidelift"
                }
            ],
            "time": "2025-09-11T10:12:26+00:00"
        },
        {
            "name": "tempest/highlight",
            "version": "2.13.1",
            "source": {
                "type": "git",
                "url": "https://github.com/tempestphp/highlight.git",
                "reference": "b3efa9bedc6a6524a7e9328327cb0ce477b5b9d6"
            },
            "dist": {
                "type": "zip",
                "url": "https://api.github.com/repos/tempestphp/highlight/zipball/b3efa9bedc6a6524a7e9328327cb0ce477b5b9d6",
                "reference": "b3efa9bedc6a6524a7e9328327cb0ce477b5b9d6",
                "shasum": ""
            },
            "require": {
                "php": "^8.4"
            },
            "require-dev": {
                "assertchris/ellison": "^1.0.2",
                "friendsofphp/php-cs-fixer": "^3.84",
                "league/commonmark": "^2.4",
                "phpstan/phpstan": "^1.12.0",
                "phpunit/phpunit": "^10.0",
                "symfony/var-dumper": "^6.4|^7.0"
            },
            "suggest": {
                "assertchris/ellison": "Allows you to analyse sentence complexity",
                "league/commonmark": "Adds markdown support"
            },
            "type": "library",
            "autoload": {
                "psr-4": {
                    "Tempest\\Highlight\\": "src/"
                }
            },
            "notification-url": "https://packagist.org/downloads/",
            "license": [
                "MIT"
            ],
            "authors": [
                {
                    "name": "Brent Roose",
                    "email": "brendt@stitcher.io"
                }
            ],
            "description": "Fast, extensible, server-side code highlighting",
            "support": {
                "issues": "https://github.com/tempestphp/highlight/issues",
                "source": "https://github.com/tempestphp/highlight/tree/2.13.1"
            },
            "funding": [
                {
                    "url": "https://github.com/brendt",
                    "type": "github"
                }
            ],
            "time": "2025-07-18T12:38:05+00:00"
        },
        {
            "name": "tijsverkoyen/css-to-inline-styles",
            "version": "v2.3.0",
            "source": {
                "type": "git",
                "url": "https://github.com/tijsverkoyen/CssToInlineStyles.git",
                "reference": "0d72ac1c00084279c1816675284073c5a337c20d"
            },
            "dist": {
                "type": "zip",
                "url": "https://api.github.com/repos/tijsverkoyen/CssToInlineStyles/zipball/0d72ac1c00084279c1816675284073c5a337c20d",
                "reference": "0d72ac1c00084279c1816675284073c5a337c20d",
                "shasum": ""
            },
            "require": {
                "ext-dom": "*",
                "ext-libxml": "*",
                "php": "^7.4 || ^8.0",
                "symfony/css-selector": "^5.4 || ^6.0 || ^7.0"
            },
            "require-dev": {
                "phpstan/phpstan": "^2.0",
                "phpstan/phpstan-phpunit": "^2.0",
                "phpunit/phpunit": "^8.5.21 || ^9.5.10"
            },
            "type": "library",
            "extra": {
                "branch-alias": {
                    "dev-master": "2.x-dev"
                }
            },
            "autoload": {
                "psr-4": {
                    "TijsVerkoyen\\CssToInlineStyles\\": "src"
                }
            },
            "notification-url": "https://packagist.org/downloads/",
            "license": [
                "BSD-3-Clause"
            ],
            "authors": [
                {
                    "name": "Tijs Verkoyen",
                    "email": "css_to_inline_styles@verkoyen.eu",
                    "role": "Developer"
                }
            ],
            "description": "CssToInlineStyles is a class that enables you to convert HTML-pages/files into HTML-pages/files with inline styles. This is very useful when you're sending emails.",
            "homepage": "https://github.com/tijsverkoyen/CssToInlineStyles",
            "support": {
                "issues": "https://github.com/tijsverkoyen/CssToInlineStyles/issues",
                "source": "https://github.com/tijsverkoyen/CssToInlineStyles/tree/v2.3.0"
            },
            "time": "2024-12-21T16:25:41+00:00"
        },
        {
            "name": "ueberdosis/tiptap-php",
            "version": "2.0.0",
<<<<<<< HEAD
            "source": {
                "type": "git",
                "url": "https://github.com/ueberdosis/tiptap-php.git",
                "reference": "458194ad0f8b0cf616fecdf451a84f9a6c1f3056"
            },
            "dist": {
                "type": "zip",
                "url": "https://api.github.com/repos/ueberdosis/tiptap-php/zipball/458194ad0f8b0cf616fecdf451a84f9a6c1f3056",
                "reference": "458194ad0f8b0cf616fecdf451a84f9a6c1f3056",
                "shasum": ""
            },
            "require": {
                "php": "^8.0",
                "scrivo/highlight.php": "^9.18",
                "spatie/shiki-php": "^2.0"
            },
            "require-dev": {
                "friendsofphp/php-cs-fixer": "^3.5",
                "pestphp/pest": "^1.21",
                "phpunit/phpunit": "^9.5",
                "vimeo/psalm": "^4.3"
            },
            "type": "library",
            "autoload": {
                "psr-4": {
                    "Tiptap\\": "src"
                }
            },
            "notification-url": "https://packagist.org/downloads/",
            "license": [
                "MIT"
            ],
            "authors": [
                {
                    "name": "Hans Pagel",
                    "email": "humans@tiptap.dev",
                    "role": "Developer"
                }
            ],
            "description": "A PHP package to work with Tiptap output",
            "homepage": "https://github.com/ueberdosis/tiptap-php",
            "keywords": [
                "prosemirror",
                "tiptap",
                "ueberdosis"
            ],
            "support": {
                "issues": "https://github.com/ueberdosis/tiptap-php/issues",
                "source": "https://github.com/ueberdosis/tiptap-php/tree/2.0.0"
            },
            "funding": [
                {
                    "url": "https://tiptap.dev/pricing",
                    "type": "custom"
                },
                {
                    "url": "https://github.com/ueberdosis",
                    "type": "github"
                },
                {
                    "url": "https://opencollective.com/tiptap",
                    "type": "open_collective"
                }
            ],
            "time": "2025-06-26T14:11:46+00:00"
        },
        {
            "name": "tomatophp/filament-translation-component",
            "version": "v1.0.4",
            "source": {
                "type": "git",
                "url": "https://github.com/tomatophp/filament-translation-component.git",
                "reference": "cf492374542d3d5c8db463c9b5ee9fcd21aebe67"
            },
            "dist": {
                "type": "zip",
                "url": "https://api.github.com/repos/tomatophp/filament-translation-component/zipball/cf492374542d3d5c8db463c9b5ee9fcd21aebe67",
                "reference": "cf492374542d3d5c8db463c9b5ee9fcd21aebe67",
                "shasum": ""
            },
            "require": {
                "filament/filament": "^3.0",
                "filament/spatie-laravel-translatable-plugin": "^3.0",
                "php": "^8.1|^8.2",
                "tomatophp/console-helpers": "^1.1"
            },
            "type": "library",
            "extra": {
                "laravel": {
                    "providers": [
                        "TomatoPHP\\FilamentTranslationComponent\\FilamentTranslationComponentServiceProvider"
                    ]
                }
=======
            "source": {
                "type": "git",
                "url": "https://github.com/ueberdosis/tiptap-php.git",
                "reference": "458194ad0f8b0cf616fecdf451a84f9a6c1f3056"
            },
            "dist": {
                "type": "zip",
                "url": "https://api.github.com/repos/ueberdosis/tiptap-php/zipball/458194ad0f8b0cf616fecdf451a84f9a6c1f3056",
                "reference": "458194ad0f8b0cf616fecdf451a84f9a6c1f3056",
                "shasum": ""
            },
            "require": {
                "php": "^8.0",
                "scrivo/highlight.php": "^9.18",
                "spatie/shiki-php": "^2.0"
            },
            "require-dev": {
                "friendsofphp/php-cs-fixer": "^3.5",
                "pestphp/pest": "^1.21",
                "phpunit/phpunit": "^9.5",
                "vimeo/psalm": "^4.3"
>>>>>>> 915e1fd4
            },
            "type": "library",
            "autoload": {
                "psr-4": {
<<<<<<< HEAD
                    "TomatoPHP\\FilamentTranslationComponent\\": "src/"
=======
                    "Tiptap\\": "src"
>>>>>>> 915e1fd4
                }
            },
            "notification-url": "https://packagist.org/downloads/",
            "license": [
                "MIT"
            ],
            "authors": [
                {
                    "name": "Hans Pagel",
                    "email": "humans@tiptap.dev",
                    "role": "Developer"
                }
            ],
<<<<<<< HEAD
            "description": "Translation Component as a key/value to use it with Spatie Translatable FilamentPHP Plugin",
            "keywords": [
                "laravel",
                "php",
                "template"
            ],
            "support": {
                "issues": "https://github.com/tomatophp/filament-translation-component/issues",
                "source": "https://github.com/tomatophp/filament-translation-component/tree/v1.0.4"
=======
            "description": "A PHP package to work with Tiptap output",
            "homepage": "https://github.com/ueberdosis/tiptap-php",
            "keywords": [
                "prosemirror",
                "tiptap",
                "ueberdosis"
            ],
            "support": {
                "issues": "https://github.com/ueberdosis/tiptap-php/issues",
                "source": "https://github.com/ueberdosis/tiptap-php/tree/2.0.0"
>>>>>>> 915e1fd4
            },
            "funding": [
                {
                    "url": "https://tiptap.dev/pricing",
                    "type": "custom"
                },
                {
                    "url": "https://github.com/ueberdosis",
                    "type": "github"
                },
                {
                    "url": "https://opencollective.com/tiptap",
                    "type": "open_collective"
                }
            ],
<<<<<<< HEAD
            "time": "2024-12-22T23:04:08+00:00"
=======
            "time": "2025-06-26T14:11:46+00:00"
>>>>>>> 915e1fd4
        },
        {
            "name": "vlucas/phpdotenv",
            "version": "v5.6.2",
            "source": {
                "type": "git",
                "url": "https://github.com/vlucas/phpdotenv.git",
                "reference": "24ac4c74f91ee2c193fa1aaa5c249cb0822809af"
            },
            "dist": {
                "type": "zip",
                "url": "https://api.github.com/repos/vlucas/phpdotenv/zipball/24ac4c74f91ee2c193fa1aaa5c249cb0822809af",
                "reference": "24ac4c74f91ee2c193fa1aaa5c249cb0822809af",
                "shasum": ""
            },
            "require": {
                "ext-pcre": "*",
                "graham-campbell/result-type": "^1.1.3",
                "php": "^7.2.5 || ^8.0",
                "phpoption/phpoption": "^1.9.3",
                "symfony/polyfill-ctype": "^1.24",
                "symfony/polyfill-mbstring": "^1.24",
                "symfony/polyfill-php80": "^1.24"
            },
            "require-dev": {
                "bamarni/composer-bin-plugin": "^1.8.2",
                "ext-filter": "*",
                "phpunit/phpunit": "^8.5.34 || ^9.6.13 || ^10.4.2"
            },
            "suggest": {
                "ext-filter": "Required to use the boolean validator."
            },
            "type": "library",
            "extra": {
                "bamarni-bin": {
                    "bin-links": true,
                    "forward-command": false
                },
                "branch-alias": {
                    "dev-master": "5.6-dev"
                }
            },
            "autoload": {
                "psr-4": {
                    "Dotenv\\": "src/"
                }
            },
            "notification-url": "https://packagist.org/downloads/",
            "license": [
                "BSD-3-Clause"
            ],
            "authors": [
                {
                    "name": "Graham Campbell",
                    "email": "hello@gjcampbell.co.uk",
                    "homepage": "https://github.com/GrahamCampbell"
                },
                {
                    "name": "Vance Lucas",
                    "email": "vance@vancelucas.com",
                    "homepage": "https://github.com/vlucas"
                }
            ],
            "description": "Loads environment variables from `.env` to `getenv()`, `$_ENV` and `$_SERVER` automagically.",
            "keywords": [
                "dotenv",
                "env",
                "environment"
            ],
            "support": {
                "issues": "https://github.com/vlucas/phpdotenv/issues",
                "source": "https://github.com/vlucas/phpdotenv/tree/v5.6.2"
            },
            "funding": [
                {
                    "url": "https://github.com/GrahamCampbell",
                    "type": "github"
                },
                {
                    "url": "https://tidelift.com/funding/github/packagist/vlucas/phpdotenv",
                    "type": "tidelift"
                }
            ],
            "time": "2025-04-30T23:37:27+00:00"
        },
        {
            "name": "voku/portable-ascii",
            "version": "2.0.3",
            "source": {
                "type": "git",
                "url": "https://github.com/voku/portable-ascii.git",
                "reference": "b1d923f88091c6bf09699efcd7c8a1b1bfd7351d"
            },
            "dist": {
                "type": "zip",
                "url": "https://api.github.com/repos/voku/portable-ascii/zipball/b1d923f88091c6bf09699efcd7c8a1b1bfd7351d",
                "reference": "b1d923f88091c6bf09699efcd7c8a1b1bfd7351d",
                "shasum": ""
            },
            "require": {
                "php": ">=7.0.0"
            },
            "require-dev": {
                "phpunit/phpunit": "~6.0 || ~7.0 || ~9.0"
            },
            "suggest": {
                "ext-intl": "Use Intl for transliterator_transliterate() support"
            },
            "type": "library",
            "autoload": {
                "psr-4": {
                    "voku\\": "src/voku/"
                }
            },
            "notification-url": "https://packagist.org/downloads/",
            "license": [
                "MIT"
            ],
            "authors": [
                {
                    "name": "Lars Moelleken",
                    "homepage": "https://www.moelleken.org/"
                }
            ],
            "description": "Portable ASCII library - performance optimized (ascii) string functions for php.",
            "homepage": "https://github.com/voku/portable-ascii",
            "keywords": [
                "ascii",
                "clean",
                "php"
            ],
            "support": {
                "issues": "https://github.com/voku/portable-ascii/issues",
                "source": "https://github.com/voku/portable-ascii/tree/2.0.3"
            },
            "funding": [
                {
                    "url": "https://www.paypal.me/moelleken",
                    "type": "custom"
                },
                {
                    "url": "https://github.com/voku",
                    "type": "github"
                },
                {
                    "url": "https://opencollective.com/portable-ascii",
                    "type": "open_collective"
                },
                {
                    "url": "https://www.patreon.com/voku",
                    "type": "patreon"
                },
                {
                    "url": "https://tidelift.com/funding/github/packagist/voku/portable-ascii",
                    "type": "tidelift"
                }
            ],
            "time": "2024-11-21T01:49:47+00:00"
        },
        {
            "name": "webmozart/assert",
            "version": "1.11.0",
            "source": {
                "type": "git",
                "url": "https://github.com/webmozarts/assert.git",
                "reference": "11cb2199493b2f8a3b53e7f19068fc6aac760991"
            },
            "dist": {
                "type": "zip",
                "url": "https://api.github.com/repos/webmozarts/assert/zipball/11cb2199493b2f8a3b53e7f19068fc6aac760991",
                "reference": "11cb2199493b2f8a3b53e7f19068fc6aac760991",
                "shasum": ""
            },
            "require": {
                "ext-ctype": "*",
                "php": "^7.2 || ^8.0"
            },
            "conflict": {
                "phpstan/phpstan": "<0.12.20",
                "vimeo/psalm": "<4.6.1 || 4.6.2"
            },
            "require-dev": {
                "phpunit/phpunit": "^8.5.13"
            },
            "type": "library",
            "extra": {
                "branch-alias": {
                    "dev-master": "1.10-dev"
                }
            },
            "autoload": {
                "psr-4": {
                    "Webmozart\\Assert\\": "src/"
                }
            },
            "notification-url": "https://packagist.org/downloads/",
            "license": [
                "MIT"
            ],
            "authors": [
                {
                    "name": "Bernhard Schussek",
                    "email": "bschussek@gmail.com"
                }
            ],
            "description": "Assertions to validate method input/output with nice error messages.",
            "keywords": [
                "assert",
                "check",
                "validate"
            ],
            "support": {
                "issues": "https://github.com/webmozarts/assert/issues",
                "source": "https://github.com/webmozarts/assert/tree/1.11.0"
            },
            "time": "2022-06-03T18:03:27+00:00"
        },
        {
            "name": "zpmlabs/filament-api-docs-builder",
            "version": "v1.0.1",
            "source": {
                "type": "git",
                "url": "https://github.com/ZPMLabs/filament-api-docs.git",
                "reference": "dda676e2d8d4efabb535a66960e6a9593ab03aaa"
            },
            "dist": {
                "type": "zip",
                "url": "https://api.github.com/repos/ZPMLabs/filament-api-docs/zipball/dda676e2d8d4efabb535a66960e6a9593ab03aaa",
                "reference": "dda676e2d8d4efabb535a66960e6a9593ab03aaa",
                "shasum": ""
            },
            "require": {
                "filament/filament": "^3.0",
                "guava/filament-icon-picker": "^2.2",
                "php": "^8.1",
                "spatie/laravel-package-tools": "^1.15.0",
                "tempest/highlight": "^2.10"
            },
            "require-dev": {
                "nunomaduro/collision": "^7.9",
                "orchestra/testbench": "^8.0",
                "pestphp/pest": "^2.1",
                "pestphp/pest-plugin-arch": "^2.0",
                "pestphp/pest-plugin-laravel": "^2.0"
            },
            "type": "library",
            "extra": {
                "laravel": {
                    "aliases": {
                        "FilamentApiDocsBuilder": "InfinityXTech\\FilamentApiDocsBuilder\\Facades\\FilamentApiDocsBuilder"
                    },
                    "providers": [
                        "InfinityXTech\\FilamentApiDocsBuilder\\FilamentApiDocsBuilderServiceProvider"
                    ]
                }
            },
            "autoload": {
                "psr-4": {
                    "InfinityXTech\\FilamentApiDocsBuilder\\": "src/",
                    "InfinityXTech\\FilamentApiDocsBuilder\\Database\\Factories\\": "database/factories/"
                }
            },
            "notification-url": "https://packagist.org/downloads/",
            "license": [
                "proprietary"
            ],
            "authors": [
                {
                    "name": "InfinityXTech",
                    "email": "developer@infinity-x.tech",
                    "role": "Developer"
                }
            ],
            "description": "This package will give you the best API docs building experience.",
            "homepage": "https://github.com/infinityxtech/filament-api-docs-builder",
            "keywords": [
                "InfinityXTech",
                "filament-api-docs-builder",
                "laravel"
            ],
            "support": {
                "issues": "https://github.com/infinityxtech/filament-api-docs-builder/issues",
                "source": "https://github.com/infinityxtech/filament-api-docs-builder"
            },
            "time": "2024-11-11T13:28:26+00:00"
        }
    ],
    "packages-dev": [
        {
            "name": "fakerphp/faker",
            "version": "v1.24.1",
            "source": {
                "type": "git",
                "url": "https://github.com/FakerPHP/Faker.git",
                "reference": "e0ee18eb1e6dc3cda3ce9fd97e5a0689a88a64b5"
            },
            "dist": {
                "type": "zip",
                "url": "https://api.github.com/repos/FakerPHP/Faker/zipball/e0ee18eb1e6dc3cda3ce9fd97e5a0689a88a64b5",
                "reference": "e0ee18eb1e6dc3cda3ce9fd97e5a0689a88a64b5",
                "shasum": ""
            },
            "require": {
                "php": "^7.4 || ^8.0",
                "psr/container": "^1.0 || ^2.0",
                "symfony/deprecation-contracts": "^2.2 || ^3.0"
            },
            "conflict": {
                "fzaninotto/faker": "*"
            },
            "require-dev": {
                "bamarni/composer-bin-plugin": "^1.4.1",
                "doctrine/persistence": "^1.3 || ^2.0",
                "ext-intl": "*",
                "phpunit/phpunit": "^9.5.26",
                "symfony/phpunit-bridge": "^5.4.16"
            },
            "suggest": {
                "doctrine/orm": "Required to use Faker\\ORM\\Doctrine",
                "ext-curl": "Required by Faker\\Provider\\Image to download images.",
                "ext-dom": "Required by Faker\\Provider\\HtmlLorem for generating random HTML.",
                "ext-iconv": "Required by Faker\\Provider\\ru_RU\\Text::realText() for generating real Russian text.",
                "ext-mbstring": "Required for multibyte Unicode string functionality."
            },
            "type": "library",
            "autoload": {
                "psr-4": {
                    "Faker\\": "src/Faker/"
                }
            },
            "notification-url": "https://packagist.org/downloads/",
            "license": [
                "MIT"
            ],
            "authors": [
                {
                    "name": "François Zaninotto"
                }
            ],
            "description": "Faker is a PHP library that generates fake data for you.",
            "keywords": [
                "data",
                "faker",
                "fixtures"
            ],
            "support": {
                "issues": "https://github.com/FakerPHP/Faker/issues",
                "source": "https://github.com/FakerPHP/Faker/tree/v1.24.1"
            },
            "time": "2024-11-21T13:46:39+00:00"
        },
        {
            "name": "filp/whoops",
            "version": "2.18.4",
            "source": {
                "type": "git",
                "url": "https://github.com/filp/whoops.git",
                "reference": "d2102955e48b9fd9ab24280a7ad12ed552752c4d"
            },
            "dist": {
                "type": "zip",
                "url": "https://api.github.com/repos/filp/whoops/zipball/d2102955e48b9fd9ab24280a7ad12ed552752c4d",
                "reference": "d2102955e48b9fd9ab24280a7ad12ed552752c4d",
                "shasum": ""
            },
            "require": {
                "php": "^7.1 || ^8.0",
                "psr/log": "^1.0.1 || ^2.0 || ^3.0"
            },
            "require-dev": {
                "mockery/mockery": "^1.0",
                "phpunit/phpunit": "^7.5.20 || ^8.5.8 || ^9.3.3",
                "symfony/var-dumper": "^4.0 || ^5.0"
            },
            "suggest": {
                "symfony/var-dumper": "Pretty print complex values better with var-dumper available",
                "whoops/soap": "Formats errors as SOAP responses"
            },
            "type": "library",
            "extra": {
                "branch-alias": {
                    "dev-master": "2.7-dev"
                }
            },
            "autoload": {
                "psr-4": {
                    "Whoops\\": "src/Whoops/"
                }
            },
            "notification-url": "https://packagist.org/downloads/",
            "license": [
                "MIT"
            ],
            "authors": [
                {
                    "name": "Filipe Dobreira",
                    "homepage": "https://github.com/filp",
                    "role": "Developer"
                }
            ],
            "description": "php error handling for cool kids",
            "homepage": "https://filp.github.io/whoops/",
            "keywords": [
                "error",
                "exception",
                "handling",
                "library",
                "throwable",
                "whoops"
            ],
            "support": {
                "issues": "https://github.com/filp/whoops/issues",
                "source": "https://github.com/filp/whoops/tree/2.18.4"
            },
            "funding": [
                {
                    "url": "https://github.com/denis-sokolov",
                    "type": "github"
                }
            ],
            "time": "2025-08-08T12:00:00+00:00"
        },
        {
            "name": "hamcrest/hamcrest-php",
            "version": "v2.1.1",
            "source": {
                "type": "git",
                "url": "https://github.com/hamcrest/hamcrest-php.git",
                "reference": "f8b1c0173b22fa6ec77a81fe63e5b01eba7e6487"
            },
            "dist": {
                "type": "zip",
                "url": "https://api.github.com/repos/hamcrest/hamcrest-php/zipball/f8b1c0173b22fa6ec77a81fe63e5b01eba7e6487",
                "reference": "f8b1c0173b22fa6ec77a81fe63e5b01eba7e6487",
                "shasum": ""
            },
            "require": {
                "php": "^7.4|^8.0"
            },
            "replace": {
                "cordoval/hamcrest-php": "*",
                "davedevelopment/hamcrest-php": "*",
                "kodova/hamcrest-php": "*"
            },
            "require-dev": {
                "phpunit/php-file-iterator": "^1.4 || ^2.0 || ^3.0",
                "phpunit/phpunit": "^4.8.36 || ^5.7 || ^6.5 || ^7.0 || ^8.0 || ^9.0"
            },
            "type": "library",
            "extra": {
                "branch-alias": {
                    "dev-master": "2.1-dev"
                }
            },
            "autoload": {
                "classmap": [
                    "hamcrest"
                ]
            },
            "notification-url": "https://packagist.org/downloads/",
            "license": [
                "BSD-3-Clause"
            ],
            "description": "This is the PHP port of Hamcrest Matchers",
            "keywords": [
                "test"
            ],
            "support": {
                "issues": "https://github.com/hamcrest/hamcrest-php/issues",
                "source": "https://github.com/hamcrest/hamcrest-php/tree/v2.1.1"
            },
            "time": "2025-04-30T06:54:44+00:00"
        },
        {
            "name": "laravel/boost",
            "version": "v1.4.0",
            "source": {
                "type": "git",
                "url": "https://github.com/laravel/boost.git",
                "reference": "8d2dedf7779c2e175a02a176dec38e6f9b35352b"
            },
            "dist": {
                "type": "zip",
                "url": "https://api.github.com/repos/laravel/boost/zipball/8d2dedf7779c2e175a02a176dec38e6f9b35352b",
                "reference": "8d2dedf7779c2e175a02a176dec38e6f9b35352b",
                "shasum": ""
            },
            "require": {
                "guzzlehttp/guzzle": "^7.10",
                "illuminate/console": "^10.49.0|^11.45.3|^12.28.1",
                "illuminate/contracts": "^10.49.0|^11.45.3|^12.28.1",
                "illuminate/routing": "^10.49.0|^11.45.3|^12.28.1",
                "illuminate/support": "^10.49.0|^11.45.3|^12.28.1",
                "laravel/mcp": "^0.2.0|^0.3.0",
                "laravel/prompts": "0.1.25|^0.3.6",
                "laravel/roster": "^0.2.8",
                "php": "^8.1"
            },
            "require-dev": {
                "laravel/pint": "1.20",
                "mockery/mockery": "^1.6.12",
                "orchestra/testbench": "^8.36.0|^9.15.0|^10.6",
                "pestphp/pest": "^2.36.0|^3.8.4",
                "phpstan/phpstan": "^2.1.27",
                "rector/rector": "^2.1"
            },
            "type": "library",
            "extra": {
                "laravel": {
                    "providers": [
                        "Laravel\\Boost\\BoostServiceProvider"
                    ]
                },
                "branch-alias": {
                    "dev-master": "1.x-dev"
                }
            },
            "autoload": {
                "psr-4": {
                    "Laravel\\Boost\\": "src/"
                }
            },
            "notification-url": "https://packagist.org/downloads/",
            "license": [
                "MIT"
            ],
            "description": "Laravel Boost accelerates AI-assisted development by providing the essential context and structure that AI needs to generate high-quality, Laravel-specific code.",
            "homepage": "https://github.com/laravel/boost",
            "keywords": [
                "ai",
                "dev",
                "laravel"
            ],
            "support": {
                "issues": "https://github.com/laravel/boost/issues",
                "source": "https://github.com/laravel/boost"
            },
            "time": "2025-10-14T01:13:19+00:00"
        },
        {
            "name": "laravel/mcp",
            "version": "v0.3.0",
            "source": {
                "type": "git",
                "url": "https://github.com/laravel/mcp.git",
                "reference": "4e1389eedb4741a624e26cc3660b31bae04c4342"
            },
            "dist": {
                "type": "zip",
                "url": "https://api.github.com/repos/laravel/mcp/zipball/4e1389eedb4741a624e26cc3660b31bae04c4342",
                "reference": "4e1389eedb4741a624e26cc3660b31bae04c4342",
                "shasum": ""
            },
            "require": {
                "ext-json": "*",
                "ext-mbstring": "*",
                "illuminate/console": "^10.49.0|^11.45.3|^12.28.1",
                "illuminate/container": "^10.49.0|^11.45.3|^12.28.1",
                "illuminate/contracts": "^10.49.0|^11.45.3|^12.28.1",
                "illuminate/http": "^10.49.0|^11.45.3|^12.28.1",
                "illuminate/json-schema": "^12.28.1",
                "illuminate/routing": "^10.49.0|^11.45.3|^12.28.1",
                "illuminate/support": "^10.49.0|^11.45.3|^12.28.1",
                "illuminate/validation": "^10.49.0|^11.45.3|^12.28.1",
                "php": "^8.1"
            },
            "require-dev": {
                "laravel/pint": "1.20.0",
                "orchestra/testbench": "^8.36.0|^9.15.0|^10.6.0",
                "pestphp/pest": "^2.36.0|^3.8.4|^4.1.0",
                "phpstan/phpstan": "^2.1.27",
                "rector/rector": "^2.1.7"
            },
            "type": "library",
            "extra": {
                "laravel": {
                    "aliases": {
                        "Mcp": "Laravel\\Mcp\\Server\\Facades\\Mcp"
                    },
                    "providers": [
                        "Laravel\\Mcp\\Server\\McpServiceProvider"
                    ]
                }
            },
            "autoload": {
                "psr-4": {
                    "Laravel\\Mcp\\": "src/",
                    "Laravel\\Mcp\\Server\\": "src/Server/"
                }
            },
            "notification-url": "https://packagist.org/downloads/",
            "license": [
                "MIT"
            ],
            "authors": [
                {
                    "name": "Taylor Otwell",
                    "email": "taylor@laravel.com"
                }
            ],
            "description": "Rapidly build MCP servers for your Laravel applications.",
            "homepage": "https://github.com/laravel/mcp",
            "keywords": [
                "laravel",
                "mcp"
            ],
            "support": {
                "issues": "https://github.com/laravel/mcp/issues",
                "source": "https://github.com/laravel/mcp"
            },
            "time": "2025-10-07T14:28:56+00:00"
        },
        {
            "name": "laravel/pail",
            "version": "v1.2.3",
            "source": {
                "type": "git",
                "url": "https://github.com/laravel/pail.git",
                "reference": "8cc3d575c1f0e57eeb923f366a37528c50d2385a"
            },
            "dist": {
                "type": "zip",
                "url": "https://api.github.com/repos/laravel/pail/zipball/8cc3d575c1f0e57eeb923f366a37528c50d2385a",
                "reference": "8cc3d575c1f0e57eeb923f366a37528c50d2385a",
                "shasum": ""
            },
            "require": {
                "ext-mbstring": "*",
                "illuminate/console": "^10.24|^11.0|^12.0",
                "illuminate/contracts": "^10.24|^11.0|^12.0",
                "illuminate/log": "^10.24|^11.0|^12.0",
                "illuminate/process": "^10.24|^11.0|^12.0",
                "illuminate/support": "^10.24|^11.0|^12.0",
                "nunomaduro/termwind": "^1.15|^2.0",
                "php": "^8.2",
                "symfony/console": "^6.0|^7.0"
            },
            "require-dev": {
                "laravel/framework": "^10.24|^11.0|^12.0",
                "laravel/pint": "^1.13",
                "orchestra/testbench-core": "^8.13|^9.0|^10.0",
                "pestphp/pest": "^2.20|^3.0",
                "pestphp/pest-plugin-type-coverage": "^2.3|^3.0",
                "phpstan/phpstan": "^1.12.27",
                "symfony/var-dumper": "^6.3|^7.0"
            },
            "type": "library",
            "extra": {
                "laravel": {
                    "providers": [
                        "Laravel\\Pail\\PailServiceProvider"
                    ]
                },
                "branch-alias": {
                    "dev-main": "1.x-dev"
                }
            },
            "autoload": {
                "psr-4": {
                    "Laravel\\Pail\\": "src/"
                }
            },
            "notification-url": "https://packagist.org/downloads/",
            "license": [
                "MIT"
            ],
            "authors": [
                {
                    "name": "Taylor Otwell",
                    "email": "taylor@laravel.com"
                },
                {
                    "name": "Nuno Maduro",
                    "email": "enunomaduro@gmail.com"
                }
            ],
            "description": "Easily delve into your Laravel application's log files directly from the command line.",
            "homepage": "https://github.com/laravel/pail",
            "keywords": [
                "dev",
                "laravel",
                "logs",
                "php",
                "tail"
            ],
            "support": {
                "issues": "https://github.com/laravel/pail/issues",
                "source": "https://github.com/laravel/pail"
            },
            "time": "2025-06-05T13:55:57+00:00"
        },
        {
            "name": "laravel/pint",
            "version": "v1.25.1",
            "source": {
                "type": "git",
                "url": "https://github.com/laravel/pint.git",
                "reference": "5016e263f95d97670d71b9a987bd8996ade6d8d9"
            },
            "dist": {
                "type": "zip",
                "url": "https://api.github.com/repos/laravel/pint/zipball/5016e263f95d97670d71b9a987bd8996ade6d8d9",
                "reference": "5016e263f95d97670d71b9a987bd8996ade6d8d9",
                "shasum": ""
            },
            "require": {
                "ext-json": "*",
                "ext-mbstring": "*",
                "ext-tokenizer": "*",
                "ext-xml": "*",
                "php": "^8.2.0"
            },
            "require-dev": {
                "friendsofphp/php-cs-fixer": "^3.87.2",
                "illuminate/view": "^11.46.0",
                "larastan/larastan": "^3.7.1",
                "laravel-zero/framework": "^11.45.0",
                "mockery/mockery": "^1.6.12",
                "nunomaduro/termwind": "^2.3.1",
                "pestphp/pest": "^2.36.0"
            },
            "bin": [
                "builds/pint"
            ],
            "type": "project",
            "autoload": {
                "psr-4": {
                    "App\\": "app/",
                    "Database\\Seeders\\": "database/seeders/",
                    "Database\\Factories\\": "database/factories/"
                }
            },
            "notification-url": "https://packagist.org/downloads/",
            "license": [
                "MIT"
            ],
            "authors": [
                {
                    "name": "Nuno Maduro",
                    "email": "enunomaduro@gmail.com"
                }
            ],
            "description": "An opinionated code formatter for PHP.",
            "homepage": "https://laravel.com",
            "keywords": [
                "format",
                "formatter",
                "lint",
                "linter",
                "php"
            ],
            "support": {
                "issues": "https://github.com/laravel/pint/issues",
                "source": "https://github.com/laravel/pint"
            },
            "time": "2025-09-19T02:57:12+00:00"
        },
        {
            "name": "laravel/roster",
            "version": "v0.2.8",
            "source": {
                "type": "git",
                "url": "https://github.com/laravel/roster.git",
                "reference": "832a6db43743bf08a58691da207f977ec8dc43aa"
            },
            "dist": {
                "type": "zip",
                "url": "https://api.github.com/repos/laravel/roster/zipball/832a6db43743bf08a58691da207f977ec8dc43aa",
                "reference": "832a6db43743bf08a58691da207f977ec8dc43aa",
                "shasum": ""
            },
            "require": {
                "illuminate/console": "^10.0|^11.0|^12.0",
                "illuminate/contracts": "^10.0|^11.0|^12.0",
                "illuminate/routing": "^10.0|^11.0|^12.0",
                "illuminate/support": "^10.0|^11.0|^12.0",
                "php": "^8.1|^8.2",
                "symfony/yaml": "^6.4|^7.2"
            },
            "require-dev": {
                "laravel/pint": "^1.14",
                "mockery/mockery": "^1.6",
                "orchestra/testbench": "^8.22.0|^9.0|^10.0",
                "pestphp/pest": "^2.0|^3.0",
                "phpstan/phpstan": "^2.0"
            },
            "type": "library",
            "extra": {
                "laravel": {
                    "providers": [
                        "Laravel\\Roster\\RosterServiceProvider"
                    ]
                },
                "branch-alias": {
                    "dev-master": "1.x-dev"
                }
            },
            "autoload": {
                "psr-4": {
                    "Laravel\\Roster\\": "src/"
                }
            },
            "notification-url": "https://packagist.org/downloads/",
            "license": [
                "MIT"
            ],
            "description": "Detect packages & approaches in use within a Laravel project",
            "homepage": "https://github.com/laravel/roster",
            "keywords": [
                "dev",
                "laravel"
            ],
            "support": {
                "issues": "https://github.com/laravel/roster/issues",
                "source": "https://github.com/laravel/roster"
            },
            "time": "2025-09-22T13:28:47+00:00"
        },
        {
            "name": "laravel/sail",
            "version": "v1.46.0",
            "source": {
                "type": "git",
                "url": "https://github.com/laravel/sail.git",
                "reference": "eb90c4f113c4a9637b8fdd16e24cfc64f2b0ae6e"
            },
            "dist": {
                "type": "zip",
                "url": "https://api.github.com/repos/laravel/sail/zipball/eb90c4f113c4a9637b8fdd16e24cfc64f2b0ae6e",
                "reference": "eb90c4f113c4a9637b8fdd16e24cfc64f2b0ae6e",
                "shasum": ""
            },
            "require": {
                "illuminate/console": "^9.52.16|^10.0|^11.0|^12.0",
                "illuminate/contracts": "^9.52.16|^10.0|^11.0|^12.0",
                "illuminate/support": "^9.52.16|^10.0|^11.0|^12.0",
                "php": "^8.0",
                "symfony/console": "^6.0|^7.0",
                "symfony/yaml": "^6.0|^7.0"
            },
            "require-dev": {
                "orchestra/testbench": "^7.0|^8.0|^9.0|^10.0",
                "phpstan/phpstan": "^1.10"
            },
            "bin": [
                "bin/sail"
            ],
            "type": "library",
            "extra": {
                "laravel": {
                    "providers": [
                        "Laravel\\Sail\\SailServiceProvider"
                    ]
                }
            },
            "autoload": {
                "psr-4": {
                    "Laravel\\Sail\\": "src/"
                }
            },
            "notification-url": "https://packagist.org/downloads/",
            "license": [
                "MIT"
            ],
            "authors": [
                {
                    "name": "Taylor Otwell",
                    "email": "taylor@laravel.com"
                }
            ],
            "description": "Docker files for running a basic Laravel application.",
            "keywords": [
                "docker",
                "laravel"
            ],
            "support": {
                "issues": "https://github.com/laravel/sail/issues",
                "source": "https://github.com/laravel/sail"
            },
            "time": "2025-09-23T13:44:39+00:00"
        },
        {
            "name": "mockery/mockery",
            "version": "1.6.12",
            "source": {
                "type": "git",
                "url": "https://github.com/mockery/mockery.git",
                "reference": "1f4efdd7d3beafe9807b08156dfcb176d18f1699"
            },
            "dist": {
                "type": "zip",
                "url": "https://api.github.com/repos/mockery/mockery/zipball/1f4efdd7d3beafe9807b08156dfcb176d18f1699",
                "reference": "1f4efdd7d3beafe9807b08156dfcb176d18f1699",
                "shasum": ""
            },
            "require": {
                "hamcrest/hamcrest-php": "^2.0.1",
                "lib-pcre": ">=7.0",
                "php": ">=7.3"
            },
            "conflict": {
                "phpunit/phpunit": "<8.0"
            },
            "require-dev": {
                "phpunit/phpunit": "^8.5 || ^9.6.17",
                "symplify/easy-coding-standard": "^12.1.14"
            },
            "type": "library",
            "autoload": {
                "files": [
                    "library/helpers.php",
                    "library/Mockery.php"
                ],
                "psr-4": {
                    "Mockery\\": "library/Mockery"
                }
            },
            "notification-url": "https://packagist.org/downloads/",
            "license": [
                "BSD-3-Clause"
            ],
            "authors": [
                {
                    "name": "Pádraic Brady",
                    "email": "padraic.brady@gmail.com",
                    "homepage": "https://github.com/padraic",
                    "role": "Author"
                },
                {
                    "name": "Dave Marshall",
                    "email": "dave.marshall@atstsolutions.co.uk",
                    "homepage": "https://davedevelopment.co.uk",
                    "role": "Developer"
                },
                {
                    "name": "Nathanael Esayeas",
                    "email": "nathanael.esayeas@protonmail.com",
                    "homepage": "https://github.com/ghostwriter",
                    "role": "Lead Developer"
                }
            ],
            "description": "Mockery is a simple yet flexible PHP mock object framework",
            "homepage": "https://github.com/mockery/mockery",
            "keywords": [
                "BDD",
                "TDD",
                "library",
                "mock",
                "mock objects",
                "mockery",
                "stub",
                "test",
                "test double",
                "testing"
            ],
            "support": {
                "docs": "https://docs.mockery.io/",
                "issues": "https://github.com/mockery/mockery/issues",
                "rss": "https://github.com/mockery/mockery/releases.atom",
                "security": "https://github.com/mockery/mockery/security/advisories",
                "source": "https://github.com/mockery/mockery"
            },
            "time": "2024-05-16T03:13:13+00:00"
        },
        {
            "name": "myclabs/deep-copy",
            "version": "1.13.4",
            "source": {
                "type": "git",
                "url": "https://github.com/myclabs/DeepCopy.git",
                "reference": "07d290f0c47959fd5eed98c95ee5602db07e0b6a"
            },
            "dist": {
                "type": "zip",
                "url": "https://api.github.com/repos/myclabs/DeepCopy/zipball/07d290f0c47959fd5eed98c95ee5602db07e0b6a",
                "reference": "07d290f0c47959fd5eed98c95ee5602db07e0b6a",
                "shasum": ""
            },
            "require": {
                "php": "^7.1 || ^8.0"
            },
            "conflict": {
                "doctrine/collections": "<1.6.8",
                "doctrine/common": "<2.13.3 || >=3 <3.2.2"
            },
            "require-dev": {
                "doctrine/collections": "^1.6.8",
                "doctrine/common": "^2.13.3 || ^3.2.2",
                "phpspec/prophecy": "^1.10",
                "phpunit/phpunit": "^7.5.20 || ^8.5.23 || ^9.5.13"
            },
            "type": "library",
            "autoload": {
                "files": [
                    "src/DeepCopy/deep_copy.php"
                ],
                "psr-4": {
                    "DeepCopy\\": "src/DeepCopy/"
                }
            },
            "notification-url": "https://packagist.org/downloads/",
            "license": [
                "MIT"
            ],
            "description": "Create deep copies (clones) of your objects",
            "keywords": [
                "clone",
                "copy",
                "duplicate",
                "object",
                "object graph"
            ],
            "support": {
                "issues": "https://github.com/myclabs/DeepCopy/issues",
                "source": "https://github.com/myclabs/DeepCopy/tree/1.13.4"
            },
            "funding": [
                {
                    "url": "https://tidelift.com/funding/github/packagist/myclabs/deep-copy",
                    "type": "tidelift"
                }
            ],
            "time": "2025-08-01T08:46:24+00:00"
        },
        {
            "name": "nunomaduro/collision",
            "version": "v8.8.2",
            "source": {
                "type": "git",
                "url": "https://github.com/nunomaduro/collision.git",
                "reference": "60207965f9b7b7a4ce15a0f75d57f9dadb105bdb"
            },
            "dist": {
                "type": "zip",
                "url": "https://api.github.com/repos/nunomaduro/collision/zipball/60207965f9b7b7a4ce15a0f75d57f9dadb105bdb",
                "reference": "60207965f9b7b7a4ce15a0f75d57f9dadb105bdb",
                "shasum": ""
            },
            "require": {
                "filp/whoops": "^2.18.1",
                "nunomaduro/termwind": "^2.3.1",
                "php": "^8.2.0",
                "symfony/console": "^7.3.0"
            },
            "conflict": {
                "laravel/framework": "<11.44.2 || >=13.0.0",
                "phpunit/phpunit": "<11.5.15 || >=13.0.0"
            },
            "require-dev": {
                "brianium/paratest": "^7.8.3",
                "larastan/larastan": "^3.4.2",
                "laravel/framework": "^11.44.2 || ^12.18",
                "laravel/pint": "^1.22.1",
                "laravel/sail": "^1.43.1",
                "laravel/sanctum": "^4.1.1",
                "laravel/tinker": "^2.10.1",
                "orchestra/testbench-core": "^9.12.0 || ^10.4",
                "pestphp/pest": "^3.8.2",
                "sebastian/environment": "^7.2.1 || ^8.0"
            },
            "type": "library",
            "extra": {
                "laravel": {
                    "providers": [
                        "NunoMaduro\\Collision\\Adapters\\Laravel\\CollisionServiceProvider"
                    ]
                },
                "branch-alias": {
                    "dev-8.x": "8.x-dev"
                }
            },
            "autoload": {
                "files": [
                    "./src/Adapters/Phpunit/Autoload.php"
                ],
                "psr-4": {
                    "NunoMaduro\\Collision\\": "src/"
                }
            },
            "notification-url": "https://packagist.org/downloads/",
            "license": [
                "MIT"
            ],
            "authors": [
                {
                    "name": "Nuno Maduro",
                    "email": "enunomaduro@gmail.com"
                }
            ],
            "description": "Cli error handling for console/command-line PHP applications.",
            "keywords": [
                "artisan",
                "cli",
                "command-line",
                "console",
                "dev",
                "error",
                "handling",
                "laravel",
                "laravel-zero",
                "php",
                "symfony"
            ],
            "support": {
                "issues": "https://github.com/nunomaduro/collision/issues",
                "source": "https://github.com/nunomaduro/collision"
            },
            "funding": [
                {
                    "url": "https://www.paypal.com/paypalme/enunomaduro",
                    "type": "custom"
                },
                {
                    "url": "https://github.com/nunomaduro",
                    "type": "github"
                },
                {
                    "url": "https://www.patreon.com/nunomaduro",
                    "type": "patreon"
                }
            ],
            "time": "2025-06-25T02:12:12+00:00"
        },
        {
            "name": "phar-io/manifest",
            "version": "2.0.4",
            "source": {
                "type": "git",
                "url": "https://github.com/phar-io/manifest.git",
                "reference": "54750ef60c58e43759730615a392c31c80e23176"
            },
            "dist": {
                "type": "zip",
                "url": "https://api.github.com/repos/phar-io/manifest/zipball/54750ef60c58e43759730615a392c31c80e23176",
                "reference": "54750ef60c58e43759730615a392c31c80e23176",
                "shasum": ""
            },
            "require": {
                "ext-dom": "*",
                "ext-libxml": "*",
                "ext-phar": "*",
                "ext-xmlwriter": "*",
                "phar-io/version": "^3.0.1",
                "php": "^7.2 || ^8.0"
            },
            "type": "library",
            "extra": {
                "branch-alias": {
                    "dev-master": "2.0.x-dev"
                }
            },
            "autoload": {
                "classmap": [
                    "src/"
                ]
            },
            "notification-url": "https://packagist.org/downloads/",
            "license": [
                "BSD-3-Clause"
            ],
            "authors": [
                {
                    "name": "Arne Blankerts",
                    "email": "arne@blankerts.de",
                    "role": "Developer"
                },
                {
                    "name": "Sebastian Heuer",
                    "email": "sebastian@phpeople.de",
                    "role": "Developer"
                },
                {
                    "name": "Sebastian Bergmann",
                    "email": "sebastian@phpunit.de",
                    "role": "Developer"
                }
            ],
            "description": "Component for reading phar.io manifest information from a PHP Archive (PHAR)",
            "support": {
                "issues": "https://github.com/phar-io/manifest/issues",
                "source": "https://github.com/phar-io/manifest/tree/2.0.4"
            },
            "funding": [
                {
                    "url": "https://github.com/theseer",
                    "type": "github"
                }
            ],
            "time": "2024-03-03T12:33:53+00:00"
        },
        {
            "name": "phar-io/version",
            "version": "3.2.1",
            "source": {
                "type": "git",
                "url": "https://github.com/phar-io/version.git",
                "reference": "4f7fd7836c6f332bb2933569e566a0d6c4cbed74"
            },
            "dist": {
                "type": "zip",
                "url": "https://api.github.com/repos/phar-io/version/zipball/4f7fd7836c6f332bb2933569e566a0d6c4cbed74",
                "reference": "4f7fd7836c6f332bb2933569e566a0d6c4cbed74",
                "shasum": ""
            },
            "require": {
                "php": "^7.2 || ^8.0"
            },
            "type": "library",
            "autoload": {
                "classmap": [
                    "src/"
                ]
            },
            "notification-url": "https://packagist.org/downloads/",
            "license": [
                "BSD-3-Clause"
            ],
            "authors": [
                {
                    "name": "Arne Blankerts",
                    "email": "arne@blankerts.de",
                    "role": "Developer"
                },
                {
                    "name": "Sebastian Heuer",
                    "email": "sebastian@phpeople.de",
                    "role": "Developer"
                },
                {
                    "name": "Sebastian Bergmann",
                    "email": "sebastian@phpunit.de",
                    "role": "Developer"
                }
            ],
            "description": "Library for handling version information and constraints",
            "support": {
                "issues": "https://github.com/phar-io/version/issues",
                "source": "https://github.com/phar-io/version/tree/3.2.1"
            },
            "time": "2022-02-21T01:04:05+00:00"
        },
        {
            "name": "phpstan/phpstan",
            "version": "1.12.32",
            "dist": {
                "type": "zip",
                "url": "https://api.github.com/repos/phpstan/phpstan/zipball/2770dcdf5078d0b0d53f94317e06affe88419aa8",
                "reference": "2770dcdf5078d0b0d53f94317e06affe88419aa8",
                "shasum": ""
            },
            "require": {
                "php": "^7.2|^8.0"
            },
            "conflict": {
                "phpstan/phpstan-shim": "*"
            },
            "bin": [
                "phpstan",
                "phpstan.phar"
            ],
            "type": "library",
            "autoload": {
                "files": [
                    "bootstrap.php"
                ]
            },
            "notification-url": "https://packagist.org/downloads/",
            "license": [
                "MIT"
            ],
            "description": "PHPStan - PHP Static Analysis Tool",
            "keywords": [
                "dev",
                "static analysis"
            ],
            "support": {
                "docs": "https://phpstan.org/user-guide/getting-started",
                "forum": "https://github.com/phpstan/phpstan/discussions",
                "issues": "https://github.com/phpstan/phpstan/issues",
                "security": "https://github.com/phpstan/phpstan/security/policy",
                "source": "https://github.com/phpstan/phpstan-src"
            },
            "funding": [
                {
                    "url": "https://github.com/ondrejmirtes",
                    "type": "github"
                },
                {
                    "url": "https://github.com/phpstan",
                    "type": "github"
                }
            ],
            "time": "2025-09-30T10:16:31+00:00"
        },
        {
            "name": "phpunit/php-code-coverage",
            "version": "11.0.11",
            "source": {
                "type": "git",
                "url": "https://github.com/sebastianbergmann/php-code-coverage.git",
                "reference": "4f7722aa9a7b76aa775e2d9d4e95d1ea16eeeef4"
            },
            "dist": {
                "type": "zip",
                "url": "https://api.github.com/repos/sebastianbergmann/php-code-coverage/zipball/4f7722aa9a7b76aa775e2d9d4e95d1ea16eeeef4",
                "reference": "4f7722aa9a7b76aa775e2d9d4e95d1ea16eeeef4",
                "shasum": ""
            },
            "require": {
                "ext-dom": "*",
                "ext-libxml": "*",
                "ext-xmlwriter": "*",
                "nikic/php-parser": "^5.4.0",
                "php": ">=8.2",
                "phpunit/php-file-iterator": "^5.1.0",
                "phpunit/php-text-template": "^4.0.1",
                "sebastian/code-unit-reverse-lookup": "^4.0.1",
                "sebastian/complexity": "^4.0.1",
                "sebastian/environment": "^7.2.0",
                "sebastian/lines-of-code": "^3.0.1",
                "sebastian/version": "^5.0.2",
                "theseer/tokenizer": "^1.2.3"
            },
            "require-dev": {
                "phpunit/phpunit": "^11.5.2"
            },
            "suggest": {
                "ext-pcov": "PHP extension that provides line coverage",
                "ext-xdebug": "PHP extension that provides line coverage as well as branch and path coverage"
            },
            "type": "library",
            "extra": {
                "branch-alias": {
                    "dev-main": "11.0.x-dev"
                }
            },
            "autoload": {
                "classmap": [
                    "src/"
                ]
            },
            "notification-url": "https://packagist.org/downloads/",
            "license": [
                "BSD-3-Clause"
            ],
            "authors": [
                {
                    "name": "Sebastian Bergmann",
                    "email": "sebastian@phpunit.de",
                    "role": "lead"
                }
            ],
            "description": "Library that provides collection, processing, and rendering functionality for PHP code coverage information.",
            "homepage": "https://github.com/sebastianbergmann/php-code-coverage",
            "keywords": [
                "coverage",
                "testing",
                "xunit"
            ],
            "support": {
                "issues": "https://github.com/sebastianbergmann/php-code-coverage/issues",
                "security": "https://github.com/sebastianbergmann/php-code-coverage/security/policy",
                "source": "https://github.com/sebastianbergmann/php-code-coverage/tree/11.0.11"
            },
            "funding": [
                {
                    "url": "https://github.com/sebastianbergmann",
                    "type": "github"
                },
                {
                    "url": "https://liberapay.com/sebastianbergmann",
                    "type": "liberapay"
                },
                {
                    "url": "https://thanks.dev/u/gh/sebastianbergmann",
                    "type": "thanks_dev"
                },
                {
                    "url": "https://tidelift.com/funding/github/packagist/phpunit/php-code-coverage",
                    "type": "tidelift"
                }
            ],
            "time": "2025-08-27T14:37:49+00:00"
        },
        {
            "name": "phpunit/php-file-iterator",
            "version": "5.1.0",
            "source": {
                "type": "git",
                "url": "https://github.com/sebastianbergmann/php-file-iterator.git",
                "reference": "118cfaaa8bc5aef3287bf315b6060b1174754af6"
            },
            "dist": {
                "type": "zip",
                "url": "https://api.github.com/repos/sebastianbergmann/php-file-iterator/zipball/118cfaaa8bc5aef3287bf315b6060b1174754af6",
                "reference": "118cfaaa8bc5aef3287bf315b6060b1174754af6",
                "shasum": ""
            },
            "require": {
                "php": ">=8.2"
            },
            "require-dev": {
                "phpunit/phpunit": "^11.0"
            },
            "type": "library",
            "extra": {
                "branch-alias": {
                    "dev-main": "5.0-dev"
                }
            },
            "autoload": {
                "classmap": [
                    "src/"
                ]
            },
            "notification-url": "https://packagist.org/downloads/",
            "license": [
                "BSD-3-Clause"
            ],
            "authors": [
                {
                    "name": "Sebastian Bergmann",
                    "email": "sebastian@phpunit.de",
                    "role": "lead"
                }
            ],
            "description": "FilterIterator implementation that filters files based on a list of suffixes.",
            "homepage": "https://github.com/sebastianbergmann/php-file-iterator/",
            "keywords": [
                "filesystem",
                "iterator"
            ],
            "support": {
                "issues": "https://github.com/sebastianbergmann/php-file-iterator/issues",
                "security": "https://github.com/sebastianbergmann/php-file-iterator/security/policy",
                "source": "https://github.com/sebastianbergmann/php-file-iterator/tree/5.1.0"
            },
            "funding": [
                {
                    "url": "https://github.com/sebastianbergmann",
                    "type": "github"
                }
            ],
            "time": "2024-08-27T05:02:59+00:00"
        },
        {
            "name": "phpunit/php-invoker",
            "version": "5.0.1",
            "source": {
                "type": "git",
                "url": "https://github.com/sebastianbergmann/php-invoker.git",
                "reference": "c1ca3814734c07492b3d4c5f794f4b0995333da2"
            },
            "dist": {
                "type": "zip",
                "url": "https://api.github.com/repos/sebastianbergmann/php-invoker/zipball/c1ca3814734c07492b3d4c5f794f4b0995333da2",
                "reference": "c1ca3814734c07492b3d4c5f794f4b0995333da2",
                "shasum": ""
            },
            "require": {
                "php": ">=8.2"
            },
            "require-dev": {
                "ext-pcntl": "*",
                "phpunit/phpunit": "^11.0"
            },
            "suggest": {
                "ext-pcntl": "*"
            },
            "type": "library",
            "extra": {
                "branch-alias": {
                    "dev-main": "5.0-dev"
                }
            },
            "autoload": {
                "classmap": [
                    "src/"
                ]
            },
            "notification-url": "https://packagist.org/downloads/",
            "license": [
                "BSD-3-Clause"
            ],
            "authors": [
                {
                    "name": "Sebastian Bergmann",
                    "email": "sebastian@phpunit.de",
                    "role": "lead"
                }
            ],
            "description": "Invoke callables with a timeout",
            "homepage": "https://github.com/sebastianbergmann/php-invoker/",
            "keywords": [
                "process"
            ],
            "support": {
                "issues": "https://github.com/sebastianbergmann/php-invoker/issues",
                "security": "https://github.com/sebastianbergmann/php-invoker/security/policy",
                "source": "https://github.com/sebastianbergmann/php-invoker/tree/5.0.1"
            },
            "funding": [
                {
                    "url": "https://github.com/sebastianbergmann",
                    "type": "github"
                }
            ],
            "time": "2024-07-03T05:07:44+00:00"
        },
        {
            "name": "phpunit/php-text-template",
            "version": "4.0.1",
            "source": {
                "type": "git",
                "url": "https://github.com/sebastianbergmann/php-text-template.git",
                "reference": "3e0404dc6b300e6bf56415467ebcb3fe4f33e964"
            },
            "dist": {
                "type": "zip",
                "url": "https://api.github.com/repos/sebastianbergmann/php-text-template/zipball/3e0404dc6b300e6bf56415467ebcb3fe4f33e964",
                "reference": "3e0404dc6b300e6bf56415467ebcb3fe4f33e964",
                "shasum": ""
            },
            "require": {
                "php": ">=8.2"
            },
            "require-dev": {
                "phpunit/phpunit": "^11.0"
            },
            "type": "library",
            "extra": {
                "branch-alias": {
                    "dev-main": "4.0-dev"
                }
            },
            "autoload": {
                "classmap": [
                    "src/"
                ]
            },
            "notification-url": "https://packagist.org/downloads/",
            "license": [
                "BSD-3-Clause"
            ],
            "authors": [
                {
                    "name": "Sebastian Bergmann",
                    "email": "sebastian@phpunit.de",
                    "role": "lead"
                }
            ],
            "description": "Simple template engine.",
            "homepage": "https://github.com/sebastianbergmann/php-text-template/",
            "keywords": [
                "template"
            ],
            "support": {
                "issues": "https://github.com/sebastianbergmann/php-text-template/issues",
                "security": "https://github.com/sebastianbergmann/php-text-template/security/policy",
                "source": "https://github.com/sebastianbergmann/php-text-template/tree/4.0.1"
            },
            "funding": [
                {
                    "url": "https://github.com/sebastianbergmann",
                    "type": "github"
                }
            ],
            "time": "2024-07-03T05:08:43+00:00"
        },
        {
            "name": "phpunit/php-timer",
            "version": "7.0.1",
            "source": {
                "type": "git",
                "url": "https://github.com/sebastianbergmann/php-timer.git",
                "reference": "3b415def83fbcb41f991d9ebf16ae4ad8b7837b3"
            },
            "dist": {
                "type": "zip",
                "url": "https://api.github.com/repos/sebastianbergmann/php-timer/zipball/3b415def83fbcb41f991d9ebf16ae4ad8b7837b3",
                "reference": "3b415def83fbcb41f991d9ebf16ae4ad8b7837b3",
                "shasum": ""
            },
            "require": {
                "php": ">=8.2"
            },
            "require-dev": {
                "phpunit/phpunit": "^11.0"
            },
            "type": "library",
            "extra": {
                "branch-alias": {
                    "dev-main": "7.0-dev"
                }
            },
            "autoload": {
                "classmap": [
                    "src/"
                ]
            },
            "notification-url": "https://packagist.org/downloads/",
            "license": [
                "BSD-3-Clause"
            ],
            "authors": [
                {
                    "name": "Sebastian Bergmann",
                    "email": "sebastian@phpunit.de",
                    "role": "lead"
                }
            ],
            "description": "Utility class for timing",
            "homepage": "https://github.com/sebastianbergmann/php-timer/",
            "keywords": [
                "timer"
            ],
            "support": {
                "issues": "https://github.com/sebastianbergmann/php-timer/issues",
                "security": "https://github.com/sebastianbergmann/php-timer/security/policy",
                "source": "https://github.com/sebastianbergmann/php-timer/tree/7.0.1"
            },
            "funding": [
                {
                    "url": "https://github.com/sebastianbergmann",
                    "type": "github"
                }
            ],
            "time": "2024-07-03T05:09:35+00:00"
        },
        {
            "name": "phpunit/phpunit",
            "version": "11.5.42",
            "source": {
                "type": "git",
                "url": "https://github.com/sebastianbergmann/phpunit.git",
                "reference": "1c6cb5dfe412af3d0dfd414cfd110e3b9cfdbc3c"
            },
            "dist": {
                "type": "zip",
                "url": "https://api.github.com/repos/sebastianbergmann/phpunit/zipball/1c6cb5dfe412af3d0dfd414cfd110e3b9cfdbc3c",
                "reference": "1c6cb5dfe412af3d0dfd414cfd110e3b9cfdbc3c",
                "shasum": ""
            },
            "require": {
                "ext-dom": "*",
                "ext-json": "*",
                "ext-libxml": "*",
                "ext-mbstring": "*",
                "ext-xml": "*",
                "ext-xmlwriter": "*",
                "myclabs/deep-copy": "^1.13.4",
                "phar-io/manifest": "^2.0.4",
                "phar-io/version": "^3.2.1",
                "php": ">=8.2",
                "phpunit/php-code-coverage": "^11.0.11",
                "phpunit/php-file-iterator": "^5.1.0",
                "phpunit/php-invoker": "^5.0.1",
                "phpunit/php-text-template": "^4.0.1",
                "phpunit/php-timer": "^7.0.1",
                "sebastian/cli-parser": "^3.0.2",
                "sebastian/code-unit": "^3.0.3",
                "sebastian/comparator": "^6.3.2",
                "sebastian/diff": "^6.0.2",
                "sebastian/environment": "^7.2.1",
                "sebastian/exporter": "^6.3.2",
                "sebastian/global-state": "^7.0.2",
                "sebastian/object-enumerator": "^6.0.1",
                "sebastian/type": "^5.1.3",
                "sebastian/version": "^5.0.2",
                "staabm/side-effects-detector": "^1.0.5"
            },
            "suggest": {
                "ext-soap": "To be able to generate mocks based on WSDL files"
            },
            "bin": [
                "phpunit"
            ],
            "type": "library",
            "extra": {
                "branch-alias": {
                    "dev-main": "11.5-dev"
                }
            },
            "autoload": {
                "files": [
                    "src/Framework/Assert/Functions.php"
                ],
                "classmap": [
                    "src/"
                ]
            },
            "notification-url": "https://packagist.org/downloads/",
            "license": [
                "BSD-3-Clause"
            ],
            "authors": [
                {
                    "name": "Sebastian Bergmann",
                    "email": "sebastian@phpunit.de",
                    "role": "lead"
                }
            ],
            "description": "The PHP Unit Testing framework.",
            "homepage": "https://phpunit.de/",
            "keywords": [
                "phpunit",
                "testing",
                "xunit"
            ],
            "support": {
                "issues": "https://github.com/sebastianbergmann/phpunit/issues",
                "security": "https://github.com/sebastianbergmann/phpunit/security/policy",
                "source": "https://github.com/sebastianbergmann/phpunit/tree/11.5.42"
            },
            "funding": [
                {
                    "url": "https://phpunit.de/sponsors.html",
                    "type": "custom"
                },
                {
                    "url": "https://github.com/sebastianbergmann",
                    "type": "github"
                },
                {
                    "url": "https://liberapay.com/sebastianbergmann",
                    "type": "liberapay"
                },
                {
                    "url": "https://thanks.dev/u/gh/sebastianbergmann",
                    "type": "thanks_dev"
                },
                {
                    "url": "https://tidelift.com/funding/github/packagist/phpunit/phpunit",
                    "type": "tidelift"
                }
            ],
            "time": "2025-09-28T12:09:13+00:00"
        },
        {
            "name": "sebastian/cli-parser",
            "version": "3.0.2",
            "source": {
                "type": "git",
                "url": "https://github.com/sebastianbergmann/cli-parser.git",
                "reference": "15c5dd40dc4f38794d383bb95465193f5e0ae180"
            },
            "dist": {
                "type": "zip",
                "url": "https://api.github.com/repos/sebastianbergmann/cli-parser/zipball/15c5dd40dc4f38794d383bb95465193f5e0ae180",
                "reference": "15c5dd40dc4f38794d383bb95465193f5e0ae180",
                "shasum": ""
            },
            "require": {
                "php": ">=8.2"
            },
            "require-dev": {
                "phpunit/phpunit": "^11.0"
            },
            "type": "library",
            "extra": {
                "branch-alias": {
                    "dev-main": "3.0-dev"
                }
            },
            "autoload": {
                "classmap": [
                    "src/"
                ]
            },
            "notification-url": "https://packagist.org/downloads/",
            "license": [
                "BSD-3-Clause"
            ],
            "authors": [
                {
                    "name": "Sebastian Bergmann",
                    "email": "sebastian@phpunit.de",
                    "role": "lead"
                }
            ],
            "description": "Library for parsing CLI options",
            "homepage": "https://github.com/sebastianbergmann/cli-parser",
            "support": {
                "issues": "https://github.com/sebastianbergmann/cli-parser/issues",
                "security": "https://github.com/sebastianbergmann/cli-parser/security/policy",
                "source": "https://github.com/sebastianbergmann/cli-parser/tree/3.0.2"
            },
            "funding": [
                {
                    "url": "https://github.com/sebastianbergmann",
                    "type": "github"
                }
            ],
            "time": "2024-07-03T04:41:36+00:00"
        },
        {
            "name": "sebastian/code-unit",
            "version": "3.0.3",
            "source": {
                "type": "git",
                "url": "https://github.com/sebastianbergmann/code-unit.git",
                "reference": "54391c61e4af8078e5b276ab082b6d3c54c9ad64"
            },
            "dist": {
                "type": "zip",
                "url": "https://api.github.com/repos/sebastianbergmann/code-unit/zipball/54391c61e4af8078e5b276ab082b6d3c54c9ad64",
                "reference": "54391c61e4af8078e5b276ab082b6d3c54c9ad64",
                "shasum": ""
            },
            "require": {
                "php": ">=8.2"
            },
            "require-dev": {
                "phpunit/phpunit": "^11.5"
            },
            "type": "library",
            "extra": {
                "branch-alias": {
                    "dev-main": "3.0-dev"
                }
            },
            "autoload": {
                "classmap": [
                    "src/"
                ]
            },
            "notification-url": "https://packagist.org/downloads/",
            "license": [
                "BSD-3-Clause"
            ],
            "authors": [
                {
                    "name": "Sebastian Bergmann",
                    "email": "sebastian@phpunit.de",
                    "role": "lead"
                }
            ],
            "description": "Collection of value objects that represent the PHP code units",
            "homepage": "https://github.com/sebastianbergmann/code-unit",
            "support": {
                "issues": "https://github.com/sebastianbergmann/code-unit/issues",
                "security": "https://github.com/sebastianbergmann/code-unit/security/policy",
                "source": "https://github.com/sebastianbergmann/code-unit/tree/3.0.3"
            },
            "funding": [
                {
                    "url": "https://github.com/sebastianbergmann",
                    "type": "github"
                }
            ],
            "time": "2025-03-19T07:56:08+00:00"
        },
        {
            "name": "sebastian/code-unit-reverse-lookup",
            "version": "4.0.1",
            "source": {
                "type": "git",
                "url": "https://github.com/sebastianbergmann/code-unit-reverse-lookup.git",
                "reference": "183a9b2632194febd219bb9246eee421dad8d45e"
            },
            "dist": {
                "type": "zip",
                "url": "https://api.github.com/repos/sebastianbergmann/code-unit-reverse-lookup/zipball/183a9b2632194febd219bb9246eee421dad8d45e",
                "reference": "183a9b2632194febd219bb9246eee421dad8d45e",
                "shasum": ""
            },
            "require": {
                "php": ">=8.2"
            },
            "require-dev": {
                "phpunit/phpunit": "^11.0"
            },
            "type": "library",
            "extra": {
                "branch-alias": {
                    "dev-main": "4.0-dev"
                }
            },
            "autoload": {
                "classmap": [
                    "src/"
                ]
            },
            "notification-url": "https://packagist.org/downloads/",
            "license": [
                "BSD-3-Clause"
            ],
            "authors": [
                {
                    "name": "Sebastian Bergmann",
                    "email": "sebastian@phpunit.de"
                }
            ],
            "description": "Looks up which function or method a line of code belongs to",
            "homepage": "https://github.com/sebastianbergmann/code-unit-reverse-lookup/",
            "support": {
                "issues": "https://github.com/sebastianbergmann/code-unit-reverse-lookup/issues",
                "security": "https://github.com/sebastianbergmann/code-unit-reverse-lookup/security/policy",
                "source": "https://github.com/sebastianbergmann/code-unit-reverse-lookup/tree/4.0.1"
            },
            "funding": [
                {
                    "url": "https://github.com/sebastianbergmann",
                    "type": "github"
                }
            ],
            "time": "2024-07-03T04:45:54+00:00"
        },
        {
            "name": "sebastian/comparator",
            "version": "6.3.2",
            "source": {
                "type": "git",
                "url": "https://github.com/sebastianbergmann/comparator.git",
                "reference": "85c77556683e6eee4323e4c5468641ca0237e2e8"
            },
            "dist": {
                "type": "zip",
                "url": "https://api.github.com/repos/sebastianbergmann/comparator/zipball/85c77556683e6eee4323e4c5468641ca0237e2e8",
                "reference": "85c77556683e6eee4323e4c5468641ca0237e2e8",
                "shasum": ""
            },
            "require": {
                "ext-dom": "*",
                "ext-mbstring": "*",
                "php": ">=8.2",
                "sebastian/diff": "^6.0",
                "sebastian/exporter": "^6.0"
            },
            "require-dev": {
                "phpunit/phpunit": "^11.4"
            },
            "suggest": {
                "ext-bcmath": "For comparing BcMath\\Number objects"
            },
            "type": "library",
            "extra": {
                "branch-alias": {
                    "dev-main": "6.3-dev"
                }
            },
            "autoload": {
                "classmap": [
                    "src/"
                ]
            },
            "notification-url": "https://packagist.org/downloads/",
            "license": [
                "BSD-3-Clause"
            ],
            "authors": [
                {
                    "name": "Sebastian Bergmann",
                    "email": "sebastian@phpunit.de"
                },
                {
                    "name": "Jeff Welch",
                    "email": "whatthejeff@gmail.com"
                },
                {
                    "name": "Volker Dusch",
                    "email": "github@wallbash.com"
                },
                {
                    "name": "Bernhard Schussek",
                    "email": "bschussek@2bepublished.at"
                }
            ],
            "description": "Provides the functionality to compare PHP values for equality",
            "homepage": "https://github.com/sebastianbergmann/comparator",
            "keywords": [
                "comparator",
                "compare",
                "equality"
            ],
            "support": {
                "issues": "https://github.com/sebastianbergmann/comparator/issues",
                "security": "https://github.com/sebastianbergmann/comparator/security/policy",
                "source": "https://github.com/sebastianbergmann/comparator/tree/6.3.2"
            },
            "funding": [
                {
                    "url": "https://github.com/sebastianbergmann",
                    "type": "github"
                },
                {
                    "url": "https://liberapay.com/sebastianbergmann",
                    "type": "liberapay"
                },
                {
                    "url": "https://thanks.dev/u/gh/sebastianbergmann",
                    "type": "thanks_dev"
                },
                {
                    "url": "https://tidelift.com/funding/github/packagist/sebastian/comparator",
                    "type": "tidelift"
                }
            ],
            "time": "2025-08-10T08:07:46+00:00"
        },
        {
            "name": "sebastian/complexity",
            "version": "4.0.1",
            "source": {
                "type": "git",
                "url": "https://github.com/sebastianbergmann/complexity.git",
                "reference": "ee41d384ab1906c68852636b6de493846e13e5a0"
            },
            "dist": {
                "type": "zip",
                "url": "https://api.github.com/repos/sebastianbergmann/complexity/zipball/ee41d384ab1906c68852636b6de493846e13e5a0",
                "reference": "ee41d384ab1906c68852636b6de493846e13e5a0",
                "shasum": ""
            },
            "require": {
                "nikic/php-parser": "^5.0",
                "php": ">=8.2"
            },
            "require-dev": {
                "phpunit/phpunit": "^11.0"
            },
            "type": "library",
            "extra": {
                "branch-alias": {
                    "dev-main": "4.0-dev"
                }
            },
            "autoload": {
                "classmap": [
                    "src/"
                ]
            },
            "notification-url": "https://packagist.org/downloads/",
            "license": [
                "BSD-3-Clause"
            ],
            "authors": [
                {
                    "name": "Sebastian Bergmann",
                    "email": "sebastian@phpunit.de",
                    "role": "lead"
                }
            ],
            "description": "Library for calculating the complexity of PHP code units",
            "homepage": "https://github.com/sebastianbergmann/complexity",
            "support": {
                "issues": "https://github.com/sebastianbergmann/complexity/issues",
                "security": "https://github.com/sebastianbergmann/complexity/security/policy",
                "source": "https://github.com/sebastianbergmann/complexity/tree/4.0.1"
            },
            "funding": [
                {
                    "url": "https://github.com/sebastianbergmann",
                    "type": "github"
                }
            ],
            "time": "2024-07-03T04:49:50+00:00"
        },
        {
            "name": "sebastian/diff",
            "version": "6.0.2",
            "source": {
                "type": "git",
                "url": "https://github.com/sebastianbergmann/diff.git",
                "reference": "b4ccd857127db5d41a5b676f24b51371d76d8544"
            },
            "dist": {
                "type": "zip",
                "url": "https://api.github.com/repos/sebastianbergmann/diff/zipball/b4ccd857127db5d41a5b676f24b51371d76d8544",
                "reference": "b4ccd857127db5d41a5b676f24b51371d76d8544",
                "shasum": ""
            },
            "require": {
                "php": ">=8.2"
            },
            "require-dev": {
                "phpunit/phpunit": "^11.0",
                "symfony/process": "^4.2 || ^5"
            },
            "type": "library",
            "extra": {
                "branch-alias": {
                    "dev-main": "6.0-dev"
                }
            },
            "autoload": {
                "classmap": [
                    "src/"
                ]
            },
            "notification-url": "https://packagist.org/downloads/",
            "license": [
                "BSD-3-Clause"
            ],
            "authors": [
                {
                    "name": "Sebastian Bergmann",
                    "email": "sebastian@phpunit.de"
                },
                {
                    "name": "Kore Nordmann",
                    "email": "mail@kore-nordmann.de"
                }
            ],
            "description": "Diff implementation",
            "homepage": "https://github.com/sebastianbergmann/diff",
            "keywords": [
                "diff",
                "udiff",
                "unidiff",
                "unified diff"
            ],
            "support": {
                "issues": "https://github.com/sebastianbergmann/diff/issues",
                "security": "https://github.com/sebastianbergmann/diff/security/policy",
                "source": "https://github.com/sebastianbergmann/diff/tree/6.0.2"
            },
            "funding": [
                {
                    "url": "https://github.com/sebastianbergmann",
                    "type": "github"
                }
            ],
            "time": "2024-07-03T04:53:05+00:00"
        },
        {
            "name": "sebastian/environment",
            "version": "7.2.1",
            "source": {
                "type": "git",
                "url": "https://github.com/sebastianbergmann/environment.git",
                "reference": "a5c75038693ad2e8d4b6c15ba2403532647830c4"
            },
            "dist": {
                "type": "zip",
                "url": "https://api.github.com/repos/sebastianbergmann/environment/zipball/a5c75038693ad2e8d4b6c15ba2403532647830c4",
                "reference": "a5c75038693ad2e8d4b6c15ba2403532647830c4",
                "shasum": ""
            },
            "require": {
                "php": ">=8.2"
            },
            "require-dev": {
                "phpunit/phpunit": "^11.3"
            },
            "suggest": {
                "ext-posix": "*"
            },
            "type": "library",
            "extra": {
                "branch-alias": {
                    "dev-main": "7.2-dev"
                }
            },
            "autoload": {
                "classmap": [
                    "src/"
                ]
            },
            "notification-url": "https://packagist.org/downloads/",
            "license": [
                "BSD-3-Clause"
            ],
            "authors": [
                {
                    "name": "Sebastian Bergmann",
                    "email": "sebastian@phpunit.de"
                }
            ],
            "description": "Provides functionality to handle HHVM/PHP environments",
            "homepage": "https://github.com/sebastianbergmann/environment",
            "keywords": [
                "Xdebug",
                "environment",
                "hhvm"
            ],
            "support": {
                "issues": "https://github.com/sebastianbergmann/environment/issues",
                "security": "https://github.com/sebastianbergmann/environment/security/policy",
                "source": "https://github.com/sebastianbergmann/environment/tree/7.2.1"
            },
            "funding": [
                {
                    "url": "https://github.com/sebastianbergmann",
                    "type": "github"
                },
                {
                    "url": "https://liberapay.com/sebastianbergmann",
                    "type": "liberapay"
                },
                {
                    "url": "https://thanks.dev/u/gh/sebastianbergmann",
                    "type": "thanks_dev"
                },
                {
                    "url": "https://tidelift.com/funding/github/packagist/sebastian/environment",
                    "type": "tidelift"
                }
            ],
            "time": "2025-05-21T11:55:47+00:00"
        },
        {
            "name": "sebastian/exporter",
            "version": "6.3.2",
            "source": {
                "type": "git",
                "url": "https://github.com/sebastianbergmann/exporter.git",
                "reference": "70a298763b40b213ec087c51c739efcaa90bcd74"
            },
            "dist": {
                "type": "zip",
                "url": "https://api.github.com/repos/sebastianbergmann/exporter/zipball/70a298763b40b213ec087c51c739efcaa90bcd74",
                "reference": "70a298763b40b213ec087c51c739efcaa90bcd74",
                "shasum": ""
            },
            "require": {
                "ext-mbstring": "*",
                "php": ">=8.2",
                "sebastian/recursion-context": "^6.0"
            },
            "require-dev": {
                "phpunit/phpunit": "^11.3"
            },
            "type": "library",
            "extra": {
                "branch-alias": {
                    "dev-main": "6.3-dev"
                }
            },
            "autoload": {
                "classmap": [
                    "src/"
                ]
            },
            "notification-url": "https://packagist.org/downloads/",
            "license": [
                "BSD-3-Clause"
            ],
            "authors": [
                {
                    "name": "Sebastian Bergmann",
                    "email": "sebastian@phpunit.de"
                },
                {
                    "name": "Jeff Welch",
                    "email": "whatthejeff@gmail.com"
                },
                {
                    "name": "Volker Dusch",
                    "email": "github@wallbash.com"
                },
                {
                    "name": "Adam Harvey",
                    "email": "aharvey@php.net"
                },
                {
                    "name": "Bernhard Schussek",
                    "email": "bschussek@gmail.com"
                }
            ],
            "description": "Provides the functionality to export PHP variables for visualization",
            "homepage": "https://www.github.com/sebastianbergmann/exporter",
            "keywords": [
                "export",
                "exporter"
            ],
            "support": {
                "issues": "https://github.com/sebastianbergmann/exporter/issues",
                "security": "https://github.com/sebastianbergmann/exporter/security/policy",
                "source": "https://github.com/sebastianbergmann/exporter/tree/6.3.2"
            },
            "funding": [
                {
                    "url": "https://github.com/sebastianbergmann",
                    "type": "github"
                },
                {
                    "url": "https://liberapay.com/sebastianbergmann",
                    "type": "liberapay"
                },
                {
                    "url": "https://thanks.dev/u/gh/sebastianbergmann",
                    "type": "thanks_dev"
                },
                {
                    "url": "https://tidelift.com/funding/github/packagist/sebastian/exporter",
                    "type": "tidelift"
                }
            ],
            "time": "2025-09-24T06:12:51+00:00"
        },
        {
            "name": "sebastian/global-state",
            "version": "7.0.2",
            "source": {
                "type": "git",
                "url": "https://github.com/sebastianbergmann/global-state.git",
                "reference": "3be331570a721f9a4b5917f4209773de17f747d7"
            },
            "dist": {
                "type": "zip",
                "url": "https://api.github.com/repos/sebastianbergmann/global-state/zipball/3be331570a721f9a4b5917f4209773de17f747d7",
                "reference": "3be331570a721f9a4b5917f4209773de17f747d7",
                "shasum": ""
            },
            "require": {
                "php": ">=8.2",
                "sebastian/object-reflector": "^4.0",
                "sebastian/recursion-context": "^6.0"
            },
            "require-dev": {
                "ext-dom": "*",
                "phpunit/phpunit": "^11.0"
            },
            "type": "library",
            "extra": {
                "branch-alias": {
                    "dev-main": "7.0-dev"
                }
            },
            "autoload": {
                "classmap": [
                    "src/"
                ]
            },
            "notification-url": "https://packagist.org/downloads/",
            "license": [
                "BSD-3-Clause"
            ],
            "authors": [
                {
                    "name": "Sebastian Bergmann",
                    "email": "sebastian@phpunit.de"
                }
            ],
            "description": "Snapshotting of global state",
            "homepage": "https://www.github.com/sebastianbergmann/global-state",
            "keywords": [
                "global state"
            ],
            "support": {
                "issues": "https://github.com/sebastianbergmann/global-state/issues",
                "security": "https://github.com/sebastianbergmann/global-state/security/policy",
                "source": "https://github.com/sebastianbergmann/global-state/tree/7.0.2"
            },
            "funding": [
                {
                    "url": "https://github.com/sebastianbergmann",
                    "type": "github"
                }
            ],
            "time": "2024-07-03T04:57:36+00:00"
        },
        {
            "name": "sebastian/lines-of-code",
            "version": "3.0.1",
            "source": {
                "type": "git",
                "url": "https://github.com/sebastianbergmann/lines-of-code.git",
                "reference": "d36ad0d782e5756913e42ad87cb2890f4ffe467a"
            },
            "dist": {
                "type": "zip",
                "url": "https://api.github.com/repos/sebastianbergmann/lines-of-code/zipball/d36ad0d782e5756913e42ad87cb2890f4ffe467a",
                "reference": "d36ad0d782e5756913e42ad87cb2890f4ffe467a",
                "shasum": ""
            },
            "require": {
                "nikic/php-parser": "^5.0",
                "php": ">=8.2"
            },
            "require-dev": {
                "phpunit/phpunit": "^11.0"
            },
            "type": "library",
            "extra": {
                "branch-alias": {
                    "dev-main": "3.0-dev"
                }
            },
            "autoload": {
                "classmap": [
                    "src/"
                ]
            },
            "notification-url": "https://packagist.org/downloads/",
            "license": [
                "BSD-3-Clause"
            ],
            "authors": [
                {
                    "name": "Sebastian Bergmann",
                    "email": "sebastian@phpunit.de",
                    "role": "lead"
                }
            ],
            "description": "Library for counting the lines of code in PHP source code",
            "homepage": "https://github.com/sebastianbergmann/lines-of-code",
            "support": {
                "issues": "https://github.com/sebastianbergmann/lines-of-code/issues",
                "security": "https://github.com/sebastianbergmann/lines-of-code/security/policy",
                "source": "https://github.com/sebastianbergmann/lines-of-code/tree/3.0.1"
            },
            "funding": [
                {
                    "url": "https://github.com/sebastianbergmann",
                    "type": "github"
                }
            ],
            "time": "2024-07-03T04:58:38+00:00"
        },
        {
            "name": "sebastian/object-enumerator",
            "version": "6.0.1",
            "source": {
                "type": "git",
                "url": "https://github.com/sebastianbergmann/object-enumerator.git",
                "reference": "f5b498e631a74204185071eb41f33f38d64608aa"
            },
            "dist": {
                "type": "zip",
                "url": "https://api.github.com/repos/sebastianbergmann/object-enumerator/zipball/f5b498e631a74204185071eb41f33f38d64608aa",
                "reference": "f5b498e631a74204185071eb41f33f38d64608aa",
                "shasum": ""
            },
            "require": {
                "php": ">=8.2",
                "sebastian/object-reflector": "^4.0",
                "sebastian/recursion-context": "^6.0"
            },
            "require-dev": {
                "phpunit/phpunit": "^11.0"
            },
            "type": "library",
            "extra": {
                "branch-alias": {
                    "dev-main": "6.0-dev"
                }
            },
            "autoload": {
                "classmap": [
                    "src/"
                ]
            },
            "notification-url": "https://packagist.org/downloads/",
            "license": [
                "BSD-3-Clause"
            ],
            "authors": [
                {
                    "name": "Sebastian Bergmann",
                    "email": "sebastian@phpunit.de"
                }
            ],
            "description": "Traverses array structures and object graphs to enumerate all referenced objects",
            "homepage": "https://github.com/sebastianbergmann/object-enumerator/",
            "support": {
                "issues": "https://github.com/sebastianbergmann/object-enumerator/issues",
                "security": "https://github.com/sebastianbergmann/object-enumerator/security/policy",
                "source": "https://github.com/sebastianbergmann/object-enumerator/tree/6.0.1"
            },
            "funding": [
                {
                    "url": "https://github.com/sebastianbergmann",
                    "type": "github"
                }
            ],
            "time": "2024-07-03T05:00:13+00:00"
        },
        {
            "name": "sebastian/object-reflector",
            "version": "4.0.1",
            "source": {
                "type": "git",
                "url": "https://github.com/sebastianbergmann/object-reflector.git",
                "reference": "6e1a43b411b2ad34146dee7524cb13a068bb35f9"
            },
            "dist": {
                "type": "zip",
                "url": "https://api.github.com/repos/sebastianbergmann/object-reflector/zipball/6e1a43b411b2ad34146dee7524cb13a068bb35f9",
                "reference": "6e1a43b411b2ad34146dee7524cb13a068bb35f9",
                "shasum": ""
            },
            "require": {
                "php": ">=8.2"
            },
            "require-dev": {
                "phpunit/phpunit": "^11.0"
            },
            "type": "library",
            "extra": {
                "branch-alias": {
                    "dev-main": "4.0-dev"
                }
            },
            "autoload": {
                "classmap": [
                    "src/"
                ]
            },
            "notification-url": "https://packagist.org/downloads/",
            "license": [
                "BSD-3-Clause"
            ],
            "authors": [
                {
                    "name": "Sebastian Bergmann",
                    "email": "sebastian@phpunit.de"
                }
            ],
            "description": "Allows reflection of object attributes, including inherited and non-public ones",
            "homepage": "https://github.com/sebastianbergmann/object-reflector/",
            "support": {
                "issues": "https://github.com/sebastianbergmann/object-reflector/issues",
                "security": "https://github.com/sebastianbergmann/object-reflector/security/policy",
                "source": "https://github.com/sebastianbergmann/object-reflector/tree/4.0.1"
            },
            "funding": [
                {
                    "url": "https://github.com/sebastianbergmann",
                    "type": "github"
                }
            ],
            "time": "2024-07-03T05:01:32+00:00"
        },
        {
            "name": "sebastian/recursion-context",
            "version": "6.0.3",
            "source": {
                "type": "git",
                "url": "https://github.com/sebastianbergmann/recursion-context.git",
                "reference": "f6458abbf32a6c8174f8f26261475dc133b3d9dc"
            },
            "dist": {
                "type": "zip",
                "url": "https://api.github.com/repos/sebastianbergmann/recursion-context/zipball/f6458abbf32a6c8174f8f26261475dc133b3d9dc",
                "reference": "f6458abbf32a6c8174f8f26261475dc133b3d9dc",
                "shasum": ""
            },
            "require": {
                "php": ">=8.2"
            },
            "require-dev": {
                "phpunit/phpunit": "^11.3"
            },
            "type": "library",
            "extra": {
                "branch-alias": {
                    "dev-main": "6.0-dev"
                }
            },
            "autoload": {
                "classmap": [
                    "src/"
                ]
            },
            "notification-url": "https://packagist.org/downloads/",
            "license": [
                "BSD-3-Clause"
            ],
            "authors": [
                {
                    "name": "Sebastian Bergmann",
                    "email": "sebastian@phpunit.de"
                },
                {
                    "name": "Jeff Welch",
                    "email": "whatthejeff@gmail.com"
                },
                {
                    "name": "Adam Harvey",
                    "email": "aharvey@php.net"
                }
            ],
            "description": "Provides functionality to recursively process PHP variables",
            "homepage": "https://github.com/sebastianbergmann/recursion-context",
            "support": {
                "issues": "https://github.com/sebastianbergmann/recursion-context/issues",
                "security": "https://github.com/sebastianbergmann/recursion-context/security/policy",
                "source": "https://github.com/sebastianbergmann/recursion-context/tree/6.0.3"
            },
            "funding": [
                {
                    "url": "https://github.com/sebastianbergmann",
                    "type": "github"
                },
                {
                    "url": "https://liberapay.com/sebastianbergmann",
                    "type": "liberapay"
                },
                {
                    "url": "https://thanks.dev/u/gh/sebastianbergmann",
                    "type": "thanks_dev"
                },
                {
                    "url": "https://tidelift.com/funding/github/packagist/sebastian/recursion-context",
                    "type": "tidelift"
                }
            ],
            "time": "2025-08-13T04:42:22+00:00"
        },
        {
            "name": "sebastian/type",
            "version": "5.1.3",
            "source": {
                "type": "git",
                "url": "https://github.com/sebastianbergmann/type.git",
                "reference": "f77d2d4e78738c98d9a68d2596fe5e8fa380f449"
            },
            "dist": {
                "type": "zip",
                "url": "https://api.github.com/repos/sebastianbergmann/type/zipball/f77d2d4e78738c98d9a68d2596fe5e8fa380f449",
                "reference": "f77d2d4e78738c98d9a68d2596fe5e8fa380f449",
                "shasum": ""
            },
            "require": {
                "php": ">=8.2"
            },
            "require-dev": {
                "phpunit/phpunit": "^11.3"
            },
            "type": "library",
            "extra": {
                "branch-alias": {
                    "dev-main": "5.1-dev"
                }
            },
            "autoload": {
                "classmap": [
                    "src/"
                ]
            },
            "notification-url": "https://packagist.org/downloads/",
            "license": [
                "BSD-3-Clause"
            ],
            "authors": [
                {
                    "name": "Sebastian Bergmann",
                    "email": "sebastian@phpunit.de",
                    "role": "lead"
                }
            ],
            "description": "Collection of value objects that represent the types of the PHP type system",
            "homepage": "https://github.com/sebastianbergmann/type",
            "support": {
                "issues": "https://github.com/sebastianbergmann/type/issues",
                "security": "https://github.com/sebastianbergmann/type/security/policy",
                "source": "https://github.com/sebastianbergmann/type/tree/5.1.3"
            },
            "funding": [
                {
                    "url": "https://github.com/sebastianbergmann",
                    "type": "github"
                },
                {
                    "url": "https://liberapay.com/sebastianbergmann",
                    "type": "liberapay"
                },
                {
                    "url": "https://thanks.dev/u/gh/sebastianbergmann",
                    "type": "thanks_dev"
                },
                {
                    "url": "https://tidelift.com/funding/github/packagist/sebastian/type",
                    "type": "tidelift"
                }
            ],
            "time": "2025-08-09T06:55:48+00:00"
        },
        {
            "name": "sebastian/version",
            "version": "5.0.2",
            "source": {
                "type": "git",
                "url": "https://github.com/sebastianbergmann/version.git",
                "reference": "c687e3387b99f5b03b6caa64c74b63e2936ff874"
            },
            "dist": {
                "type": "zip",
                "url": "https://api.github.com/repos/sebastianbergmann/version/zipball/c687e3387b99f5b03b6caa64c74b63e2936ff874",
                "reference": "c687e3387b99f5b03b6caa64c74b63e2936ff874",
                "shasum": ""
            },
            "require": {
                "php": ">=8.2"
            },
            "type": "library",
            "extra": {
                "branch-alias": {
                    "dev-main": "5.0-dev"
                }
            },
            "autoload": {
                "classmap": [
                    "src/"
                ]
            },
            "notification-url": "https://packagist.org/downloads/",
            "license": [
                "BSD-3-Clause"
            ],
            "authors": [
                {
                    "name": "Sebastian Bergmann",
                    "email": "sebastian@phpunit.de",
                    "role": "lead"
                }
            ],
            "description": "Library that helps with managing the version number of Git-hosted PHP projects",
            "homepage": "https://github.com/sebastianbergmann/version",
            "support": {
                "issues": "https://github.com/sebastianbergmann/version/issues",
                "security": "https://github.com/sebastianbergmann/version/security/policy",
                "source": "https://github.com/sebastianbergmann/version/tree/5.0.2"
            },
            "funding": [
                {
                    "url": "https://github.com/sebastianbergmann",
                    "type": "github"
                }
            ],
            "time": "2024-10-09T05:16:32+00:00"
        },
        {
            "name": "staabm/side-effects-detector",
            "version": "1.0.5",
            "source": {
                "type": "git",
                "url": "https://github.com/staabm/side-effects-detector.git",
                "reference": "d8334211a140ce329c13726d4a715adbddd0a163"
            },
            "dist": {
                "type": "zip",
                "url": "https://api.github.com/repos/staabm/side-effects-detector/zipball/d8334211a140ce329c13726d4a715adbddd0a163",
                "reference": "d8334211a140ce329c13726d4a715adbddd0a163",
                "shasum": ""
            },
            "require": {
                "ext-tokenizer": "*",
                "php": "^7.4 || ^8.0"
            },
            "require-dev": {
                "phpstan/extension-installer": "^1.4.3",
                "phpstan/phpstan": "^1.12.6",
                "phpunit/phpunit": "^9.6.21",
                "symfony/var-dumper": "^5.4.43",
                "tomasvotruba/type-coverage": "1.0.0",
                "tomasvotruba/unused-public": "1.0.0"
            },
            "type": "library",
            "autoload": {
                "classmap": [
                    "lib/"
                ]
            },
            "notification-url": "https://packagist.org/downloads/",
            "license": [
                "MIT"
            ],
            "description": "A static analysis tool to detect side effects in PHP code",
            "keywords": [
                "static analysis"
            ],
            "support": {
                "issues": "https://github.com/staabm/side-effects-detector/issues",
                "source": "https://github.com/staabm/side-effects-detector/tree/1.0.5"
            },
            "funding": [
                {
                    "url": "https://github.com/staabm",
                    "type": "github"
                }
            ],
            "time": "2024-10-20T05:08:20+00:00"
        },
        {
            "name": "symfony/yaml",
            "version": "v7.3.3",
            "source": {
                "type": "git",
                "url": "https://github.com/symfony/yaml.git",
                "reference": "d4f4a66866fe2451f61296924767280ab5732d9d"
            },
            "dist": {
                "type": "zip",
                "url": "https://api.github.com/repos/symfony/yaml/zipball/d4f4a66866fe2451f61296924767280ab5732d9d",
                "reference": "d4f4a66866fe2451f61296924767280ab5732d9d",
                "shasum": ""
            },
            "require": {
                "php": ">=8.2",
                "symfony/deprecation-contracts": "^2.5|^3.0",
                "symfony/polyfill-ctype": "^1.8"
            },
            "conflict": {
                "symfony/console": "<6.4"
            },
            "require-dev": {
                "symfony/console": "^6.4|^7.0"
            },
            "bin": [
                "Resources/bin/yaml-lint"
            ],
            "type": "library",
            "autoload": {
                "psr-4": {
                    "Symfony\\Component\\Yaml\\": ""
                },
                "exclude-from-classmap": [
                    "/Tests/"
                ]
            },
            "notification-url": "https://packagist.org/downloads/",
            "license": [
                "MIT"
            ],
            "authors": [
                {
                    "name": "Fabien Potencier",
                    "email": "fabien@symfony.com"
                },
                {
                    "name": "Symfony Community",
                    "homepage": "https://symfony.com/contributors"
                }
            ],
            "description": "Loads and dumps YAML files",
            "homepage": "https://symfony.com",
            "support": {
                "source": "https://github.com/symfony/yaml/tree/v7.3.3"
            },
            "funding": [
                {
                    "url": "https://symfony.com/sponsor",
                    "type": "custom"
                },
                {
                    "url": "https://github.com/fabpot",
                    "type": "github"
                },
                {
                    "url": "https://github.com/nicolas-grekas",
                    "type": "github"
                },
                {
                    "url": "https://tidelift.com/funding/github/packagist/symfony/symfony",
                    "type": "tidelift"
                }
            ],
            "time": "2025-08-27T11:34:33+00:00"
        },
        {
            "name": "theseer/tokenizer",
            "version": "1.2.3",
            "source": {
                "type": "git",
                "url": "https://github.com/theseer/tokenizer.git",
                "reference": "737eda637ed5e28c3413cb1ebe8bb52cbf1ca7a2"
            },
            "dist": {
                "type": "zip",
                "url": "https://api.github.com/repos/theseer/tokenizer/zipball/737eda637ed5e28c3413cb1ebe8bb52cbf1ca7a2",
                "reference": "737eda637ed5e28c3413cb1ebe8bb52cbf1ca7a2",
                "shasum": ""
            },
            "require": {
                "ext-dom": "*",
                "ext-tokenizer": "*",
                "ext-xmlwriter": "*",
                "php": "^7.2 || ^8.0"
            },
            "type": "library",
            "autoload": {
                "classmap": [
                    "src/"
                ]
            },
            "notification-url": "https://packagist.org/downloads/",
            "license": [
                "BSD-3-Clause"
            ],
            "authors": [
                {
                    "name": "Arne Blankerts",
                    "email": "arne@blankerts.de",
                    "role": "Developer"
                }
            ],
            "description": "A small library for converting tokenized PHP source code into XML and potentially other formats",
            "support": {
                "issues": "https://github.com/theseer/tokenizer/issues",
                "source": "https://github.com/theseer/tokenizer/tree/1.2.3"
            },
            "funding": [
                {
                    "url": "https://github.com/theseer",
                    "type": "github"
                }
            ],
            "time": "2024-03-03T12:36:25+00:00"
        }
    ],
    "aliases": [],
    "minimum-stability": "stable",
    "stability-flags": {},
    "prefer-stable": true,
    "prefer-lowest": false,
    "platform": {
        "php": "^8.3"
    },
    "platform-dev": {},
    "plugin-api-version": "2.6.0"
}<|MERGE_RESOLUTION|>--- conflicted
+++ resolved
@@ -4,11 +4,7 @@
         "Read more about it at https://getcomposer.org/doc/01-basic-usage.md#installing-dependencies",
         "This file is @generated automatically"
     ],
-<<<<<<< HEAD
-    "content-hash": "2acddc5b3761bae61efc270ff6e91ac5",
-=======
     "content-hash": "8577fc2146369fa8ac4da65c702bf15a",
->>>>>>> 915e1fd4
     "packages": [
         {
             "name": "anourvalar/eloquent-serialize",
@@ -1048,67 +1044,6 @@
             "time": "2025-03-06T22:45:56+00:00"
         },
         {
-            "name": "ezyang/htmlpurifier",
-            "version": "v4.19.0",
-            "source": {
-                "type": "git",
-                "url": "https://github.com/ezyang/htmlpurifier.git",
-                "reference": "b287d2a16aceffbf6e0295559b39662612b77fcf"
-            },
-            "dist": {
-                "type": "zip",
-                "url": "https://api.github.com/repos/ezyang/htmlpurifier/zipball/b287d2a16aceffbf6e0295559b39662612b77fcf",
-                "reference": "b287d2a16aceffbf6e0295559b39662612b77fcf",
-                "shasum": ""
-            },
-            "require": {
-                "php": "~5.6.0 || ~7.0.0 || ~7.1.0 || ~7.2.0 || ~7.3.0 || ~7.4.0 || ~8.0.0 || ~8.1.0 || ~8.2.0 || ~8.3.0 || ~8.4.0 || ~8.5.0"
-            },
-            "require-dev": {
-                "cerdic/css-tidy": "^1.7 || ^2.0",
-                "simpletest/simpletest": "dev-master"
-            },
-            "suggest": {
-                "cerdic/css-tidy": "If you want to use the filter 'Filter.ExtractStyleBlocks'.",
-                "ext-bcmath": "Used for unit conversion and imagecrash protection",
-                "ext-iconv": "Converts text to and from non-UTF-8 encodings",
-                "ext-tidy": "Used for pretty-printing HTML"
-            },
-            "type": "library",
-            "autoload": {
-                "files": [
-                    "library/HTMLPurifier.composer.php"
-                ],
-                "psr-0": {
-                    "HTMLPurifier": "library/"
-                },
-                "exclude-from-classmap": [
-                    "/library/HTMLPurifier/Language/"
-                ]
-            },
-            "notification-url": "https://packagist.org/downloads/",
-            "license": [
-                "LGPL-2.1-or-later"
-            ],
-            "authors": [
-                {
-                    "name": "Edward Z. Yang",
-                    "email": "admin@htmlpurifier.org",
-                    "homepage": "http://ezyang.com"
-                }
-            ],
-            "description": "Standards compliant HTML filter written in PHP",
-            "homepage": "http://htmlpurifier.org/",
-            "keywords": [
-                "html"
-            ],
-            "support": {
-                "issues": "https://github.com/ezyang/htmlpurifier/issues",
-                "source": "https://github.com/ezyang/htmlpurifier/tree/v4.19.0"
-            },
-            "time": "2025-10-17T16:34:55+00:00"
-        },
-        {
             "name": "filament/actions",
             "version": "v4.1.9",
             "source": {
@@ -1357,89 +1292,7 @@
             "time": "2025-10-14T15:22:44+00:00"
         },
         {
-<<<<<<< HEAD
-            "name": "filament/spatie-laravel-translatable-plugin",
-            "version": "v3.3.43",
-            "source": {
-                "type": "git",
-                "url": "https://github.com/filamentphp/spatie-laravel-translatable-plugin.git",
-                "reference": "7de417487ee7a4edd9e66fb3243a27f84db3f543"
-            },
-            "dist": {
-                "type": "zip",
-                "url": "https://api.github.com/repos/filamentphp/spatie-laravel-translatable-plugin/zipball/7de417487ee7a4edd9e66fb3243a27f84db3f543",
-                "reference": "7de417487ee7a4edd9e66fb3243a27f84db3f543",
-                "shasum": ""
-            },
-            "require": {
-                "filament/support": "self.version",
-                "illuminate/support": "^10.45|^11.0|^12.0",
-                "php": "^8.1",
-                "spatie/laravel-translatable": "^6.0"
-=======
             "name": "filament/schemas",
-            "version": "v4.1.9",
-            "source": {
-                "type": "git",
-                "url": "https://github.com/filamentphp/schemas.git",
-                "reference": "9b58c386499862e751752ab1e61787a84c6912a6"
-            },
-            "dist": {
-                "type": "zip",
-                "url": "https://api.github.com/repos/filamentphp/schemas/zipball/9b58c386499862e751752ab1e61787a84c6912a6",
-                "reference": "9b58c386499862e751752ab1e61787a84c6912a6",
-                "shasum": ""
-            },
-            "require": {
-                "danharrin/date-format-converter": "^0.3",
-                "filament/actions": "self.version",
-                "filament/support": "self.version",
-                "php": "^8.2"
->>>>>>> 915e1fd4
-            },
-            "type": "library",
-            "extra": {
-                "laravel": {
-                    "providers": [
-<<<<<<< HEAD
-                        "Filament\\SpatieLaravelTranslatablePluginServiceProvider"
-=======
-                        "Filament\\Schemas\\SchemasServiceProvider"
->>>>>>> 915e1fd4
-                    ]
-                }
-            },
-            "autoload": {
-                "psr-4": {
-<<<<<<< HEAD
-                    "Filament\\": "src"
-=======
-                    "Filament\\Schemas\\": "src"
->>>>>>> 915e1fd4
-                }
-            },
-            "notification-url": "https://packagist.org/downloads/",
-            "license": [
-                "MIT"
-            ],
-<<<<<<< HEAD
-            "description": "Filament support for `spatie/laravel-translatable`.",
-=======
-            "description": "Easily add beautiful UI to any Livewire component.",
->>>>>>> 915e1fd4
-            "homepage": "https://github.com/filamentphp/filament",
-            "support": {
-                "issues": "https://github.com/filamentphp/filament/issues",
-                "source": "https://github.com/filamentphp/filament"
-            },
-<<<<<<< HEAD
-            "time": "2025-08-12T13:15:45+00:00"
-=======
-            "time": "2025-10-15T14:31:34+00:00"
->>>>>>> 915e1fd4
-        },
-        {
-            "name": "filament/support",
             "version": "v4.1.9",
             "source": {
                 "type": "git",
@@ -1629,72 +1482,6 @@
                 "source": "https://github.com/filamentphp/filament"
             },
             "time": "2025-10-14T15:22:46+00:00"
-<<<<<<< HEAD
-        },
-        {
-            "name": "firebase/php-jwt",
-            "version": "v6.11.1",
-            "source": {
-                "type": "git",
-                "url": "https://github.com/firebase/php-jwt.git",
-                "reference": "d1e91ecf8c598d073d0995afa8cd5c75c6e19e66"
-            },
-            "dist": {
-                "type": "zip",
-                "url": "https://api.github.com/repos/firebase/php-jwt/zipball/d1e91ecf8c598d073d0995afa8cd5c75c6e19e66",
-                "reference": "d1e91ecf8c598d073d0995afa8cd5c75c6e19e66",
-                "shasum": ""
-            },
-            "require": {
-                "php": "^8.0"
-            },
-            "require-dev": {
-                "guzzlehttp/guzzle": "^7.4",
-                "phpspec/prophecy-phpunit": "^2.0",
-                "phpunit/phpunit": "^9.5",
-                "psr/cache": "^2.0||^3.0",
-                "psr/http-client": "^1.0",
-                "psr/http-factory": "^1.0"
-            },
-            "suggest": {
-                "ext-sodium": "Support EdDSA (Ed25519) signatures",
-                "paragonie/sodium_compat": "Support EdDSA (Ed25519) signatures when libsodium is not present"
-            },
-            "type": "library",
-            "autoload": {
-                "psr-4": {
-                    "Firebase\\JWT\\": "src"
-                }
-            },
-            "notification-url": "https://packagist.org/downloads/",
-            "license": [
-                "BSD-3-Clause"
-            ],
-            "authors": [
-                {
-                    "name": "Neuman Vong",
-                    "email": "neuman+pear@twilio.com",
-                    "role": "Developer"
-                },
-                {
-                    "name": "Anant Narayanan",
-                    "email": "anant@php.net",
-                    "role": "Developer"
-                }
-            ],
-            "description": "A simple library to encode and decode JSON Web Tokens (JWT) in PHP. Should conform to the current spec.",
-            "homepage": "https://github.com/firebase/php-jwt",
-            "keywords": [
-                "jwt",
-                "php"
-            ],
-            "support": {
-                "issues": "https://github.com/firebase/php-jwt/issues",
-                "source": "https://github.com/firebase/php-jwt/tree/v6.11.1"
-            },
-            "time": "2025-04-09T20:32:01+00:00"
-=======
->>>>>>> 915e1fd4
         },
         {
             "name": "fruitcake/php-cors",
@@ -2472,32 +2259,6 @@
             "time": "2025-08-22T14:27:06+00:00"
         },
         {
-<<<<<<< HEAD
-            "name": "jeffersongoncalves/filament-cep-field",
-            "version": "1.1.0",
-            "source": {
-                "type": "git",
-                "url": "https://github.com/jeffersongoncalves/filament-cep-field.git",
-                "reference": "191830774b01b5cc486307799d3cc6a7aeee64bb"
-            },
-            "dist": {
-                "type": "zip",
-                "url": "https://api.github.com/repos/jeffersongoncalves/filament-cep-field/zipball/191830774b01b5cc486307799d3cc6a7aeee64bb",
-                "reference": "191830774b01b5cc486307799d3cc6a7aeee64bb",
-                "shasum": ""
-            },
-            "require": {
-                "filament/filament": "^3.0",
-                "jeffersongoncalves/laravel-cep": "^1.0",
-                "php": "^8.2|^8.3",
-                "spatie/laravel-package-tools": "^1.14.0"
-            },
-            "require-dev": {
-                "larastan/larastan": "^3.0",
-                "laravel/pint": "^1.21",
-                "orchestra/testbench": "^9.0|^10.0",
-                "pestphp/pest": "^3.7.4",
-=======
             "name": "jacobtims/inline-date-time-picker",
             "version": "v2.0.1",
             "source": {
@@ -2522,124 +2283,31 @@
                 "orchestra/testbench": "^10.0",
                 "pestphp/pest": "^3.0",
                 "pestphp/pest-plugin-arch": "^3.0",
->>>>>>> 915e1fd4
                 "pestphp/pest-plugin-laravel": "^3.0"
             },
             "type": "library",
             "extra": {
                 "laravel": {
-<<<<<<< HEAD
-                    "providers": [
-                        "JeffersonGoncalves\\Filament\\CepField\\CepFieldServiceProvider"
-=======
                     "aliases": {
                         "InlineDateTimePicker": "Jacobtims\\InlineDateTimePicker\\Facades\\InlineDateTimePicker"
                     },
                     "providers": [
                         "Jacobtims\\InlineDateTimePicker\\InlineDateTimePickerServiceProvider"
->>>>>>> 915e1fd4
                     ]
                 }
             },
             "autoload": {
                 "psr-4": {
-<<<<<<< HEAD
-                    "JeffersonGoncalves\\Filament\\CepField\\": "src"
-=======
                     "Jacobtims\\InlineDateTimePicker\\": "src/",
                     "Jacobtims\\InlineDateTimePicker\\Database\\Factories\\": "database/factories/"
->>>>>>> 915e1fd4
-                }
-            },
-            "notification-url": "https://packagist.org/downloads/",
-            "license": [
-                "MIT"
-            ],
-            "authors": [
-                {
-<<<<<<< HEAD
-                    "name": "Jefferson Gonçalves",
-                    "email": "gerson.simao.92@gmail.com",
-                    "role": "Developer"
-                }
-            ],
-            "description": "The Filament CEP Field is a custom input component designed specifically for Brazilian postal codes (CEP - Código de Endereçamento Postal). This component extends Filament's form capabilities by providing a specialized input field that handles CEP formatting, validation, and automatic address lookup.",
-            "homepage": "https://github.com/jeffersongoncalves/filament-cep-field",
-            "keywords": [
-                "filament",
-                "filament-cep-field",
-                "jeffersongoncalves",
-                "laravel"
-            ],
-            "support": {
-                "issues": "https://github.com/jeffersongoncalves/filament-cep-field/issues",
-                "source": "https://github.com/jeffersongoncalves/filament-cep-field/tree/1.1.0"
-            },
-            "time": "2025-07-17T20:05:06+00:00"
-        },
-        {
-            "name": "jeffersongoncalves/laravel-cep",
-            "version": "1.1.1",
-            "source": {
-                "type": "git",
-                "url": "https://github.com/jeffersongoncalves/laravel-cep.git",
-                "reference": "88ed63e792007804a94997a044353ed1f015b7eb"
-            },
-            "dist": {
-                "type": "zip",
-                "url": "https://api.github.com/repos/jeffersongoncalves/laravel-cep/zipball/88ed63e792007804a94997a044353ed1f015b7eb",
-                "reference": "88ed63e792007804a94997a044353ed1f015b7eb",
-                "shasum": ""
-            },
-            "require": {
-                "laravel/framework": "^11.0|^12.0",
-                "php": "^8.2|^8.3",
-                "spatie/laravel-package-tools": "^1.14.0"
-            },
-            "require-dev": {
-                "larastan/larastan": "^3.0",
-                "laravel/pint": "^1.24",
-                "orchestra/testbench": "^9.0|^10.0",
-                "pestphp/pest": "^3.7.4",
-                "pestphp/pest-plugin-laravel": "^3.0"
-            },
-            "type": "library",
-            "extra": {
-                "laravel": {
-                    "providers": [
-                        "JeffersonGoncalves\\Cep\\CepServiceProvider"
-                    ]
-                }
-            },
-            "autoload": {
-                "psr-4": {
-                    "JeffersonGoncalves\\Cep\\": "src/"
-                }
-            },
-            "notification-url": "https://packagist.org/downloads/",
-            "license": [
-                "MIT"
-            ],
-            "authors": [
-                {
-                    "name": "Jefferson Gonçalves",
-                    "email": "gerson.simao.92@gmail.com",
-                    "role": "Developer"
-                }
-            ],
-            "description": "A simple and efficient PHP package for querying Brazilian postal codes (CEP). This package provides an easy way to retrieve address information from Brazilian ZIP codes through multiple providers.",
-            "homepage": "https://github.com/jeffersongoncalves/laravel-cep",
-            "keywords": [
-                "jeffersongoncalves",
-                "laravel",
-                "laravel-cep"
-            ],
-            "support": {
-                "issues": "https://github.com/jeffersongoncalves/laravel-cep/issues",
-                "source": "https://github.com/jeffersongoncalves/laravel-cep/tree/1.1.1"
-            },
-            "time": "2025-07-26T20:08:06+00:00"
-=======
+                }
+            },
+            "notification-url": "https://packagist.org/downloads/",
+            "license": [
+                "MIT"
+            ],
+            "authors": [
+                {
                     "name": "Jacobtims",
                     "email": "jacobtimmer04@gmail.com",
                     "role": "Developer"
@@ -2663,7 +2331,6 @@
                 }
             ],
             "time": "2025-09-02T18:44:39+00:00"
->>>>>>> 915e1fd4
         },
         {
             "name": "kirschbaum-development/eloquent-power-joins",
@@ -3868,91 +3535,6 @@
         {
             "name": "league/uri-components",
             "version": "7.5.1",
-<<<<<<< HEAD
-=======
-            "source": {
-                "type": "git",
-                "url": "https://github.com/thephpleague/uri-components.git",
-                "reference": "4aabf0e2f2f9421ffcacab35be33e4fb5e63c44f"
-            },
-            "dist": {
-                "type": "zip",
-                "url": "https://api.github.com/repos/thephpleague/uri-components/zipball/4aabf0e2f2f9421ffcacab35be33e4fb5e63c44f",
-                "reference": "4aabf0e2f2f9421ffcacab35be33e4fb5e63c44f",
-                "shasum": ""
-            },
-            "require": {
-                "league/uri": "^7.5",
-                "php": "^8.1"
-            },
-            "suggest": {
-                "ext-bcmath": "to improve IPV4 host parsing",
-                "ext-fileinfo": "to create Data URI from file contennts",
-                "ext-gmp": "to improve IPV4 host parsing",
-                "ext-intl": "to handle IDN host with the best performance",
-                "ext-mbstring": "to use the sorting algorithm of URLSearchParams",
-                "jeremykendall/php-domain-parser": "to resolve Public Suffix and Top Level Domain",
-                "php-64bit": "to improve IPV4 host parsing",
-                "symfony/polyfill-intl-idn": "to handle IDN host via the Symfony polyfill if ext-intl is not present"
-            },
-            "type": "library",
-            "extra": {
-                "branch-alias": {
-                    "dev-master": "7.x-dev"
-                }
-            },
-            "autoload": {
-                "psr-4": {
-                    "League\\Uri\\": ""
-                }
-            },
-            "notification-url": "https://packagist.org/downloads/",
-            "license": [
-                "MIT"
-            ],
-            "authors": [
-                {
-                    "name": "Ignace Nyamagana Butera",
-                    "email": "nyamsprod@gmail.com",
-                    "homepage": "https://nyamsprod.com"
-                }
-            ],
-            "description": "URI components manipulation library",
-            "homepage": "http://uri.thephpleague.com",
-            "keywords": [
-                "authority",
-                "components",
-                "fragment",
-                "host",
-                "middleware",
-                "modifier",
-                "path",
-                "port",
-                "query",
-                "rfc3986",
-                "scheme",
-                "uri",
-                "url",
-                "userinfo"
-            ],
-            "support": {
-                "docs": "https://uri.thephpleague.com",
-                "forum": "https://thephpleague.slack.com",
-                "issues": "https://github.com/thephpleague/uri-src/issues",
-                "source": "https://github.com/thephpleague/uri-components/tree/7.5.1"
-            },
-            "funding": [
-                {
-                    "url": "https://github.com/nyamsprod",
-                    "type": "github"
-                }
-            ],
-            "time": "2024-12-08T08:40:02+00:00"
-        },
-        {
-            "name": "league/uri-interfaces",
-            "version": "7.5.0",
->>>>>>> 915e1fd4
             "source": {
                 "type": "git",
                 "url": "https://github.com/thephpleague/uri-components.git",
@@ -5382,75 +4964,6 @@
             "time": "2025-09-24T15:06:41+00:00"
         },
         {
-            "name": "paragonie/constant_time_encoding",
-            "version": "v3.1.3",
-            "source": {
-                "type": "git",
-                "url": "https://github.com/paragonie/constant_time_encoding.git",
-                "reference": "d5b01a39b3415c2cd581d3bd3a3575c1ebbd8e77"
-            },
-            "dist": {
-                "type": "zip",
-                "url": "https://api.github.com/repos/paragonie/constant_time_encoding/zipball/d5b01a39b3415c2cd581d3bd3a3575c1ebbd8e77",
-                "reference": "d5b01a39b3415c2cd581d3bd3a3575c1ebbd8e77",
-                "shasum": ""
-            },
-            "require": {
-                "php": "^8"
-            },
-            "require-dev": {
-                "infection/infection": "^0",
-                "nikic/php-fuzzer": "^0",
-                "phpunit/phpunit": "^9|^10|^11",
-                "vimeo/psalm": "^4|^5|^6"
-            },
-            "type": "library",
-            "autoload": {
-                "psr-4": {
-                    "ParagonIE\\ConstantTime\\": "src/"
-                }
-            },
-            "notification-url": "https://packagist.org/downloads/",
-            "license": [
-                "MIT"
-            ],
-            "authors": [
-                {
-                    "name": "Paragon Initiative Enterprises",
-                    "email": "security@paragonie.com",
-                    "homepage": "https://paragonie.com",
-                    "role": "Maintainer"
-                },
-                {
-                    "name": "Steve 'Sc00bz' Thomas",
-                    "email": "steve@tobtu.com",
-                    "homepage": "https://www.tobtu.com",
-                    "role": "Original Developer"
-                }
-            ],
-            "description": "Constant-time Implementations of RFC 4648 Encoding (Base-64, Base-32, Base-16)",
-            "keywords": [
-                "base16",
-                "base32",
-                "base32_decode",
-                "base32_encode",
-                "base64",
-                "base64_decode",
-                "base64_encode",
-                "bin2hex",
-                "encoding",
-                "hex",
-                "hex2bin",
-                "rfc4648"
-            ],
-            "support": {
-                "email": "info@paragonie.com",
-                "issues": "https://github.com/paragonie/constant_time_encoding/issues",
-                "source": "https://github.com/paragonie/constant_time_encoding"
-            },
-            "time": "2025-09-24T15:06:41+00:00"
-        },
-        {
             "name": "phpoption/phpoption",
             "version": "1.9.4",
             "source": {
@@ -5528,7 +5041,6 @@
         {
             "name": "pragmarx/google2fa",
             "version": "v8.0.3",
-<<<<<<< HEAD
             "source": {
                 "type": "git",
                 "url": "https://github.com/antonioribeiro/google2fa.git",
@@ -5648,155 +5160,6 @@
         {
             "name": "predis/predis",
             "version": "v3.2.0",
-=======
->>>>>>> 915e1fd4
-            "source": {
-                "type": "git",
-                "url": "https://github.com/antonioribeiro/google2fa.git",
-                "reference": "6f8d87ebd5afbf7790bde1ffc7579c7c705e0fad"
-            },
-            "dist": {
-                "type": "zip",
-                "url": "https://api.github.com/repos/antonioribeiro/google2fa/zipball/6f8d87ebd5afbf7790bde1ffc7579c7c705e0fad",
-                "reference": "6f8d87ebd5afbf7790bde1ffc7579c7c705e0fad",
-                "shasum": ""
-            },
-            "require": {
-                "paragonie/constant_time_encoding": "^1.0|^2.0|^3.0",
-                "php": "^7.1|^8.0"
-            },
-            "require-dev": {
-                "phpstan/phpstan": "^1.9",
-                "phpunit/phpunit": "^7.5.15|^8.5|^9.0"
-            },
-            "type": "library",
-            "autoload": {
-                "psr-4": {
-                    "PragmaRX\\Google2FA\\": "src/"
-                }
-            },
-            "notification-url": "https://packagist.org/downloads/",
-            "license": [
-                "MIT"
-            ],
-            "authors": [
-                {
-                    "name": "Antonio Carlos Ribeiro",
-                    "email": "acr@antoniocarlosribeiro.com",
-                    "role": "Creator & Designer"
-                }
-            ],
-            "description": "A One Time Password Authentication package, compatible with Google Authenticator.",
-            "keywords": [
-                "2fa",
-                "Authentication",
-                "Two Factor Authentication",
-                "google2fa"
-            ],
-            "support": {
-                "issues": "https://github.com/antonioribeiro/google2fa/issues",
-                "source": "https://github.com/antonioribeiro/google2fa/tree/v8.0.3"
-            },
-            "time": "2024-09-05T11:56:40+00:00"
-        },
-        {
-<<<<<<< HEAD
-            "name": "psr/clock",
-            "version": "1.0.0",
-            "source": {
-                "type": "git",
-                "url": "https://github.com/php-fig/clock.git",
-                "reference": "e41a24703d4560fd0acb709162f73b8adfc3aa0d"
-            },
-            "dist": {
-                "type": "zip",
-                "url": "https://api.github.com/repos/php-fig/clock/zipball/e41a24703d4560fd0acb709162f73b8adfc3aa0d",
-                "reference": "e41a24703d4560fd0acb709162f73b8adfc3aa0d",
-                "shasum": ""
-            },
-            "require": {
-                "php": "^7.0 || ^8.0"
-            },
-            "type": "library",
-            "autoload": {
-                "psr-4": {
-                    "Psr\\Clock\\": "src/"
-=======
-            "name": "pragmarx/google2fa-qrcode",
-            "version": "v3.0.1",
-            "source": {
-                "type": "git",
-                "url": "https://github.com/antonioribeiro/google2fa-qrcode.git",
-                "reference": "c23ebcc3a50de0d1566016a6dd1486e183bb78e1"
-            },
-            "dist": {
-                "type": "zip",
-                "url": "https://api.github.com/repos/antonioribeiro/google2fa-qrcode/zipball/c23ebcc3a50de0d1566016a6dd1486e183bb78e1",
-                "reference": "c23ebcc3a50de0d1566016a6dd1486e183bb78e1",
-                "shasum": ""
-            },
-            "require": {
-                "php": ">=7.1",
-                "pragmarx/google2fa": "^4.0|^5.0|^6.0|^7.0|^8.0"
-            },
-            "require-dev": {
-                "bacon/bacon-qr-code": "^2.0",
-                "chillerlan/php-qrcode": "^1.0|^2.0|^3.0|^4.0",
-                "khanamiryan/qrcode-detector-decoder": "^1.0",
-                "phpunit/phpunit": "~4|~5|~6|~7|~8|~9"
-            },
-            "suggest": {
-                "bacon/bacon-qr-code": "For QR Code generation, requires imagick",
-                "chillerlan/php-qrcode": "For QR Code generation"
-            },
-            "type": "library",
-            "extra": {
-                "component": "package",
-                "branch-alias": {
-                    "dev-master": "1.0-dev"
-                }
-            },
-            "autoload": {
-                "psr-4": {
-                    "PragmaRX\\Google2FAQRCode\\": "src/",
-                    "PragmaRX\\Google2FAQRCode\\Tests\\": "tests/"
->>>>>>> 915e1fd4
-                }
-            },
-            "notification-url": "https://packagist.org/downloads/",
-            "license": [
-                "MIT"
-            ],
-            "authors": [
-                {
-                    "name": "Antonio Carlos Ribeiro",
-                    "email": "acr@antoniocarlosribeiro.com",
-                    "role": "Creator & Designer"
-                }
-            ],
-<<<<<<< HEAD
-            "description": "Common interface for reading the clock.",
-            "homepage": "https://github.com/php-fig/clock",
-            "keywords": [
-=======
-            "description": "QR Code package for Google2FA",
-            "keywords": [
-                "2fa",
-                "Authentication",
-                "Two Factor Authentication",
-                "google2fa",
-                "qr code",
-                "qrcode"
-            ],
-            "support": {
-                "issues": "https://github.com/antonioribeiro/google2fa-qrcode/issues",
-                "source": "https://github.com/antonioribeiro/google2fa-qrcode/tree/v3.0.1"
-            },
-            "time": "2025-09-19T23:02:26+00:00"
-        },
-        {
-            "name": "predis/predis",
-            "version": "v3.2.0",
             "source": {
                 "type": "git",
                 "url": "https://github.com/predis/predis.git",
@@ -5893,7 +5256,6 @@
             "description": "Common interface for reading the clock.",
             "homepage": "https://github.com/php-fig/clock",
             "keywords": [
->>>>>>> 915e1fd4
                 "clock",
                 "now",
                 "psr",
@@ -6627,7 +5989,6 @@
         {
             "name": "scrivo/highlight.php",
             "version": "v9.18.1.10",
-<<<<<<< HEAD
             "source": {
                 "type": "git",
                 "url": "https://github.com/scrivo/highlight.php.git",
@@ -6702,276 +6063,6 @@
                 }
             ],
             "time": "2022-12-17T21:53:22+00:00"
-        },
-        {
-            "name": "spatie/crawler",
-            "version": "8.4.3",
-            "source": {
-                "type": "git",
-                "url": "https://github.com/spatie/crawler.git",
-                "reference": "4f4c3ead439e7e57085c0b802bc4e5b44fb7d751"
-            },
-            "dist": {
-                "type": "zip",
-                "url": "https://api.github.com/repos/spatie/crawler/zipball/4f4c3ead439e7e57085c0b802bc4e5b44fb7d751",
-                "reference": "4f4c3ead439e7e57085c0b802bc4e5b44fb7d751",
-                "shasum": ""
-            },
-            "require": {
-                "guzzlehttp/guzzle": "^7.3",
-                "guzzlehttp/psr7": "^2.0",
-                "illuminate/collections": "^10.0|^11.0|^12.0",
-                "nicmart/tree": "^0.9",
-                "php": "^8.2",
-                "spatie/browsershot": "^5.0.5",
-                "spatie/robots-txt": "^2.0",
-                "symfony/dom-crawler": "^6.0|^7.0"
-            },
-            "require-dev": {
-                "pestphp/pest": "^2.0|^3.0",
-                "spatie/ray": "^1.37"
-            },
-            "type": "library",
-            "autoload": {
-                "psr-4": {
-                    "Spatie\\Crawler\\": "src"
-                }
-            },
-            "notification-url": "https://packagist.org/downloads/",
-            "license": [
-                "MIT"
-            ],
-            "authors": [
-                {
-                    "name": "Freek Van der Herten",
-                    "email": "freek@spatie.be"
-                }
-            ],
-            "description": "Crawl all internal links found on a website",
-            "homepage": "https://github.com/spatie/crawler",
-            "keywords": [
-                "crawler",
-                "link",
-                "spatie",
-                "website"
-            ],
-            "support": {
-                "issues": "https://github.com/spatie/crawler/issues",
-                "source": "https://github.com/spatie/crawler/tree/8.4.3"
-            },
-            "funding": [
-                {
-                    "url": "https://spatie.be/open-source/support-us",
-                    "type": "custom"
-                },
-                {
-                    "url": "https://github.com/spatie",
-                    "type": "github"
-                }
-            ],
-            "time": "2025-05-20T09:00:51+00:00"
-        },
-        {
-            "name": "spatie/eloquent-sortable",
-            "version": "4.5.2",
-            "source": {
-                "type": "git",
-                "url": "https://github.com/spatie/eloquent-sortable.git",
-                "reference": "c1c4f3a66cd41eb7458783c8a4c8e5d7924a9f20"
-            },
-            "dist": {
-                "type": "zip",
-                "url": "https://api.github.com/repos/spatie/eloquent-sortable/zipball/c1c4f3a66cd41eb7458783c8a4c8e5d7924a9f20",
-                "reference": "c1c4f3a66cd41eb7458783c8a4c8e5d7924a9f20",
-                "shasum": ""
-            },
-            "require": {
-                "illuminate/database": "^9.31|^10.0|^11.0|^12.0",
-                "illuminate/support": "^9.31|^10.0|^11.0|^12.0",
-                "nesbot/carbon": "^2.63|^3.0",
-                "php": "^8.1",
-                "spatie/laravel-package-tools": "^1.9"
-            },
-            "require-dev": {
-                "orchestra/testbench": "^7.0|^8.0|^9.0|^10.0",
-                "phpunit/phpunit": "^9.5|^10.0|^11.5.3"
-            },
-            "type": "library",
-            "extra": {
-                "laravel": {
-                    "providers": [
-                        "Spatie\\EloquentSortable\\EloquentSortableServiceProvider"
-                    ]
-                }
-            },
-            "autoload": {
-                "psr-4": {
-                    "Spatie\\EloquentSortable\\": "src/"
-                }
-            },
-            "notification-url": "https://packagist.org/downloads/",
-            "license": [
-                "MIT"
-            ],
-            "authors": [
-                {
-                    "name": "Freek Van der Herten",
-                    "email": "freek@spatie.be"
-                }
-            ],
-            "description": "Sortable behaviour for eloquent models",
-            "homepage": "https://github.com/spatie/eloquent-sortable",
-            "keywords": [
-                "behaviour",
-                "eloquent",
-                "laravel",
-                "model",
-                "sort",
-                "sortable"
-            ],
-            "support": {
-                "issues": "https://github.com/spatie/eloquent-sortable/issues",
-                "source": "https://github.com/spatie/eloquent-sortable/tree/4.5.2"
-            },
-            "funding": [
-                {
-                    "url": "https://spatie.be/open-source/support-us",
-                    "type": "custom"
-                },
-                {
-                    "url": "https://github.com/spatie",
-                    "type": "github"
-                }
-            ],
-            "time": "2025-08-25T11:46:57+00:00"
-        },
-        {
-            "name": "spatie/image",
-            "version": "3.8.6",
-            "source": {
-                "type": "git",
-                "url": "https://github.com/spatie/image.git",
-                "reference": "0872c5968a7f044fe1e960c26433e54ceaede696"
-            },
-            "dist": {
-                "type": "zip",
-                "url": "https://api.github.com/repos/spatie/image/zipball/0872c5968a7f044fe1e960c26433e54ceaede696",
-                "reference": "0872c5968a7f044fe1e960c26433e54ceaede696",
-                "shasum": ""
-            },
-            "require": {
-                "ext-exif": "*",
-                "ext-json": "*",
-                "ext-mbstring": "*",
-                "php": "^8.2",
-                "spatie/image-optimizer": "^1.7.5",
-                "spatie/temporary-directory": "^2.2",
-                "symfony/process": "^6.4|^7.0"
-            },
-            "require-dev": {
-                "ext-gd": "*",
-                "ext-imagick": "*",
-                "laravel/sail": "^1.34",
-                "pestphp/pest": "^2.28",
-                "phpstan/phpstan": "^1.10.50",
-                "spatie/pest-plugin-snapshots": "^2.1",
-                "spatie/pixelmatch-php": "^1.0",
-                "spatie/ray": "^1.40.1",
-                "symfony/var-dumper": "^6.4|7.0"
-            },
-            "type": "library",
-            "autoload": {
-                "psr-4": {
-                    "Spatie\\Image\\": "src"
-                }
-            },
-            "notification-url": "https://packagist.org/downloads/",
-            "license": [
-                "MIT"
-            ],
-            "authors": [
-                {
-                    "name": "Freek Van der Herten",
-                    "email": "freek@spatie.be",
-                    "homepage": "https://spatie.be",
-                    "role": "Developer"
-                }
-            ],
-            "description": "Manipulate images with an expressive API",
-            "homepage": "https://github.com/spatie/image",
-            "keywords": [
-                "image",
-                "spatie"
-            ],
-            "support": {
-                "source": "https://github.com/spatie/image/tree/3.8.6"
-            },
-            "funding": [
-                {
-                    "url": "https://spatie.be/open-source/support-us",
-                    "type": "custom"
-                },
-                {
-                    "url": "https://github.com/spatie",
-                    "type": "github"
-                }
-            ],
-            "time": "2025-09-25T12:06:17+00:00"
-        },
-        {
-            "name": "spatie/image-optimizer",
-            "version": "1.8.0",
-            "source": {
-                "type": "git",
-                "url": "https://github.com/spatie/image-optimizer.git",
-                "reference": "4fd22035e81d98fffced65a8c20d9ec4daa9671c"
-            },
-            "dist": {
-                "type": "zip",
-                "url": "https://api.github.com/repos/spatie/image-optimizer/zipball/4fd22035e81d98fffced65a8c20d9ec4daa9671c",
-                "reference": "4fd22035e81d98fffced65a8c20d9ec4daa9671c",
-                "shasum": ""
-            },
-            "require": {
-                "ext-fileinfo": "*",
-                "php": "^7.3|^8.0",
-                "psr/log": "^1.0 | ^2.0 | ^3.0",
-                "symfony/process": "^4.2|^5.0|^6.0|^7.0"
-            },
-            "require-dev": {
-                "pestphp/pest": "^1.21",
-                "phpunit/phpunit": "^8.5.21|^9.4.4",
-                "symfony/var-dumper": "^4.2|^5.0|^6.0|^7.0"
-            },
-            "type": "library",
-            "autoload": {
-                "psr-4": {
-                    "Spatie\\ImageOptimizer\\": "src"
-                }
-            },
-            "notification-url": "https://packagist.org/downloads/",
-            "license": [
-                "MIT"
-            ],
-            "authors": [
-                {
-                    "name": "Freek Van der Herten",
-                    "email": "freek@spatie.be",
-                    "homepage": "https://spatie.be",
-                    "role": "Developer"
-                }
-            ],
-            "description": "Easily optimize images using PHP",
-            "homepage": "https://github.com/spatie/image-optimizer",
-            "keywords": [
-                "image-optimizer",
-                "spatie"
-            ],
-            "support": {
-                "issues": "https://github.com/spatie/image-optimizer/issues",
-                "source": "https://github.com/spatie/image-optimizer/tree/1.8.0"
-            },
-            "time": "2024-11-04T08:24:54+00:00"
         },
         {
             "name": "spatie/invade",
@@ -7088,31 +6179,6 @@
                 "league/flysystem-aws-s3-v3": "Required to use AWS S3 file storage",
                 "php-ffmpeg/php-ffmpeg": "Required for generating video thumbnails",
                 "spatie/pdf-to-image": "Required for generating thumbnails of PDFs and SVGs"
-=======
-            "source": {
-                "type": "git",
-                "url": "https://github.com/scrivo/highlight.php.git",
-                "reference": "850f4b44697a2552e892ffe71490ba2733c2fc6e"
-            },
-            "dist": {
-                "type": "zip",
-                "url": "https://api.github.com/repos/scrivo/highlight.php/zipball/850f4b44697a2552e892ffe71490ba2733c2fc6e",
-                "reference": "850f4b44697a2552e892ffe71490ba2733c2fc6e",
-                "shasum": ""
-            },
-            "require": {
-                "ext-json": "*",
-                "php": ">=5.4"
-            },
-            "require-dev": {
-                "phpunit/phpunit": "^4.8|^5.7",
-                "sabberworm/php-css-parser": "^8.3",
-                "symfony/finder": "^2.8|^3.4|^5.4",
-                "symfony/var-dumper": "^2.8|^3.4|^5.4"
-            },
-            "suggest": {
-                "ext-mbstring": "Allows highlighting code with unicode characters and supports language with unicode keywords"
->>>>>>> 915e1fd4
             },
             "type": "library",
             "extra": {
@@ -7123,26 +6189,16 @@
                 }
             },
             "autoload": {
-<<<<<<< HEAD
                 "psr-4": {
                     "Spatie\\MediaLibrary\\": "src"
-=======
-                "files": [
-                    "HighlightUtilities/functions.php"
-                ],
-                "psr-0": {
-                    "Highlight\\": "",
-                    "HighlightUtilities\\": ""
->>>>>>> 915e1fd4
-                }
-            },
-            "notification-url": "https://packagist.org/downloads/",
-            "license": [
-                "BSD-3-Clause"
-            ],
-            "authors": [
-                {
-<<<<<<< HEAD
+                }
+            },
+            "notification-url": "https://packagist.org/downloads/",
+            "license": [
+                "MIT"
+            ],
+            "authors": [
+                {
                     "name": "Freek Van der Herten",
                     "email": "freek@spatie.be",
                     "homepage": "https://spatie.be",
@@ -7176,42 +6232,6 @@
                 }
             ],
             "time": "2025-09-19T06:51:45+00:00"
-=======
-                    "name": "Geert Bergman",
-                    "homepage": "http://www.scrivo.org/",
-                    "role": "Project Author"
-                },
-                {
-                    "name": "Vladimir Jimenez",
-                    "homepage": "https://allejo.io",
-                    "role": "Maintainer"
-                },
-                {
-                    "name": "Martin Folkers",
-                    "homepage": "https://twobrain.io",
-                    "role": "Contributor"
-                }
-            ],
-            "description": "Server side syntax highlighter that supports 185 languages. It's a PHP port of highlight.js",
-            "keywords": [
-                "code",
-                "highlight",
-                "highlight.js",
-                "highlight.php",
-                "syntax"
-            ],
-            "support": {
-                "issues": "https://github.com/scrivo/highlight.php/issues",
-                "source": "https://github.com/scrivo/highlight.php"
-            },
-            "funding": [
-                {
-                    "url": "https://github.com/allejo",
-                    "type": "github"
-                }
-            ],
-            "time": "2022-12-17T21:53:22+00:00"
->>>>>>> 915e1fd4
         },
         {
             "name": "spatie/laravel-package-tools",
@@ -7273,89 +6293,6 @@
                 }
             ],
             "time": "2025-07-17T15:46:43+00:00"
-        },
-        {
-            "name": "spatie/laravel-translatable",
-            "version": "6.11.4",
-            "source": {
-                "type": "git",
-                "url": "https://github.com/spatie/laravel-translatable.git",
-                "reference": "032d85b28de315310dab2048b857016f1194f68b"
-            },
-            "dist": {
-                "type": "zip",
-                "url": "https://api.github.com/repos/spatie/laravel-translatable/zipball/032d85b28de315310dab2048b857016f1194f68b",
-                "reference": "032d85b28de315310dab2048b857016f1194f68b",
-                "shasum": ""
-            },
-            "require": {
-                "illuminate/database": "^10.0|^11.0|^12.0",
-                "illuminate/support": "^10.0|^11.0|^12.0",
-                "php": "^8.0",
-                "spatie/laravel-package-tools": "^1.11"
-            },
-            "require-dev": {
-                "friendsofphp/php-cs-fixer": "^3.64",
-                "mockery/mockery": "^1.4",
-                "orchestra/testbench": "^7.0|^8.0|^9.0|^10.0",
-                "pestphp/pest": "^1.20|^2.0|^3.0"
-            },
-            "type": "library",
-            "extra": {
-                "aliases": {
-                    "Translatable": "Spatie\\Translatable\\Facades\\Translatable"
-                },
-                "laravel": {
-                    "providers": [
-                        "Spatie\\Translatable\\TranslatableServiceProvider"
-                    ]
-                }
-            },
-            "autoload": {
-                "psr-4": {
-                    "Spatie\\Translatable\\": "src"
-                }
-            },
-            "notification-url": "https://packagist.org/downloads/",
-            "license": [
-                "MIT"
-            ],
-            "authors": [
-                {
-                    "name": "Freek Van der Herten",
-                    "email": "freek@spatie.be",
-                    "homepage": "https://spatie.be",
-                    "role": "Developer"
-                },
-                {
-                    "name": "Sebastian De Deyne",
-                    "email": "sebastian@spatie.be",
-                    "homepage": "https://spatie.be",
-                    "role": "Developer"
-                }
-            ],
-            "description": "A trait to make an Eloquent model hold translations",
-            "homepage": "https://github.com/spatie/laravel-translatable",
-            "keywords": [
-                "eloquent",
-                "i8n",
-                "laravel-translatable",
-                "model",
-                "multilingual",
-                "spatie",
-                "translate"
-            ],
-            "support": {
-                "issues": "https://github.com/spatie/laravel-translatable/issues",
-                "source": "https://github.com/spatie/laravel-translatable/tree/6.11.4"
-            },
-            "funding": [
-                {
-                    "url": "https://github.com/spatie",
-                    "type": "github"
-                }
-            ],
-            "time": "2025-02-20T15:51:22+00:00"
         },
         {
             "name": "spatie/shiki-php",
@@ -10159,7 +9096,6 @@
         {
             "name": "ueberdosis/tiptap-php",
             "version": "2.0.0",
-<<<<<<< HEAD
             "source": {
                 "type": "git",
                 "url": "https://github.com/ueberdosis/tiptap-php.git",
@@ -10225,121 +9161,6 @@
                 }
             ],
             "time": "2025-06-26T14:11:46+00:00"
-        },
-        {
-            "name": "tomatophp/filament-translation-component",
-            "version": "v1.0.4",
-            "source": {
-                "type": "git",
-                "url": "https://github.com/tomatophp/filament-translation-component.git",
-                "reference": "cf492374542d3d5c8db463c9b5ee9fcd21aebe67"
-            },
-            "dist": {
-                "type": "zip",
-                "url": "https://api.github.com/repos/tomatophp/filament-translation-component/zipball/cf492374542d3d5c8db463c9b5ee9fcd21aebe67",
-                "reference": "cf492374542d3d5c8db463c9b5ee9fcd21aebe67",
-                "shasum": ""
-            },
-            "require": {
-                "filament/filament": "^3.0",
-                "filament/spatie-laravel-translatable-plugin": "^3.0",
-                "php": "^8.1|^8.2",
-                "tomatophp/console-helpers": "^1.1"
-            },
-            "type": "library",
-            "extra": {
-                "laravel": {
-                    "providers": [
-                        "TomatoPHP\\FilamentTranslationComponent\\FilamentTranslationComponentServiceProvider"
-                    ]
-                }
-=======
-            "source": {
-                "type": "git",
-                "url": "https://github.com/ueberdosis/tiptap-php.git",
-                "reference": "458194ad0f8b0cf616fecdf451a84f9a6c1f3056"
-            },
-            "dist": {
-                "type": "zip",
-                "url": "https://api.github.com/repos/ueberdosis/tiptap-php/zipball/458194ad0f8b0cf616fecdf451a84f9a6c1f3056",
-                "reference": "458194ad0f8b0cf616fecdf451a84f9a6c1f3056",
-                "shasum": ""
-            },
-            "require": {
-                "php": "^8.0",
-                "scrivo/highlight.php": "^9.18",
-                "spatie/shiki-php": "^2.0"
-            },
-            "require-dev": {
-                "friendsofphp/php-cs-fixer": "^3.5",
-                "pestphp/pest": "^1.21",
-                "phpunit/phpunit": "^9.5",
-                "vimeo/psalm": "^4.3"
->>>>>>> 915e1fd4
-            },
-            "type": "library",
-            "autoload": {
-                "psr-4": {
-<<<<<<< HEAD
-                    "TomatoPHP\\FilamentTranslationComponent\\": "src/"
-=======
-                    "Tiptap\\": "src"
->>>>>>> 915e1fd4
-                }
-            },
-            "notification-url": "https://packagist.org/downloads/",
-            "license": [
-                "MIT"
-            ],
-            "authors": [
-                {
-                    "name": "Hans Pagel",
-                    "email": "humans@tiptap.dev",
-                    "role": "Developer"
-                }
-            ],
-<<<<<<< HEAD
-            "description": "Translation Component as a key/value to use it with Spatie Translatable FilamentPHP Plugin",
-            "keywords": [
-                "laravel",
-                "php",
-                "template"
-            ],
-            "support": {
-                "issues": "https://github.com/tomatophp/filament-translation-component/issues",
-                "source": "https://github.com/tomatophp/filament-translation-component/tree/v1.0.4"
-=======
-            "description": "A PHP package to work with Tiptap output",
-            "homepage": "https://github.com/ueberdosis/tiptap-php",
-            "keywords": [
-                "prosemirror",
-                "tiptap",
-                "ueberdosis"
-            ],
-            "support": {
-                "issues": "https://github.com/ueberdosis/tiptap-php/issues",
-                "source": "https://github.com/ueberdosis/tiptap-php/tree/2.0.0"
->>>>>>> 915e1fd4
-            },
-            "funding": [
-                {
-                    "url": "https://tiptap.dev/pricing",
-                    "type": "custom"
-                },
-                {
-                    "url": "https://github.com/ueberdosis",
-                    "type": "github"
-                },
-                {
-                    "url": "https://opencollective.com/tiptap",
-                    "type": "open_collective"
-                }
-            ],
-<<<<<<< HEAD
-            "time": "2024-12-22T23:04:08+00:00"
-=======
-            "time": "2025-06-26T14:11:46+00:00"
->>>>>>> 915e1fd4
         },
         {
             "name": "vlucas/phpdotenv",
