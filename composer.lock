{
    "_readme": [
        "This file locks the dependencies of your project to a known state",
        "Read more about it at https://getcomposer.org/doc/01-basic-usage.md#installing-dependencies",
        "This file is @generated automatically"
    ],
<<<<<<< HEAD
    "content-hash": "84faaac9ff7f960f01962280c9c0e1da",
=======
    "content-hash": "70c7cdd5d47f8b495b1e7290dcea2aea",
>>>>>>> 061d17ab
    "packages": [
        {
            "name": "anourvalar/eloquent-serialize",
            "version": "1.3.4",
            "source": {
                "type": "git",
                "url": "https://github.com/AnourValar/eloquent-serialize.git",
                "reference": "0934a98866e02b73e38696961a9d7984b834c9d9"
            },
            "dist": {
                "type": "zip",
                "url": "https://api.github.com/repos/AnourValar/eloquent-serialize/zipball/0934a98866e02b73e38696961a9d7984b834c9d9",
                "reference": "0934a98866e02b73e38696961a9d7984b834c9d9",
                "shasum": ""
            },
            "require": {
                "laravel/framework": "^8.0|^9.0|^10.0|^11.0|^12.0",
                "php": "^7.4|^8.0"
            },
            "require-dev": {
                "friendsofphp/php-cs-fixer": "^3.26",
                "laravel/legacy-factories": "^1.1",
                "orchestra/testbench": "^6.0|^7.0|^8.0|^9.0|^10.0",
                "phpstan/phpstan": "^2.0",
                "phpunit/phpunit": "^9.5|^10.5|^11.0",
                "psalm/plugin-laravel": "^2.8|^3.0",
                "squizlabs/php_codesniffer": "^3.7"
            },
            "type": "library",
            "extra": {
                "laravel": {
                    "aliases": {
                        "EloquentSerialize": "AnourValar\\EloquentSerialize\\Facades\\EloquentSerializeFacade"
                    }
                }
            },
            "autoload": {
                "psr-4": {
                    "AnourValar\\EloquentSerialize\\": "src/"
                }
            },
            "notification-url": "https://packagist.org/downloads/",
            "license": [
                "MIT"
            ],
            "description": "Laravel Query Builder (Eloquent) serialization",
            "homepage": "https://github.com/AnourValar/eloquent-serialize",
            "keywords": [
                "anourvalar",
                "builder",
                "copy",
                "eloquent",
                "job",
                "laravel",
                "query",
                "querybuilder",
                "queue",
                "serializable",
                "serialization",
                "serialize"
            ],
            "support": {
                "issues": "https://github.com/AnourValar/eloquent-serialize/issues",
                "source": "https://github.com/AnourValar/eloquent-serialize/tree/1.3.4"
            },
            "time": "2025-07-30T15:45:57+00:00"
        },
        {
            "name": "blade-ui-kit/blade-heroicons",
            "version": "2.6.0",
            "source": {
                "type": "git",
                "url": "https://github.com/driesvints/blade-heroicons.git",
                "reference": "4553b2a1f6c76f0ac7f3bc0de4c0cfa06a097d19"
            },
            "dist": {
                "type": "zip",
                "url": "https://api.github.com/repos/driesvints/blade-heroicons/zipball/4553b2a1f6c76f0ac7f3bc0de4c0cfa06a097d19",
                "reference": "4553b2a1f6c76f0ac7f3bc0de4c0cfa06a097d19",
                "shasum": ""
            },
            "require": {
                "blade-ui-kit/blade-icons": "^1.6",
                "illuminate/support": "^9.0|^10.0|^11.0|^12.0",
                "php": "^8.0"
            },
            "require-dev": {
                "orchestra/testbench": "^7.0|^8.0|^9.0|^10.0",
                "phpunit/phpunit": "^9.0|^10.5|^11.0"
            },
            "type": "library",
            "extra": {
                "laravel": {
                    "providers": [
                        "BladeUI\\Heroicons\\BladeHeroiconsServiceProvider"
                    ]
                }
            },
            "autoload": {
                "psr-4": {
                    "BladeUI\\Heroicons\\": "src"
                }
            },
            "notification-url": "https://packagist.org/downloads/",
            "license": [
                "MIT"
            ],
            "authors": [
                {
                    "name": "Dries Vints",
                    "homepage": "https://driesvints.com"
                }
            ],
            "description": "A package to easily make use of Heroicons in your Laravel Blade views.",
            "homepage": "https://github.com/blade-ui-kit/blade-heroicons",
            "keywords": [
                "Heroicons",
                "blade",
                "laravel"
            ],
            "support": {
                "issues": "https://github.com/driesvints/blade-heroicons/issues",
                "source": "https://github.com/driesvints/blade-heroicons/tree/2.6.0"
            },
            "funding": [
                {
                    "url": "https://github.com/sponsors/driesvints",
                    "type": "github"
                },
                {
                    "url": "https://www.paypal.com/paypalme/driesvints",
                    "type": "paypal"
                }
            ],
            "time": "2025-02-13T20:53:33+00:00"
        },
        {
            "name": "blade-ui-kit/blade-icons",
            "version": "1.8.0",
            "source": {
                "type": "git",
                "url": "https://github.com/driesvints/blade-icons.git",
                "reference": "7b743f27476acb2ed04cb518213d78abe096e814"
            },
            "dist": {
                "type": "zip",
                "url": "https://api.github.com/repos/driesvints/blade-icons/zipball/7b743f27476acb2ed04cb518213d78abe096e814",
                "reference": "7b743f27476acb2ed04cb518213d78abe096e814",
                "shasum": ""
            },
            "require": {
                "illuminate/contracts": "^8.0|^9.0|^10.0|^11.0|^12.0",
                "illuminate/filesystem": "^8.0|^9.0|^10.0|^11.0|^12.0",
                "illuminate/support": "^8.0|^9.0|^10.0|^11.0|^12.0",
                "illuminate/view": "^8.0|^9.0|^10.0|^11.0|^12.0",
                "php": "^7.4|^8.0",
                "symfony/console": "^5.3|^6.0|^7.0",
                "symfony/finder": "^5.3|^6.0|^7.0"
            },
            "require-dev": {
                "mockery/mockery": "^1.5.1",
                "orchestra/testbench": "^6.0|^7.0|^8.0|^9.0|^10.0",
                "phpunit/phpunit": "^9.0|^10.5|^11.0"
            },
            "bin": [
                "bin/blade-icons-generate"
            ],
            "type": "library",
            "extra": {
                "laravel": {
                    "providers": [
                        "BladeUI\\Icons\\BladeIconsServiceProvider"
                    ]
                }
            },
            "autoload": {
                "files": [
                    "src/helpers.php"
                ],
                "psr-4": {
                    "BladeUI\\Icons\\": "src"
                }
            },
            "notification-url": "https://packagist.org/downloads/",
            "license": [
                "MIT"
            ],
            "authors": [
                {
                    "name": "Dries Vints",
                    "homepage": "https://driesvints.com"
                }
            ],
            "description": "A package to easily make use of icons in your Laravel Blade views.",
            "homepage": "https://github.com/blade-ui-kit/blade-icons",
            "keywords": [
                "blade",
                "icons",
                "laravel",
                "svg"
            ],
            "support": {
                "issues": "https://github.com/blade-ui-kit/blade-icons/issues",
                "source": "https://github.com/blade-ui-kit/blade-icons"
            },
            "funding": [
                {
                    "url": "https://github.com/sponsors/driesvints",
                    "type": "github"
                },
                {
                    "url": "https://www.paypal.com/paypalme/driesvints",
                    "type": "paypal"
                }
            ],
            "time": "2025-02-13T20:35:06+00:00"
        },
        {
            "name": "brick/math",
            "version": "0.14.0",
            "source": {
                "type": "git",
                "url": "https://github.com/brick/math.git",
                "reference": "113a8ee2656b882d4c3164fa31aa6e12cbb7aaa2"
            },
            "dist": {
                "type": "zip",
                "url": "https://api.github.com/repos/brick/math/zipball/113a8ee2656b882d4c3164fa31aa6e12cbb7aaa2",
                "reference": "113a8ee2656b882d4c3164fa31aa6e12cbb7aaa2",
                "shasum": ""
            },
            "require": {
                "php": "^8.2"
            },
            "require-dev": {
                "php-coveralls/php-coveralls": "^2.2",
                "phpstan/phpstan": "2.1.22",
                "phpunit/phpunit": "^11.5"
            },
            "type": "library",
            "autoload": {
                "psr-4": {
                    "Brick\\Math\\": "src/"
                }
            },
            "notification-url": "https://packagist.org/downloads/",
            "license": [
                "MIT"
            ],
            "description": "Arbitrary-precision arithmetic library",
            "keywords": [
                "Arbitrary-precision",
                "BigInteger",
                "BigRational",
                "arithmetic",
                "bigdecimal",
                "bignum",
                "bignumber",
                "brick",
                "decimal",
                "integer",
                "math",
                "mathematics",
                "rational"
            ],
            "support": {
                "issues": "https://github.com/brick/math/issues",
                "source": "https://github.com/brick/math/tree/0.14.0"
            },
            "funding": [
                {
                    "url": "https://github.com/BenMorel",
                    "type": "github"
                }
            ],
            "time": "2025-08-29T12:40:03+00:00"
        },
        {
            "name": "calebporzio/sushi",
            "version": "v2.5.3",
            "source": {
                "type": "git",
                "url": "https://github.com/calebporzio/sushi.git",
                "reference": "bf184973f943216b2aaa8dbc79631ea806038bb1"
            },
            "dist": {
                "type": "zip",
                "url": "https://api.github.com/repos/calebporzio/sushi/zipball/bf184973f943216b2aaa8dbc79631ea806038bb1",
                "reference": "bf184973f943216b2aaa8dbc79631ea806038bb1",
                "shasum": ""
            },
            "require": {
                "ext-pdo_sqlite": "*",
                "ext-sqlite3": "*",
                "illuminate/database": "^5.8 || ^6.0 || ^7.0 || ^8.0 || ^9.0 || ^10.0 || ^11.0 || ^12.0",
                "illuminate/support": "^5.8 || ^6.0 || ^7.0 || ^8.0 || ^9.0 || ^10.0 || ^11.0 || ^12.0",
                "php": "^7.1.3|^8.0"
            },
            "require-dev": {
                "doctrine/dbal": "^2.9 || ^3.1.4",
                "orchestra/testbench": "3.8.* || 3.9.* || ^4.0 || ^5.0 || ^6.0 || ^7.0 || ^8.0 || ^9.0 || ^10.0",
                "phpunit/phpunit": "^7.5 || ^8.4 || ^9.0 || ^10.0 || ^11.0"
            },
            "type": "library",
            "autoload": {
                "psr-4": {
                    "Sushi\\": "src/"
                }
            },
            "notification-url": "https://packagist.org/downloads/",
            "license": [
                "MIT"
            ],
            "authors": [
                {
                    "name": "Caleb Porzio",
                    "email": "calebporzio@gmail.com"
                }
            ],
            "description": "Eloquent's missing \"array\" driver.",
            "support": {
                "source": "https://github.com/calebporzio/sushi/tree/v2.5.3"
            },
            "funding": [
                {
                    "url": "https://github.com/calebporzio",
                    "type": "github"
                }
            ],
            "time": "2025-02-13T21:03:57+00:00"
        },
        {
            "name": "carbonphp/carbon-doctrine-types",
            "version": "3.2.0",
            "source": {
                "type": "git",
                "url": "https://github.com/CarbonPHP/carbon-doctrine-types.git",
                "reference": "18ba5ddfec8976260ead6e866180bd5d2f71aa1d"
            },
            "dist": {
                "type": "zip",
                "url": "https://api.github.com/repos/CarbonPHP/carbon-doctrine-types/zipball/18ba5ddfec8976260ead6e866180bd5d2f71aa1d",
                "reference": "18ba5ddfec8976260ead6e866180bd5d2f71aa1d",
                "shasum": ""
            },
            "require": {
                "php": "^8.1"
            },
            "conflict": {
                "doctrine/dbal": "<4.0.0 || >=5.0.0"
            },
            "require-dev": {
                "doctrine/dbal": "^4.0.0",
                "nesbot/carbon": "^2.71.0 || ^3.0.0",
                "phpunit/phpunit": "^10.3"
            },
            "type": "library",
            "autoload": {
                "psr-4": {
                    "Carbon\\Doctrine\\": "src/Carbon/Doctrine/"
                }
            },
            "notification-url": "https://packagist.org/downloads/",
            "license": [
                "MIT"
            ],
            "authors": [
                {
                    "name": "KyleKatarn",
                    "email": "kylekatarnls@gmail.com"
                }
            ],
            "description": "Types to use Carbon in Doctrine",
            "keywords": [
                "carbon",
                "date",
                "datetime",
                "doctrine",
                "time"
            ],
            "support": {
                "issues": "https://github.com/CarbonPHP/carbon-doctrine-types/issues",
                "source": "https://github.com/CarbonPHP/carbon-doctrine-types/tree/3.2.0"
            },
            "funding": [
                {
                    "url": "https://github.com/kylekatarnls",
                    "type": "github"
                },
                {
                    "url": "https://opencollective.com/Carbon",
                    "type": "open_collective"
                },
                {
                    "url": "https://tidelift.com/funding/github/packagist/nesbot/carbon",
                    "type": "tidelift"
                }
            ],
            "time": "2024-02-09T16:56:22+00:00"
        },
        {
            "name": "composer/semver",
            "version": "3.4.4",
            "source": {
                "type": "git",
                "url": "https://github.com/composer/semver.git",
                "reference": "198166618906cb2de69b95d7d47e5fa8aa1b2b95"
            },
            "dist": {
                "type": "zip",
                "url": "https://api.github.com/repos/composer/semver/zipball/198166618906cb2de69b95d7d47e5fa8aa1b2b95",
                "reference": "198166618906cb2de69b95d7d47e5fa8aa1b2b95",
                "shasum": ""
            },
            "require": {
                "php": "^5.3.2 || ^7.0 || ^8.0"
            },
            "require-dev": {
                "phpstan/phpstan": "^1.11",
                "symfony/phpunit-bridge": "^3 || ^7"
            },
            "type": "library",
            "extra": {
                "branch-alias": {
                    "dev-main": "3.x-dev"
                }
            },
            "autoload": {
                "psr-4": {
                    "Composer\\Semver\\": "src"
                }
            },
            "notification-url": "https://packagist.org/downloads/",
            "license": [
                "MIT"
            ],
            "authors": [
                {
                    "name": "Nils Adermann",
                    "email": "naderman@naderman.de",
                    "homepage": "http://www.naderman.de"
                },
                {
                    "name": "Jordi Boggiano",
                    "email": "j.boggiano@seld.be",
                    "homepage": "http://seld.be"
                },
                {
                    "name": "Rob Bast",
                    "email": "rob.bast@gmail.com",
                    "homepage": "http://robbast.nl"
                }
            ],
            "description": "Semver library that offers utilities, version constraint parsing and validation.",
            "keywords": [
                "semantic",
                "semver",
                "validation",
                "versioning"
            ],
            "support": {
                "irc": "ircs://irc.libera.chat:6697/composer",
                "issues": "https://github.com/composer/semver/issues",
                "source": "https://github.com/composer/semver/tree/3.4.4"
            },
            "funding": [
                {
                    "url": "https://packagist.com",
                    "type": "custom"
                },
                {
                    "url": "https://github.com/composer",
                    "type": "github"
                }
            ],
            "time": "2025-08-20T19:15:30+00:00"
        },
        {
<<<<<<< HEAD
=======
            "name": "cryptomus/api-php-sdk",
            "version": "1.0.0",
            "source": {
                "type": "git",
                "url": "https://github.com/CryptomusCom/api-php-sdk.git",
                "reference": "7d4cd3b50114951b649cb533fd8a2cb9a889e4c6"
            },
            "dist": {
                "type": "zip",
                "url": "https://api.github.com/repos/CryptomusCom/api-php-sdk/zipball/7d4cd3b50114951b649cb533fd8a2cb9a889e4c6",
                "reference": "7d4cd3b50114951b649cb533fd8a2cb9a889e4c6",
                "shasum": ""
            },
            "require": {
                "php": ">=5.6"
            },
            "type": "library",
            "autoload": {
                "psr-4": {
                    "Cryptomus\\Api\\": "src/"
                }
            },
            "notification-url": "https://packagist.org/downloads/",
            "license": [
                "MIT"
            ],
            "description": "Cryptomus api SDK",
            "support": {
                "issues": "https://github.com/CryptomusCom/api-php-sdk/issues",
                "source": "https://github.com/CryptomusCom/api-php-sdk/tree/v1.0.0"
            },
            "time": "2022-07-29T15:49:10+00:00"
        },
        {
>>>>>>> 061d17ab
            "name": "danharrin/date-format-converter",
            "version": "v0.3.1",
            "source": {
                "type": "git",
                "url": "https://github.com/danharrin/date-format-converter.git",
                "reference": "7c31171bc981e48726729a5f3a05a2d2b63f0b1e"
            },
            "dist": {
                "type": "zip",
                "url": "https://api.github.com/repos/danharrin/date-format-converter/zipball/7c31171bc981e48726729a5f3a05a2d2b63f0b1e",
                "reference": "7c31171bc981e48726729a5f3a05a2d2b63f0b1e",
                "shasum": ""
            },
            "require": {
                "php": "^7.2|^8.0"
            },
            "type": "library",
            "autoload": {
                "files": [
                    "src/helpers.php",
                    "src/standards.php"
                ],
                "psr-4": {
                    "DanHarrin\\DateFormatConverter\\": "src/"
                }
            },
            "notification-url": "https://packagist.org/downloads/",
            "license": [
                "MIT"
            ],
            "authors": [
                {
                    "name": "Dan Harrin",
                    "email": "dan@danharrin.com"
                }
            ],
            "description": "Convert token-based date formats between standards.",
            "homepage": "https://github.com/danharrin/date-format-converter",
            "support": {
                "issues": "https://github.com/danharrin/date-format-converter/issues",
                "source": "https://github.com/danharrin/date-format-converter"
            },
            "funding": [
                {
                    "url": "https://github.com/danharrin",
                    "type": "github"
                }
            ],
            "time": "2024-06-13T09:38:44+00:00"
        },
        {
            "name": "danharrin/livewire-rate-limiting",
            "version": "v2.1.0",
            "source": {
                "type": "git",
                "url": "https://github.com/danharrin/livewire-rate-limiting.git",
                "reference": "14dde653a9ae8f38af07a0ba4921dc046235e1a0"
            },
            "dist": {
                "type": "zip",
                "url": "https://api.github.com/repos/danharrin/livewire-rate-limiting/zipball/14dde653a9ae8f38af07a0ba4921dc046235e1a0",
                "reference": "14dde653a9ae8f38af07a0ba4921dc046235e1a0",
                "shasum": ""
            },
            "require": {
                "illuminate/support": "^9.0|^10.0|^11.0|^12.0",
                "php": "^8.0"
            },
            "require-dev": {
                "livewire/livewire": "^3.0",
                "livewire/volt": "^1.3",
                "orchestra/testbench": "^7.0|^8.0|^9.0|^10.0",
                "phpunit/phpunit": "^9.0|^10.0|^11.5.3"
            },
            "type": "library",
            "autoload": {
                "psr-4": {
                    "DanHarrin\\LivewireRateLimiting\\": "src"
                }
            },
            "notification-url": "https://packagist.org/downloads/",
            "license": [
                "MIT"
            ],
            "authors": [
                {
                    "name": "Dan Harrin",
                    "email": "dan@danharrin.com"
                }
            ],
            "description": "Apply rate limiters to Laravel Livewire actions.",
            "homepage": "https://github.com/danharrin/livewire-rate-limiting",
            "support": {
                "issues": "https://github.com/danharrin/livewire-rate-limiting/issues",
                "source": "https://github.com/danharrin/livewire-rate-limiting"
            },
            "funding": [
                {
                    "url": "https://github.com/danharrin",
                    "type": "github"
                }
            ],
            "time": "2025-02-21T08:52:11+00:00"
        },
        {
            "name": "dflydev/dot-access-data",
            "version": "v3.0.3",
            "source": {
                "type": "git",
                "url": "https://github.com/dflydev/dflydev-dot-access-data.git",
                "reference": "a23a2bf4f31d3518f3ecb38660c95715dfead60f"
            },
            "dist": {
                "type": "zip",
                "url": "https://api.github.com/repos/dflydev/dflydev-dot-access-data/zipball/a23a2bf4f31d3518f3ecb38660c95715dfead60f",
                "reference": "a23a2bf4f31d3518f3ecb38660c95715dfead60f",
                "shasum": ""
            },
            "require": {
                "php": "^7.1 || ^8.0"
            },
            "require-dev": {
                "phpstan/phpstan": "^0.12.42",
                "phpunit/phpunit": "^7.5 || ^8.5 || ^9.3",
                "scrutinizer/ocular": "1.6.0",
                "squizlabs/php_codesniffer": "^3.5",
                "vimeo/psalm": "^4.0.0"
            },
            "type": "library",
            "extra": {
                "branch-alias": {
                    "dev-main": "3.x-dev"
                }
            },
            "autoload": {
                "psr-4": {
                    "Dflydev\\DotAccessData\\": "src/"
                }
            },
            "notification-url": "https://packagist.org/downloads/",
            "license": [
                "MIT"
            ],
            "authors": [
                {
                    "name": "Dragonfly Development Inc.",
                    "email": "info@dflydev.com",
                    "homepage": "http://dflydev.com"
                },
                {
                    "name": "Beau Simensen",
                    "email": "beau@dflydev.com",
                    "homepage": "http://beausimensen.com"
                },
                {
                    "name": "Carlos Frutos",
                    "email": "carlos@kiwing.it",
                    "homepage": "https://github.com/cfrutos"
                },
                {
                    "name": "Colin O'Dell",
                    "email": "colinodell@gmail.com",
                    "homepage": "https://www.colinodell.com"
                }
            ],
            "description": "Given a deep data structure, access data by dot notation.",
            "homepage": "https://github.com/dflydev/dflydev-dot-access-data",
            "keywords": [
                "access",
                "data",
                "dot",
                "notation"
            ],
            "support": {
                "issues": "https://github.com/dflydev/dflydev-dot-access-data/issues",
                "source": "https://github.com/dflydev/dflydev-dot-access-data/tree/v3.0.3"
            },
            "time": "2024-07-08T12:26:09+00:00"
        },
        {
            "name": "doctrine/dbal",
            "version": "4.3.4",
            "source": {
                "type": "git",
                "url": "https://github.com/doctrine/dbal.git",
                "reference": "1a2fbd0e93b8dec7c3d1ac2b6396a7b929b130dc"
            },
            "dist": {
                "type": "zip",
                "url": "https://api.github.com/repos/doctrine/dbal/zipball/1a2fbd0e93b8dec7c3d1ac2b6396a7b929b130dc",
                "reference": "1a2fbd0e93b8dec7c3d1ac2b6396a7b929b130dc",
                "shasum": ""
            },
            "require": {
                "doctrine/deprecations": "^1.1.5",
                "php": "^8.2",
                "psr/cache": "^1|^2|^3",
                "psr/log": "^1|^2|^3"
            },
            "require-dev": {
                "doctrine/coding-standard": "14.0.0",
                "fig/log-test": "^1",
                "jetbrains/phpstorm-stubs": "2023.2",
                "phpstan/phpstan": "2.1.30",
                "phpstan/phpstan-phpunit": "2.0.7",
                "phpstan/phpstan-strict-rules": "^2",
                "phpunit/phpunit": "11.5.23",
                "slevomat/coding-standard": "8.24.0",
                "squizlabs/php_codesniffer": "4.0.0",
                "symfony/cache": "^6.3.8|^7.0",
                "symfony/console": "^5.4|^6.3|^7.0"
            },
            "suggest": {
                "symfony/console": "For helpful console commands such as SQL execution and import of files."
            },
            "type": "library",
            "autoload": {
                "psr-4": {
                    "Doctrine\\DBAL\\": "src"
                }
            },
            "notification-url": "https://packagist.org/downloads/",
            "license": [
                "MIT"
            ],
            "authors": [
                {
                    "name": "Guilherme Blanco",
                    "email": "guilhermeblanco@gmail.com"
                },
                {
                    "name": "Roman Borschel",
                    "email": "roman@code-factory.org"
                },
                {
                    "name": "Benjamin Eberlei",
                    "email": "kontakt@beberlei.de"
                },
                {
                    "name": "Jonathan Wage",
                    "email": "jonwage@gmail.com"
                }
            ],
            "description": "Powerful PHP database abstraction layer (DBAL) with many features for database schema introspection and management.",
            "homepage": "https://www.doctrine-project.org/projects/dbal.html",
            "keywords": [
                "abstraction",
                "database",
                "db2",
                "dbal",
                "mariadb",
                "mssql",
                "mysql",
                "oci8",
                "oracle",
                "pdo",
                "pgsql",
                "postgresql",
                "queryobject",
                "sasql",
                "sql",
                "sqlite",
                "sqlserver",
                "sqlsrv"
            ],
            "support": {
                "issues": "https://github.com/doctrine/dbal/issues",
                "source": "https://github.com/doctrine/dbal/tree/4.3.4"
            },
            "funding": [
                {
                    "url": "https://www.doctrine-project.org/sponsorship.html",
                    "type": "custom"
                },
                {
                    "url": "https://www.patreon.com/phpdoctrine",
                    "type": "patreon"
                },
                {
                    "url": "https://tidelift.com/funding/github/packagist/doctrine%2Fdbal",
                    "type": "tidelift"
                }
            ],
            "time": "2025-10-09T09:11:36+00:00"
        },
        {
            "name": "doctrine/deprecations",
            "version": "1.1.5",
            "source": {
                "type": "git",
                "url": "https://github.com/doctrine/deprecations.git",
                "reference": "459c2f5dd3d6a4633d3b5f46ee2b1c40f57d3f38"
            },
            "dist": {
                "type": "zip",
                "url": "https://api.github.com/repos/doctrine/deprecations/zipball/459c2f5dd3d6a4633d3b5f46ee2b1c40f57d3f38",
                "reference": "459c2f5dd3d6a4633d3b5f46ee2b1c40f57d3f38",
                "shasum": ""
            },
            "require": {
                "php": "^7.1 || ^8.0"
            },
            "conflict": {
                "phpunit/phpunit": "<=7.5 || >=13"
            },
            "require-dev": {
                "doctrine/coding-standard": "^9 || ^12 || ^13",
                "phpstan/phpstan": "1.4.10 || 2.1.11",
                "phpstan/phpstan-phpunit": "^1.0 || ^2",
                "phpunit/phpunit": "^7.5 || ^8.5 || ^9.6 || ^10.5 || ^11.5 || ^12",
                "psr/log": "^1 || ^2 || ^3"
            },
            "suggest": {
                "psr/log": "Allows logging deprecations via PSR-3 logger implementation"
            },
            "type": "library",
            "autoload": {
                "psr-4": {
                    "Doctrine\\Deprecations\\": "src"
                }
            },
            "notification-url": "https://packagist.org/downloads/",
            "license": [
                "MIT"
            ],
            "description": "A small layer on top of trigger_error(E_USER_DEPRECATED) or PSR-3 logging with options to disable all deprecations or selectively for packages.",
            "homepage": "https://www.doctrine-project.org/",
            "support": {
                "issues": "https://github.com/doctrine/deprecations/issues",
                "source": "https://github.com/doctrine/deprecations/tree/1.1.5"
            },
            "time": "2025-04-07T20:06:18+00:00"
        },
        {
            "name": "doctrine/inflector",
            "version": "2.1.0",
            "source": {
                "type": "git",
                "url": "https://github.com/doctrine/inflector.git",
                "reference": "6d6c96277ea252fc1304627204c3d5e6e15faa3b"
            },
            "dist": {
                "type": "zip",
                "url": "https://api.github.com/repos/doctrine/inflector/zipball/6d6c96277ea252fc1304627204c3d5e6e15faa3b",
                "reference": "6d6c96277ea252fc1304627204c3d5e6e15faa3b",
                "shasum": ""
            },
            "require": {
                "php": "^7.2 || ^8.0"
            },
            "require-dev": {
                "doctrine/coding-standard": "^12.0 || ^13.0",
                "phpstan/phpstan": "^1.12 || ^2.0",
                "phpstan/phpstan-phpunit": "^1.4 || ^2.0",
                "phpstan/phpstan-strict-rules": "^1.6 || ^2.0",
                "phpunit/phpunit": "^8.5 || ^12.2"
            },
            "type": "library",
            "autoload": {
                "psr-4": {
                    "Doctrine\\Inflector\\": "src"
                }
            },
            "notification-url": "https://packagist.org/downloads/",
            "license": [
                "MIT"
            ],
            "authors": [
                {
                    "name": "Guilherme Blanco",
                    "email": "guilhermeblanco@gmail.com"
                },
                {
                    "name": "Roman Borschel",
                    "email": "roman@code-factory.org"
                },
                {
                    "name": "Benjamin Eberlei",
                    "email": "kontakt@beberlei.de"
                },
                {
                    "name": "Jonathan Wage",
                    "email": "jonwage@gmail.com"
                },
                {
                    "name": "Johannes Schmitt",
                    "email": "schmittjoh@gmail.com"
                }
            ],
            "description": "PHP Doctrine Inflector is a small library that can perform string manipulations with regard to upper/lowercase and singular/plural forms of words.",
            "homepage": "https://www.doctrine-project.org/projects/inflector.html",
            "keywords": [
                "inflection",
                "inflector",
                "lowercase",
                "manipulation",
                "php",
                "plural",
                "singular",
                "strings",
                "uppercase",
                "words"
            ],
            "support": {
                "issues": "https://github.com/doctrine/inflector/issues",
                "source": "https://github.com/doctrine/inflector/tree/2.1.0"
            },
            "funding": [
                {
                    "url": "https://www.doctrine-project.org/sponsorship.html",
                    "type": "custom"
                },
                {
                    "url": "https://www.patreon.com/phpdoctrine",
                    "type": "patreon"
                },
                {
                    "url": "https://tidelift.com/funding/github/packagist/doctrine%2Finflector",
                    "type": "tidelift"
                }
            ],
            "time": "2025-08-10T19:31:58+00:00"
        },
        {
            "name": "doctrine/lexer",
            "version": "3.0.1",
            "source": {
                "type": "git",
                "url": "https://github.com/doctrine/lexer.git",
                "reference": "31ad66abc0fc9e1a1f2d9bc6a42668d2fbbcd6dd"
            },
            "dist": {
                "type": "zip",
                "url": "https://api.github.com/repos/doctrine/lexer/zipball/31ad66abc0fc9e1a1f2d9bc6a42668d2fbbcd6dd",
                "reference": "31ad66abc0fc9e1a1f2d9bc6a42668d2fbbcd6dd",
                "shasum": ""
            },
            "require": {
                "php": "^8.1"
            },
            "require-dev": {
                "doctrine/coding-standard": "^12",
                "phpstan/phpstan": "^1.10",
                "phpunit/phpunit": "^10.5",
                "psalm/plugin-phpunit": "^0.18.3",
                "vimeo/psalm": "^5.21"
            },
            "type": "library",
            "autoload": {
                "psr-4": {
                    "Doctrine\\Common\\Lexer\\": "src"
                }
            },
            "notification-url": "https://packagist.org/downloads/",
            "license": [
                "MIT"
            ],
            "authors": [
                {
                    "name": "Guilherme Blanco",
                    "email": "guilhermeblanco@gmail.com"
                },
                {
                    "name": "Roman Borschel",
                    "email": "roman@code-factory.org"
                },
                {
                    "name": "Johannes Schmitt",
                    "email": "schmittjoh@gmail.com"
                }
            ],
            "description": "PHP Doctrine Lexer parser library that can be used in Top-Down, Recursive Descent Parsers.",
            "homepage": "https://www.doctrine-project.org/projects/lexer.html",
            "keywords": [
                "annotations",
                "docblock",
                "lexer",
                "parser",
                "php"
            ],
            "support": {
                "issues": "https://github.com/doctrine/lexer/issues",
                "source": "https://github.com/doctrine/lexer/tree/3.0.1"
            },
            "funding": [
                {
                    "url": "https://www.doctrine-project.org/sponsorship.html",
                    "type": "custom"
                },
                {
                    "url": "https://www.patreon.com/phpdoctrine",
                    "type": "patreon"
                },
                {
                    "url": "https://tidelift.com/funding/github/packagist/doctrine%2Flexer",
                    "type": "tidelift"
                }
            ],
            "time": "2024-02-05T11:56:58+00:00"
        },
        {
            "name": "dragonmantank/cron-expression",
            "version": "v3.4.0",
            "source": {
                "type": "git",
                "url": "https://github.com/dragonmantank/cron-expression.git",
                "reference": "8c784d071debd117328803d86b2097615b457500"
            },
            "dist": {
                "type": "zip",
                "url": "https://api.github.com/repos/dragonmantank/cron-expression/zipball/8c784d071debd117328803d86b2097615b457500",
                "reference": "8c784d071debd117328803d86b2097615b457500",
                "shasum": ""
            },
            "require": {
                "php": "^7.2|^8.0",
                "webmozart/assert": "^1.0"
            },
            "replace": {
                "mtdowling/cron-expression": "^1.0"
            },
            "require-dev": {
                "phpstan/extension-installer": "^1.0",
                "phpstan/phpstan": "^1.0",
                "phpunit/phpunit": "^7.0|^8.0|^9.0"
            },
            "type": "library",
            "extra": {
                "branch-alias": {
                    "dev-master": "3.x-dev"
                }
            },
            "autoload": {
                "psr-4": {
                    "Cron\\": "src/Cron/"
                }
            },
            "notification-url": "https://packagist.org/downloads/",
            "license": [
                "MIT"
            ],
            "authors": [
                {
                    "name": "Chris Tankersley",
                    "email": "chris@ctankersley.com",
                    "homepage": "https://github.com/dragonmantank"
                }
            ],
            "description": "CRON for PHP: Calculate the next or previous run date and determine if a CRON expression is due",
            "keywords": [
                "cron",
                "schedule"
            ],
            "support": {
                "issues": "https://github.com/dragonmantank/cron-expression/issues",
                "source": "https://github.com/dragonmantank/cron-expression/tree/v3.4.0"
            },
            "funding": [
                {
                    "url": "https://github.com/dragonmantank",
                    "type": "github"
                }
            ],
            "time": "2024-10-09T13:47:03+00:00"
        },
        {
            "name": "egulias/email-validator",
            "version": "4.0.4",
            "source": {
                "type": "git",
                "url": "https://github.com/egulias/EmailValidator.git",
                "reference": "d42c8731f0624ad6bdc8d3e5e9a4524f68801cfa"
            },
            "dist": {
                "type": "zip",
                "url": "https://api.github.com/repos/egulias/EmailValidator/zipball/d42c8731f0624ad6bdc8d3e5e9a4524f68801cfa",
                "reference": "d42c8731f0624ad6bdc8d3e5e9a4524f68801cfa",
                "shasum": ""
            },
            "require": {
                "doctrine/lexer": "^2.0 || ^3.0",
                "php": ">=8.1",
                "symfony/polyfill-intl-idn": "^1.26"
            },
            "require-dev": {
                "phpunit/phpunit": "^10.2",
                "vimeo/psalm": "^5.12"
            },
            "suggest": {
                "ext-intl": "PHP Internationalization Libraries are required to use the SpoofChecking validation"
            },
            "type": "library",
            "extra": {
                "branch-alias": {
                    "dev-master": "4.0.x-dev"
                }
            },
            "autoload": {
                "psr-4": {
                    "Egulias\\EmailValidator\\": "src"
                }
            },
            "notification-url": "https://packagist.org/downloads/",
            "license": [
                "MIT"
            ],
            "authors": [
                {
                    "name": "Eduardo Gulias Davis"
                }
            ],
            "description": "A library for validating emails against several RFCs",
            "homepage": "https://github.com/egulias/EmailValidator",
            "keywords": [
                "email",
                "emailvalidation",
                "emailvalidator",
                "validation",
                "validator"
            ],
            "support": {
                "issues": "https://github.com/egulias/EmailValidator/issues",
                "source": "https://github.com/egulias/EmailValidator/tree/4.0.4"
            },
            "funding": [
                {
                    "url": "https://github.com/egulias",
                    "type": "github"
                }
            ],
            "time": "2025-03-06T22:45:56+00:00"
        },
        {
            "name": "ezyang/htmlpurifier",
            "version": "v4.19.0",
            "source": {
                "type": "git",
                "url": "https://github.com/ezyang/htmlpurifier.git",
                "reference": "b287d2a16aceffbf6e0295559b39662612b77fcf"
            },
            "dist": {
                "type": "zip",
                "url": "https://api.github.com/repos/ezyang/htmlpurifier/zipball/b287d2a16aceffbf6e0295559b39662612b77fcf",
                "reference": "b287d2a16aceffbf6e0295559b39662612b77fcf",
                "shasum": ""
            },
            "require": {
                "php": "~5.6.0 || ~7.0.0 || ~7.1.0 || ~7.2.0 || ~7.3.0 || ~7.4.0 || ~8.0.0 || ~8.1.0 || ~8.2.0 || ~8.3.0 || ~8.4.0 || ~8.5.0"
            },
            "require-dev": {
                "cerdic/css-tidy": "^1.7 || ^2.0",
                "simpletest/simpletest": "dev-master"
            },
            "suggest": {
                "cerdic/css-tidy": "If you want to use the filter 'Filter.ExtractStyleBlocks'.",
                "ext-bcmath": "Used for unit conversion and imagecrash protection",
                "ext-iconv": "Converts text to and from non-UTF-8 encodings",
                "ext-tidy": "Used for pretty-printing HTML"
            },
            "type": "library",
            "autoload": {
                "files": [
                    "library/HTMLPurifier.composer.php"
                ],
                "psr-0": {
                    "HTMLPurifier": "library/"
                },
                "exclude-from-classmap": [
                    "/library/HTMLPurifier/Language/"
                ]
            },
            "notification-url": "https://packagist.org/downloads/",
            "license": [
                "LGPL-2.1-or-later"
            ],
            "authors": [
                {
                    "name": "Edward Z. Yang",
                    "email": "admin@htmlpurifier.org",
                    "homepage": "http://ezyang.com"
                }
            ],
            "description": "Standards compliant HTML filter written in PHP",
            "homepage": "http://htmlpurifier.org/",
            "keywords": [
                "html"
            ],
            "support": {
                "issues": "https://github.com/ezyang/htmlpurifier/issues",
                "source": "https://github.com/ezyang/htmlpurifier/tree/v4.19.0"
            },
            "time": "2025-10-17T16:34:55+00:00"
        },
        {
            "name": "filament/actions",
            "version": "v3.3.43",
            "source": {
                "type": "git",
                "url": "https://github.com/filamentphp/actions.git",
                "reference": "4582f2da9ed0660685b8e0849d32f106bc8a4b2d"
            },
            "dist": {
                "type": "zip",
                "url": "https://api.github.com/repos/filamentphp/actions/zipball/4582f2da9ed0660685b8e0849d32f106bc8a4b2d",
                "reference": "4582f2da9ed0660685b8e0849d32f106bc8a4b2d",
                "shasum": ""
            },
            "require": {
                "anourvalar/eloquent-serialize": "^1.2",
                "filament/forms": "self.version",
                "filament/infolists": "self.version",
                "filament/notifications": "self.version",
                "filament/support": "self.version",
                "illuminate/contracts": "^10.45|^11.0|^12.0",
                "illuminate/database": "^10.45|^11.0|^12.0",
                "illuminate/support": "^10.45|^11.0|^12.0",
                "league/csv": "^9.16",
                "openspout/openspout": "^4.23",
                "php": "^8.1",
                "spatie/laravel-package-tools": "^1.9"
            },
            "type": "library",
            "extra": {
                "laravel": {
                    "providers": [
                        "Filament\\Actions\\ActionsServiceProvider"
                    ]
                }
            },
            "autoload": {
                "psr-4": {
                    "Filament\\Actions\\": "src"
                }
            },
            "notification-url": "https://packagist.org/downloads/",
            "license": [
                "MIT"
            ],
            "description": "Easily add beautiful action modals to any Livewire component.",
            "homepage": "https://github.com/filamentphp/filament",
            "support": {
                "issues": "https://github.com/filamentphp/filament/issues",
                "source": "https://github.com/filamentphp/filament"
            },
            "time": "2025-09-28T22:06:00+00:00"
        },
        {
            "name": "filament/filament",
            "version": "v3.3.43",
            "source": {
                "type": "git",
                "url": "https://github.com/filamentphp/panels.git",
                "reference": "f61544ea879633e42e2ae8a2eafe034aecdad2b2"
            },
            "dist": {
                "type": "zip",
                "url": "https://api.github.com/repos/filamentphp/panels/zipball/f61544ea879633e42e2ae8a2eafe034aecdad2b2",
                "reference": "f61544ea879633e42e2ae8a2eafe034aecdad2b2",
                "shasum": ""
            },
            "require": {
                "danharrin/livewire-rate-limiting": "^0.3|^1.0|^2.0",
                "filament/actions": "self.version",
                "filament/forms": "self.version",
                "filament/infolists": "self.version",
                "filament/notifications": "self.version",
                "filament/support": "self.version",
                "filament/tables": "self.version",
                "filament/widgets": "self.version",
                "illuminate/auth": "^10.45|^11.0|^12.0",
                "illuminate/console": "^10.45|^11.0|^12.0",
                "illuminate/contracts": "^10.45|^11.0|^12.0",
                "illuminate/cookie": "^10.45|^11.0|^12.0",
                "illuminate/database": "^10.45|^11.0|^12.0",
                "illuminate/http": "^10.45|^11.0|^12.0",
                "illuminate/routing": "^10.45|^11.0|^12.0",
                "illuminate/session": "^10.45|^11.0|^12.0",
                "illuminate/support": "^10.45|^11.0|^12.0",
                "illuminate/view": "^10.45|^11.0|^12.0",
                "php": "^8.1",
                "spatie/laravel-package-tools": "^1.9"
            },
            "type": "library",
            "extra": {
                "laravel": {
                    "providers": [
                        "Filament\\FilamentServiceProvider"
                    ]
                }
            },
            "autoload": {
                "files": [
                    "src/global_helpers.php",
                    "src/helpers.php"
                ],
                "psr-4": {
                    "Filament\\": "src"
                }
            },
            "notification-url": "https://packagist.org/downloads/",
            "license": [
                "MIT"
            ],
            "description": "A collection of full-stack components for accelerated Laravel app development.",
            "homepage": "https://github.com/filamentphp/filament",
            "support": {
                "issues": "https://github.com/filamentphp/filament/issues",
                "source": "https://github.com/filamentphp/filament"
            },
            "time": "2025-09-28T22:06:09+00:00"
        },
        {
            "name": "filament/forms",
            "version": "v3.3.43",
            "source": {
                "type": "git",
                "url": "https://github.com/filamentphp/forms.git",
                "reference": "da5401bf3684b6abc6cf1d8e152f01b25d815319"
            },
            "dist": {
                "type": "zip",
                "url": "https://api.github.com/repos/filamentphp/forms/zipball/da5401bf3684b6abc6cf1d8e152f01b25d815319",
                "reference": "da5401bf3684b6abc6cf1d8e152f01b25d815319",
                "shasum": ""
            },
            "require": {
                "danharrin/date-format-converter": "^0.3",
                "filament/actions": "self.version",
                "filament/support": "self.version",
                "illuminate/console": "^10.45|^11.0|^12.0",
                "illuminate/contracts": "^10.45|^11.0|^12.0",
                "illuminate/database": "^10.45|^11.0|^12.0",
                "illuminate/filesystem": "^10.45|^11.0|^12.0",
                "illuminate/support": "^10.45|^11.0|^12.0",
                "illuminate/validation": "^10.45|^11.0|^12.0",
                "illuminate/view": "^10.45|^11.0|^12.0",
                "php": "^8.1",
                "spatie/laravel-package-tools": "^1.9"
            },
            "type": "library",
            "extra": {
                "laravel": {
                    "providers": [
                        "Filament\\Forms\\FormsServiceProvider"
                    ]
                }
            },
            "autoload": {
                "files": [
                    "src/helpers.php"
                ],
                "psr-4": {
                    "Filament\\Forms\\": "src"
                }
            },
            "notification-url": "https://packagist.org/downloads/",
            "license": [
                "MIT"
            ],
            "description": "Easily add beautiful forms to any Livewire component.",
            "homepage": "https://github.com/filamentphp/filament",
            "support": {
                "issues": "https://github.com/filamentphp/filament/issues",
                "source": "https://github.com/filamentphp/filament"
            },
            "time": "2025-10-06T21:42:10+00:00"
        },
        {
            "name": "filament/infolists",
            "version": "v3.3.43",
            "source": {
                "type": "git",
                "url": "https://github.com/filamentphp/infolists.git",
                "reference": "4533c2ccb6ef06ab7f27d81e27be0cdd4f5e72de"
            },
            "dist": {
                "type": "zip",
                "url": "https://api.github.com/repos/filamentphp/infolists/zipball/4533c2ccb6ef06ab7f27d81e27be0cdd4f5e72de",
                "reference": "4533c2ccb6ef06ab7f27d81e27be0cdd4f5e72de",
                "shasum": ""
            },
            "require": {
                "filament/actions": "self.version",
                "filament/support": "self.version",
                "illuminate/console": "^10.45|^11.0|^12.0",
                "illuminate/contracts": "^10.45|^11.0|^12.0",
                "illuminate/database": "^10.45|^11.0|^12.0",
                "illuminate/filesystem": "^10.45|^11.0|^12.0",
                "illuminate/support": "^10.45|^11.0|^12.0",
                "illuminate/view": "^10.45|^11.0|^12.0",
                "php": "^8.1",
                "spatie/laravel-package-tools": "^1.9"
            },
            "type": "library",
            "extra": {
                "laravel": {
                    "providers": [
                        "Filament\\Infolists\\InfolistsServiceProvider"
                    ]
                }
            },
            "autoload": {
                "psr-4": {
                    "Filament\\Infolists\\": "src"
                }
            },
            "notification-url": "https://packagist.org/downloads/",
            "license": [
                "MIT"
            ],
            "description": "Easily add beautiful read-only infolists to any Livewire component.",
            "homepage": "https://github.com/filamentphp/filament",
            "support": {
                "issues": "https://github.com/filamentphp/filament/issues",
                "source": "https://github.com/filamentphp/filament"
            },
            "time": "2025-08-12T13:15:27+00:00"
        },
        {
            "name": "filament/notifications",
            "version": "v3.3.43",
            "source": {
                "type": "git",
                "url": "https://github.com/filamentphp/notifications.git",
                "reference": "adc118c7fc34a423f3c01d6936ad0316f489949c"
            },
            "dist": {
                "type": "zip",
                "url": "https://api.github.com/repos/filamentphp/notifications/zipball/adc118c7fc34a423f3c01d6936ad0316f489949c",
                "reference": "adc118c7fc34a423f3c01d6936ad0316f489949c",
                "shasum": ""
            },
            "require": {
                "filament/actions": "self.version",
                "filament/support": "self.version",
                "illuminate/contracts": "^10.45|^11.0|^12.0",
                "illuminate/filesystem": "^10.45|^11.0|^12.0",
                "illuminate/notifications": "^10.45|^11.0|^12.0",
                "illuminate/support": "^10.45|^11.0|^12.0",
                "php": "^8.1",
                "spatie/laravel-package-tools": "^1.9"
            },
            "type": "library",
            "extra": {
                "laravel": {
                    "providers": [
                        "Filament\\Notifications\\NotificationsServiceProvider"
                    ]
                }
            },
            "autoload": {
                "files": [
                    "src/Testing/Autoload.php"
                ],
                "psr-4": {
                    "Filament\\Notifications\\": "src"
                }
            },
            "notification-url": "https://packagist.org/downloads/",
            "license": [
                "MIT"
            ],
            "description": "Easily add beautiful notifications to any Livewire app.",
            "homepage": "https://github.com/filamentphp/filament",
            "support": {
                "issues": "https://github.com/filamentphp/filament/issues",
                "source": "https://github.com/filamentphp/filament"
            },
            "time": "2025-07-08T20:42:18+00:00"
        },
        {
<<<<<<< HEAD
            "name": "filament/spatie-laravel-settings-plugin",
            "version": "v3.3.43",
            "source": {
                "type": "git",
                "url": "https://github.com/filamentphp/spatie-laravel-settings-plugin.git",
                "reference": "80c9e960b30890fdc731da262b71255cb39bee31"
            },
            "dist": {
                "type": "zip",
                "url": "https://api.github.com/repos/filamentphp/spatie-laravel-settings-plugin/zipball/80c9e960b30890fdc731da262b71255cb39bee31",
                "reference": "80c9e960b30890fdc731da262b71255cb39bee31",
                "shasum": ""
            },
            "require": {
                "filament/filament": "self.version",
                "illuminate/console": "^10.45|^11.0|^12.0",
                "illuminate/filesystem": "^10.45|^11.0|^12.0",
                "illuminate/support": "^10.45|^11.0|^12.0",
                "php": "^8.1",
                "spatie/laravel-settings": "^2.2|^3.0"
=======
            "name": "filament/spatie-laravel-media-library-plugin",
            "version": "v3.3.43",
            "source": {
                "type": "git",
                "url": "https://github.com/filamentphp/spatie-laravel-media-library-plugin.git",
                "reference": "bd7c12baf30cc66b2f088bd0257b12071e15addf"
            },
            "dist": {
                "type": "zip",
                "url": "https://api.github.com/repos/filamentphp/spatie-laravel-media-library-plugin/zipball/bd7c12baf30cc66b2f088bd0257b12071e15addf",
                "reference": "bd7c12baf30cc66b2f088bd0257b12071e15addf",
                "shasum": ""
            },
            "require": {
                "filament/support": "self.version",
                "illuminate/support": "^10.45|^11.0|^12.0",
                "php": "^8.1",
                "spatie/laravel-medialibrary": "^10.0|^11.0"
            },
            "type": "library",
            "autoload": {
                "psr-4": {
                    "Filament\\": "src"
                }
            },
            "notification-url": "https://packagist.org/downloads/",
            "license": [
                "MIT"
            ],
            "description": "Filament support for `spatie/laravel-medialibrary`.",
            "homepage": "https://github.com/filamentphp/filament",
            "support": {
                "issues": "https://github.com/filamentphp/filament/issues",
                "source": "https://github.com/filamentphp/filament"
            },
            "time": "2025-07-08T20:42:14+00:00"
        },
        {
            "name": "filament/spatie-laravel-translatable-plugin",
            "version": "v3.3.43",
            "source": {
                "type": "git",
                "url": "https://github.com/filamentphp/spatie-laravel-translatable-plugin.git",
                "reference": "7de417487ee7a4edd9e66fb3243a27f84db3f543"
            },
            "dist": {
                "type": "zip",
                "url": "https://api.github.com/repos/filamentphp/spatie-laravel-translatable-plugin/zipball/7de417487ee7a4edd9e66fb3243a27f84db3f543",
                "reference": "7de417487ee7a4edd9e66fb3243a27f84db3f543",
                "shasum": ""
            },
            "require": {
                "filament/support": "self.version",
                "illuminate/support": "^10.45|^11.0|^12.0",
                "php": "^8.1",
                "spatie/laravel-translatable": "^6.0"
>>>>>>> 061d17ab
            },
            "type": "library",
            "extra": {
                "laravel": {
                    "providers": [
<<<<<<< HEAD
                        "Filament\\SpatieLaravelSettingsPluginServiceProvider"
=======
                        "Filament\\SpatieLaravelTranslatablePluginServiceProvider"
>>>>>>> 061d17ab
                    ]
                }
            },
            "autoload": {
                "psr-4": {
                    "Filament\\": "src"
                }
            },
            "notification-url": "https://packagist.org/downloads/",
            "license": [
                "MIT"
            ],
<<<<<<< HEAD
            "description": "Filament support for `spatie/laravel-settings`.",
=======
            "description": "Filament support for `spatie/laravel-translatable`.",
>>>>>>> 061d17ab
            "homepage": "https://github.com/filamentphp/filament",
            "support": {
                "issues": "https://github.com/filamentphp/filament/issues",
                "source": "https://github.com/filamentphp/filament"
            },
<<<<<<< HEAD
            "time": "2025-04-23T06:39:48+00:00"
=======
            "time": "2025-08-12T13:15:45+00:00"
>>>>>>> 061d17ab
        },
        {
            "name": "filament/support",
            "version": "v3.3.43",
            "source": {
                "type": "git",
                "url": "https://github.com/filamentphp/support.git",
                "reference": "afafd5e7a2f8cf052f70f989b52d82d0a1df5c78"
            },
            "dist": {
                "type": "zip",
                "url": "https://api.github.com/repos/filamentphp/support/zipball/afafd5e7a2f8cf052f70f989b52d82d0a1df5c78",
                "reference": "afafd5e7a2f8cf052f70f989b52d82d0a1df5c78",
                "shasum": ""
            },
            "require": {
                "blade-ui-kit/blade-heroicons": "^2.5",
                "doctrine/dbal": "^3.2|^4.0",
                "ext-intl": "*",
                "illuminate/contracts": "^10.45|^11.0|^12.0",
                "illuminate/support": "^10.45|^11.0|^12.0",
                "illuminate/view": "^10.45|^11.0|^12.0",
                "kirschbaum-development/eloquent-power-joins": "^3.0|^4.0",
                "livewire/livewire": "^3.5",
                "php": "^8.1",
                "ryangjchandler/blade-capture-directive": "^0.2|^0.3|^1.0",
                "spatie/color": "^1.5",
                "spatie/invade": "^1.0|^2.0",
                "spatie/laravel-package-tools": "^1.9",
                "symfony/console": "^6.0|^7.0",
                "symfony/html-sanitizer": "^6.1|^7.0"
            },
            "type": "library",
            "extra": {
                "laravel": {
                    "providers": [
                        "Filament\\Support\\SupportServiceProvider"
                    ]
                }
            },
            "autoload": {
                "files": [
                    "src/helpers.php"
                ],
                "psr-4": {
                    "Filament\\Support\\": "src"
                }
            },
            "notification-url": "https://packagist.org/downloads/",
            "license": [
                "MIT"
            ],
            "description": "Core helper methods and foundation code for all Filament packages.",
            "homepage": "https://github.com/filamentphp/filament",
            "support": {
                "issues": "https://github.com/filamentphp/filament/issues",
                "source": "https://github.com/filamentphp/filament"
            },
            "time": "2025-08-12T13:15:44+00:00"
        },
        {
            "name": "filament/tables",
            "version": "v3.3.43",
            "source": {
                "type": "git",
                "url": "https://github.com/filamentphp/tables.git",
                "reference": "2e1e3aeeeccd6b74e5d038325af52635d1108e4c"
            },
            "dist": {
                "type": "zip",
                "url": "https://api.github.com/repos/filamentphp/tables/zipball/2e1e3aeeeccd6b74e5d038325af52635d1108e4c",
                "reference": "2e1e3aeeeccd6b74e5d038325af52635d1108e4c",
                "shasum": ""
            },
            "require": {
                "filament/actions": "self.version",
                "filament/forms": "self.version",
                "filament/support": "self.version",
                "illuminate/console": "^10.45|^11.0|^12.0",
                "illuminate/contracts": "^10.45|^11.0|^12.0",
                "illuminate/database": "^10.45|^11.0|^12.0",
                "illuminate/filesystem": "^10.45|^11.0|^12.0",
                "illuminate/support": "^10.45|^11.0|^12.0",
                "illuminate/view": "^10.45|^11.0|^12.0",
                "php": "^8.1",
                "spatie/laravel-package-tools": "^1.9"
            },
            "type": "library",
            "extra": {
                "laravel": {
                    "providers": [
                        "Filament\\Tables\\TablesServiceProvider"
                    ]
                }
            },
            "autoload": {
                "psr-4": {
                    "Filament\\Tables\\": "src"
                }
            },
            "notification-url": "https://packagist.org/downloads/",
            "license": [
                "MIT"
            ],
            "description": "Easily add beautiful tables to any Livewire component.",
            "homepage": "https://github.com/filamentphp/filament",
            "support": {
                "issues": "https://github.com/filamentphp/filament/issues",
                "source": "https://github.com/filamentphp/filament"
            },
            "time": "2025-09-17T10:47:13+00:00"
        },
        {
            "name": "filament/widgets",
            "version": "v3.3.43",
            "source": {
                "type": "git",
                "url": "https://github.com/filamentphp/widgets.git",
                "reference": "5b956f884aaef479f6091463cb829e7c9f2afc2c"
            },
            "dist": {
                "type": "zip",
                "url": "https://api.github.com/repos/filamentphp/widgets/zipball/5b956f884aaef479f6091463cb829e7c9f2afc2c",
                "reference": "5b956f884aaef479f6091463cb829e7c9f2afc2c",
                "shasum": ""
            },
            "require": {
                "filament/support": "self.version",
                "php": "^8.1",
                "spatie/laravel-package-tools": "^1.9"
            },
            "type": "library",
            "extra": {
                "laravel": {
                    "providers": [
                        "Filament\\Widgets\\WidgetsServiceProvider"
                    ]
                }
            },
            "autoload": {
                "psr-4": {
                    "Filament\\Widgets\\": "src"
                }
            },
            "notification-url": "https://packagist.org/downloads/",
            "license": [
                "MIT"
            ],
            "description": "Easily add beautiful dashboard widgets to any Livewire component.",
            "homepage": "https://github.com/filamentphp/filament",
            "support": {
                "issues": "https://github.com/filamentphp/filament/issues",
                "source": "https://github.com/filamentphp/filament"
            },
            "time": "2025-06-12T15:11:14+00:00"
        },
        {
            "name": "fruitcake/php-cors",
            "version": "v1.3.0",
            "source": {
                "type": "git",
                "url": "https://github.com/fruitcake/php-cors.git",
                "reference": "3d158f36e7875e2f040f37bc0573956240a5a38b"
            },
            "dist": {
                "type": "zip",
                "url": "https://api.github.com/repos/fruitcake/php-cors/zipball/3d158f36e7875e2f040f37bc0573956240a5a38b",
                "reference": "3d158f36e7875e2f040f37bc0573956240a5a38b",
                "shasum": ""
            },
            "require": {
                "php": "^7.4|^8.0",
                "symfony/http-foundation": "^4.4|^5.4|^6|^7"
            },
            "require-dev": {
                "phpstan/phpstan": "^1.4",
                "phpunit/phpunit": "^9",
                "squizlabs/php_codesniffer": "^3.5"
            },
            "type": "library",
            "extra": {
                "branch-alias": {
                    "dev-master": "1.2-dev"
                }
            },
            "autoload": {
                "psr-4": {
                    "Fruitcake\\Cors\\": "src/"
                }
            },
            "notification-url": "https://packagist.org/downloads/",
            "license": [
                "MIT"
            ],
            "authors": [
                {
                    "name": "Fruitcake",
                    "homepage": "https://fruitcake.nl"
                },
                {
                    "name": "Barryvdh",
                    "email": "barryvdh@gmail.com"
                }
            ],
            "description": "Cross-origin resource sharing library for the Symfony HttpFoundation",
            "homepage": "https://github.com/fruitcake/php-cors",
            "keywords": [
                "cors",
                "laravel",
                "symfony"
            ],
            "support": {
                "issues": "https://github.com/fruitcake/php-cors/issues",
                "source": "https://github.com/fruitcake/php-cors/tree/v1.3.0"
            },
            "funding": [
                {
                    "url": "https://fruitcake.nl",
                    "type": "custom"
                },
                {
                    "url": "https://github.com/barryvdh",
                    "type": "github"
                }
            ],
            "time": "2023-10-12T05:21:21+00:00"
        },
        {
            "name": "graham-campbell/result-type",
            "version": "v1.1.3",
            "source": {
                "type": "git",
                "url": "https://github.com/GrahamCampbell/Result-Type.git",
                "reference": "3ba905c11371512af9d9bdd27d99b782216b6945"
            },
            "dist": {
                "type": "zip",
                "url": "https://api.github.com/repos/GrahamCampbell/Result-Type/zipball/3ba905c11371512af9d9bdd27d99b782216b6945",
                "reference": "3ba905c11371512af9d9bdd27d99b782216b6945",
                "shasum": ""
            },
            "require": {
                "php": "^7.2.5 || ^8.0",
                "phpoption/phpoption": "^1.9.3"
            },
            "require-dev": {
                "phpunit/phpunit": "^8.5.39 || ^9.6.20 || ^10.5.28"
            },
            "type": "library",
            "autoload": {
                "psr-4": {
                    "GrahamCampbell\\ResultType\\": "src/"
                }
            },
            "notification-url": "https://packagist.org/downloads/",
            "license": [
                "MIT"
            ],
            "authors": [
                {
                    "name": "Graham Campbell",
                    "email": "hello@gjcampbell.co.uk",
                    "homepage": "https://github.com/GrahamCampbell"
                }
            ],
            "description": "An Implementation Of The Result Type",
            "keywords": [
                "Graham Campbell",
                "GrahamCampbell",
                "Result Type",
                "Result-Type",
                "result"
            ],
            "support": {
                "issues": "https://github.com/GrahamCampbell/Result-Type/issues",
                "source": "https://github.com/GrahamCampbell/Result-Type/tree/v1.1.3"
            },
            "funding": [
                {
                    "url": "https://github.com/GrahamCampbell",
                    "type": "github"
                },
                {
                    "url": "https://tidelift.com/funding/github/packagist/graham-campbell/result-type",
                    "type": "tidelift"
                }
            ],
            "time": "2024-07-20T21:45:45+00:00"
        },
        {
            "name": "guava/filament-icon-picker",
            "version": "2.3.1",
            "source": {
                "type": "git",
                "url": "https://github.com/lukas-frey/filament-icon-picker.git",
                "reference": "a9c2709db2df2d658fd045022d0300c2fa8a6fba"
            },
            "dist": {
                "type": "zip",
                "url": "https://api.github.com/repos/lukas-frey/filament-icon-picker/zipball/a9c2709db2df2d658fd045022d0300c2fa8a6fba",
                "reference": "a9c2709db2df2d658fd045022d0300c2fa8a6fba",
                "shasum": ""
            },
            "require": {
                "filament/filament": "^3.0@stable",
                "php": "^8.0"
            },
            "require-dev": {
                "orchestra/testbench": "^7.0|^8.0|^9.0"
            },
            "type": "library",
            "extra": {
                "laravel": {
                    "providers": [
                        "Guava\\FilamentIconPicker\\FilamentIconPickerServiceProvider"
                    ]
                }
            },
            "autoload": {
                "psr-4": {
                    "Guava\\FilamentIconPicker\\": "src"
                }
            },
            "notification-url": "https://packagist.org/downloads/",
            "license": [
                "MIT"
            ],
            "authors": [
                {
                    "name": "Lukas Frey",
                    "email": "mail@lukasfrey.cz"
                }
            ],
            "description": "A filament plugin that adds an icon picker field.",
            "support": {
                "issues": "https://github.com/lukas-frey/filament-icon-picker/issues",
                "source": "https://github.com/lukas-frey/filament-icon-picker/tree/2.3.1"
            },
            "funding": [
                {
                    "url": "https://github.com/LukasFreyCZ",
                    "type": "github"
                }
            ],
            "time": "2025-08-19T12:48:35+00:00"
        },
        {
            "name": "guzzlehttp/guzzle",
            "version": "7.10.0",
            "source": {
                "type": "git",
                "url": "https://github.com/guzzle/guzzle.git",
                "reference": "b51ac707cfa420b7bfd4e4d5e510ba8008e822b4"
            },
            "dist": {
                "type": "zip",
                "url": "https://api.github.com/repos/guzzle/guzzle/zipball/b51ac707cfa420b7bfd4e4d5e510ba8008e822b4",
                "reference": "b51ac707cfa420b7bfd4e4d5e510ba8008e822b4",
                "shasum": ""
            },
            "require": {
                "ext-json": "*",
                "guzzlehttp/promises": "^2.3",
                "guzzlehttp/psr7": "^2.8",
                "php": "^7.2.5 || ^8.0",
                "psr/http-client": "^1.0",
                "symfony/deprecation-contracts": "^2.2 || ^3.0"
            },
            "provide": {
                "psr/http-client-implementation": "1.0"
            },
            "require-dev": {
                "bamarni/composer-bin-plugin": "^1.8.2",
                "ext-curl": "*",
                "guzzle/client-integration-tests": "3.0.2",
                "php-http/message-factory": "^1.1",
                "phpunit/phpunit": "^8.5.39 || ^9.6.20",
                "psr/log": "^1.1 || ^2.0 || ^3.0"
            },
            "suggest": {
                "ext-curl": "Required for CURL handler support",
                "ext-intl": "Required for Internationalized Domain Name (IDN) support",
                "psr/log": "Required for using the Log middleware"
            },
            "type": "library",
            "extra": {
                "bamarni-bin": {
                    "bin-links": true,
                    "forward-command": false
                }
            },
            "autoload": {
                "files": [
                    "src/functions_include.php"
                ],
                "psr-4": {
                    "GuzzleHttp\\": "src/"
                }
            },
            "notification-url": "https://packagist.org/downloads/",
            "license": [
                "MIT"
            ],
            "authors": [
                {
                    "name": "Graham Campbell",
                    "email": "hello@gjcampbell.co.uk",
                    "homepage": "https://github.com/GrahamCampbell"
                },
                {
                    "name": "Michael Dowling",
                    "email": "mtdowling@gmail.com",
                    "homepage": "https://github.com/mtdowling"
                },
                {
                    "name": "Jeremy Lindblom",
                    "email": "jeremeamia@gmail.com",
                    "homepage": "https://github.com/jeremeamia"
                },
                {
                    "name": "George Mponos",
                    "email": "gmponos@gmail.com",
                    "homepage": "https://github.com/gmponos"
                },
                {
                    "name": "Tobias Nyholm",
                    "email": "tobias.nyholm@gmail.com",
                    "homepage": "https://github.com/Nyholm"
                },
                {
                    "name": "Márk Sági-Kazár",
                    "email": "mark.sagikazar@gmail.com",
                    "homepage": "https://github.com/sagikazarmark"
                },
                {
                    "name": "Tobias Schultze",
                    "email": "webmaster@tubo-world.de",
                    "homepage": "https://github.com/Tobion"
                }
            ],
            "description": "Guzzle is a PHP HTTP client library",
            "keywords": [
                "client",
                "curl",
                "framework",
                "http",
                "http client",
                "psr-18",
                "psr-7",
                "rest",
                "web service"
            ],
            "support": {
                "issues": "https://github.com/guzzle/guzzle/issues",
                "source": "https://github.com/guzzle/guzzle/tree/7.10.0"
            },
            "funding": [
                {
                    "url": "https://github.com/GrahamCampbell",
                    "type": "github"
                },
                {
                    "url": "https://github.com/Nyholm",
                    "type": "github"
                },
                {
                    "url": "https://tidelift.com/funding/github/packagist/guzzlehttp/guzzle",
                    "type": "tidelift"
                }
            ],
            "time": "2025-08-23T22:36:01+00:00"
        },
        {
            "name": "guzzlehttp/promises",
            "version": "2.3.0",
            "source": {
                "type": "git",
                "url": "https://github.com/guzzle/promises.git",
                "reference": "481557b130ef3790cf82b713667b43030dc9c957"
            },
            "dist": {
                "type": "zip",
                "url": "https://api.github.com/repos/guzzle/promises/zipball/481557b130ef3790cf82b713667b43030dc9c957",
                "reference": "481557b130ef3790cf82b713667b43030dc9c957",
                "shasum": ""
            },
            "require": {
                "php": "^7.2.5 || ^8.0"
            },
            "require-dev": {
                "bamarni/composer-bin-plugin": "^1.8.2",
                "phpunit/phpunit": "^8.5.44 || ^9.6.25"
            },
            "type": "library",
            "extra": {
                "bamarni-bin": {
                    "bin-links": true,
                    "forward-command": false
                }
            },
            "autoload": {
                "psr-4": {
                    "GuzzleHttp\\Promise\\": "src/"
                }
            },
            "notification-url": "https://packagist.org/downloads/",
            "license": [
                "MIT"
            ],
            "authors": [
                {
                    "name": "Graham Campbell",
                    "email": "hello@gjcampbell.co.uk",
                    "homepage": "https://github.com/GrahamCampbell"
                },
                {
                    "name": "Michael Dowling",
                    "email": "mtdowling@gmail.com",
                    "homepage": "https://github.com/mtdowling"
                },
                {
                    "name": "Tobias Nyholm",
                    "email": "tobias.nyholm@gmail.com",
                    "homepage": "https://github.com/Nyholm"
                },
                {
                    "name": "Tobias Schultze",
                    "email": "webmaster@tubo-world.de",
                    "homepage": "https://github.com/Tobion"
                }
            ],
            "description": "Guzzle promises library",
            "keywords": [
                "promise"
            ],
            "support": {
                "issues": "https://github.com/guzzle/promises/issues",
                "source": "https://github.com/guzzle/promises/tree/2.3.0"
            },
            "funding": [
                {
                    "url": "https://github.com/GrahamCampbell",
                    "type": "github"
                },
                {
                    "url": "https://github.com/Nyholm",
                    "type": "github"
                },
                {
                    "url": "https://tidelift.com/funding/github/packagist/guzzlehttp/promises",
                    "type": "tidelift"
                }
            ],
            "time": "2025-08-22T14:34:08+00:00"
        },
        {
            "name": "guzzlehttp/psr7",
            "version": "2.8.0",
            "source": {
                "type": "git",
                "url": "https://github.com/guzzle/psr7.git",
                "reference": "21dc724a0583619cd1652f673303492272778051"
            },
            "dist": {
                "type": "zip",
                "url": "https://api.github.com/repos/guzzle/psr7/zipball/21dc724a0583619cd1652f673303492272778051",
                "reference": "21dc724a0583619cd1652f673303492272778051",
                "shasum": ""
            },
            "require": {
                "php": "^7.2.5 || ^8.0",
                "psr/http-factory": "^1.0",
                "psr/http-message": "^1.1 || ^2.0",
                "ralouphie/getallheaders": "^3.0"
            },
            "provide": {
                "psr/http-factory-implementation": "1.0",
                "psr/http-message-implementation": "1.0"
            },
            "require-dev": {
                "bamarni/composer-bin-plugin": "^1.8.2",
                "http-interop/http-factory-tests": "0.9.0",
                "phpunit/phpunit": "^8.5.44 || ^9.6.25"
            },
            "suggest": {
                "laminas/laminas-httphandlerrunner": "Emit PSR-7 responses"
            },
            "type": "library",
            "extra": {
                "bamarni-bin": {
                    "bin-links": true,
                    "forward-command": false
                }
            },
            "autoload": {
                "psr-4": {
                    "GuzzleHttp\\Psr7\\": "src/"
                }
            },
            "notification-url": "https://packagist.org/downloads/",
            "license": [
                "MIT"
            ],
            "authors": [
                {
                    "name": "Graham Campbell",
                    "email": "hello@gjcampbell.co.uk",
                    "homepage": "https://github.com/GrahamCampbell"
                },
                {
                    "name": "Michael Dowling",
                    "email": "mtdowling@gmail.com",
                    "homepage": "https://github.com/mtdowling"
                },
                {
                    "name": "George Mponos",
                    "email": "gmponos@gmail.com",
                    "homepage": "https://github.com/gmponos"
                },
                {
                    "name": "Tobias Nyholm",
                    "email": "tobias.nyholm@gmail.com",
                    "homepage": "https://github.com/Nyholm"
                },
                {
                    "name": "Márk Sági-Kazár",
                    "email": "mark.sagikazar@gmail.com",
                    "homepage": "https://github.com/sagikazarmark"
                },
                {
                    "name": "Tobias Schultze",
                    "email": "webmaster@tubo-world.de",
                    "homepage": "https://github.com/Tobion"
                },
                {
                    "name": "Márk Sági-Kazár",
                    "email": "mark.sagikazar@gmail.com",
                    "homepage": "https://sagikazarmark.hu"
                }
            ],
            "description": "PSR-7 message implementation that also provides common utility methods",
            "keywords": [
                "http",
                "message",
                "psr-7",
                "request",
                "response",
                "stream",
                "uri",
                "url"
            ],
            "support": {
                "issues": "https://github.com/guzzle/psr7/issues",
                "source": "https://github.com/guzzle/psr7/tree/2.8.0"
            },
            "funding": [
                {
                    "url": "https://github.com/GrahamCampbell",
                    "type": "github"
                },
                {
                    "url": "https://github.com/Nyholm",
                    "type": "github"
                },
                {
                    "url": "https://tidelift.com/funding/github/packagist/guzzlehttp/psr7",
                    "type": "tidelift"
                }
            ],
            "time": "2025-08-23T21:21:41+00:00"
        },
        {
            "name": "guzzlehttp/uri-template",
            "version": "v1.0.5",
            "source": {
                "type": "git",
                "url": "https://github.com/guzzle/uri-template.git",
                "reference": "4f4bbd4e7172148801e76e3decc1e559bdee34e1"
            },
            "dist": {
                "type": "zip",
                "url": "https://api.github.com/repos/guzzle/uri-template/zipball/4f4bbd4e7172148801e76e3decc1e559bdee34e1",
                "reference": "4f4bbd4e7172148801e76e3decc1e559bdee34e1",
                "shasum": ""
            },
            "require": {
                "php": "^7.2.5 || ^8.0",
                "symfony/polyfill-php80": "^1.24"
            },
            "require-dev": {
                "bamarni/composer-bin-plugin": "^1.8.2",
                "phpunit/phpunit": "^8.5.44 || ^9.6.25",
                "uri-template/tests": "1.0.0"
            },
            "type": "library",
            "extra": {
                "bamarni-bin": {
                    "bin-links": true,
                    "forward-command": false
                }
            },
            "autoload": {
                "psr-4": {
                    "GuzzleHttp\\UriTemplate\\": "src"
                }
            },
            "notification-url": "https://packagist.org/downloads/",
            "license": [
                "MIT"
            ],
            "authors": [
                {
                    "name": "Graham Campbell",
                    "email": "hello@gjcampbell.co.uk",
                    "homepage": "https://github.com/GrahamCampbell"
                },
                {
                    "name": "Michael Dowling",
                    "email": "mtdowling@gmail.com",
                    "homepage": "https://github.com/mtdowling"
                },
                {
                    "name": "George Mponos",
                    "email": "gmponos@gmail.com",
                    "homepage": "https://github.com/gmponos"
                },
                {
                    "name": "Tobias Nyholm",
                    "email": "tobias.nyholm@gmail.com",
                    "homepage": "https://github.com/Nyholm"
                }
            ],
            "description": "A polyfill class for uri_template of PHP",
            "keywords": [
                "guzzlehttp",
                "uri-template"
            ],
            "support": {
                "issues": "https://github.com/guzzle/uri-template/issues",
                "source": "https://github.com/guzzle/uri-template/tree/v1.0.5"
            },
            "funding": [
                {
                    "url": "https://github.com/GrahamCampbell",
                    "type": "github"
                },
                {
                    "url": "https://github.com/Nyholm",
                    "type": "github"
                },
                {
                    "url": "https://tidelift.com/funding/github/packagist/guzzlehttp/uri-template",
                    "type": "tidelift"
                }
            ],
            "time": "2025-08-22T14:27:06+00:00"
        },
        {
            "name": "jeffersongoncalves/filament-cep-field",
            "version": "1.1.0",
            "source": {
                "type": "git",
                "url": "https://github.com/jeffersongoncalves/filament-cep-field.git",
                "reference": "191830774b01b5cc486307799d3cc6a7aeee64bb"
            },
            "dist": {
                "type": "zip",
                "url": "https://api.github.com/repos/jeffersongoncalves/filament-cep-field/zipball/191830774b01b5cc486307799d3cc6a7aeee64bb",
                "reference": "191830774b01b5cc486307799d3cc6a7aeee64bb",
                "shasum": ""
            },
            "require": {
                "filament/filament": "^3.0",
                "jeffersongoncalves/laravel-cep": "^1.0",
                "php": "^8.2|^8.3",
                "spatie/laravel-package-tools": "^1.14.0"
            },
            "require-dev": {
                "larastan/larastan": "^3.0",
                "laravel/pint": "^1.21",
                "orchestra/testbench": "^9.0|^10.0",
                "pestphp/pest": "^3.7.4",
                "pestphp/pest-plugin-laravel": "^3.0"
            },
            "type": "library",
            "extra": {
                "laravel": {
                    "providers": [
                        "JeffersonGoncalves\\Filament\\CepField\\CepFieldServiceProvider"
                    ]
                }
            },
            "autoload": {
                "psr-4": {
                    "JeffersonGoncalves\\Filament\\CepField\\": "src"
                }
            },
            "notification-url": "https://packagist.org/downloads/",
            "license": [
                "MIT"
            ],
            "authors": [
                {
                    "name": "Jefferson Gonçalves",
                    "email": "gerson.simao.92@gmail.com",
                    "role": "Developer"
                }
            ],
            "description": "The Filament CEP Field is a custom input component designed specifically for Brazilian postal codes (CEP - Código de Endereçamento Postal). This component extends Filament's form capabilities by providing a specialized input field that handles CEP formatting, validation, and automatic address lookup.",
            "homepage": "https://github.com/jeffersongoncalves/filament-cep-field",
            "keywords": [
                "filament",
                "filament-cep-field",
                "jeffersongoncalves",
                "laravel"
            ],
            "support": {
                "issues": "https://github.com/jeffersongoncalves/filament-cep-field/issues",
                "source": "https://github.com/jeffersongoncalves/filament-cep-field/tree/1.1.0"
            },
            "time": "2025-07-17T20:05:06+00:00"
        },
        {
            "name": "jeffersongoncalves/laravel-cep",
            "version": "1.1.1",
            "source": {
                "type": "git",
                "url": "https://github.com/jeffersongoncalves/laravel-cep.git",
                "reference": "88ed63e792007804a94997a044353ed1f015b7eb"
            },
            "dist": {
                "type": "zip",
                "url": "https://api.github.com/repos/jeffersongoncalves/laravel-cep/zipball/88ed63e792007804a94997a044353ed1f015b7eb",
                "reference": "88ed63e792007804a94997a044353ed1f015b7eb",
                "shasum": ""
            },
            "require": {
                "laravel/framework": "^11.0|^12.0",
                "php": "^8.2|^8.3",
                "spatie/laravel-package-tools": "^1.14.0"
            },
            "require-dev": {
                "larastan/larastan": "^3.0",
                "laravel/pint": "^1.24",
                "orchestra/testbench": "^9.0|^10.0",
                "pestphp/pest": "^3.7.4",
                "pestphp/pest-plugin-laravel": "^3.0"
            },
            "type": "library",
            "extra": {
                "laravel": {
                    "providers": [
                        "JeffersonGoncalves\\Cep\\CepServiceProvider"
                    ]
                }
            },
            "autoload": {
                "psr-4": {
                    "JeffersonGoncalves\\Cep\\": "src/"
                }
            },
            "notification-url": "https://packagist.org/downloads/",
            "license": [
                "MIT"
            ],
            "authors": [
                {
                    "name": "Jefferson Gonçalves",
                    "email": "gerson.simao.92@gmail.com",
                    "role": "Developer"
                }
            ],
            "description": "A simple and efficient PHP package for querying Brazilian postal codes (CEP). This package provides an easy way to retrieve address information from Brazilian ZIP codes through multiple providers.",
            "homepage": "https://github.com/jeffersongoncalves/laravel-cep",
            "keywords": [
                "jeffersongoncalves",
                "laravel",
                "laravel-cep"
            ],
            "support": {
                "issues": "https://github.com/jeffersongoncalves/laravel-cep/issues",
                "source": "https://github.com/jeffersongoncalves/laravel-cep/tree/1.1.1"
            },
            "time": "2025-07-26T20:08:06+00:00"
        },
        {
            "name": "kirschbaum-development/eloquent-power-joins",
            "version": "4.2.8",
            "source": {
                "type": "git",
                "url": "https://github.com/kirschbaum-development/eloquent-power-joins.git",
                "reference": "d67c7e2efa886d2ef8bb29e86c3ddb9438ac6390"
            },
            "dist": {
                "type": "zip",
                "url": "https://api.github.com/repos/kirschbaum-development/eloquent-power-joins/zipball/d67c7e2efa886d2ef8bb29e86c3ddb9438ac6390",
                "reference": "d67c7e2efa886d2ef8bb29e86c3ddb9438ac6390",
                "shasum": ""
            },
            "require": {
                "illuminate/database": "^11.42|^12.0",
                "illuminate/support": "^11.42|^12.0",
                "php": "^8.2"
            },
            "require-dev": {
                "friendsofphp/php-cs-fixer": "dev-master",
                "laravel/legacy-factories": "^1.0@dev",
                "orchestra/testbench": "^9.0|^10.0",
                "phpunit/phpunit": "^10.0|^11.0"
            },
            "type": "library",
            "extra": {
                "laravel": {
                    "providers": [
                        "Kirschbaum\\PowerJoins\\PowerJoinsServiceProvider"
                    ]
                }
            },
            "autoload": {
                "psr-4": {
                    "Kirschbaum\\PowerJoins\\": "src"
                }
            },
            "notification-url": "https://packagist.org/downloads/",
            "license": [
                "MIT"
            ],
            "authors": [
                {
                    "name": "Luis Dalmolin",
                    "email": "luis.nh@gmail.com",
                    "role": "Developer"
                }
            ],
            "description": "The Laravel magic applied to joins.",
            "homepage": "https://github.com/kirschbaum-development/eloquent-power-joins",
            "keywords": [
                "eloquent",
                "join",
                "laravel",
                "mysql"
            ],
            "support": {
                "issues": "https://github.com/kirschbaum-development/eloquent-power-joins/issues",
                "source": "https://github.com/kirschbaum-development/eloquent-power-joins/tree/4.2.8"
            },
            "time": "2025-08-14T18:43:05+00:00"
        },
        {
            "name": "laravel/framework",
            "version": "v12.34.0",
            "source": {
                "type": "git",
                "url": "https://github.com/laravel/framework.git",
                "reference": "f9ec5a5d88bc8c468f17b59f88e05c8ac3c8d687"
            },
            "dist": {
                "type": "zip",
                "url": "https://api.github.com/repos/laravel/framework/zipball/f9ec5a5d88bc8c468f17b59f88e05c8ac3c8d687",
                "reference": "f9ec5a5d88bc8c468f17b59f88e05c8ac3c8d687",
                "shasum": ""
            },
            "require": {
                "brick/math": "^0.11|^0.12|^0.13|^0.14",
                "composer-runtime-api": "^2.2",
                "doctrine/inflector": "^2.0.5",
                "dragonmantank/cron-expression": "^3.4",
                "egulias/email-validator": "^3.2.1|^4.0",
                "ext-ctype": "*",
                "ext-filter": "*",
                "ext-hash": "*",
                "ext-mbstring": "*",
                "ext-openssl": "*",
                "ext-session": "*",
                "ext-tokenizer": "*",
                "fruitcake/php-cors": "^1.3",
                "guzzlehttp/guzzle": "^7.8.2",
                "guzzlehttp/uri-template": "^1.0",
                "laravel/prompts": "^0.3.0",
                "laravel/serializable-closure": "^1.3|^2.0",
                "league/commonmark": "^2.7",
                "league/flysystem": "^3.25.1",
                "league/flysystem-local": "^3.25.1",
                "league/uri": "^7.5.1",
                "monolog/monolog": "^3.0",
                "nesbot/carbon": "^3.8.4",
                "nunomaduro/termwind": "^2.0",
                "php": "^8.2",
                "psr/container": "^1.1.1|^2.0.1",
                "psr/log": "^1.0|^2.0|^3.0",
                "psr/simple-cache": "^1.0|^2.0|^3.0",
                "ramsey/uuid": "^4.7",
                "symfony/console": "^7.2.0",
                "symfony/error-handler": "^7.2.0",
                "symfony/finder": "^7.2.0",
                "symfony/http-foundation": "^7.2.0",
                "symfony/http-kernel": "^7.2.0",
                "symfony/mailer": "^7.2.0",
                "symfony/mime": "^7.2.0",
                "symfony/polyfill-php83": "^1.33",
                "symfony/polyfill-php84": "^1.33",
                "symfony/polyfill-php85": "^1.33",
                "symfony/process": "^7.2.0",
                "symfony/routing": "^7.2.0",
                "symfony/uid": "^7.2.0",
                "symfony/var-dumper": "^7.2.0",
                "tijsverkoyen/css-to-inline-styles": "^2.2.5",
                "vlucas/phpdotenv": "^5.6.1",
                "voku/portable-ascii": "^2.0.2"
            },
            "conflict": {
                "tightenco/collect": "<5.5.33"
            },
            "provide": {
                "psr/container-implementation": "1.1|2.0",
                "psr/log-implementation": "1.0|2.0|3.0",
                "psr/simple-cache-implementation": "1.0|2.0|3.0"
            },
            "replace": {
                "illuminate/auth": "self.version",
                "illuminate/broadcasting": "self.version",
                "illuminate/bus": "self.version",
                "illuminate/cache": "self.version",
                "illuminate/collections": "self.version",
                "illuminate/concurrency": "self.version",
                "illuminate/conditionable": "self.version",
                "illuminate/config": "self.version",
                "illuminate/console": "self.version",
                "illuminate/container": "self.version",
                "illuminate/contracts": "self.version",
                "illuminate/cookie": "self.version",
                "illuminate/database": "self.version",
                "illuminate/encryption": "self.version",
                "illuminate/events": "self.version",
                "illuminate/filesystem": "self.version",
                "illuminate/hashing": "self.version",
                "illuminate/http": "self.version",
                "illuminate/json-schema": "self.version",
                "illuminate/log": "self.version",
                "illuminate/macroable": "self.version",
                "illuminate/mail": "self.version",
                "illuminate/notifications": "self.version",
                "illuminate/pagination": "self.version",
                "illuminate/pipeline": "self.version",
                "illuminate/process": "self.version",
                "illuminate/queue": "self.version",
                "illuminate/redis": "self.version",
                "illuminate/routing": "self.version",
                "illuminate/session": "self.version",
                "illuminate/support": "self.version",
                "illuminate/testing": "self.version",
                "illuminate/translation": "self.version",
                "illuminate/validation": "self.version",
                "illuminate/view": "self.version",
                "spatie/once": "*"
            },
            "require-dev": {
                "ably/ably-php": "^1.0",
                "aws/aws-sdk-php": "^3.322.9",
                "ext-gmp": "*",
                "fakerphp/faker": "^1.24",
                "guzzlehttp/promises": "^2.0.3",
                "guzzlehttp/psr7": "^2.4",
                "laravel/pint": "^1.18",
                "league/flysystem-aws-s3-v3": "^3.25.1",
                "league/flysystem-ftp": "^3.25.1",
                "league/flysystem-path-prefixing": "^3.25.1",
                "league/flysystem-read-only": "^3.25.1",
                "league/flysystem-sftp-v3": "^3.25.1",
                "mockery/mockery": "^1.6.10",
                "opis/json-schema": "^2.4.1",
                "orchestra/testbench-core": "^10.7.0",
                "pda/pheanstalk": "^5.0.6|^7.0.0",
                "php-http/discovery": "^1.15",
                "phpstan/phpstan": "^2.0",
                "phpunit/phpunit": "^10.5.35|^11.5.3|^12.0.1",
                "predis/predis": "^2.3|^3.0",
                "resend/resend-php": "^0.10.0",
                "symfony/cache": "^7.2.0",
                "symfony/http-client": "^7.2.0",
                "symfony/psr-http-message-bridge": "^7.2.0",
                "symfony/translation": "^7.2.0"
            },
            "suggest": {
                "ably/ably-php": "Required to use the Ably broadcast driver (^1.0).",
                "aws/aws-sdk-php": "Required to use the SQS queue driver, DynamoDb failed job storage, and SES mail driver (^3.322.9).",
                "brianium/paratest": "Required to run tests in parallel (^7.0|^8.0).",
                "ext-apcu": "Required to use the APC cache driver.",
                "ext-fileinfo": "Required to use the Filesystem class.",
                "ext-ftp": "Required to use the Flysystem FTP driver.",
                "ext-gd": "Required to use Illuminate\\Http\\Testing\\FileFactory::image().",
                "ext-memcached": "Required to use the memcache cache driver.",
                "ext-pcntl": "Required to use all features of the queue worker and console signal trapping.",
                "ext-pdo": "Required to use all database features.",
                "ext-posix": "Required to use all features of the queue worker.",
                "ext-redis": "Required to use the Redis cache and queue drivers (^4.0|^5.0|^6.0).",
                "fakerphp/faker": "Required to generate fake data using the fake() helper (^1.23).",
                "filp/whoops": "Required for friendly error pages in development (^2.14.3).",
                "laravel/tinker": "Required to use the tinker console command (^2.0).",
                "league/flysystem-aws-s3-v3": "Required to use the Flysystem S3 driver (^3.25.1).",
                "league/flysystem-ftp": "Required to use the Flysystem FTP driver (^3.25.1).",
                "league/flysystem-path-prefixing": "Required to use the scoped driver (^3.25.1).",
                "league/flysystem-read-only": "Required to use read-only disks (^3.25.1)",
                "league/flysystem-sftp-v3": "Required to use the Flysystem SFTP driver (^3.25.1).",
                "mockery/mockery": "Required to use mocking (^1.6).",
                "pda/pheanstalk": "Required to use the beanstalk queue driver (^5.0).",
                "php-http/discovery": "Required to use PSR-7 bridging features (^1.15).",
                "phpunit/phpunit": "Required to use assertions and run tests (^10.5.35|^11.5.3|^12.0.1).",
                "predis/predis": "Required to use the predis connector (^2.3|^3.0).",
                "psr/http-message": "Required to allow Storage::put to accept a StreamInterface (^1.0).",
                "pusher/pusher-php-server": "Required to use the Pusher broadcast driver (^6.0|^7.0).",
                "resend/resend-php": "Required to enable support for the Resend mail transport (^0.10.0).",
                "symfony/cache": "Required to PSR-6 cache bridge (^7.2).",
                "symfony/filesystem": "Required to enable support for relative symbolic links (^7.2).",
                "symfony/http-client": "Required to enable support for the Symfony API mail transports (^7.2).",
                "symfony/mailgun-mailer": "Required to enable support for the Mailgun mail transport (^7.2).",
                "symfony/postmark-mailer": "Required to enable support for the Postmark mail transport (^7.2).",
                "symfony/psr-http-message-bridge": "Required to use PSR-7 bridging features (^7.2)."
            },
            "type": "library",
            "extra": {
                "branch-alias": {
                    "dev-master": "12.x-dev"
                }
            },
            "autoload": {
                "files": [
                    "src/Illuminate/Collections/functions.php",
                    "src/Illuminate/Collections/helpers.php",
                    "src/Illuminate/Events/functions.php",
                    "src/Illuminate/Filesystem/functions.php",
                    "src/Illuminate/Foundation/helpers.php",
                    "src/Illuminate/Log/functions.php",
                    "src/Illuminate/Support/functions.php",
                    "src/Illuminate/Support/helpers.php"
                ],
                "psr-4": {
                    "Illuminate\\": "src/Illuminate/",
                    "Illuminate\\Support\\": [
                        "src/Illuminate/Macroable/",
                        "src/Illuminate/Collections/",
                        "src/Illuminate/Conditionable/"
                    ]
                }
            },
            "notification-url": "https://packagist.org/downloads/",
            "license": [
                "MIT"
            ],
            "authors": [
                {
                    "name": "Taylor Otwell",
                    "email": "taylor@laravel.com"
                }
            ],
            "description": "The Laravel Framework.",
            "homepage": "https://laravel.com",
            "keywords": [
                "framework",
                "laravel"
            ],
            "support": {
                "issues": "https://github.com/laravel/framework/issues",
                "source": "https://github.com/laravel/framework"
            },
            "time": "2025-10-14T13:58:31+00:00"
        },
        {
            "name": "laravel/prompts",
            "version": "v0.3.7",
            "source": {
                "type": "git",
                "url": "https://github.com/laravel/prompts.git",
                "reference": "a1891d362714bc40c8d23b0b1d7090f022ea27cc"
            },
            "dist": {
                "type": "zip",
                "url": "https://api.github.com/repos/laravel/prompts/zipball/a1891d362714bc40c8d23b0b1d7090f022ea27cc",
                "reference": "a1891d362714bc40c8d23b0b1d7090f022ea27cc",
                "shasum": ""
            },
            "require": {
                "composer-runtime-api": "^2.2",
                "ext-mbstring": "*",
                "php": "^8.1",
                "symfony/console": "^6.2|^7.0"
            },
            "conflict": {
                "illuminate/console": ">=10.17.0 <10.25.0",
                "laravel/framework": ">=10.17.0 <10.25.0"
            },
            "require-dev": {
                "illuminate/collections": "^10.0|^11.0|^12.0",
                "mockery/mockery": "^1.5",
                "pestphp/pest": "^2.3|^3.4",
                "phpstan/phpstan": "^1.12.28",
                "phpstan/phpstan-mockery": "^1.1.3"
            },
            "suggest": {
                "ext-pcntl": "Required for the spinner to be animated."
            },
            "type": "library",
            "extra": {
                "branch-alias": {
                    "dev-main": "0.3.x-dev"
                }
            },
            "autoload": {
                "files": [
                    "src/helpers.php"
                ],
                "psr-4": {
                    "Laravel\\Prompts\\": "src/"
                }
            },
            "notification-url": "https://packagist.org/downloads/",
            "license": [
                "MIT"
            ],
            "description": "Add beautiful and user-friendly forms to your command-line applications.",
            "support": {
                "issues": "https://github.com/laravel/prompts/issues",
                "source": "https://github.com/laravel/prompts/tree/v0.3.7"
            },
            "time": "2025-09-19T13:47:56+00:00"
        },
        {
            "name": "laravel/serializable-closure",
            "version": "v2.0.6",
            "source": {
                "type": "git",
                "url": "https://github.com/laravel/serializable-closure.git",
                "reference": "038ce42edee619599a1debb7e81d7b3759492819"
            },
            "dist": {
                "type": "zip",
                "url": "https://api.github.com/repos/laravel/serializable-closure/zipball/038ce42edee619599a1debb7e81d7b3759492819",
                "reference": "038ce42edee619599a1debb7e81d7b3759492819",
                "shasum": ""
            },
            "require": {
                "php": "^8.1"
            },
            "require-dev": {
                "illuminate/support": "^10.0|^11.0|^12.0",
                "nesbot/carbon": "^2.67|^3.0",
                "pestphp/pest": "^2.36|^3.0",
                "phpstan/phpstan": "^2.0",
                "symfony/var-dumper": "^6.2.0|^7.0.0"
            },
            "type": "library",
            "extra": {
                "branch-alias": {
                    "dev-master": "2.x-dev"
                }
            },
            "autoload": {
                "psr-4": {
                    "Laravel\\SerializableClosure\\": "src/"
                }
            },
            "notification-url": "https://packagist.org/downloads/",
            "license": [
                "MIT"
            ],
            "authors": [
                {
                    "name": "Taylor Otwell",
                    "email": "taylor@laravel.com"
                },
                {
                    "name": "Nuno Maduro",
                    "email": "nuno@laravel.com"
                }
            ],
            "description": "Laravel Serializable Closure provides an easy and secure way to serialize closures in PHP.",
            "keywords": [
                "closure",
                "laravel",
                "serializable"
            ],
            "support": {
                "issues": "https://github.com/laravel/serializable-closure/issues",
                "source": "https://github.com/laravel/serializable-closure"
            },
            "time": "2025-10-09T13:42:30+00:00"
        },
        {
            "name": "laravel/tinker",
            "version": "v2.10.1",
            "source": {
                "type": "git",
                "url": "https://github.com/laravel/tinker.git",
                "reference": "22177cc71807d38f2810c6204d8f7183d88a57d3"
            },
            "dist": {
                "type": "zip",
                "url": "https://api.github.com/repos/laravel/tinker/zipball/22177cc71807d38f2810c6204d8f7183d88a57d3",
                "reference": "22177cc71807d38f2810c6204d8f7183d88a57d3",
                "shasum": ""
            },
            "require": {
                "illuminate/console": "^6.0|^7.0|^8.0|^9.0|^10.0|^11.0|^12.0",
                "illuminate/contracts": "^6.0|^7.0|^8.0|^9.0|^10.0|^11.0|^12.0",
                "illuminate/support": "^6.0|^7.0|^8.0|^9.0|^10.0|^11.0|^12.0",
                "php": "^7.2.5|^8.0",
                "psy/psysh": "^0.11.1|^0.12.0",
                "symfony/var-dumper": "^4.3.4|^5.0|^6.0|^7.0"
            },
            "require-dev": {
                "mockery/mockery": "~1.3.3|^1.4.2",
                "phpstan/phpstan": "^1.10",
                "phpunit/phpunit": "^8.5.8|^9.3.3|^10.0"
            },
            "suggest": {
                "illuminate/database": "The Illuminate Database package (^6.0|^7.0|^8.0|^9.0|^10.0|^11.0|^12.0)."
            },
            "type": "library",
            "extra": {
                "laravel": {
                    "providers": [
                        "Laravel\\Tinker\\TinkerServiceProvider"
                    ]
                }
            },
            "autoload": {
                "psr-4": {
                    "Laravel\\Tinker\\": "src/"
                }
            },
            "notification-url": "https://packagist.org/downloads/",
            "license": [
                "MIT"
            ],
            "authors": [
                {
                    "name": "Taylor Otwell",
                    "email": "taylor@laravel.com"
                }
            ],
            "description": "Powerful REPL for the Laravel framework.",
            "keywords": [
                "REPL",
                "Tinker",
                "laravel",
                "psysh"
            ],
            "support": {
                "issues": "https://github.com/laravel/tinker/issues",
                "source": "https://github.com/laravel/tinker/tree/v2.10.1"
            },
            "time": "2025-01-27T14:24:01+00:00"
        },
        {
            "name": "league/commonmark",
            "version": "2.7.1",
            "source": {
                "type": "git",
                "url": "https://github.com/thephpleague/commonmark.git",
                "reference": "10732241927d3971d28e7ea7b5712721fa2296ca"
            },
            "dist": {
                "type": "zip",
                "url": "https://api.github.com/repos/thephpleague/commonmark/zipball/10732241927d3971d28e7ea7b5712721fa2296ca",
                "reference": "10732241927d3971d28e7ea7b5712721fa2296ca",
                "shasum": ""
            },
            "require": {
                "ext-mbstring": "*",
                "league/config": "^1.1.1",
                "php": "^7.4 || ^8.0",
                "psr/event-dispatcher": "^1.0",
                "symfony/deprecation-contracts": "^2.1 || ^3.0",
                "symfony/polyfill-php80": "^1.16"
            },
            "require-dev": {
                "cebe/markdown": "^1.0",
                "commonmark/cmark": "0.31.1",
                "commonmark/commonmark.js": "0.31.1",
                "composer/package-versions-deprecated": "^1.8",
                "embed/embed": "^4.4",
                "erusev/parsedown": "^1.0",
                "ext-json": "*",
                "github/gfm": "0.29.0",
                "michelf/php-markdown": "^1.4 || ^2.0",
                "nyholm/psr7": "^1.5",
                "phpstan/phpstan": "^1.8.2",
                "phpunit/phpunit": "^9.5.21 || ^10.5.9 || ^11.0.0",
                "scrutinizer/ocular": "^1.8.1",
                "symfony/finder": "^5.3 | ^6.0 | ^7.0",
                "symfony/process": "^5.4 | ^6.0 | ^7.0",
                "symfony/yaml": "^2.3 | ^3.0 | ^4.0 | ^5.0 | ^6.0 | ^7.0",
                "unleashedtech/php-coding-standard": "^3.1.1",
                "vimeo/psalm": "^4.24.0 || ^5.0.0 || ^6.0.0"
            },
            "suggest": {
                "symfony/yaml": "v2.3+ required if using the Front Matter extension"
            },
            "type": "library",
            "extra": {
                "branch-alias": {
                    "dev-main": "2.8-dev"
                }
            },
            "autoload": {
                "psr-4": {
                    "League\\CommonMark\\": "src"
                }
            },
            "notification-url": "https://packagist.org/downloads/",
            "license": [
                "BSD-3-Clause"
            ],
            "authors": [
                {
                    "name": "Colin O'Dell",
                    "email": "colinodell@gmail.com",
                    "homepage": "https://www.colinodell.com",
                    "role": "Lead Developer"
                }
            ],
            "description": "Highly-extensible PHP Markdown parser which fully supports the CommonMark spec and GitHub-Flavored Markdown (GFM)",
            "homepage": "https://commonmark.thephpleague.com",
            "keywords": [
                "commonmark",
                "flavored",
                "gfm",
                "github",
                "github-flavored",
                "markdown",
                "md",
                "parser"
            ],
            "support": {
                "docs": "https://commonmark.thephpleague.com/",
                "forum": "https://github.com/thephpleague/commonmark/discussions",
                "issues": "https://github.com/thephpleague/commonmark/issues",
                "rss": "https://github.com/thephpleague/commonmark/releases.atom",
                "source": "https://github.com/thephpleague/commonmark"
            },
            "funding": [
                {
                    "url": "https://www.colinodell.com/sponsor",
                    "type": "custom"
                },
                {
                    "url": "https://www.paypal.me/colinpodell/10.00",
                    "type": "custom"
                },
                {
                    "url": "https://github.com/colinodell",
                    "type": "github"
                },
                {
                    "url": "https://tidelift.com/funding/github/packagist/league/commonmark",
                    "type": "tidelift"
                }
            ],
            "time": "2025-07-20T12:47:49+00:00"
        },
        {
            "name": "league/config",
            "version": "v1.2.0",
            "source": {
                "type": "git",
                "url": "https://github.com/thephpleague/config.git",
                "reference": "754b3604fb2984c71f4af4a9cbe7b57f346ec1f3"
            },
            "dist": {
                "type": "zip",
                "url": "https://api.github.com/repos/thephpleague/config/zipball/754b3604fb2984c71f4af4a9cbe7b57f346ec1f3",
                "reference": "754b3604fb2984c71f4af4a9cbe7b57f346ec1f3",
                "shasum": ""
            },
            "require": {
                "dflydev/dot-access-data": "^3.0.1",
                "nette/schema": "^1.2",
                "php": "^7.4 || ^8.0"
            },
            "require-dev": {
                "phpstan/phpstan": "^1.8.2",
                "phpunit/phpunit": "^9.5.5",
                "scrutinizer/ocular": "^1.8.1",
                "unleashedtech/php-coding-standard": "^3.1",
                "vimeo/psalm": "^4.7.3"
            },
            "type": "library",
            "extra": {
                "branch-alias": {
                    "dev-main": "1.2-dev"
                }
            },
            "autoload": {
                "psr-4": {
                    "League\\Config\\": "src"
                }
            },
            "notification-url": "https://packagist.org/downloads/",
            "license": [
                "BSD-3-Clause"
            ],
            "authors": [
                {
                    "name": "Colin O'Dell",
                    "email": "colinodell@gmail.com",
                    "homepage": "https://www.colinodell.com",
                    "role": "Lead Developer"
                }
            ],
            "description": "Define configuration arrays with strict schemas and access values with dot notation",
            "homepage": "https://config.thephpleague.com",
            "keywords": [
                "array",
                "config",
                "configuration",
                "dot",
                "dot-access",
                "nested",
                "schema"
            ],
            "support": {
                "docs": "https://config.thephpleague.com/",
                "issues": "https://github.com/thephpleague/config/issues",
                "rss": "https://github.com/thephpleague/config/releases.atom",
                "source": "https://github.com/thephpleague/config"
            },
            "funding": [
                {
                    "url": "https://www.colinodell.com/sponsor",
                    "type": "custom"
                },
                {
                    "url": "https://www.paypal.me/colinpodell/10.00",
                    "type": "custom"
                },
                {
                    "url": "https://github.com/colinodell",
                    "type": "github"
                }
            ],
            "time": "2022-12-11T20:36:23+00:00"
        },
        {
            "name": "league/csv",
            "version": "9.27.0",
            "source": {
                "type": "git",
                "url": "https://github.com/thephpleague/csv.git",
                "reference": "cb491b1ba3c42ff2bcd0113814f4256b42bae845"
            },
            "dist": {
                "type": "zip",
                "url": "https://api.github.com/repos/thephpleague/csv/zipball/cb491b1ba3c42ff2bcd0113814f4256b42bae845",
                "reference": "cb491b1ba3c42ff2bcd0113814f4256b42bae845",
                "shasum": ""
            },
            "require": {
                "ext-filter": "*",
                "php": "^8.1.2"
            },
            "require-dev": {
                "ext-dom": "*",
                "ext-xdebug": "*",
                "friendsofphp/php-cs-fixer": "^3.75.0",
                "phpbench/phpbench": "^1.4.1",
                "phpstan/phpstan": "^1.12.27",
                "phpstan/phpstan-deprecation-rules": "^1.2.1",
                "phpstan/phpstan-phpunit": "^1.4.2",
                "phpstan/phpstan-strict-rules": "^1.6.2",
                "phpunit/phpunit": "^10.5.16 || ^11.5.22 || ^12.3.6",
                "symfony/var-dumper": "^6.4.8 || ^7.3.0"
            },
            "suggest": {
                "ext-dom": "Required to use the XMLConverter and the HTMLConverter classes",
                "ext-iconv": "Needed to ease transcoding CSV using iconv stream filters",
                "ext-mbstring": "Needed to ease transcoding CSV using mb stream filters",
                "ext-mysqli": "Requiered to use the package with the MySQLi extension",
                "ext-pdo": "Required to use the package with the PDO extension",
                "ext-pgsql": "Requiered to use the package with the PgSQL extension",
                "ext-sqlite3": "Required to use the package with the SQLite3 extension"
            },
            "type": "library",
            "extra": {
                "branch-alias": {
                    "dev-master": "9.x-dev"
                }
            },
            "autoload": {
                "files": [
                    "src/functions_include.php"
                ],
                "psr-4": {
                    "League\\Csv\\": "src"
                }
            },
            "notification-url": "https://packagist.org/downloads/",
            "license": [
                "MIT"
            ],
            "authors": [
                {
                    "name": "Ignace Nyamagana Butera",
                    "email": "nyamsprod@gmail.com",
                    "homepage": "https://github.com/nyamsprod/",
                    "role": "Developer"
                }
            ],
            "description": "CSV data manipulation made easy in PHP",
            "homepage": "https://csv.thephpleague.com",
            "keywords": [
                "convert",
                "csv",
                "export",
                "filter",
                "import",
                "read",
                "transform",
                "write"
            ],
            "support": {
                "docs": "https://csv.thephpleague.com",
                "issues": "https://github.com/thephpleague/csv/issues",
                "rss": "https://github.com/thephpleague/csv/releases.atom",
                "source": "https://github.com/thephpleague/csv"
            },
            "funding": [
                {
                    "url": "https://github.com/sponsors/nyamsprod",
                    "type": "github"
                }
            ],
            "time": "2025-10-16T08:22:09+00:00"
        },
        {
            "name": "league/flysystem",
            "version": "3.30.0",
            "source": {
                "type": "git",
                "url": "https://github.com/thephpleague/flysystem.git",
                "reference": "2203e3151755d874bb2943649dae1eb8533ac93e"
            },
            "dist": {
                "type": "zip",
                "url": "https://api.github.com/repos/thephpleague/flysystem/zipball/2203e3151755d874bb2943649dae1eb8533ac93e",
                "reference": "2203e3151755d874bb2943649dae1eb8533ac93e",
                "shasum": ""
            },
            "require": {
                "league/flysystem-local": "^3.0.0",
                "league/mime-type-detection": "^1.0.0",
                "php": "^8.0.2"
            },
            "conflict": {
                "async-aws/core": "<1.19.0",
                "async-aws/s3": "<1.14.0",
                "aws/aws-sdk-php": "3.209.31 || 3.210.0",
                "guzzlehttp/guzzle": "<7.0",
                "guzzlehttp/ringphp": "<1.1.1",
                "phpseclib/phpseclib": "3.0.15",
                "symfony/http-client": "<5.2"
            },
            "require-dev": {
                "async-aws/s3": "^1.5 || ^2.0",
                "async-aws/simple-s3": "^1.1 || ^2.0",
                "aws/aws-sdk-php": "^3.295.10",
                "composer/semver": "^3.0",
                "ext-fileinfo": "*",
                "ext-ftp": "*",
                "ext-mongodb": "^1.3|^2",
                "ext-zip": "*",
                "friendsofphp/php-cs-fixer": "^3.5",
                "google/cloud-storage": "^1.23",
                "guzzlehttp/psr7": "^2.6",
                "microsoft/azure-storage-blob": "^1.1",
                "mongodb/mongodb": "^1.2|^2",
                "phpseclib/phpseclib": "^3.0.36",
                "phpstan/phpstan": "^1.10",
                "phpunit/phpunit": "^9.5.11|^10.0",
                "sabre/dav": "^4.6.0"
            },
            "type": "library",
            "autoload": {
                "psr-4": {
                    "League\\Flysystem\\": "src"
                }
            },
            "notification-url": "https://packagist.org/downloads/",
            "license": [
                "MIT"
            ],
            "authors": [
                {
                    "name": "Frank de Jonge",
                    "email": "info@frankdejonge.nl"
                }
            ],
            "description": "File storage abstraction for PHP",
            "keywords": [
                "WebDAV",
                "aws",
                "cloud",
                "file",
                "files",
                "filesystem",
                "filesystems",
                "ftp",
                "s3",
                "sftp",
                "storage"
            ],
            "support": {
                "issues": "https://github.com/thephpleague/flysystem/issues",
                "source": "https://github.com/thephpleague/flysystem/tree/3.30.0"
            },
            "time": "2025-06-25T13:29:59+00:00"
        },
        {
            "name": "league/flysystem-local",
            "version": "3.30.0",
            "source": {
                "type": "git",
                "url": "https://github.com/thephpleague/flysystem-local.git",
                "reference": "6691915f77c7fb69adfb87dcd550052dc184ee10"
            },
            "dist": {
                "type": "zip",
                "url": "https://api.github.com/repos/thephpleague/flysystem-local/zipball/6691915f77c7fb69adfb87dcd550052dc184ee10",
                "reference": "6691915f77c7fb69adfb87dcd550052dc184ee10",
                "shasum": ""
            },
            "require": {
                "ext-fileinfo": "*",
                "league/flysystem": "^3.0.0",
                "league/mime-type-detection": "^1.0.0",
                "php": "^8.0.2"
            },
            "type": "library",
            "autoload": {
                "psr-4": {
                    "League\\Flysystem\\Local\\": ""
                }
            },
            "notification-url": "https://packagist.org/downloads/",
            "license": [
                "MIT"
            ],
            "authors": [
                {
                    "name": "Frank de Jonge",
                    "email": "info@frankdejonge.nl"
                }
            ],
            "description": "Local filesystem adapter for Flysystem.",
            "keywords": [
                "Flysystem",
                "file",
                "files",
                "filesystem",
                "local"
            ],
            "support": {
                "source": "https://github.com/thephpleague/flysystem-local/tree/3.30.0"
            },
            "time": "2025-05-21T10:34:19+00:00"
        },
        {
            "name": "league/mime-type-detection",
            "version": "1.16.0",
            "source": {
                "type": "git",
                "url": "https://github.com/thephpleague/mime-type-detection.git",
                "reference": "2d6702ff215bf922936ccc1ad31007edc76451b9"
            },
            "dist": {
                "type": "zip",
                "url": "https://api.github.com/repos/thephpleague/mime-type-detection/zipball/2d6702ff215bf922936ccc1ad31007edc76451b9",
                "reference": "2d6702ff215bf922936ccc1ad31007edc76451b9",
                "shasum": ""
            },
            "require": {
                "ext-fileinfo": "*",
                "php": "^7.4 || ^8.0"
            },
            "require-dev": {
                "friendsofphp/php-cs-fixer": "^3.2",
                "phpstan/phpstan": "^0.12.68",
                "phpunit/phpunit": "^8.5.8 || ^9.3 || ^10.0"
            },
            "type": "library",
            "autoload": {
                "psr-4": {
                    "League\\MimeTypeDetection\\": "src"
                }
            },
            "notification-url": "https://packagist.org/downloads/",
            "license": [
                "MIT"
            ],
            "authors": [
                {
                    "name": "Frank de Jonge",
                    "email": "info@frankdejonge.nl"
                }
            ],
            "description": "Mime-type detection for Flysystem",
            "support": {
                "issues": "https://github.com/thephpleague/mime-type-detection/issues",
                "source": "https://github.com/thephpleague/mime-type-detection/tree/1.16.0"
            },
            "funding": [
                {
                    "url": "https://github.com/frankdejonge",
                    "type": "github"
                },
                {
                    "url": "https://tidelift.com/funding/github/packagist/league/flysystem",
                    "type": "tidelift"
                }
            ],
            "time": "2024-09-21T08:32:55+00:00"
        },
        {
            "name": "league/uri",
            "version": "7.5.1",
            "source": {
                "type": "git",
                "url": "https://github.com/thephpleague/uri.git",
                "reference": "81fb5145d2644324614cc532b28efd0215bda430"
            },
            "dist": {
                "type": "zip",
                "url": "https://api.github.com/repos/thephpleague/uri/zipball/81fb5145d2644324614cc532b28efd0215bda430",
                "reference": "81fb5145d2644324614cc532b28efd0215bda430",
                "shasum": ""
            },
            "require": {
                "league/uri-interfaces": "^7.5",
                "php": "^8.1"
            },
            "conflict": {
                "league/uri-schemes": "^1.0"
            },
            "suggest": {
                "ext-bcmath": "to improve IPV4 host parsing",
                "ext-fileinfo": "to create Data URI from file contennts",
                "ext-gmp": "to improve IPV4 host parsing",
                "ext-intl": "to handle IDN host with the best performance",
                "jeremykendall/php-domain-parser": "to resolve Public Suffix and Top Level Domain",
                "league/uri-components": "Needed to easily manipulate URI objects components",
                "php-64bit": "to improve IPV4 host parsing",
                "symfony/polyfill-intl-idn": "to handle IDN host via the Symfony polyfill if ext-intl is not present"
            },
            "type": "library",
            "extra": {
                "branch-alias": {
                    "dev-master": "7.x-dev"
                }
            },
            "autoload": {
                "psr-4": {
                    "League\\Uri\\": ""
                }
            },
            "notification-url": "https://packagist.org/downloads/",
            "license": [
                "MIT"
            ],
            "authors": [
                {
                    "name": "Ignace Nyamagana Butera",
                    "email": "nyamsprod@gmail.com",
                    "homepage": "https://nyamsprod.com"
                }
            ],
            "description": "URI manipulation library",
            "homepage": "https://uri.thephpleague.com",
            "keywords": [
                "data-uri",
                "file-uri",
                "ftp",
                "hostname",
                "http",
                "https",
                "middleware",
                "parse_str",
                "parse_url",
                "psr-7",
                "query-string",
                "querystring",
                "rfc3986",
                "rfc3987",
                "rfc6570",
                "uri",
                "uri-template",
                "url",
                "ws"
            ],
            "support": {
                "docs": "https://uri.thephpleague.com",
                "forum": "https://thephpleague.slack.com",
                "issues": "https://github.com/thephpleague/uri-src/issues",
                "source": "https://github.com/thephpleague/uri/tree/7.5.1"
            },
            "funding": [
                {
                    "url": "https://github.com/sponsors/nyamsprod",
                    "type": "github"
                }
            ],
            "time": "2024-12-08T08:40:02+00:00"
        },
        {
            "name": "league/uri-interfaces",
            "version": "7.5.0",
            "source": {
                "type": "git",
                "url": "https://github.com/thephpleague/uri-interfaces.git",
                "reference": "08cfc6c4f3d811584fb09c37e2849e6a7f9b0742"
            },
            "dist": {
                "type": "zip",
                "url": "https://api.github.com/repos/thephpleague/uri-interfaces/zipball/08cfc6c4f3d811584fb09c37e2849e6a7f9b0742",
                "reference": "08cfc6c4f3d811584fb09c37e2849e6a7f9b0742",
                "shasum": ""
            },
            "require": {
                "ext-filter": "*",
                "php": "^8.1",
                "psr/http-factory": "^1",
                "psr/http-message": "^1.1 || ^2.0"
            },
            "suggest": {
                "ext-bcmath": "to improve IPV4 host parsing",
                "ext-gmp": "to improve IPV4 host parsing",
                "ext-intl": "to handle IDN host with the best performance",
                "php-64bit": "to improve IPV4 host parsing",
                "symfony/polyfill-intl-idn": "to handle IDN host via the Symfony polyfill if ext-intl is not present"
            },
            "type": "library",
            "extra": {
                "branch-alias": {
                    "dev-master": "7.x-dev"
                }
            },
            "autoload": {
                "psr-4": {
                    "League\\Uri\\": ""
                }
            },
            "notification-url": "https://packagist.org/downloads/",
            "license": [
                "MIT"
            ],
            "authors": [
                {
                    "name": "Ignace Nyamagana Butera",
                    "email": "nyamsprod@gmail.com",
                    "homepage": "https://nyamsprod.com"
                }
            ],
            "description": "Common interfaces and classes for URI representation and interaction",
            "homepage": "https://uri.thephpleague.com",
            "keywords": [
                "data-uri",
                "file-uri",
                "ftp",
                "hostname",
                "http",
                "https",
                "parse_str",
                "parse_url",
                "psr-7",
                "query-string",
                "querystring",
                "rfc3986",
                "rfc3987",
                "rfc6570",
                "uri",
                "url",
                "ws"
            ],
            "support": {
                "docs": "https://uri.thephpleague.com",
                "forum": "https://thephpleague.slack.com",
                "issues": "https://github.com/thephpleague/uri-src/issues",
                "source": "https://github.com/thephpleague/uri-interfaces/tree/7.5.0"
            },
            "funding": [
                {
                    "url": "https://github.com/sponsors/nyamsprod",
                    "type": "github"
                }
            ],
            "time": "2024-12-08T08:18:47+00:00"
        },
        {
            "name": "livewire/livewire",
            "version": "v3.6.4",
            "source": {
                "type": "git",
                "url": "https://github.com/livewire/livewire.git",
                "reference": "ef04be759da41b14d2d129e670533180a44987dc"
            },
            "dist": {
                "type": "zip",
                "url": "https://api.github.com/repos/livewire/livewire/zipball/ef04be759da41b14d2d129e670533180a44987dc",
                "reference": "ef04be759da41b14d2d129e670533180a44987dc",
                "shasum": ""
            },
            "require": {
                "illuminate/database": "^10.0|^11.0|^12.0",
                "illuminate/routing": "^10.0|^11.0|^12.0",
                "illuminate/support": "^10.0|^11.0|^12.0",
                "illuminate/validation": "^10.0|^11.0|^12.0",
                "laravel/prompts": "^0.1.24|^0.2|^0.3",
                "league/mime-type-detection": "^1.9",
                "php": "^8.1",
                "symfony/console": "^6.0|^7.0",
                "symfony/http-kernel": "^6.2|^7.0"
            },
            "require-dev": {
                "calebporzio/sushi": "^2.1",
                "laravel/framework": "^10.15.0|^11.0|^12.0",
                "mockery/mockery": "^1.3.1",
                "orchestra/testbench": "^8.21.0|^9.0|^10.0",
                "orchestra/testbench-dusk": "^8.24|^9.1|^10.0",
                "phpunit/phpunit": "^10.4|^11.5",
                "psy/psysh": "^0.11.22|^0.12"
            },
            "type": "library",
            "extra": {
                "laravel": {
                    "aliases": {
                        "Livewire": "Livewire\\Livewire"
                    },
                    "providers": [
                        "Livewire\\LivewireServiceProvider"
                    ]
                }
            },
            "autoload": {
                "files": [
                    "src/helpers.php"
                ],
                "psr-4": {
                    "Livewire\\": "src/"
                }
            },
            "notification-url": "https://packagist.org/downloads/",
            "license": [
                "MIT"
            ],
            "authors": [
                {
                    "name": "Caleb Porzio",
                    "email": "calebporzio@gmail.com"
                }
            ],
            "description": "A front-end framework for Laravel.",
            "support": {
                "issues": "https://github.com/livewire/livewire/issues",
                "source": "https://github.com/livewire/livewire/tree/v3.6.4"
            },
            "funding": [
                {
                    "url": "https://github.com/livewire",
                    "type": "github"
                }
            ],
            "time": "2025-07-17T05:12:15+00:00"
        },
        {
            "name": "maennchen/zipstream-php",
            "version": "3.2.0",
            "source": {
                "type": "git",
                "url": "https://github.com/maennchen/ZipStream-PHP.git",
                "reference": "9712d8fa4cdf9240380b01eb4be55ad8dcf71416"
            },
            "dist": {
                "type": "zip",
                "url": "https://api.github.com/repos/maennchen/ZipStream-PHP/zipball/9712d8fa4cdf9240380b01eb4be55ad8dcf71416",
                "reference": "9712d8fa4cdf9240380b01eb4be55ad8dcf71416",
                "shasum": ""
            },
            "require": {
                "ext-mbstring": "*",
                "ext-zlib": "*",
                "php-64bit": "^8.3"
            },
            "require-dev": {
                "brianium/paratest": "^7.7",
                "ext-zip": "*",
                "friendsofphp/php-cs-fixer": "^3.16",
                "guzzlehttp/guzzle": "^7.5",
                "mikey179/vfsstream": "^1.6",
                "php-coveralls/php-coveralls": "^2.5",
                "phpunit/phpunit": "^12.0",
                "vimeo/psalm": "^6.0"
            },
            "suggest": {
                "guzzlehttp/psr7": "^2.4",
                "psr/http-message": "^2.0"
            },
            "type": "library",
            "autoload": {
                "psr-4": {
                    "ZipStream\\": "src/"
                }
            },
            "notification-url": "https://packagist.org/downloads/",
            "license": [
                "MIT"
            ],
            "authors": [
                {
                    "name": "Paul Duncan",
                    "email": "pabs@pablotron.org"
                },
                {
                    "name": "Jonatan Männchen",
                    "email": "jonatan@maennchen.ch"
                },
                {
                    "name": "Jesse Donat",
                    "email": "donatj@gmail.com"
                },
                {
                    "name": "András Kolesár",
                    "email": "kolesar@kolesar.hu"
                }
            ],
            "description": "ZipStream is a library for dynamically streaming dynamic zip files from PHP without writing to the disk at all on the server.",
            "keywords": [
                "stream",
                "zip"
            ],
            "support": {
                "issues": "https://github.com/maennchen/ZipStream-PHP/issues",
                "source": "https://github.com/maennchen/ZipStream-PHP/tree/3.2.0"
            },
            "funding": [
                {
                    "url": "https://github.com/maennchen",
                    "type": "github"
                }
            ],
            "time": "2025-07-17T11:15:13+00:00"
        },
        {
            "name": "masterminds/html5",
            "version": "2.10.0",
            "source": {
                "type": "git",
                "url": "https://github.com/Masterminds/html5-php.git",
                "reference": "fcf91eb64359852f00d921887b219479b4f21251"
            },
            "dist": {
                "type": "zip",
                "url": "https://api.github.com/repos/Masterminds/html5-php/zipball/fcf91eb64359852f00d921887b219479b4f21251",
                "reference": "fcf91eb64359852f00d921887b219479b4f21251",
                "shasum": ""
            },
            "require": {
                "ext-dom": "*",
                "php": ">=5.3.0"
            },
            "require-dev": {
                "phpunit/phpunit": "^4.8.35 || ^5.7.21 || ^6 || ^7 || ^8 || ^9"
            },
            "type": "library",
            "extra": {
                "branch-alias": {
                    "dev-master": "2.7-dev"
                }
            },
            "autoload": {
                "psr-4": {
                    "Masterminds\\": "src"
                }
            },
            "notification-url": "https://packagist.org/downloads/",
            "license": [
                "MIT"
            ],
            "authors": [
                {
                    "name": "Matt Butcher",
                    "email": "technosophos@gmail.com"
                },
                {
                    "name": "Matt Farina",
                    "email": "matt@mattfarina.com"
                },
                {
                    "name": "Asmir Mustafic",
                    "email": "goetas@gmail.com"
                }
            ],
            "description": "An HTML5 parser and serializer.",
            "homepage": "http://masterminds.github.io/html5-php",
            "keywords": [
                "HTML5",
                "dom",
                "html",
                "parser",
                "querypath",
                "serializer",
                "xml"
            ],
            "support": {
                "issues": "https://github.com/Masterminds/html5-php/issues",
                "source": "https://github.com/Masterminds/html5-php/tree/2.10.0"
            },
            "time": "2025-07-25T09:04:22+00:00"
        },
        {
            "name": "monolog/monolog",
            "version": "3.9.0",
            "source": {
                "type": "git",
                "url": "https://github.com/Seldaek/monolog.git",
                "reference": "10d85740180ecba7896c87e06a166e0c95a0e3b6"
            },
            "dist": {
                "type": "zip",
                "url": "https://api.github.com/repos/Seldaek/monolog/zipball/10d85740180ecba7896c87e06a166e0c95a0e3b6",
                "reference": "10d85740180ecba7896c87e06a166e0c95a0e3b6",
                "shasum": ""
            },
            "require": {
                "php": ">=8.1",
                "psr/log": "^2.0 || ^3.0"
            },
            "provide": {
                "psr/log-implementation": "3.0.0"
            },
            "require-dev": {
                "aws/aws-sdk-php": "^3.0",
                "doctrine/couchdb": "~1.0@dev",
                "elasticsearch/elasticsearch": "^7 || ^8",
                "ext-json": "*",
                "graylog2/gelf-php": "^1.4.2 || ^2.0",
                "guzzlehttp/guzzle": "^7.4.5",
                "guzzlehttp/psr7": "^2.2",
                "mongodb/mongodb": "^1.8",
                "php-amqplib/php-amqplib": "~2.4 || ^3",
                "php-console/php-console": "^3.1.8",
                "phpstan/phpstan": "^2",
                "phpstan/phpstan-deprecation-rules": "^2",
                "phpstan/phpstan-strict-rules": "^2",
                "phpunit/phpunit": "^10.5.17 || ^11.0.7",
                "predis/predis": "^1.1 || ^2",
                "rollbar/rollbar": "^4.0",
                "ruflin/elastica": "^7 || ^8",
                "symfony/mailer": "^5.4 || ^6",
                "symfony/mime": "^5.4 || ^6"
            },
            "suggest": {
                "aws/aws-sdk-php": "Allow sending log messages to AWS services like DynamoDB",
                "doctrine/couchdb": "Allow sending log messages to a CouchDB server",
                "elasticsearch/elasticsearch": "Allow sending log messages to an Elasticsearch server via official client",
                "ext-amqp": "Allow sending log messages to an AMQP server (1.0+ required)",
                "ext-curl": "Required to send log messages using the IFTTTHandler, the LogglyHandler, the SendGridHandler, the SlackWebhookHandler or the TelegramBotHandler",
                "ext-mbstring": "Allow to work properly with unicode symbols",
                "ext-mongodb": "Allow sending log messages to a MongoDB server (via driver)",
                "ext-openssl": "Required to send log messages using SSL",
                "ext-sockets": "Allow sending log messages to a Syslog server (via UDP driver)",
                "graylog2/gelf-php": "Allow sending log messages to a GrayLog2 server",
                "mongodb/mongodb": "Allow sending log messages to a MongoDB server (via library)",
                "php-amqplib/php-amqplib": "Allow sending log messages to an AMQP server using php-amqplib",
                "rollbar/rollbar": "Allow sending log messages to Rollbar",
                "ruflin/elastica": "Allow sending log messages to an Elastic Search server"
            },
            "type": "library",
            "extra": {
                "branch-alias": {
                    "dev-main": "3.x-dev"
                }
            },
            "autoload": {
                "psr-4": {
                    "Monolog\\": "src/Monolog"
                }
            },
            "notification-url": "https://packagist.org/downloads/",
            "license": [
                "MIT"
            ],
            "authors": [
                {
                    "name": "Jordi Boggiano",
                    "email": "j.boggiano@seld.be",
                    "homepage": "https://seld.be"
                }
            ],
            "description": "Sends your logs to files, sockets, inboxes, databases and various web services",
            "homepage": "https://github.com/Seldaek/monolog",
            "keywords": [
                "log",
                "logging",
                "psr-3"
            ],
            "support": {
                "issues": "https://github.com/Seldaek/monolog/issues",
                "source": "https://github.com/Seldaek/monolog/tree/3.9.0"
            },
            "funding": [
                {
                    "url": "https://github.com/Seldaek",
                    "type": "github"
                },
                {
                    "url": "https://tidelift.com/funding/github/packagist/monolog/monolog",
                    "type": "tidelift"
                }
            ],
            "time": "2025-03-24T10:02:05+00:00"
        },
        {
            "name": "myfatoorah/library",
            "version": "2.2.8",
            "source": {
                "type": "git",
                "url": "https://dev.azure.com/myfatoorahsc/Public-Repo/_git/Library",
                "reference": "d276914fe0064147c798c59d9b05f75f7f575c4c"
            },
            "require": {
                "ext-curl": "*",
                "ext-json": "*",
                "php": ">=7"
            },
            "require-dev": {
                "phan/phan": "^5.4",
                "phpcompatibility/php-compatibility": "*",
                "phpstan/phpstan": "^1.10",
                "phpunit/phpunit": "^9.5",
                "squizlabs/php_codesniffer": "*"
            },
            "type": "library",
            "autoload": {
                "files": [
                    "autoload.php"
                ],
                "psr-4": {
                    "MyFatoorah\\Library\\": "src/"
                }
            },
            "notification-url": "https://packagist.org/downloads/",
            "license": [
                "GPL-3.0-only"
            ],
            "authors": [
                {
                    "name": "MyFatoorah Plugin Team",
                    "email": "plugins@myfatoorah.com"
                },
                {
                    "name": "Nermeen Shoman",
                    "email": "nshoman@myfatoorah.com",
                    "role": "Senior Software Engineer"
                },
                {
                    "name": "Rasha Saeed",
                    "email": "rsaeed@myfatoorah.com",
                    "role": "Senior Software Engineer"
                }
            ],
            "description": "MyFatoorah PHP Library",
            "homepage": "https://myfatoorah.com/",
            "keywords": [
                "My Fatoorah",
                "api",
                "commerce",
                "fatoorah",
                "gateway",
                "library",
                "myfatoorah",
                "payment",
                "shipping"
            ],
            "time": "2024-09-07T10:26:01+00:00"
        },
        {
            "name": "nesbot/carbon",
            "version": "3.10.3",
            "source": {
                "type": "git",
                "url": "https://github.com/CarbonPHP/carbon.git",
                "reference": "8e3643dcd149ae0fe1d2ff4f2c8e4bbfad7c165f"
            },
            "dist": {
                "type": "zip",
                "url": "https://api.github.com/repos/CarbonPHP/carbon/zipball/8e3643dcd149ae0fe1d2ff4f2c8e4bbfad7c165f",
                "reference": "8e3643dcd149ae0fe1d2ff4f2c8e4bbfad7c165f",
                "shasum": ""
            },
            "require": {
                "carbonphp/carbon-doctrine-types": "<100.0",
                "ext-json": "*",
                "php": "^8.1",
                "psr/clock": "^1.0",
                "symfony/clock": "^6.3.12 || ^7.0",
                "symfony/polyfill-mbstring": "^1.0",
                "symfony/translation": "^4.4.18 || ^5.2.1 || ^6.0 || ^7.0"
            },
            "provide": {
                "psr/clock-implementation": "1.0"
            },
            "require-dev": {
                "doctrine/dbal": "^3.6.3 || ^4.0",
                "doctrine/orm": "^2.15.2 || ^3.0",
                "friendsofphp/php-cs-fixer": "^v3.87.1",
                "kylekatarnls/multi-tester": "^2.5.3",
                "phpmd/phpmd": "^2.15.0",
                "phpstan/extension-installer": "^1.4.3",
                "phpstan/phpstan": "^2.1.22",
                "phpunit/phpunit": "^10.5.53",
                "squizlabs/php_codesniffer": "^3.13.4"
            },
            "bin": [
                "bin/carbon"
            ],
            "type": "library",
            "extra": {
                "laravel": {
                    "providers": [
                        "Carbon\\Laravel\\ServiceProvider"
                    ]
                },
                "phpstan": {
                    "includes": [
                        "extension.neon"
                    ]
                },
                "branch-alias": {
                    "dev-2.x": "2.x-dev",
                    "dev-master": "3.x-dev"
                }
            },
            "autoload": {
                "psr-4": {
                    "Carbon\\": "src/Carbon/"
                }
            },
            "notification-url": "https://packagist.org/downloads/",
            "license": [
                "MIT"
            ],
            "authors": [
                {
                    "name": "Brian Nesbitt",
                    "email": "brian@nesbot.com",
                    "homepage": "https://markido.com"
                },
                {
                    "name": "kylekatarnls",
                    "homepage": "https://github.com/kylekatarnls"
                }
            ],
            "description": "An API extension for DateTime that supports 281 different languages.",
            "homepage": "https://carbon.nesbot.com",
            "keywords": [
                "date",
                "datetime",
                "time"
            ],
            "support": {
                "docs": "https://carbon.nesbot.com/docs",
                "issues": "https://github.com/CarbonPHP/carbon/issues",
                "source": "https://github.com/CarbonPHP/carbon"
            },
            "funding": [
                {
                    "url": "https://github.com/sponsors/kylekatarnls",
                    "type": "github"
                },
                {
                    "url": "https://opencollective.com/Carbon#sponsor",
                    "type": "opencollective"
                },
                {
                    "url": "https://tidelift.com/subscription/pkg/packagist-nesbot-carbon?utm_source=packagist-nesbot-carbon&utm_medium=referral&utm_campaign=readme",
                    "type": "tidelift"
                }
            ],
            "time": "2025-09-06T13:39:36+00:00"
        },
        {
            "name": "nette/schema",
            "version": "v1.3.2",
            "source": {
                "type": "git",
                "url": "https://github.com/nette/schema.git",
                "reference": "da801d52f0354f70a638673c4a0f04e16529431d"
            },
            "dist": {
                "type": "zip",
                "url": "https://api.github.com/repos/nette/schema/zipball/da801d52f0354f70a638673c4a0f04e16529431d",
                "reference": "da801d52f0354f70a638673c4a0f04e16529431d",
                "shasum": ""
            },
            "require": {
                "nette/utils": "^4.0",
                "php": "8.1 - 8.4"
            },
            "require-dev": {
                "nette/tester": "^2.5.2",
                "phpstan/phpstan-nette": "^1.0",
                "tracy/tracy": "^2.8"
            },
            "type": "library",
            "extra": {
                "branch-alias": {
                    "dev-master": "1.3-dev"
                }
            },
            "autoload": {
                "classmap": [
                    "src/"
                ]
            },
            "notification-url": "https://packagist.org/downloads/",
            "license": [
                "BSD-3-Clause",
                "GPL-2.0-only",
                "GPL-3.0-only"
            ],
            "authors": [
                {
                    "name": "David Grudl",
                    "homepage": "https://davidgrudl.com"
                },
                {
                    "name": "Nette Community",
                    "homepage": "https://nette.org/contributors"
                }
            ],
            "description": "📐 Nette Schema: validating data structures against a given Schema.",
            "homepage": "https://nette.org",
            "keywords": [
                "config",
                "nette"
            ],
            "support": {
                "issues": "https://github.com/nette/schema/issues",
                "source": "https://github.com/nette/schema/tree/v1.3.2"
            },
            "time": "2024-10-06T23:10:23+00:00"
        },
        {
            "name": "nette/utils",
            "version": "v4.0.8",
            "source": {
                "type": "git",
                "url": "https://github.com/nette/utils.git",
                "reference": "c930ca4e3cf4f17dcfb03037703679d2396d2ede"
            },
            "dist": {
                "type": "zip",
                "url": "https://api.github.com/repos/nette/utils/zipball/c930ca4e3cf4f17dcfb03037703679d2396d2ede",
                "reference": "c930ca4e3cf4f17dcfb03037703679d2396d2ede",
                "shasum": ""
            },
            "require": {
                "php": "8.0 - 8.5"
            },
            "conflict": {
                "nette/finder": "<3",
                "nette/schema": "<1.2.2"
            },
            "require-dev": {
                "jetbrains/phpstorm-attributes": "^1.2",
                "nette/tester": "^2.5",
                "phpstan/phpstan-nette": "^2.0@stable",
                "tracy/tracy": "^2.9"
            },
            "suggest": {
                "ext-gd": "to use Image",
                "ext-iconv": "to use Strings::webalize(), toAscii(), chr() and reverse()",
                "ext-intl": "to use Strings::webalize(), toAscii(), normalize() and compare()",
                "ext-json": "to use Nette\\Utils\\Json",
                "ext-mbstring": "to use Strings::lower() etc...",
                "ext-tokenizer": "to use Nette\\Utils\\Reflection::getUseStatements()"
            },
            "type": "library",
            "extra": {
                "branch-alias": {
                    "dev-master": "4.0-dev"
                }
            },
            "autoload": {
                "psr-4": {
                    "Nette\\": "src"
                },
                "classmap": [
                    "src/"
                ]
            },
            "notification-url": "https://packagist.org/downloads/",
            "license": [
                "BSD-3-Clause",
                "GPL-2.0-only",
                "GPL-3.0-only"
            ],
            "authors": [
                {
                    "name": "David Grudl",
                    "homepage": "https://davidgrudl.com"
                },
                {
                    "name": "Nette Community",
                    "homepage": "https://nette.org/contributors"
                }
            ],
            "description": "🛠  Nette Utils: lightweight utilities for string & array manipulation, image handling, safe JSON encoding/decoding, validation, slug or strong password generating etc.",
            "homepage": "https://nette.org",
            "keywords": [
                "array",
                "core",
                "datetime",
                "images",
                "json",
                "nette",
                "paginator",
                "password",
                "slugify",
                "string",
                "unicode",
                "utf-8",
                "utility",
                "validation"
            ],
            "support": {
                "issues": "https://github.com/nette/utils/issues",
                "source": "https://github.com/nette/utils/tree/v4.0.8"
            },
            "time": "2025-08-06T21:43:34+00:00"
        },
        {
            "name": "nicmart/tree",
            "version": "0.9.0",
            "source": {
                "type": "git",
                "url": "https://github.com/nicmart/Tree.git",
                "reference": "f5e17bf18d78cfb0666ebb9f956c3acd8d14229d"
            },
            "dist": {
                "type": "zip",
                "url": "https://api.github.com/repos/nicmart/Tree/zipball/f5e17bf18d78cfb0666ebb9f956c3acd8d14229d",
                "reference": "f5e17bf18d78cfb0666ebb9f956c3acd8d14229d",
                "shasum": ""
            },
            "require": {
                "php": "~8.0.0 || ~8.1.0 || ~8.2.0 || ~8.3.0 || ~8.4.0"
            },
            "require-dev": {
                "ergebnis/composer-normalize": "^2.44.0",
                "ergebnis/license": "^2.6.0",
                "ergebnis/php-cs-fixer-config": "^6.28.1",
                "fakerphp/faker": "^1.24.1",
                "infection/infection": "~0.26.19",
                "phpunit/phpunit": "^9.6.19",
                "psalm/plugin-phpunit": "~0.19.0",
                "vimeo/psalm": "^5.26.1"
            },
            "type": "library",
            "autoload": {
                "psr-4": {
                    "Tree\\": "src/"
                }
            },
            "notification-url": "https://packagist.org/downloads/",
            "license": [
                "MIT"
            ],
            "authors": [
                {
                    "name": "Nicolò Martini",
                    "email": "nicmartnic@gmail.com"
                },
                {
                    "name": "Andreas Möller",
                    "email": "am@localheinz.com"
                }
            ],
            "description": "A basic but flexible php tree data structure and a fluent tree builder implementation.",
            "support": {
                "issues": "https://github.com/nicmart/Tree/issues",
                "source": "https://github.com/nicmart/Tree/tree/0.9.0"
            },
            "time": "2024-11-22T15:36:01+00:00"
        },
        {
            "name": "nikic/php-parser",
            "version": "v5.6.1",
            "source": {
                "type": "git",
                "url": "https://github.com/nikic/PHP-Parser.git",
                "reference": "f103601b29efebd7ff4a1ca7b3eeea9e3336a2a2"
            },
            "dist": {
                "type": "zip",
                "url": "https://api.github.com/repos/nikic/PHP-Parser/zipball/f103601b29efebd7ff4a1ca7b3eeea9e3336a2a2",
                "reference": "f103601b29efebd7ff4a1ca7b3eeea9e3336a2a2",
                "shasum": ""
            },
            "require": {
                "ext-ctype": "*",
                "ext-json": "*",
                "ext-tokenizer": "*",
                "php": ">=7.4"
            },
            "require-dev": {
                "ircmaxell/php-yacc": "^0.0.7",
                "phpunit/phpunit": "^9.0"
            },
            "bin": [
                "bin/php-parse"
            ],
            "type": "library",
            "extra": {
                "branch-alias": {
                    "dev-master": "5.x-dev"
                }
            },
            "autoload": {
                "psr-4": {
                    "PhpParser\\": "lib/PhpParser"
                }
            },
            "notification-url": "https://packagist.org/downloads/",
            "license": [
                "BSD-3-Clause"
            ],
            "authors": [
                {
                    "name": "Nikita Popov"
                }
            ],
            "description": "A PHP parser written in PHP",
            "keywords": [
                "parser",
                "php"
            ],
            "support": {
                "issues": "https://github.com/nikic/PHP-Parser/issues",
                "source": "https://github.com/nikic/PHP-Parser/tree/v5.6.1"
            },
            "time": "2025-08-13T20:13:15+00:00"
        },
        {
            "name": "nunomaduro/termwind",
            "version": "v2.3.2",
            "source": {
                "type": "git",
                "url": "https://github.com/nunomaduro/termwind.git",
                "reference": "eb61920a53057a7debd718a5b89c2178032b52c0"
            },
            "dist": {
                "type": "zip",
                "url": "https://api.github.com/repos/nunomaduro/termwind/zipball/eb61920a53057a7debd718a5b89c2178032b52c0",
                "reference": "eb61920a53057a7debd718a5b89c2178032b52c0",
                "shasum": ""
            },
            "require": {
                "ext-mbstring": "*",
                "php": "^8.2",
                "symfony/console": "^7.3.4"
            },
            "require-dev": {
                "illuminate/console": "^11.46.1",
                "laravel/pint": "^1.25.1",
                "mockery/mockery": "^1.6.12",
                "pestphp/pest": "^2.36.0 || ^3.8.4",
                "phpstan/phpstan": "^1.12.32",
                "phpstan/phpstan-strict-rules": "^1.6.2",
                "symfony/var-dumper": "^7.3.4",
                "thecodingmachine/phpstan-strict-rules": "^1.0.0"
            },
            "type": "library",
            "extra": {
                "laravel": {
                    "providers": [
                        "Termwind\\Laravel\\TermwindServiceProvider"
                    ]
                },
                "branch-alias": {
                    "dev-2.x": "2.x-dev"
                }
            },
            "autoload": {
                "files": [
                    "src/Functions.php"
                ],
                "psr-4": {
                    "Termwind\\": "src/"
                }
            },
            "notification-url": "https://packagist.org/downloads/",
            "license": [
                "MIT"
            ],
            "authors": [
                {
                    "name": "Nuno Maduro",
                    "email": "enunomaduro@gmail.com"
                }
            ],
            "description": "Its like Tailwind CSS, but for the console.",
            "keywords": [
                "cli",
                "console",
                "css",
                "package",
                "php",
                "style"
            ],
            "support": {
                "issues": "https://github.com/nunomaduro/termwind/issues",
                "source": "https://github.com/nunomaduro/termwind/tree/v2.3.2"
            },
            "funding": [
                {
                    "url": "https://www.paypal.com/paypalme/enunomaduro",
                    "type": "custom"
                },
                {
                    "url": "https://github.com/nunomaduro",
                    "type": "github"
                },
                {
                    "url": "https://github.com/xiCO2k",
                    "type": "github"
                }
            ],
            "time": "2025-10-18T11:10:27+00:00"
        },
        {
            "name": "openspout/openspout",
            "version": "v4.32.0",
            "source": {
                "type": "git",
                "url": "https://github.com/openspout/openspout.git",
                "reference": "41f045c1f632e1474e15d4c7bc3abcb4a153563d"
            },
            "dist": {
                "type": "zip",
                "url": "https://api.github.com/repos/openspout/openspout/zipball/41f045c1f632e1474e15d4c7bc3abcb4a153563d",
                "reference": "41f045c1f632e1474e15d4c7bc3abcb4a153563d",
                "shasum": ""
            },
            "require": {
                "ext-dom": "*",
                "ext-fileinfo": "*",
                "ext-filter": "*",
                "ext-libxml": "*",
                "ext-xmlreader": "*",
                "ext-zip": "*",
                "php": "~8.3.0 || ~8.4.0 || ~8.5.0"
            },
            "require-dev": {
                "ext-zlib": "*",
                "friendsofphp/php-cs-fixer": "^3.86.0",
                "infection/infection": "^0.31.2",
                "phpbench/phpbench": "^1.4.1",
                "phpstan/phpstan": "^2.1.22",
                "phpstan/phpstan-phpunit": "^2.0.7",
                "phpstan/phpstan-strict-rules": "^2.0.6",
                "phpunit/phpunit": "^12.3.7"
            },
            "suggest": {
                "ext-iconv": "To handle non UTF-8 CSV files (if \"php-mbstring\" is not already installed or is too limited)",
                "ext-mbstring": "To handle non UTF-8 CSV files (if \"iconv\" is not already installed)"
            },
            "type": "library",
            "extra": {
                "branch-alias": {
                    "dev-master": "3.3.x-dev"
                }
            },
            "autoload": {
                "psr-4": {
                    "OpenSpout\\": "src/"
                }
            },
            "notification-url": "https://packagist.org/downloads/",
            "license": [
                "MIT"
            ],
            "authors": [
                {
                    "name": "Adrien Loison",
                    "email": "adrien@box.com"
                }
            ],
            "description": "PHP Library to read and write spreadsheet files (CSV, XLSX and ODS), in a fast and scalable way",
            "homepage": "https://github.com/openspout/openspout",
            "keywords": [
                "OOXML",
                "csv",
                "excel",
                "memory",
                "odf",
                "ods",
                "office",
                "open",
                "php",
                "read",
                "scale",
                "spreadsheet",
                "stream",
                "write",
                "xlsx"
            ],
            "support": {
                "issues": "https://github.com/openspout/openspout/issues",
                "source": "https://github.com/openspout/openspout/tree/v4.32.0"
            },
            "funding": [
                {
                    "url": "https://paypal.me/filippotessarotto",
                    "type": "custom"
                },
                {
                    "url": "https://github.com/Slamdunk",
                    "type": "github"
                }
            ],
            "time": "2025-09-03T16:03:54+00:00"
        },
        {
<<<<<<< HEAD
            "name": "phpdocumentor/reflection-common",
            "version": "2.2.0",
            "source": {
                "type": "git",
                "url": "https://github.com/phpDocumentor/ReflectionCommon.git",
                "reference": "1d01c49d4ed62f25aa84a747ad35d5a16924662b"
            },
            "dist": {
                "type": "zip",
                "url": "https://api.github.com/repos/phpDocumentor/ReflectionCommon/zipball/1d01c49d4ed62f25aa84a747ad35d5a16924662b",
                "reference": "1d01c49d4ed62f25aa84a747ad35d5a16924662b",
                "shasum": ""
            },
            "require": {
                "php": "^7.2 || ^8.0"
            },
            "type": "library",
            "extra": {
                "branch-alias": {
                    "dev-2.x": "2.x-dev"
                }
            },
            "autoload": {
                "psr-4": {
                    "phpDocumentor\\Reflection\\": "src/"
=======
            "name": "paypal/paypal-checkout-sdk",
            "version": "1.0.2",
            "source": {
                "type": "git",
                "url": "https://github.com/paypal/Checkout-PHP-SDK.git",
                "reference": "19992ce7051ff9e47e643f28abb8cc1b3e5f1812"
            },
            "dist": {
                "type": "zip",
                "url": "https://api.github.com/repos/paypal/Checkout-PHP-SDK/zipball/19992ce7051ff9e47e643f28abb8cc1b3e5f1812",
                "reference": "19992ce7051ff9e47e643f28abb8cc1b3e5f1812",
                "shasum": ""
            },
            "require": {
                "paypal/paypalhttp": "1.0.1"
            },
            "require-dev": {
                "phpunit/phpunit": "^5.7"
            },
            "type": "library",
            "autoload": {
                "psr-4": {
                    "Sample\\": "samples/",
                    "PayPalCheckoutSdk\\": "lib/PayPalCheckoutSdk"
>>>>>>> 061d17ab
                }
            },
            "notification-url": "https://packagist.org/downloads/",
            "license": [
<<<<<<< HEAD
                "MIT"
            ],
            "authors": [
                {
                    "name": "Jaap van Otterdijk",
                    "email": "opensource@ijaap.nl"
                }
            ],
            "description": "Common reflection classes used by phpdocumentor to reflect the code structure",
            "homepage": "http://www.phpdoc.org",
            "keywords": [
                "FQSEN",
                "phpDocumentor",
                "phpdoc",
                "reflection",
                "static analysis"
=======
                "https://github.com/paypal/Checkout-PHP-SDK/blob/master/LICENSE"
            ],
            "authors": [
                {
                    "name": "PayPal",
                    "homepage": "https://github.com/paypal/Checkout-PHP-SDK/contributors"
                }
            ],
            "description": "PayPal's PHP SDK for Checkout REST APIs",
            "homepage": "http://github.com/paypal/Checkout-PHP-SDK/",
            "keywords": [
                "checkout",
                "orders",
                "payments",
                "paypal",
                "rest",
                "sdk"
            ],
            "support": {
                "source": "https://github.com/paypal/Checkout-PHP-SDK/tree/1.0.2"
            },
            "abandoned": "paypal/paypal-server-sdk",
            "time": "2021-09-21T20:57:38+00:00"
        },
        {
            "name": "paypal/paypalhttp",
            "version": "1.0.1",
            "source": {
                "type": "git",
                "url": "https://github.com/paypal/paypalhttp_php.git",
                "reference": "7b09c89c80828e842c79230e7f156b61fbb68d25"
            },
            "dist": {
                "type": "zip",
                "url": "https://api.github.com/repos/paypal/paypalhttp_php/zipball/7b09c89c80828e842c79230e7f156b61fbb68d25",
                "reference": "7b09c89c80828e842c79230e7f156b61fbb68d25",
                "shasum": ""
            },
            "require": {
                "ext-curl": "*"
            },
            "require-dev": {
                "phpunit/phpunit": "^5.7",
                "wiremock-php/wiremock-php": "1.43.2"
            },
            "type": "library",
            "autoload": {
                "psr-4": {
                    "PayPalHttp\\": "lib/PayPalHttp"
                }
            },
            "notification-url": "https://packagist.org/downloads/",
            "license": [
                "MIT"
            ],
            "authors": [
                {
                    "name": "PayPal",
                    "homepage": "https://github.com/paypal/paypalhttp_php/contributors"
                }
            ],
            "support": {
                "issues": "https://github.com/paypal/paypalhttp_php/issues",
                "source": "https://github.com/paypal/paypalhttp_php/tree/1.0.1"
            },
            "abandoned": true,
            "time": "2021-09-14T21:35:26+00:00"
        },
        {
            "name": "phpoption/phpoption",
            "version": "1.9.4",
            "source": {
                "type": "git",
                "url": "https://github.com/schmittjoh/php-option.git",
                "reference": "638a154f8d4ee6a5cfa96d6a34dfbe0cffa9566d"
            },
            "dist": {
                "type": "zip",
                "url": "https://api.github.com/repos/schmittjoh/php-option/zipball/638a154f8d4ee6a5cfa96d6a34dfbe0cffa9566d",
                "reference": "638a154f8d4ee6a5cfa96d6a34dfbe0cffa9566d",
                "shasum": ""
            },
            "require": {
                "php": "^7.2.5 || ^8.0"
            },
            "require-dev": {
                "bamarni/composer-bin-plugin": "^1.8.2",
                "phpunit/phpunit": "^8.5.44 || ^9.6.25 || ^10.5.53 || ^11.5.34"
            },
            "type": "library",
            "extra": {
                "bamarni-bin": {
                    "bin-links": true,
                    "forward-command": false
                },
                "branch-alias": {
                    "dev-master": "1.9-dev"
                }
            },
            "autoload": {
                "psr-4": {
                    "PhpOption\\": "src/PhpOption/"
                }
            },
            "notification-url": "https://packagist.org/downloads/",
            "license": [
                "Apache-2.0"
            ],
            "authors": [
                {
                    "name": "Johannes M. Schmitt",
                    "email": "schmittjoh@gmail.com",
                    "homepage": "https://github.com/schmittjoh"
                },
                {
                    "name": "Graham Campbell",
                    "email": "hello@gjcampbell.co.uk",
                    "homepage": "https://github.com/GrahamCampbell"
                }
            ],
            "description": "Option Type for PHP",
            "keywords": [
                "language",
                "option",
                "php",
                "type"
>>>>>>> 061d17ab
            ],
            "support": {
                "issues": "https://github.com/phpDocumentor/ReflectionCommon/issues",
                "source": "https://github.com/phpDocumentor/ReflectionCommon/tree/2.x"
            },
            "time": "2020-06-27T09:03:43+00:00"
        },
        {
            "name": "phpdocumentor/type-resolver",
            "version": "1.10.0",
            "source": {
                "type": "git",
                "url": "https://github.com/phpDocumentor/TypeResolver.git",
                "reference": "679e3ce485b99e84c775d28e2e96fade9a7fb50a"
            },
            "dist": {
                "type": "zip",
                "url": "https://api.github.com/repos/phpDocumentor/TypeResolver/zipball/679e3ce485b99e84c775d28e2e96fade9a7fb50a",
                "reference": "679e3ce485b99e84c775d28e2e96fade9a7fb50a",
                "shasum": ""
            },
            "require": {
                "doctrine/deprecations": "^1.0",
                "php": "^7.3 || ^8.0",
                "phpdocumentor/reflection-common": "^2.0",
                "phpstan/phpdoc-parser": "^1.18|^2.0"
            },
            "require-dev": {
                "ext-tokenizer": "*",
                "phpbench/phpbench": "^1.2",
                "phpstan/extension-installer": "^1.1",
                "phpstan/phpstan": "^1.8",
                "phpstan/phpstan-phpunit": "^1.1",
                "phpunit/phpunit": "^9.5",
                "rector/rector": "^0.13.9",
                "vimeo/psalm": "^4.25"
            },
            "type": "library",
            "extra": {
                "branch-alias": {
                    "dev-1.x": "1.x-dev"
                }
            },
            "autoload": {
                "psr-4": {
                    "phpDocumentor\\Reflection\\": "src"
                }
            },
            "notification-url": "https://packagist.org/downloads/",
            "license": [
                "MIT"
            ],
            "authors": [
                {
                    "name": "Mike van Riel",
                    "email": "me@mikevanriel.com"
                }
            ],
            "description": "A PSR-5 based resolver of Class names, Types and Structural Element Names",
            "support": {
                "issues": "https://github.com/phpDocumentor/TypeResolver/issues",
                "source": "https://github.com/phpDocumentor/TypeResolver/tree/1.10.0"
            },
            "time": "2024-11-09T15:12:26+00:00"
        },
        {
            "name": "phpoption/phpoption",
            "version": "1.9.4",
            "source": {
                "type": "git",
                "url": "https://github.com/schmittjoh/php-option.git",
                "reference": "638a154f8d4ee6a5cfa96d6a34dfbe0cffa9566d"
            },
            "dist": {
                "type": "zip",
                "url": "https://api.github.com/repos/schmittjoh/php-option/zipball/638a154f8d4ee6a5cfa96d6a34dfbe0cffa9566d",
                "reference": "638a154f8d4ee6a5cfa96d6a34dfbe0cffa9566d",
                "shasum": ""
            },
            "require": {
                "php": "^7.2.5 || ^8.0"
            },
            "require-dev": {
                "bamarni/composer-bin-plugin": "^1.8.2",
                "phpunit/phpunit": "^8.5.44 || ^9.6.25 || ^10.5.53 || ^11.5.34"
            },
            "type": "library",
            "extra": {
                "bamarni-bin": {
                    "bin-links": true,
                    "forward-command": false
                },
                "branch-alias": {
                    "dev-master": "1.9-dev"
                }
            },
            "autoload": {
                "psr-4": {
                    "PhpOption\\": "src/PhpOption/"
                }
            },
            "notification-url": "https://packagist.org/downloads/",
            "license": [
                "Apache-2.0"
            ],
            "authors": [
                {
                    "name": "Johannes M. Schmitt",
                    "email": "schmittjoh@gmail.com",
                    "homepage": "https://github.com/schmittjoh"
                },
                {
                    "name": "Graham Campbell",
                    "email": "hello@gjcampbell.co.uk",
                    "homepage": "https://github.com/GrahamCampbell"
                }
            ],
            "description": "Option Type for PHP",
            "keywords": [
                "language",
                "option",
                "php",
                "type"
            ],
            "support": {
                "issues": "https://github.com/schmittjoh/php-option/issues",
                "source": "https://github.com/schmittjoh/php-option/tree/1.9.4"
            },
            "funding": [
                {
                    "url": "https://github.com/GrahamCampbell",
                    "type": "github"
                },
                {
                    "url": "https://tidelift.com/funding/github/packagist/phpoption/phpoption",
                    "type": "tidelift"
                }
            ],
            "time": "2025-08-21T11:53:16+00:00"
        },
        {
<<<<<<< HEAD
            "name": "phpstan/phpdoc-parser",
            "version": "2.3.0",
            "source": {
                "type": "git",
                "url": "https://github.com/phpstan/phpdoc-parser.git",
                "reference": "1e0cd5370df5dd2e556a36b9c62f62e555870495"
            },
            "dist": {
                "type": "zip",
                "url": "https://api.github.com/repos/phpstan/phpdoc-parser/zipball/1e0cd5370df5dd2e556a36b9c62f62e555870495",
                "reference": "1e0cd5370df5dd2e556a36b9c62f62e555870495",
                "shasum": ""
            },
            "require": {
                "php": "^7.4 || ^8.0"
            },
            "require-dev": {
                "doctrine/annotations": "^2.0",
                "nikic/php-parser": "^5.3.0",
                "php-parallel-lint/php-parallel-lint": "^1.2",
                "phpstan/extension-installer": "^1.0",
                "phpstan/phpstan": "^2.0",
                "phpstan/phpstan-phpunit": "^2.0",
                "phpstan/phpstan-strict-rules": "^2.0",
                "phpunit/phpunit": "^9.6",
                "symfony/process": "^5.2"
            },
            "type": "library",
            "autoload": {
                "psr-4": {
                    "PHPStan\\PhpDocParser\\": [
                        "src/"
                    ]
=======
            "name": "plisio/plisio-sdk-laravel",
            "version": "v1.0.0",
            "source": {
                "type": "git",
                "url": "https://github.com/Plisio/plisio-sdk-laravel.git",
                "reference": "66c2c866bfe31b17dae25aab208e3e37e853f2e3"
            },
            "dist": {
                "type": "zip",
                "url": "https://api.github.com/repos/Plisio/plisio-sdk-laravel/zipball/66c2c866bfe31b17dae25aab208e3e37e853f2e3",
                "reference": "66c2c866bfe31b17dae25aab208e3e37e853f2e3",
                "shasum": ""
            },
            "require": {
                "ext-curl": "*",
                "php": ">=7.3"
            },
            "type": "sdk",
            "extra": {
                "laravel": {
                    "providers": [
                        "Plisio\\PlisioSdkLaravel\\Providers\\PlisioProvider"
                    ]
                }
            },
            "autoload": {
                "psr-4": {
                    "Plisio\\PlisioSdkLaravel\\": "src/"
>>>>>>> 061d17ab
                }
            },
            "notification-url": "https://packagist.org/downloads/",
            "license": [
                "MIT"
            ],
<<<<<<< HEAD
            "description": "PHPDoc parser with support for nullable, intersection and generic types",
            "support": {
                "issues": "https://github.com/phpstan/phpdoc-parser/issues",
                "source": "https://github.com/phpstan/phpdoc-parser/tree/2.3.0"
            },
            "time": "2025-08-30T15:50:23+00:00"
=======
            "authors": [
                {
                    "name": "plisdeveloper",
                    "email": "plugins@plisio.net"
                }
            ],
            "description": "SDK package for building your own payment gateway using Plisio API.",
            "support": {
                "issues": "https://github.com/Plisio/plisio-sdk-laravel/issues",
                "source": "https://github.com/Plisio/plisio-sdk-laravel/tree/v1.0.0"
            },
            "time": "2023-03-28T19:57:27+00:00"
>>>>>>> 061d17ab
        },
        {
            "name": "predis/predis",
            "version": "v3.2.0",
            "source": {
                "type": "git",
                "url": "https://github.com/predis/predis.git",
                "reference": "9e9deec4dfd3ebf65d32eb368f498c646ba2ecd8"
            },
            "dist": {
                "type": "zip",
                "url": "https://api.github.com/repos/predis/predis/zipball/9e9deec4dfd3ebf65d32eb368f498c646ba2ecd8",
                "reference": "9e9deec4dfd3ebf65d32eb368f498c646ba2ecd8",
                "shasum": ""
            },
            "require": {
                "php": "^7.2 || ^8.0",
                "psr/http-message": "^1.0|^2.0"
            },
            "require-dev": {
                "friendsofphp/php-cs-fixer": "^3.3",
                "phpstan/phpstan": "^1.9",
                "phpunit/phpcov": "^6.0 || ^8.0",
                "phpunit/phpunit": "^8.0 || ~9.4.4"
            },
            "suggest": {
                "ext-relay": "Faster connection with in-memory caching (>=0.6.2)"
            },
            "type": "library",
            "autoload": {
                "psr-4": {
                    "Predis\\": "src/"
                }
            },
            "notification-url": "https://packagist.org/downloads/",
            "license": [
                "MIT"
            ],
            "authors": [
                {
                    "name": "Till Krüss",
                    "homepage": "https://till.im",
                    "role": "Maintainer"
                }
            ],
            "description": "A flexible and feature-complete Redis/Valkey client for PHP.",
            "homepage": "http://github.com/predis/predis",
            "keywords": [
                "nosql",
                "predis",
                "redis"
            ],
            "support": {
                "issues": "https://github.com/predis/predis/issues",
                "source": "https://github.com/predis/predis/tree/v3.2.0"
            },
            "funding": [
                {
                    "url": "https://github.com/sponsors/tillkruss",
                    "type": "github"
                }
            ],
            "time": "2025-08-06T06:41:24+00:00"
        },
        {
            "name": "psr/cache",
            "version": "3.0.0",
            "source": {
                "type": "git",
                "url": "https://github.com/php-fig/cache.git",
                "reference": "aa5030cfa5405eccfdcb1083ce040c2cb8d253bf"
            },
            "dist": {
                "type": "zip",
                "url": "https://api.github.com/repos/php-fig/cache/zipball/aa5030cfa5405eccfdcb1083ce040c2cb8d253bf",
                "reference": "aa5030cfa5405eccfdcb1083ce040c2cb8d253bf",
                "shasum": ""
            },
            "require": {
                "php": ">=8.0.0"
            },
            "type": "library",
            "extra": {
                "branch-alias": {
                    "dev-master": "1.0.x-dev"
                }
            },
            "autoload": {
                "psr-4": {
                    "Psr\\Cache\\": "src/"
                }
            },
            "notification-url": "https://packagist.org/downloads/",
            "license": [
                "MIT"
            ],
            "authors": [
                {
                    "name": "PHP-FIG",
                    "homepage": "https://www.php-fig.org/"
                }
            ],
            "description": "Common interface for caching libraries",
            "keywords": [
                "cache",
                "psr",
                "psr-6"
            ],
            "support": {
                "source": "https://github.com/php-fig/cache/tree/3.0.0"
            },
            "time": "2021-02-03T23:26:27+00:00"
        },
        {
            "name": "psr/clock",
            "version": "1.0.0",
            "source": {
                "type": "git",
                "url": "https://github.com/php-fig/clock.git",
                "reference": "e41a24703d4560fd0acb709162f73b8adfc3aa0d"
            },
            "dist": {
                "type": "zip",
                "url": "https://api.github.com/repos/php-fig/clock/zipball/e41a24703d4560fd0acb709162f73b8adfc3aa0d",
                "reference": "e41a24703d4560fd0acb709162f73b8adfc3aa0d",
                "shasum": ""
            },
            "require": {
                "php": "^7.0 || ^8.0"
            },
            "type": "library",
            "autoload": {
                "psr-4": {
                    "Psr\\Clock\\": "src/"
                }
            },
            "notification-url": "https://packagist.org/downloads/",
            "license": [
                "MIT"
            ],
            "authors": [
                {
                    "name": "PHP-FIG",
                    "homepage": "https://www.php-fig.org/"
                }
            ],
            "description": "Common interface for reading the clock.",
            "homepage": "https://github.com/php-fig/clock",
            "keywords": [
                "clock",
                "now",
                "psr",
                "psr-20",
                "time"
            ],
            "support": {
                "issues": "https://github.com/php-fig/clock/issues",
                "source": "https://github.com/php-fig/clock/tree/1.0.0"
            },
            "time": "2022-11-25T14:36:26+00:00"
        },
        {
            "name": "psr/container",
            "version": "2.0.2",
            "source": {
                "type": "git",
                "url": "https://github.com/php-fig/container.git",
                "reference": "c71ecc56dfe541dbd90c5360474fbc405f8d5963"
            },
            "dist": {
                "type": "zip",
                "url": "https://api.github.com/repos/php-fig/container/zipball/c71ecc56dfe541dbd90c5360474fbc405f8d5963",
                "reference": "c71ecc56dfe541dbd90c5360474fbc405f8d5963",
                "shasum": ""
            },
            "require": {
                "php": ">=7.4.0"
            },
            "type": "library",
            "extra": {
                "branch-alias": {
                    "dev-master": "2.0.x-dev"
                }
            },
            "autoload": {
                "psr-4": {
                    "Psr\\Container\\": "src/"
                }
            },
            "notification-url": "https://packagist.org/downloads/",
            "license": [
                "MIT"
            ],
            "authors": [
                {
                    "name": "PHP-FIG",
                    "homepage": "https://www.php-fig.org/"
                }
            ],
            "description": "Common Container Interface (PHP FIG PSR-11)",
            "homepage": "https://github.com/php-fig/container",
            "keywords": [
                "PSR-11",
                "container",
                "container-interface",
                "container-interop",
                "psr"
            ],
            "support": {
                "issues": "https://github.com/php-fig/container/issues",
                "source": "https://github.com/php-fig/container/tree/2.0.2"
            },
            "time": "2021-11-05T16:47:00+00:00"
        },
        {
            "name": "psr/event-dispatcher",
            "version": "1.0.0",
            "source": {
                "type": "git",
                "url": "https://github.com/php-fig/event-dispatcher.git",
                "reference": "dbefd12671e8a14ec7f180cab83036ed26714bb0"
            },
            "dist": {
                "type": "zip",
                "url": "https://api.github.com/repos/php-fig/event-dispatcher/zipball/dbefd12671e8a14ec7f180cab83036ed26714bb0",
                "reference": "dbefd12671e8a14ec7f180cab83036ed26714bb0",
                "shasum": ""
            },
            "require": {
                "php": ">=7.2.0"
            },
            "type": "library",
            "extra": {
                "branch-alias": {
                    "dev-master": "1.0.x-dev"
                }
            },
            "autoload": {
                "psr-4": {
                    "Psr\\EventDispatcher\\": "src/"
                }
            },
            "notification-url": "https://packagist.org/downloads/",
            "license": [
                "MIT"
            ],
            "authors": [
                {
                    "name": "PHP-FIG",
                    "homepage": "http://www.php-fig.org/"
                }
            ],
            "description": "Standard interfaces for event handling.",
            "keywords": [
                "events",
                "psr",
                "psr-14"
            ],
            "support": {
                "issues": "https://github.com/php-fig/event-dispatcher/issues",
                "source": "https://github.com/php-fig/event-dispatcher/tree/1.0.0"
            },
            "time": "2019-01-08T18:20:26+00:00"
        },
        {
            "name": "psr/http-client",
            "version": "1.0.3",
            "source": {
                "type": "git",
                "url": "https://github.com/php-fig/http-client.git",
                "reference": "bb5906edc1c324c9a05aa0873d40117941e5fa90"
            },
            "dist": {
                "type": "zip",
                "url": "https://api.github.com/repos/php-fig/http-client/zipball/bb5906edc1c324c9a05aa0873d40117941e5fa90",
                "reference": "bb5906edc1c324c9a05aa0873d40117941e5fa90",
                "shasum": ""
            },
            "require": {
                "php": "^7.0 || ^8.0",
                "psr/http-message": "^1.0 || ^2.0"
            },
            "type": "library",
            "extra": {
                "branch-alias": {
                    "dev-master": "1.0.x-dev"
                }
            },
            "autoload": {
                "psr-4": {
                    "Psr\\Http\\Client\\": "src/"
                }
            },
            "notification-url": "https://packagist.org/downloads/",
            "license": [
                "MIT"
            ],
            "authors": [
                {
                    "name": "PHP-FIG",
                    "homepage": "https://www.php-fig.org/"
                }
            ],
            "description": "Common interface for HTTP clients",
            "homepage": "https://github.com/php-fig/http-client",
            "keywords": [
                "http",
                "http-client",
                "psr",
                "psr-18"
            ],
            "support": {
                "source": "https://github.com/php-fig/http-client"
            },
            "time": "2023-09-23T14:17:50+00:00"
        },
        {
            "name": "psr/http-factory",
            "version": "1.1.0",
            "source": {
                "type": "git",
                "url": "https://github.com/php-fig/http-factory.git",
                "reference": "2b4765fddfe3b508ac62f829e852b1501d3f6e8a"
            },
            "dist": {
                "type": "zip",
                "url": "https://api.github.com/repos/php-fig/http-factory/zipball/2b4765fddfe3b508ac62f829e852b1501d3f6e8a",
                "reference": "2b4765fddfe3b508ac62f829e852b1501d3f6e8a",
                "shasum": ""
            },
            "require": {
                "php": ">=7.1",
                "psr/http-message": "^1.0 || ^2.0"
            },
            "type": "library",
            "extra": {
                "branch-alias": {
                    "dev-master": "1.0.x-dev"
                }
            },
            "autoload": {
                "psr-4": {
                    "Psr\\Http\\Message\\": "src/"
                }
            },
            "notification-url": "https://packagist.org/downloads/",
            "license": [
                "MIT"
            ],
            "authors": [
                {
                    "name": "PHP-FIG",
                    "homepage": "https://www.php-fig.org/"
                }
            ],
            "description": "PSR-17: Common interfaces for PSR-7 HTTP message factories",
            "keywords": [
                "factory",
                "http",
                "message",
                "psr",
                "psr-17",
                "psr-7",
                "request",
                "response"
            ],
            "support": {
                "source": "https://github.com/php-fig/http-factory"
            },
            "time": "2024-04-15T12:06:14+00:00"
        },
        {
            "name": "psr/http-message",
            "version": "2.0",
            "source": {
                "type": "git",
                "url": "https://github.com/php-fig/http-message.git",
                "reference": "402d35bcb92c70c026d1a6a9883f06b2ead23d71"
            },
            "dist": {
                "type": "zip",
                "url": "https://api.github.com/repos/php-fig/http-message/zipball/402d35bcb92c70c026d1a6a9883f06b2ead23d71",
                "reference": "402d35bcb92c70c026d1a6a9883f06b2ead23d71",
                "shasum": ""
            },
            "require": {
                "php": "^7.2 || ^8.0"
            },
            "type": "library",
            "extra": {
                "branch-alias": {
                    "dev-master": "2.0.x-dev"
                }
            },
            "autoload": {
                "psr-4": {
                    "Psr\\Http\\Message\\": "src/"
                }
            },
            "notification-url": "https://packagist.org/downloads/",
            "license": [
                "MIT"
            ],
            "authors": [
                {
                    "name": "PHP-FIG",
                    "homepage": "https://www.php-fig.org/"
                }
            ],
            "description": "Common interface for HTTP messages",
            "homepage": "https://github.com/php-fig/http-message",
            "keywords": [
                "http",
                "http-message",
                "psr",
                "psr-7",
                "request",
                "response"
            ],
            "support": {
                "source": "https://github.com/php-fig/http-message/tree/2.0"
            },
            "time": "2023-04-04T09:54:51+00:00"
        },
        {
            "name": "psr/log",
            "version": "3.0.2",
            "source": {
                "type": "git",
                "url": "https://github.com/php-fig/log.git",
                "reference": "f16e1d5863e37f8d8c2a01719f5b34baa2b714d3"
            },
            "dist": {
                "type": "zip",
                "url": "https://api.github.com/repos/php-fig/log/zipball/f16e1d5863e37f8d8c2a01719f5b34baa2b714d3",
                "reference": "f16e1d5863e37f8d8c2a01719f5b34baa2b714d3",
                "shasum": ""
            },
            "require": {
                "php": ">=8.0.0"
            },
            "type": "library",
            "extra": {
                "branch-alias": {
                    "dev-master": "3.x-dev"
                }
            },
            "autoload": {
                "psr-4": {
                    "Psr\\Log\\": "src"
                }
            },
            "notification-url": "https://packagist.org/downloads/",
            "license": [
                "MIT"
            ],
            "authors": [
                {
                    "name": "PHP-FIG",
                    "homepage": "https://www.php-fig.org/"
                }
            ],
            "description": "Common interface for logging libraries",
            "homepage": "https://github.com/php-fig/log",
            "keywords": [
                "log",
                "psr",
                "psr-3"
            ],
            "support": {
                "source": "https://github.com/php-fig/log/tree/3.0.2"
            },
            "time": "2024-09-11T13:17:53+00:00"
        },
        {
            "name": "psr/simple-cache",
            "version": "3.0.0",
            "source": {
                "type": "git",
                "url": "https://github.com/php-fig/simple-cache.git",
                "reference": "764e0b3939f5ca87cb904f570ef9be2d78a07865"
            },
            "dist": {
                "type": "zip",
                "url": "https://api.github.com/repos/php-fig/simple-cache/zipball/764e0b3939f5ca87cb904f570ef9be2d78a07865",
                "reference": "764e0b3939f5ca87cb904f570ef9be2d78a07865",
                "shasum": ""
            },
            "require": {
                "php": ">=8.0.0"
            },
            "type": "library",
            "extra": {
                "branch-alias": {
                    "dev-master": "3.0.x-dev"
                }
            },
            "autoload": {
                "psr-4": {
                    "Psr\\SimpleCache\\": "src/"
                }
            },
            "notification-url": "https://packagist.org/downloads/",
            "license": [
                "MIT"
            ],
            "authors": [
                {
                    "name": "PHP-FIG",
                    "homepage": "https://www.php-fig.org/"
                }
            ],
            "description": "Common interfaces for simple caching",
            "keywords": [
                "cache",
                "caching",
                "psr",
                "psr-16",
                "simple-cache"
            ],
            "support": {
                "source": "https://github.com/php-fig/simple-cache/tree/3.0.0"
            },
            "time": "2021-10-29T13:26:27+00:00"
        },
        {
            "name": "psy/psysh",
            "version": "v0.12.12",
            "source": {
                "type": "git",
                "url": "https://github.com/bobthecow/psysh.git",
                "reference": "cd23863404a40ccfaf733e3af4db2b459837f7e7"
            },
            "dist": {
                "type": "zip",
                "url": "https://api.github.com/repos/bobthecow/psysh/zipball/cd23863404a40ccfaf733e3af4db2b459837f7e7",
                "reference": "cd23863404a40ccfaf733e3af4db2b459837f7e7",
                "shasum": ""
            },
            "require": {
                "ext-json": "*",
                "ext-tokenizer": "*",
                "nikic/php-parser": "^5.0 || ^4.0",
                "php": "^8.0 || ^7.4",
                "symfony/console": "^7.0 || ^6.0 || ^5.0 || ^4.0 || ^3.4",
                "symfony/var-dumper": "^7.0 || ^6.0 || ^5.0 || ^4.0 || ^3.4"
            },
            "conflict": {
                "symfony/console": "4.4.37 || 5.3.14 || 5.3.15 || 5.4.3 || 5.4.4 || 6.0.3 || 6.0.4"
            },
            "require-dev": {
                "bamarni/composer-bin-plugin": "^1.2"
            },
            "suggest": {
                "ext-pcntl": "Enabling the PCNTL extension makes PsySH a lot happier :)",
                "ext-pdo-sqlite": "The doc command requires SQLite to work.",
                "ext-posix": "If you have PCNTL, you'll want the POSIX extension as well."
            },
            "bin": [
                "bin/psysh"
            ],
            "type": "library",
            "extra": {
                "bamarni-bin": {
                    "bin-links": false,
                    "forward-command": false
                },
                "branch-alias": {
                    "dev-main": "0.12.x-dev"
                }
            },
            "autoload": {
                "files": [
                    "src/functions.php"
                ],
                "psr-4": {
                    "Psy\\": "src/"
                }
            },
            "notification-url": "https://packagist.org/downloads/",
            "license": [
                "MIT"
            ],
            "authors": [
                {
                    "name": "Justin Hileman",
                    "email": "justin@justinhileman.info"
                }
            ],
            "description": "An interactive shell for modern PHP.",
            "homepage": "https://psysh.org",
            "keywords": [
                "REPL",
                "console",
                "interactive",
                "shell"
            ],
            "support": {
                "issues": "https://github.com/bobthecow/psysh/issues",
                "source": "https://github.com/bobthecow/psysh/tree/v0.12.12"
            },
            "time": "2025-09-20T13:46:31+00:00"
        },
        {
            "name": "ralouphie/getallheaders",
            "version": "3.0.3",
            "source": {
                "type": "git",
                "url": "https://github.com/ralouphie/getallheaders.git",
                "reference": "120b605dfeb996808c31b6477290a714d356e822"
            },
            "dist": {
                "type": "zip",
                "url": "https://api.github.com/repos/ralouphie/getallheaders/zipball/120b605dfeb996808c31b6477290a714d356e822",
                "reference": "120b605dfeb996808c31b6477290a714d356e822",
                "shasum": ""
            },
            "require": {
                "php": ">=5.6"
            },
            "require-dev": {
                "php-coveralls/php-coveralls": "^2.1",
                "phpunit/phpunit": "^5 || ^6.5"
            },
            "type": "library",
            "autoload": {
                "files": [
                    "src/getallheaders.php"
                ]
            },
            "notification-url": "https://packagist.org/downloads/",
            "license": [
                "MIT"
            ],
            "authors": [
                {
                    "name": "Ralph Khattar",
                    "email": "ralph.khattar@gmail.com"
                }
            ],
            "description": "A polyfill for getallheaders.",
            "support": {
                "issues": "https://github.com/ralouphie/getallheaders/issues",
                "source": "https://github.com/ralouphie/getallheaders/tree/develop"
            },
            "time": "2019-03-08T08:55:37+00:00"
        },
        {
            "name": "ramsey/collection",
            "version": "2.1.1",
            "source": {
                "type": "git",
                "url": "https://github.com/ramsey/collection.git",
                "reference": "344572933ad0181accbf4ba763e85a0306a8c5e2"
            },
            "dist": {
                "type": "zip",
                "url": "https://api.github.com/repos/ramsey/collection/zipball/344572933ad0181accbf4ba763e85a0306a8c5e2",
                "reference": "344572933ad0181accbf4ba763e85a0306a8c5e2",
                "shasum": ""
            },
            "require": {
                "php": "^8.1"
            },
            "require-dev": {
                "captainhook/plugin-composer": "^5.3",
                "ergebnis/composer-normalize": "^2.45",
                "fakerphp/faker": "^1.24",
                "hamcrest/hamcrest-php": "^2.0",
                "jangregor/phpstan-prophecy": "^2.1",
                "mockery/mockery": "^1.6",
                "php-parallel-lint/php-console-highlighter": "^1.0",
                "php-parallel-lint/php-parallel-lint": "^1.4",
                "phpspec/prophecy-phpunit": "^2.3",
                "phpstan/extension-installer": "^1.4",
                "phpstan/phpstan": "^2.1",
                "phpstan/phpstan-mockery": "^2.0",
                "phpstan/phpstan-phpunit": "^2.0",
                "phpunit/phpunit": "^10.5",
                "ramsey/coding-standard": "^2.3",
                "ramsey/conventional-commits": "^1.6",
                "roave/security-advisories": "dev-latest"
            },
            "type": "library",
            "extra": {
                "captainhook": {
                    "force-install": true
                },
                "ramsey/conventional-commits": {
                    "configFile": "conventional-commits.json"
                }
            },
            "autoload": {
                "psr-4": {
                    "Ramsey\\Collection\\": "src/"
                }
            },
            "notification-url": "https://packagist.org/downloads/",
            "license": [
                "MIT"
            ],
            "authors": [
                {
                    "name": "Ben Ramsey",
                    "email": "ben@benramsey.com",
                    "homepage": "https://benramsey.com"
                }
            ],
            "description": "A PHP library for representing and manipulating collections.",
            "keywords": [
                "array",
                "collection",
                "hash",
                "map",
                "queue",
                "set"
            ],
            "support": {
                "issues": "https://github.com/ramsey/collection/issues",
                "source": "https://github.com/ramsey/collection/tree/2.1.1"
            },
            "time": "2025-03-22T05:38:12+00:00"
        },
        {
            "name": "ramsey/uuid",
            "version": "4.9.1",
            "source": {
                "type": "git",
                "url": "https://github.com/ramsey/uuid.git",
                "reference": "81f941f6f729b1e3ceea61d9d014f8b6c6800440"
            },
            "dist": {
                "type": "zip",
                "url": "https://api.github.com/repos/ramsey/uuid/zipball/81f941f6f729b1e3ceea61d9d014f8b6c6800440",
                "reference": "81f941f6f729b1e3ceea61d9d014f8b6c6800440",
                "shasum": ""
            },
            "require": {
                "brick/math": "^0.8.8 || ^0.9 || ^0.10 || ^0.11 || ^0.12 || ^0.13 || ^0.14",
                "php": "^8.0",
                "ramsey/collection": "^1.2 || ^2.0"
            },
            "replace": {
                "rhumsaa/uuid": "self.version"
            },
            "require-dev": {
                "captainhook/captainhook": "^5.25",
                "captainhook/plugin-composer": "^5.3",
                "dealerdirect/phpcodesniffer-composer-installer": "^1.0",
                "ergebnis/composer-normalize": "^2.47",
                "mockery/mockery": "^1.6",
                "paragonie/random-lib": "^2",
                "php-mock/php-mock": "^2.6",
                "php-mock/php-mock-mockery": "^1.5",
                "php-parallel-lint/php-parallel-lint": "^1.4.0",
                "phpbench/phpbench": "^1.2.14",
                "phpstan/extension-installer": "^1.4",
                "phpstan/phpstan": "^2.1",
                "phpstan/phpstan-mockery": "^2.0",
                "phpstan/phpstan-phpunit": "^2.0",
                "phpunit/phpunit": "^9.6",
                "slevomat/coding-standard": "^8.18",
                "squizlabs/php_codesniffer": "^3.13"
            },
            "suggest": {
                "ext-bcmath": "Enables faster math with arbitrary-precision integers using BCMath.",
                "ext-gmp": "Enables faster math with arbitrary-precision integers using GMP.",
                "ext-uuid": "Enables the use of PeclUuidTimeGenerator and PeclUuidRandomGenerator.",
                "paragonie/random-lib": "Provides RandomLib for use with the RandomLibAdapter",
                "ramsey/uuid-doctrine": "Allows the use of Ramsey\\Uuid\\Uuid as Doctrine field type."
            },
            "type": "library",
            "extra": {
                "captainhook": {
                    "force-install": true
                }
            },
            "autoload": {
                "files": [
                    "src/functions.php"
                ],
                "psr-4": {
                    "Ramsey\\Uuid\\": "src/"
                }
            },
            "notification-url": "https://packagist.org/downloads/",
            "license": [
                "MIT"
            ],
            "description": "A PHP library for generating and working with universally unique identifiers (UUIDs).",
            "keywords": [
                "guid",
                "identifier",
                "uuid"
            ],
            "support": {
                "issues": "https://github.com/ramsey/uuid/issues",
                "source": "https://github.com/ramsey/uuid/tree/4.9.1"
            },
            "time": "2025-09-04T20:59:21+00:00"
        },
        {
            "name": "ryangjchandler/blade-capture-directive",
            "version": "v1.1.0",
            "source": {
                "type": "git",
                "url": "https://github.com/ryangjchandler/blade-capture-directive.git",
                "reference": "bbb1513dfd89eaec87a47fe0c449a7e3d4a1976d"
            },
            "dist": {
                "type": "zip",
                "url": "https://api.github.com/repos/ryangjchandler/blade-capture-directive/zipball/bbb1513dfd89eaec87a47fe0c449a7e3d4a1976d",
                "reference": "bbb1513dfd89eaec87a47fe0c449a7e3d4a1976d",
                "shasum": ""
            },
            "require": {
                "illuminate/contracts": "^10.0|^11.0|^12.0",
                "php": "^8.1",
                "spatie/laravel-package-tools": "^1.9.2"
            },
            "require-dev": {
                "nunomaduro/collision": "^7.0|^8.0",
                "nunomaduro/larastan": "^2.0|^3.0",
                "orchestra/testbench": "^8.0|^9.0|^10.0",
                "pestphp/pest": "^2.0|^3.7",
                "pestphp/pest-plugin-laravel": "^2.0|^3.1",
                "phpstan/extension-installer": "^1.1",
                "phpstan/phpstan-deprecation-rules": "^1.0|^2.0",
                "phpstan/phpstan-phpunit": "^1.0|^2.0",
                "phpunit/phpunit": "^10.0|^11.5.3",
                "spatie/laravel-ray": "^1.26"
            },
            "type": "library",
            "extra": {
                "laravel": {
                    "aliases": {
                        "BladeCaptureDirective": "RyanChandler\\BladeCaptureDirective\\Facades\\BladeCaptureDirective"
                    },
                    "providers": [
                        "RyanChandler\\BladeCaptureDirective\\BladeCaptureDirectiveServiceProvider"
                    ]
                }
            },
            "autoload": {
                "psr-4": {
                    "RyanChandler\\BladeCaptureDirective\\": "src",
                    "RyanChandler\\BladeCaptureDirective\\Database\\Factories\\": "database/factories"
                }
            },
            "notification-url": "https://packagist.org/downloads/",
            "license": [
                "MIT"
            ],
            "authors": [
                {
                    "name": "Ryan Chandler",
                    "email": "support@ryangjchandler.co.uk",
                    "role": "Developer"
                }
            ],
            "description": "Create inline partials in your Blade templates with ease.",
            "homepage": "https://github.com/ryangjchandler/blade-capture-directive",
            "keywords": [
                "blade-capture-directive",
                "laravel",
                "ryangjchandler"
            ],
            "support": {
                "issues": "https://github.com/ryangjchandler/blade-capture-directive/issues",
                "source": "https://github.com/ryangjchandler/blade-capture-directive/tree/v1.1.0"
            },
            "funding": [
                {
                    "url": "https://github.com/ryangjchandler",
                    "type": "github"
                }
            ],
            "time": "2025-02-25T09:09:36+00:00"
        },
        {
            "name": "spatie/color",
            "version": "1.8.0",
            "source": {
                "type": "git",
                "url": "https://github.com/spatie/color.git",
                "reference": "142af7fec069a420babea80a5412eb2f646dcd8c"
            },
            "dist": {
                "type": "zip",
                "url": "https://api.github.com/repos/spatie/color/zipball/142af7fec069a420babea80a5412eb2f646dcd8c",
                "reference": "142af7fec069a420babea80a5412eb2f646dcd8c",
                "shasum": ""
            },
            "require": {
                "php": "^7.3|^8.0"
            },
            "require-dev": {
                "pestphp/pest": "^1.22",
                "phpunit/phpunit": "^6.5||^9.0"
            },
            "type": "library",
            "autoload": {
                "psr-4": {
                    "Spatie\\Color\\": "src"
                }
            },
            "notification-url": "https://packagist.org/downloads/",
            "license": [
                "MIT"
            ],
            "authors": [
                {
                    "name": "Sebastian De Deyne",
                    "email": "sebastian@spatie.be",
                    "homepage": "https://spatie.be",
                    "role": "Developer"
                }
            ],
            "description": "A little library to handle color conversions",
            "homepage": "https://github.com/spatie/color",
            "keywords": [
                "color",
                "conversion",
                "rgb",
                "spatie"
            ],
            "support": {
                "issues": "https://github.com/spatie/color/issues",
                "source": "https://github.com/spatie/color/tree/1.8.0"
            },
            "funding": [
                {
                    "url": "https://github.com/spatie",
                    "type": "github"
                }
            ],
            "time": "2025-02-10T09:22:41+00:00"
        },
        {
            "name": "spatie/image",
            "version": "3.8.6",
            "source": {
                "type": "git",
                "url": "https://github.com/spatie/image.git",
                "reference": "0872c5968a7f044fe1e960c26433e54ceaede696"
            },
            "dist": {
                "type": "zip",
                "url": "https://api.github.com/repos/spatie/image/zipball/0872c5968a7f044fe1e960c26433e54ceaede696",
                "reference": "0872c5968a7f044fe1e960c26433e54ceaede696",
                "shasum": ""
            },
            "require": {
                "ext-exif": "*",
                "ext-json": "*",
                "ext-mbstring": "*",
                "php": "^8.2",
                "spatie/image-optimizer": "^1.7.5",
                "spatie/temporary-directory": "^2.2",
                "symfony/process": "^6.4|^7.0"
            },
            "require-dev": {
                "ext-gd": "*",
                "ext-imagick": "*",
                "laravel/sail": "^1.34",
                "pestphp/pest": "^2.28",
                "phpstan/phpstan": "^1.10.50",
                "spatie/pest-plugin-snapshots": "^2.1",
                "spatie/pixelmatch-php": "^1.0",
                "spatie/ray": "^1.40.1",
                "symfony/var-dumper": "^6.4|7.0"
            },
            "type": "library",
            "autoload": {
                "psr-4": {
                    "Spatie\\Image\\": "src"
                }
            },
            "notification-url": "https://packagist.org/downloads/",
            "license": [
                "MIT"
            ],
            "authors": [
                {
                    "name": "Freek Van der Herten",
                    "email": "freek@spatie.be",
                    "homepage": "https://spatie.be",
                    "role": "Developer"
                }
            ],
            "description": "Manipulate images with an expressive API",
            "homepage": "https://github.com/spatie/image",
            "keywords": [
                "image",
                "spatie"
            ],
            "support": {
                "source": "https://github.com/spatie/image/tree/3.8.6"
            },
            "funding": [
                {
                    "url": "https://spatie.be/open-source/support-us",
                    "type": "custom"
                },
                {
                    "url": "https://github.com/spatie",
                    "type": "github"
                }
            ],
            "time": "2025-09-25T12:06:17+00:00"
        },
        {
            "name": "spatie/image-optimizer",
            "version": "1.8.0",
            "source": {
                "type": "git",
                "url": "https://github.com/spatie/image-optimizer.git",
                "reference": "4fd22035e81d98fffced65a8c20d9ec4daa9671c"
            },
            "dist": {
                "type": "zip",
                "url": "https://api.github.com/repos/spatie/image-optimizer/zipball/4fd22035e81d98fffced65a8c20d9ec4daa9671c",
                "reference": "4fd22035e81d98fffced65a8c20d9ec4daa9671c",
                "shasum": ""
            },
            "require": {
                "ext-fileinfo": "*",
                "php": "^7.3|^8.0",
                "psr/log": "^1.0 | ^2.0 | ^3.0",
                "symfony/process": "^4.2|^5.0|^6.0|^7.0"
            },
            "require-dev": {
                "pestphp/pest": "^1.21",
                "phpunit/phpunit": "^8.5.21|^9.4.4",
                "symfony/var-dumper": "^4.2|^5.0|^6.0|^7.0"
            },
            "type": "library",
            "autoload": {
                "psr-4": {
                    "Spatie\\ImageOptimizer\\": "src"
                }
            },
            "notification-url": "https://packagist.org/downloads/",
            "license": [
                "MIT"
            ],
            "authors": [
                {
                    "name": "Freek Van der Herten",
                    "email": "freek@spatie.be",
                    "homepage": "https://spatie.be",
                    "role": "Developer"
                }
            ],
            "description": "Easily optimize images using PHP",
            "homepage": "https://github.com/spatie/image-optimizer",
            "keywords": [
                "image-optimizer",
                "spatie"
            ],
            "support": {
                "issues": "https://github.com/spatie/image-optimizer/issues",
                "source": "https://github.com/spatie/image-optimizer/tree/1.8.0"
            },
            "time": "2024-11-04T08:24:54+00:00"
        },
        {
            "name": "spatie/invade",
            "version": "2.1.0",
            "source": {
                "type": "git",
                "url": "https://github.com/spatie/invade.git",
                "reference": "b920f6411d21df4e8610a138e2e87ae4957d7f63"
            },
            "dist": {
                "type": "zip",
                "url": "https://api.github.com/repos/spatie/invade/zipball/b920f6411d21df4e8610a138e2e87ae4957d7f63",
                "reference": "b920f6411d21df4e8610a138e2e87ae4957d7f63",
                "shasum": ""
            },
            "require": {
                "php": "^8.0"
            },
            "require-dev": {
                "pestphp/pest": "^1.20",
                "phpstan/phpstan": "^1.4",
                "spatie/ray": "^1.28"
            },
            "type": "library",
            "autoload": {
                "files": [
                    "src/functions.php"
                ],
                "psr-4": {
                    "Spatie\\Invade\\": "src"
                }
            },
            "notification-url": "https://packagist.org/downloads/",
            "license": [
                "MIT"
            ],
            "authors": [
                {
                    "name": "Freek Van der Herten",
                    "email": "freek@spatie.be",
                    "role": "Developer"
                }
            ],
            "description": "A PHP function to work with private properties and methods",
            "homepage": "https://github.com/spatie/invade",
            "keywords": [
                "invade",
                "spatie"
            ],
            "support": {
                "source": "https://github.com/spatie/invade/tree/2.1.0"
            },
            "funding": [
                {
                    "url": "https://github.com/spatie",
                    "type": "github"
                }
            ],
            "time": "2024-05-17T09:06:10+00:00"
        },
        {
            "name": "spatie/laravel-medialibrary",
            "version": "11.15.0",
            "source": {
                "type": "git",
                "url": "https://github.com/spatie/laravel-medialibrary.git",
                "reference": "9d1e9731d36817d1649bc584b2c40c0c9d4bcfac"
            },
            "dist": {
                "type": "zip",
                "url": "https://api.github.com/repos/spatie/laravel-medialibrary/zipball/9d1e9731d36817d1649bc584b2c40c0c9d4bcfac",
                "reference": "9d1e9731d36817d1649bc584b2c40c0c9d4bcfac",
                "shasum": ""
            },
            "require": {
                "composer/semver": "^3.4",
                "ext-exif": "*",
                "ext-fileinfo": "*",
                "ext-json": "*",
                "illuminate/bus": "^10.2|^11.0|^12.0",
                "illuminate/conditionable": "^10.2|^11.0|^12.0",
                "illuminate/console": "^10.2|^11.0|^12.0",
                "illuminate/database": "^10.2|^11.0|^12.0",
                "illuminate/pipeline": "^10.2|^11.0|^12.0",
                "illuminate/support": "^10.2|^11.0|^12.0",
                "maennchen/zipstream-php": "^3.1",
                "php": "^8.2",
                "spatie/image": "^3.3.2",
                "spatie/laravel-package-tools": "^1.16.1",
                "spatie/temporary-directory": "^2.2",
                "symfony/console": "^6.4.1|^7.0"
            },
            "conflict": {
                "php-ffmpeg/php-ffmpeg": "<0.6.1"
            },
            "require-dev": {
                "aws/aws-sdk-php": "^3.293.10",
                "ext-imagick": "*",
                "ext-pdo_sqlite": "*",
                "ext-zip": "*",
                "guzzlehttp/guzzle": "^7.8.1",
                "larastan/larastan": "^2.7|^3.0",
                "league/flysystem-aws-s3-v3": "^3.22",
                "mockery/mockery": "^1.6.7",
                "orchestra/testbench": "^7.0|^8.17|^9.0|^10.0",
                "pestphp/pest": "^2.28|^3.5",
                "phpstan/extension-installer": "^1.3.1",
                "spatie/laravel-ray": "^1.33",
                "spatie/pdf-to-image": "^2.2|^3.0",
                "spatie/pest-expectations": "^1.13",
                "spatie/pest-plugin-snapshots": "^2.1"
            },
            "suggest": {
                "league/flysystem-aws-s3-v3": "Required to use AWS S3 file storage",
                "php-ffmpeg/php-ffmpeg": "Required for generating video thumbnails",
                "spatie/pdf-to-image": "Required for generating thumbnails of PDFs and SVGs"
            },
            "type": "library",
            "extra": {
                "laravel": {
                    "providers": [
                        "Spatie\\MediaLibrary\\MediaLibraryServiceProvider"
                    ]
                }
            },
            "autoload": {
                "psr-4": {
                    "Spatie\\MediaLibrary\\": "src"
                }
            },
            "notification-url": "https://packagist.org/downloads/",
            "license": [
                "MIT"
            ],
            "authors": [
                {
                    "name": "Freek Van der Herten",
                    "email": "freek@spatie.be",
                    "homepage": "https://spatie.be",
                    "role": "Developer"
                }
            ],
            "description": "Associate files with Eloquent models",
            "homepage": "https://github.com/spatie/laravel-medialibrary",
            "keywords": [
                "cms",
                "conversion",
                "downloads",
                "images",
                "laravel",
                "laravel-medialibrary",
                "media",
                "spatie"
            ],
            "support": {
                "issues": "https://github.com/spatie/laravel-medialibrary/issues",
                "source": "https://github.com/spatie/laravel-medialibrary/tree/11.15.0"
            },
            "funding": [
                {
                    "url": "https://spatie.be/open-source/support-us",
                    "type": "custom"
                },
                {
                    "url": "https://github.com/spatie",
                    "type": "github"
                }
            ],
            "time": "2025-09-19T06:51:45+00:00"
        },
        {
            "name": "spatie/laravel-package-tools",
            "version": "1.92.7",
            "source": {
                "type": "git",
                "url": "https://github.com/spatie/laravel-package-tools.git",
                "reference": "f09a799850b1ed765103a4f0b4355006360c49a5"
            },
            "dist": {
                "type": "zip",
                "url": "https://api.github.com/repos/spatie/laravel-package-tools/zipball/f09a799850b1ed765103a4f0b4355006360c49a5",
                "reference": "f09a799850b1ed765103a4f0b4355006360c49a5",
                "shasum": ""
            },
            "require": {
                "illuminate/contracts": "^9.28|^10.0|^11.0|^12.0",
                "php": "^8.0"
            },
            "require-dev": {
                "mockery/mockery": "^1.5",
                "orchestra/testbench": "^7.7|^8.0|^9.0|^10.0",
                "pestphp/pest": "^1.23|^2.1|^3.1",
                "phpunit/php-code-coverage": "^9.0|^10.0|^11.0",
                "phpunit/phpunit": "^9.5.24|^10.5|^11.5",
                "spatie/pest-plugin-test-time": "^1.1|^2.2"
            },
            "type": "library",
            "autoload": {
                "psr-4": {
                    "Spatie\\LaravelPackageTools\\": "src"
                }
            },
            "notification-url": "https://packagist.org/downloads/",
            "license": [
                "MIT"
            ],
            "authors": [
                {
                    "name": "Freek Van der Herten",
                    "email": "freek@spatie.be",
                    "role": "Developer"
                }
            ],
            "description": "Tools for creating Laravel packages",
            "homepage": "https://github.com/spatie/laravel-package-tools",
            "keywords": [
                "laravel-package-tools",
                "spatie"
            ],
            "support": {
                "issues": "https://github.com/spatie/laravel-package-tools/issues",
                "source": "https://github.com/spatie/laravel-package-tools/tree/1.92.7"
            },
            "funding": [
                {
                    "url": "https://github.com/spatie",
                    "type": "github"
                }
            ],
            "time": "2025-07-17T15:46:43+00:00"
        },
        {
<<<<<<< HEAD
            "name": "spatie/browsershot",
            "version": "5.0.11",
            "source": {
                "type": "git",
                "url": "https://github.com/spatie/browsershot.git",
                "reference": "f84d9c332899596d0884922772593a10e3925969"
            },
            "dist": {
                "type": "zip",
                "url": "https://api.github.com/repos/spatie/browsershot/zipball/f84d9c332899596d0884922772593a10e3925969",
                "reference": "f84d9c332899596d0884922772593a10e3925969",
                "shasum": ""
            },
            "require": {
                "ext-fileinfo": "*",
                "ext-json": "*",
                "php": "^8.2",
                "spatie/temporary-directory": "^2.0",
                "symfony/process": "^6.0|^7.0"
            },
            "require-dev": {
                "pestphp/pest": "^3.0",
                "spatie/image": "^3.6",
                "spatie/pdf-to-text": "^1.52",
                "spatie/phpunit-snapshot-assertions": "^4.2.3|^5.0"
            },
            "type": "library",
            "autoload": {
                "psr-4": {
                    "Spatie\\Browsershot\\": "src"
                }
            },
            "notification-url": "https://packagist.org/downloads/",
            "license": [
                "MIT"
            ],
            "authors": [
                {
                    "name": "Freek Van der Herten",
                    "email": "freek@spatie.be",
                    "homepage": "https://github.com/freekmurze",
                    "role": "Developer"
                }
            ],
            "description": "Convert a webpage to an image or pdf using headless Chrome",
            "homepage": "https://github.com/spatie/browsershot",
            "keywords": [
                "chrome",
                "convert",
                "headless",
                "image",
                "pdf",
                "puppeteer",
                "screenshot",
                "webpage"
            ],
            "support": {
                "source": "https://github.com/spatie/browsershot/tree/5.0.11"
            },
            "funding": [
                {
                    "url": "https://github.com/spatie",
                    "type": "github"
                }
            ],
            "time": "2025-10-08T07:40:52+00:00"
        },
        {
            "name": "spatie/color",
            "version": "1.8.0",
=======
            "name": "spatie/laravel-translatable",
            "version": "6.11.4",
>>>>>>> 061d17ab
            "source": {
                "type": "git",
                "url": "https://github.com/spatie/laravel-translatable.git",
                "reference": "032d85b28de315310dab2048b857016f1194f68b"
            },
            "dist": {
                "type": "zip",
                "url": "https://api.github.com/repos/spatie/laravel-translatable/zipball/032d85b28de315310dab2048b857016f1194f68b",
                "reference": "032d85b28de315310dab2048b857016f1194f68b",
                "shasum": ""
            },
            "require": {
                "illuminate/database": "^10.0|^11.0|^12.0",
                "illuminate/support": "^10.0|^11.0|^12.0",
                "php": "^8.0",
                "spatie/laravel-package-tools": "^1.11"
            },
            "require-dev": {
                "friendsofphp/php-cs-fixer": "^3.64",
                "mockery/mockery": "^1.4",
                "orchestra/testbench": "^7.0|^8.0|^9.0|^10.0",
                "pestphp/pest": "^1.20|^2.0|^3.0"
            },
            "type": "library",
            "extra": {
                "aliases": {
                    "Translatable": "Spatie\\Translatable\\Facades\\Translatable"
                },
                "laravel": {
                    "providers": [
                        "Spatie\\Translatable\\TranslatableServiceProvider"
                    ]
                }
            },
            "autoload": {
                "psr-4": {
                    "Spatie\\Translatable\\": "src"
                }
            },
            "notification-url": "https://packagist.org/downloads/",
            "license": [
                "MIT"
            ],
            "authors": [
                {
                    "name": "Freek Van der Herten",
                    "email": "freek@spatie.be",
                    "homepage": "https://spatie.be",
                    "role": "Developer"
                },
                {
                    "name": "Sebastian De Deyne",
                    "email": "sebastian@spatie.be",
                    "homepage": "https://spatie.be",
                    "role": "Developer"
                }
            ],
            "description": "A trait to make an Eloquent model hold translations",
            "homepage": "https://github.com/spatie/laravel-translatable",
            "keywords": [
                "eloquent",
                "i8n",
                "laravel-translatable",
                "model",
                "multilingual",
                "spatie",
                "translate"
            ],
            "support": {
                "issues": "https://github.com/spatie/laravel-translatable/issues",
                "source": "https://github.com/spatie/laravel-translatable/tree/6.11.4"
            },
            "funding": [
                {
                    "url": "https://github.com/spatie",
                    "type": "github"
                }
            ],
            "time": "2025-02-20T15:51:22+00:00"
        },
        {
<<<<<<< HEAD
            "name": "spatie/crawler",
            "version": "8.4.3",
            "source": {
                "type": "git",
                "url": "https://github.com/spatie/crawler.git",
                "reference": "4f4c3ead439e7e57085c0b802bc4e5b44fb7d751"
            },
            "dist": {
                "type": "zip",
                "url": "https://api.github.com/repos/spatie/crawler/zipball/4f4c3ead439e7e57085c0b802bc4e5b44fb7d751",
                "reference": "4f4c3ead439e7e57085c0b802bc4e5b44fb7d751",
                "shasum": ""
            },
            "require": {
                "guzzlehttp/guzzle": "^7.3",
                "guzzlehttp/psr7": "^2.0",
                "illuminate/collections": "^10.0|^11.0|^12.0",
                "nicmart/tree": "^0.9",
                "php": "^8.2",
                "spatie/browsershot": "^5.0.5",
                "spatie/robots-txt": "^2.0",
                "symfony/dom-crawler": "^6.0|^7.0"
            },
            "require-dev": {
                "pestphp/pest": "^2.0|^3.0",
                "spatie/ray": "^1.37"
            },
            "type": "library",
            "autoload": {
                "psr-4": {
                    "Spatie\\Crawler\\": "src"
                }
            },
            "notification-url": "https://packagist.org/downloads/",
            "license": [
                "MIT"
            ],
            "authors": [
                {
                    "name": "Freek Van der Herten",
                    "email": "freek@spatie.be"
                }
            ],
            "description": "Crawl all internal links found on a website",
            "homepage": "https://github.com/spatie/crawler",
            "keywords": [
                "crawler",
                "link",
                "spatie",
                "website"
            ],
            "support": {
                "issues": "https://github.com/spatie/crawler/issues",
                "source": "https://github.com/spatie/crawler/tree/8.4.3"
            },
            "funding": [
                {
                    "url": "https://spatie.be/open-source/support-us",
                    "type": "custom"
                },
                {
                    "url": "https://github.com/spatie",
                    "type": "github"
                }
            ],
            "time": "2025-05-20T09:00:51+00:00"
        },
        {
            "name": "spatie/invade",
            "version": "2.1.0",
=======
            "name": "spatie/temporary-directory",
            "version": "2.3.0",
>>>>>>> 061d17ab
            "source": {
                "type": "git",
                "url": "https://github.com/spatie/temporary-directory.git",
                "reference": "580eddfe9a0a41a902cac6eeb8f066b42e65a32b"
            },
            "dist": {
                "type": "zip",
                "url": "https://api.github.com/repos/spatie/temporary-directory/zipball/580eddfe9a0a41a902cac6eeb8f066b42e65a32b",
                "reference": "580eddfe9a0a41a902cac6eeb8f066b42e65a32b",
                "shasum": ""
            },
            "require": {
                "php": "^8.0"
            },
            "require-dev": {
                "phpunit/phpunit": "^9.5"
            },
            "type": "library",
            "autoload": {
                "psr-4": {
                    "Spatie\\TemporaryDirectory\\": "src"
                }
            },
            "notification-url": "https://packagist.org/downloads/",
            "license": [
                "MIT"
            ],
            "authors": [
                {
                    "name": "Alex Vanderbist",
                    "email": "alex@spatie.be",
                    "homepage": "https://spatie.be",
                    "role": "Developer"
                }
            ],
            "description": "Easily create, use and destroy temporary directories",
            "homepage": "https://github.com/spatie/temporary-directory",
            "keywords": [
<<<<<<< HEAD
                "invade",
                "spatie"
            ],
            "support": {
                "source": "https://github.com/spatie/invade/tree/2.1.0"
            },
            "funding": [
                {
                    "url": "https://github.com/spatie",
                    "type": "github"
                }
            ],
            "time": "2024-05-17T09:06:10+00:00"
        },
        {
            "name": "spatie/laravel-medialibrary",
            "version": "11.15.0",
            "source": {
                "type": "git",
                "url": "https://github.com/spatie/laravel-medialibrary.git",
                "reference": "9d1e9731d36817d1649bc584b2c40c0c9d4bcfac"
            },
            "dist": {
                "type": "zip",
                "url": "https://api.github.com/repos/spatie/laravel-medialibrary/zipball/9d1e9731d36817d1649bc584b2c40c0c9d4bcfac",
                "reference": "9d1e9731d36817d1649bc584b2c40c0c9d4bcfac",
                "shasum": ""
            },
            "require": {
                "composer/semver": "^3.4",
                "ext-exif": "*",
                "ext-fileinfo": "*",
                "ext-json": "*",
                "illuminate/bus": "^10.2|^11.0|^12.0",
                "illuminate/conditionable": "^10.2|^11.0|^12.0",
                "illuminate/console": "^10.2|^11.0|^12.0",
                "illuminate/database": "^10.2|^11.0|^12.0",
                "illuminate/pipeline": "^10.2|^11.0|^12.0",
                "illuminate/support": "^10.2|^11.0|^12.0",
                "maennchen/zipstream-php": "^3.1",
                "php": "^8.2",
                "spatie/image": "^3.3.2",
                "spatie/laravel-package-tools": "^1.16.1",
                "spatie/temporary-directory": "^2.2",
                "symfony/console": "^6.4.1|^7.0"
            },
            "conflict": {
                "php-ffmpeg/php-ffmpeg": "<0.6.1"
            },
            "require-dev": {
                "aws/aws-sdk-php": "^3.293.10",
                "ext-imagick": "*",
                "ext-pdo_sqlite": "*",
                "ext-zip": "*",
                "guzzlehttp/guzzle": "^7.8.1",
                "larastan/larastan": "^2.7|^3.0",
                "league/flysystem-aws-s3-v3": "^3.22",
                "mockery/mockery": "^1.6.7",
                "orchestra/testbench": "^7.0|^8.17|^9.0|^10.0",
                "pestphp/pest": "^2.28|^3.5",
                "phpstan/extension-installer": "^1.3.1",
                "spatie/laravel-ray": "^1.33",
                "spatie/pdf-to-image": "^2.2|^3.0",
                "spatie/pest-expectations": "^1.13",
                "spatie/pest-plugin-snapshots": "^2.1"
            },
            "suggest": {
                "league/flysystem-aws-s3-v3": "Required to use AWS S3 file storage",
                "php-ffmpeg/php-ffmpeg": "Required for generating video thumbnails",
                "spatie/pdf-to-image": "Required for generating thumbnails of PDFs and SVGs"
            },
            "type": "library",
            "extra": {
                "laravel": {
                    "providers": [
                        "Spatie\\MediaLibrary\\MediaLibraryServiceProvider"
                    ]
                }
            },
            "autoload": {
                "psr-4": {
                    "Spatie\\MediaLibrary\\": "src"
                }
            },
            "notification-url": "https://packagist.org/downloads/",
            "license": [
                "MIT"
            ],
            "authors": [
                {
                    "name": "Freek Van der Herten",
                    "email": "freek@spatie.be",
                    "homepage": "https://spatie.be",
                    "role": "Developer"
                }
            ],
            "description": "Associate files with Eloquent models",
            "homepage": "https://github.com/spatie/laravel-medialibrary",
            "keywords": [
                "cms",
                "conversion",
                "downloads",
                "images",
                "laravel",
                "laravel-medialibrary",
                "media",
                "spatie"
            ],
            "support": {
                "issues": "https://github.com/spatie/laravel-medialibrary/issues",
                "source": "https://github.com/spatie/laravel-medialibrary/tree/11.15.0"
            },
            "funding": [
                {
                    "url": "https://spatie.be/open-source/support-us",
                    "type": "custom"
                },
                {
                    "url": "https://github.com/spatie",
                    "type": "github"
                }
            ],
            "time": "2025-09-19T06:51:45+00:00"
        },
        {
            "name": "spatie/laravel-package-tools",
            "version": "1.92.7",
            "source": {
                "type": "git",
                "url": "https://github.com/spatie/laravel-package-tools.git",
                "reference": "f09a799850b1ed765103a4f0b4355006360c49a5"
            },
            "dist": {
                "type": "zip",
                "url": "https://api.github.com/repos/spatie/laravel-package-tools/zipball/f09a799850b1ed765103a4f0b4355006360c49a5",
                "reference": "f09a799850b1ed765103a4f0b4355006360c49a5",
                "shasum": ""
            },
            "require": {
                "illuminate/contracts": "^9.28|^10.0|^11.0|^12.0",
                "php": "^8.0"
            },
            "require-dev": {
                "mockery/mockery": "^1.5",
                "orchestra/testbench": "^7.7|^8.0|^9.0|^10.0",
                "pestphp/pest": "^1.23|^2.1|^3.1",
                "phpunit/php-code-coverage": "^9.0|^10.0|^11.0",
                "phpunit/phpunit": "^9.5.24|^10.5|^11.5",
                "spatie/pest-plugin-test-time": "^1.1|^2.2"
            },
            "type": "library",
            "autoload": {
                "psr-4": {
                    "Spatie\\LaravelPackageTools\\": "src"
                }
            },
            "notification-url": "https://packagist.org/downloads/",
            "license": [
                "MIT"
            ],
            "authors": [
                {
                    "name": "Freek Van der Herten",
                    "email": "freek@spatie.be",
                    "role": "Developer"
                }
            ],
            "description": "Tools for creating Laravel packages",
            "homepage": "https://github.com/spatie/laravel-package-tools",
            "keywords": [
                "laravel-package-tools",
                "spatie"
            ],
            "support": {
                "issues": "https://github.com/spatie/laravel-package-tools/issues",
                "source": "https://github.com/spatie/laravel-package-tools/tree/1.92.7"
            },
            "funding": [
                {
                    "url": "https://github.com/spatie",
                    "type": "github"
                }
            ],
            "time": "2025-07-17T15:46:43+00:00"
        },
        {
            "name": "spatie/laravel-settings",
            "version": "3.4.4",
            "source": {
                "type": "git",
                "url": "https://github.com/spatie/laravel-settings.git",
                "reference": "fd0eb5a832131b56cd98834b93be3425ee28e333"
            },
            "dist": {
                "type": "zip",
                "url": "https://api.github.com/repos/spatie/laravel-settings/zipball/fd0eb5a832131b56cd98834b93be3425ee28e333",
                "reference": "fd0eb5a832131b56cd98834b93be3425ee28e333",
                "shasum": ""
            },
            "require": {
                "ext-json": "*",
                "illuminate/database": "^11.0|^12.0",
                "php": "^8.2",
                "phpdocumentor/type-resolver": "^1.5",
                "spatie/temporary-directory": "^1.3|^2.0"
            },
            "require-dev": {
                "ext-redis": "*",
                "mockery/mockery": "^1.4",
                "orchestra/testbench": "^9.0|^10.0",
                "pestphp/pest": "^2.0|^3.0",
                "pestphp/pest-plugin-laravel": "^2.0|^3.0",
                "phpstan/extension-installer": "^1.1",
                "phpstan/phpstan-deprecation-rules": "^1.0",
                "phpstan/phpstan-phpunit": "^1.0",
                "spatie/laravel-data": "^2.0.0|^4.0.0",
                "spatie/pest-plugin-snapshots": "^2.0",
                "spatie/phpunit-snapshot-assertions": "^4.2|^5.0",
                "spatie/ray": "^1.36"
            },
            "suggest": {
                "spatie/data-transfer-object": "Allows for DTO casting to settings. (deprecated)"
            },
            "type": "library",
            "extra": {
                "laravel": {
                    "providers": [
                        "Spatie\\LaravelSettings\\LaravelSettingsServiceProvider"
                    ]
                }
            },
            "autoload": {
                "psr-4": {
                    "Spatie\\LaravelSettings\\": "src"
                }
            },
            "notification-url": "https://packagist.org/downloads/",
            "license": [
                "MIT"
            ],
            "authors": [
                {
                    "name": "Ruben Van Assche",
                    "email": "ruben@spatie.be",
                    "homepage": "https://spatie.be",
                    "role": "Developer"
                }
            ],
            "description": "Store your application settings",
            "homepage": "https://github.com/spatie/laravel-settings",
            "keywords": [
                "laravel-settings",
                "spatie"
            ],
            "support": {
                "issues": "https://github.com/spatie/laravel-settings/issues",
                "source": "https://github.com/spatie/laravel-settings/tree/3.4.4"
=======
                "php",
                "spatie",
                "temporary-directory"
            ],
            "support": {
                "issues": "https://github.com/spatie/temporary-directory/issues",
                "source": "https://github.com/spatie/temporary-directory/tree/2.3.0"
>>>>>>> 061d17ab
            },
            "funding": [
                {
                    "url": "https://spatie.be/open-source/support-us",
                    "type": "custom"
                },
                {
                    "url": "https://github.com/spatie",
                    "type": "github"
                }
            ],
<<<<<<< HEAD
            "time": "2025-04-11T11:35:56+00:00"
        },
        {
            "name": "spatie/temporary-directory",
            "version": "2.3.0",
            "source": {
                "type": "git",
                "url": "https://github.com/spatie/temporary-directory.git",
                "reference": "580eddfe9a0a41a902cac6eeb8f066b42e65a32b"
            },
            "dist": {
                "type": "zip",
                "url": "https://api.github.com/repos/spatie/temporary-directory/zipball/580eddfe9a0a41a902cac6eeb8f066b42e65a32b",
                "reference": "580eddfe9a0a41a902cac6eeb8f066b42e65a32b",
                "shasum": ""
            },
            "require": {
                "php": "^8.0"
            },
            "require-dev": {
                "phpunit/phpunit": "^9.5"
=======
            "time": "2025-01-13T13:04:43+00:00"
        },
        {
            "name": "stripe/stripe-php",
            "version": "v16.6.0",
            "source": {
                "type": "git",
                "url": "https://github.com/stripe/stripe-php.git",
                "reference": "d6de0a536f00b5c5c74f36b8f4d0d93b035499ff"
            },
            "dist": {
                "type": "zip",
                "url": "https://api.github.com/repos/stripe/stripe-php/zipball/d6de0a536f00b5c5c74f36b8f4d0d93b035499ff",
                "reference": "d6de0a536f00b5c5c74f36b8f4d0d93b035499ff",
                "shasum": ""
            },
            "require": {
                "ext-curl": "*",
                "ext-json": "*",
                "ext-mbstring": "*",
                "php": ">=5.6.0"
            },
            "require-dev": {
                "friendsofphp/php-cs-fixer": "3.5.0",
                "phpstan/phpstan": "^1.2",
                "phpunit/phpunit": "^5.7 || ^9.0"
>>>>>>> 061d17ab
            },
            "type": "library",
            "extra": {
                "branch-alias": {
                    "dev-master": "2.0-dev"
                }
            },
            "autoload": {
                "psr-4": {
<<<<<<< HEAD
                    "Spatie\\TemporaryDirectory\\": "src"
=======
                    "Stripe\\": "lib/"
>>>>>>> 061d17ab
                }
            },
            "notification-url": "https://packagist.org/downloads/",
            "license": [
                "MIT"
            ],
            "authors": [
                {
<<<<<<< HEAD
                    "name": "Alex Vanderbist",
                    "email": "alex@spatie.be",
                    "homepage": "https://spatie.be",
                    "role": "Developer"
                }
            ],
            "description": "Easily create, use and destroy temporary directories",
            "homepage": "https://github.com/spatie/temporary-directory",
            "keywords": [
                "php",
                "spatie",
                "temporary-directory"
            ],
            "support": {
                "issues": "https://github.com/spatie/temporary-directory/issues",
                "source": "https://github.com/spatie/temporary-directory/tree/2.3.0"
            },
            "funding": [
                {
                    "url": "https://spatie.be/open-source/support-us",
                    "type": "custom"
                },
                {
                    "url": "https://github.com/spatie",
                    "type": "github"
                }
            ],
            "time": "2025-01-13T13:04:43+00:00"
=======
                    "name": "Stripe and contributors",
                    "homepage": "https://github.com/stripe/stripe-php/contributors"
                }
            ],
            "description": "Stripe PHP Library",
            "homepage": "https://stripe.com/",
            "keywords": [
                "api",
                "payment processing",
                "stripe"
            ],
            "support": {
                "issues": "https://github.com/stripe/stripe-php/issues",
                "source": "https://github.com/stripe/stripe-php/tree/v16.6.0"
            },
            "time": "2025-02-24T22:35:29+00:00"
>>>>>>> 061d17ab
        },
        {
            "name": "symfony/clock",
            "version": "v7.3.0",
            "source": {
                "type": "git",
                "url": "https://github.com/symfony/clock.git",
                "reference": "b81435fbd6648ea425d1ee96a2d8e68f4ceacd24"
            },
            "dist": {
                "type": "zip",
                "url": "https://api.github.com/repos/symfony/clock/zipball/b81435fbd6648ea425d1ee96a2d8e68f4ceacd24",
                "reference": "b81435fbd6648ea425d1ee96a2d8e68f4ceacd24",
                "shasum": ""
            },
            "require": {
                "php": ">=8.2",
                "psr/clock": "^1.0",
                "symfony/polyfill-php83": "^1.28"
            },
            "provide": {
                "psr/clock-implementation": "1.0"
            },
            "type": "library",
            "autoload": {
                "files": [
                    "Resources/now.php"
                ],
                "psr-4": {
                    "Symfony\\Component\\Clock\\": ""
                },
                "exclude-from-classmap": [
                    "/Tests/"
                ]
            },
            "notification-url": "https://packagist.org/downloads/",
            "license": [
                "MIT"
            ],
            "authors": [
                {
                    "name": "Nicolas Grekas",
                    "email": "p@tchwork.com"
                },
                {
                    "name": "Symfony Community",
                    "homepage": "https://symfony.com/contributors"
                }
            ],
            "description": "Decouples applications from the system clock",
            "homepage": "https://symfony.com",
            "keywords": [
                "clock",
                "psr20",
                "time"
            ],
            "support": {
                "source": "https://github.com/symfony/clock/tree/v7.3.0"
            },
            "funding": [
                {
                    "url": "https://symfony.com/sponsor",
                    "type": "custom"
                },
                {
                    "url": "https://github.com/fabpot",
                    "type": "github"
                },
                {
                    "url": "https://tidelift.com/funding/github/packagist/symfony/symfony",
                    "type": "tidelift"
                }
            ],
            "time": "2024-09-25T14:21:43+00:00"
        },
        {
            "name": "symfony/console",
            "version": "v7.3.4",
            "source": {
                "type": "git",
                "url": "https://github.com/symfony/console.git",
                "reference": "2b9c5fafbac0399a20a2e82429e2bd735dcfb7db"
            },
            "dist": {
                "type": "zip",
                "url": "https://api.github.com/repos/symfony/console/zipball/2b9c5fafbac0399a20a2e82429e2bd735dcfb7db",
                "reference": "2b9c5fafbac0399a20a2e82429e2bd735dcfb7db",
                "shasum": ""
            },
            "require": {
                "php": ">=8.2",
                "symfony/deprecation-contracts": "^2.5|^3",
                "symfony/polyfill-mbstring": "~1.0",
                "symfony/service-contracts": "^2.5|^3",
                "symfony/string": "^7.2"
            },
            "conflict": {
                "symfony/dependency-injection": "<6.4",
                "symfony/dotenv": "<6.4",
                "symfony/event-dispatcher": "<6.4",
                "symfony/lock": "<6.4",
                "symfony/process": "<6.4"
            },
            "provide": {
                "psr/log-implementation": "1.0|2.0|3.0"
            },
            "require-dev": {
                "psr/log": "^1|^2|^3",
                "symfony/config": "^6.4|^7.0",
                "symfony/dependency-injection": "^6.4|^7.0",
                "symfony/event-dispatcher": "^6.4|^7.0",
                "symfony/http-foundation": "^6.4|^7.0",
                "symfony/http-kernel": "^6.4|^7.0",
                "symfony/lock": "^6.4|^7.0",
                "symfony/messenger": "^6.4|^7.0",
                "symfony/process": "^6.4|^7.0",
                "symfony/stopwatch": "^6.4|^7.0",
                "symfony/var-dumper": "^6.4|^7.0"
            },
            "type": "library",
            "autoload": {
                "psr-4": {
                    "Symfony\\Component\\Console\\": ""
                },
                "exclude-from-classmap": [
                    "/Tests/"
                ]
            },
            "notification-url": "https://packagist.org/downloads/",
            "license": [
                "MIT"
            ],
            "authors": [
                {
                    "name": "Fabien Potencier",
                    "email": "fabien@symfony.com"
                },
                {
                    "name": "Symfony Community",
                    "homepage": "https://symfony.com/contributors"
                }
            ],
            "description": "Eases the creation of beautiful and testable command line interfaces",
            "homepage": "https://symfony.com",
            "keywords": [
                "cli",
                "command-line",
                "console",
                "terminal"
            ],
            "support": {
                "source": "https://github.com/symfony/console/tree/v7.3.4"
            },
            "funding": [
                {
                    "url": "https://symfony.com/sponsor",
                    "type": "custom"
                },
                {
                    "url": "https://github.com/fabpot",
                    "type": "github"
                },
                {
                    "url": "https://github.com/nicolas-grekas",
                    "type": "github"
                },
                {
                    "url": "https://tidelift.com/funding/github/packagist/symfony/symfony",
                    "type": "tidelift"
                }
            ],
            "time": "2025-09-22T15:31:00+00:00"
        },
        {
            "name": "symfony/css-selector",
            "version": "v7.3.0",
            "source": {
                "type": "git",
                "url": "https://github.com/symfony/css-selector.git",
                "reference": "601a5ce9aaad7bf10797e3663faefce9e26c24e2"
            },
            "dist": {
                "type": "zip",
                "url": "https://api.github.com/repos/symfony/css-selector/zipball/601a5ce9aaad7bf10797e3663faefce9e26c24e2",
                "reference": "601a5ce9aaad7bf10797e3663faefce9e26c24e2",
                "shasum": ""
            },
            "require": {
                "php": ">=8.2"
            },
            "type": "library",
            "autoload": {
                "psr-4": {
                    "Symfony\\Component\\CssSelector\\": ""
                },
                "exclude-from-classmap": [
                    "/Tests/"
                ]
            },
            "notification-url": "https://packagist.org/downloads/",
            "license": [
                "MIT"
            ],
            "authors": [
                {
                    "name": "Fabien Potencier",
                    "email": "fabien@symfony.com"
                },
                {
                    "name": "Jean-François Simon",
                    "email": "jeanfrancois.simon@sensiolabs.com"
                },
                {
                    "name": "Symfony Community",
                    "homepage": "https://symfony.com/contributors"
                }
            ],
            "description": "Converts CSS selectors to XPath expressions",
            "homepage": "https://symfony.com",
            "support": {
                "source": "https://github.com/symfony/css-selector/tree/v7.3.0"
            },
            "funding": [
                {
                    "url": "https://symfony.com/sponsor",
                    "type": "custom"
                },
                {
                    "url": "https://github.com/fabpot",
                    "type": "github"
                },
                {
                    "url": "https://tidelift.com/funding/github/packagist/symfony/symfony",
                    "type": "tidelift"
                }
            ],
            "time": "2024-09-25T14:21:43+00:00"
        },
        {
            "name": "symfony/deprecation-contracts",
            "version": "v3.6.0",
            "source": {
                "type": "git",
                "url": "https://github.com/symfony/deprecation-contracts.git",
                "reference": "63afe740e99a13ba87ec199bb07bbdee937a5b62"
            },
            "dist": {
                "type": "zip",
                "url": "https://api.github.com/repos/symfony/deprecation-contracts/zipball/63afe740e99a13ba87ec199bb07bbdee937a5b62",
                "reference": "63afe740e99a13ba87ec199bb07bbdee937a5b62",
                "shasum": ""
            },
            "require": {
                "php": ">=8.1"
            },
            "type": "library",
            "extra": {
                "thanks": {
                    "url": "https://github.com/symfony/contracts",
                    "name": "symfony/contracts"
                },
                "branch-alias": {
                    "dev-main": "3.6-dev"
                }
            },
            "autoload": {
                "files": [
                    "function.php"
                ]
            },
            "notification-url": "https://packagist.org/downloads/",
            "license": [
                "MIT"
            ],
            "authors": [
                {
                    "name": "Nicolas Grekas",
                    "email": "p@tchwork.com"
                },
                {
                    "name": "Symfony Community",
                    "homepage": "https://symfony.com/contributors"
                }
            ],
            "description": "A generic function and convention to trigger deprecation notices",
            "homepage": "https://symfony.com",
            "support": {
                "source": "https://github.com/symfony/deprecation-contracts/tree/v3.6.0"
            },
            "funding": [
                {
                    "url": "https://symfony.com/sponsor",
                    "type": "custom"
                },
                {
                    "url": "https://github.com/fabpot",
                    "type": "github"
                },
                {
                    "url": "https://tidelift.com/funding/github/packagist/symfony/symfony",
                    "type": "tidelift"
                }
            ],
            "time": "2024-09-25T14:21:43+00:00"
        },
        {
            "name": "symfony/dom-crawler",
            "version": "v7.3.3",
            "source": {
                "type": "git",
                "url": "https://github.com/symfony/dom-crawler.git",
                "reference": "efa076ea0eeff504383ff0dcf827ea5ce15690ba"
            },
            "dist": {
                "type": "zip",
                "url": "https://api.github.com/repos/symfony/dom-crawler/zipball/efa076ea0eeff504383ff0dcf827ea5ce15690ba",
                "reference": "efa076ea0eeff504383ff0dcf827ea5ce15690ba",
                "shasum": ""
            },
            "require": {
                "masterminds/html5": "^2.6",
                "php": ">=8.2",
                "symfony/polyfill-ctype": "~1.8",
                "symfony/polyfill-mbstring": "~1.0"
            },
            "require-dev": {
                "symfony/css-selector": "^6.4|^7.0"
            },
            "type": "library",
            "autoload": {
                "psr-4": {
                    "Symfony\\Component\\DomCrawler\\": ""
                },
                "exclude-from-classmap": [
                    "/Tests/"
                ]
            },
            "notification-url": "https://packagist.org/downloads/",
            "license": [
                "MIT"
            ],
            "authors": [
                {
                    "name": "Fabien Potencier",
                    "email": "fabien@symfony.com"
                },
                {
                    "name": "Symfony Community",
                    "homepage": "https://symfony.com/contributors"
                }
            ],
            "description": "Eases DOM navigation for HTML and XML documents",
            "homepage": "https://symfony.com",
            "support": {
                "source": "https://github.com/symfony/dom-crawler/tree/v7.3.3"
            },
            "funding": [
                {
                    "url": "https://symfony.com/sponsor",
                    "type": "custom"
                },
                {
                    "url": "https://github.com/fabpot",
                    "type": "github"
                },
                {
                    "url": "https://github.com/nicolas-grekas",
                    "type": "github"
                },
                {
                    "url": "https://tidelift.com/funding/github/packagist/symfony/symfony",
                    "type": "tidelift"
                }
            ],
            "time": "2025-08-06T20:13:54+00:00"
        },
        {
            "name": "symfony/error-handler",
            "version": "v7.3.4",
            "source": {
                "type": "git",
                "url": "https://github.com/symfony/error-handler.git",
                "reference": "99f81bc944ab8e5dae4f21b4ca9972698bbad0e4"
            },
            "dist": {
                "type": "zip",
                "url": "https://api.github.com/repos/symfony/error-handler/zipball/99f81bc944ab8e5dae4f21b4ca9972698bbad0e4",
                "reference": "99f81bc944ab8e5dae4f21b4ca9972698bbad0e4",
                "shasum": ""
            },
            "require": {
                "php": ">=8.2",
                "psr/log": "^1|^2|^3",
                "symfony/var-dumper": "^6.4|^7.0"
            },
            "conflict": {
                "symfony/deprecation-contracts": "<2.5",
                "symfony/http-kernel": "<6.4"
            },
            "require-dev": {
                "symfony/console": "^6.4|^7.0",
                "symfony/deprecation-contracts": "^2.5|^3",
                "symfony/http-kernel": "^6.4|^7.0",
                "symfony/serializer": "^6.4|^7.0",
                "symfony/webpack-encore-bundle": "^1.0|^2.0"
            },
            "bin": [
                "Resources/bin/patch-type-declarations"
            ],
            "type": "library",
            "autoload": {
                "psr-4": {
                    "Symfony\\Component\\ErrorHandler\\": ""
                },
                "exclude-from-classmap": [
                    "/Tests/"
                ]
            },
            "notification-url": "https://packagist.org/downloads/",
            "license": [
                "MIT"
            ],
            "authors": [
                {
                    "name": "Fabien Potencier",
                    "email": "fabien@symfony.com"
                },
                {
                    "name": "Symfony Community",
                    "homepage": "https://symfony.com/contributors"
                }
            ],
            "description": "Provides tools to manage errors and ease debugging PHP code",
            "homepage": "https://symfony.com",
            "support": {
                "source": "https://github.com/symfony/error-handler/tree/v7.3.4"
            },
            "funding": [
                {
                    "url": "https://symfony.com/sponsor",
                    "type": "custom"
                },
                {
                    "url": "https://github.com/fabpot",
                    "type": "github"
                },
                {
                    "url": "https://github.com/nicolas-grekas",
                    "type": "github"
                },
                {
                    "url": "https://tidelift.com/funding/github/packagist/symfony/symfony",
                    "type": "tidelift"
                }
            ],
            "time": "2025-09-11T10:12:26+00:00"
        },
        {
            "name": "symfony/event-dispatcher",
            "version": "v7.3.3",
            "source": {
                "type": "git",
                "url": "https://github.com/symfony/event-dispatcher.git",
                "reference": "b7dc69e71de420ac04bc9ab830cf3ffebba48191"
            },
            "dist": {
                "type": "zip",
                "url": "https://api.github.com/repos/symfony/event-dispatcher/zipball/b7dc69e71de420ac04bc9ab830cf3ffebba48191",
                "reference": "b7dc69e71de420ac04bc9ab830cf3ffebba48191",
                "shasum": ""
            },
            "require": {
                "php": ">=8.2",
                "symfony/event-dispatcher-contracts": "^2.5|^3"
            },
            "conflict": {
                "symfony/dependency-injection": "<6.4",
                "symfony/service-contracts": "<2.5"
            },
            "provide": {
                "psr/event-dispatcher-implementation": "1.0",
                "symfony/event-dispatcher-implementation": "2.0|3.0"
            },
            "require-dev": {
                "psr/log": "^1|^2|^3",
                "symfony/config": "^6.4|^7.0",
                "symfony/dependency-injection": "^6.4|^7.0",
                "symfony/error-handler": "^6.4|^7.0",
                "symfony/expression-language": "^6.4|^7.0",
                "symfony/http-foundation": "^6.4|^7.0",
                "symfony/service-contracts": "^2.5|^3",
                "symfony/stopwatch": "^6.4|^7.0"
            },
            "type": "library",
            "autoload": {
                "psr-4": {
                    "Symfony\\Component\\EventDispatcher\\": ""
                },
                "exclude-from-classmap": [
                    "/Tests/"
                ]
            },
            "notification-url": "https://packagist.org/downloads/",
            "license": [
                "MIT"
            ],
            "authors": [
                {
                    "name": "Fabien Potencier",
                    "email": "fabien@symfony.com"
                },
                {
                    "name": "Symfony Community",
                    "homepage": "https://symfony.com/contributors"
                }
            ],
            "description": "Provides tools that allow your application components to communicate with each other by dispatching events and listening to them",
            "homepage": "https://symfony.com",
            "support": {
                "source": "https://github.com/symfony/event-dispatcher/tree/v7.3.3"
            },
            "funding": [
                {
                    "url": "https://symfony.com/sponsor",
                    "type": "custom"
                },
                {
                    "url": "https://github.com/fabpot",
                    "type": "github"
                },
                {
                    "url": "https://github.com/nicolas-grekas",
                    "type": "github"
                },
                {
                    "url": "https://tidelift.com/funding/github/packagist/symfony/symfony",
                    "type": "tidelift"
                }
            ],
            "time": "2025-08-13T11:49:31+00:00"
        },
        {
            "name": "symfony/event-dispatcher-contracts",
            "version": "v3.6.0",
            "source": {
                "type": "git",
                "url": "https://github.com/symfony/event-dispatcher-contracts.git",
                "reference": "59eb412e93815df44f05f342958efa9f46b1e586"
            },
            "dist": {
                "type": "zip",
                "url": "https://api.github.com/repos/symfony/event-dispatcher-contracts/zipball/59eb412e93815df44f05f342958efa9f46b1e586",
                "reference": "59eb412e93815df44f05f342958efa9f46b1e586",
                "shasum": ""
            },
            "require": {
                "php": ">=8.1",
                "psr/event-dispatcher": "^1"
            },
            "type": "library",
            "extra": {
                "thanks": {
                    "url": "https://github.com/symfony/contracts",
                    "name": "symfony/contracts"
                },
                "branch-alias": {
                    "dev-main": "3.6-dev"
                }
            },
            "autoload": {
                "psr-4": {
                    "Symfony\\Contracts\\EventDispatcher\\": ""
                }
            },
            "notification-url": "https://packagist.org/downloads/",
            "license": [
                "MIT"
            ],
            "authors": [
                {
                    "name": "Nicolas Grekas",
                    "email": "p@tchwork.com"
                },
                {
                    "name": "Symfony Community",
                    "homepage": "https://symfony.com/contributors"
                }
            ],
            "description": "Generic abstractions related to dispatching event",
            "homepage": "https://symfony.com",
            "keywords": [
                "abstractions",
                "contracts",
                "decoupling",
                "interfaces",
                "interoperability",
                "standards"
            ],
            "support": {
                "source": "https://github.com/symfony/event-dispatcher-contracts/tree/v3.6.0"
            },
            "funding": [
                {
                    "url": "https://symfony.com/sponsor",
                    "type": "custom"
                },
                {
                    "url": "https://github.com/fabpot",
                    "type": "github"
                },
                {
                    "url": "https://tidelift.com/funding/github/packagist/symfony/symfony",
                    "type": "tidelift"
                }
            ],
            "time": "2024-09-25T14:21:43+00:00"
        },
        {
            "name": "symfony/finder",
            "version": "v7.3.2",
            "source": {
                "type": "git",
                "url": "https://github.com/symfony/finder.git",
                "reference": "2a6614966ba1074fa93dae0bc804227422df4dfe"
            },
            "dist": {
                "type": "zip",
                "url": "https://api.github.com/repos/symfony/finder/zipball/2a6614966ba1074fa93dae0bc804227422df4dfe",
                "reference": "2a6614966ba1074fa93dae0bc804227422df4dfe",
                "shasum": ""
            },
            "require": {
                "php": ">=8.2"
            },
            "require-dev": {
                "symfony/filesystem": "^6.4|^7.0"
            },
            "type": "library",
            "autoload": {
                "psr-4": {
                    "Symfony\\Component\\Finder\\": ""
                },
                "exclude-from-classmap": [
                    "/Tests/"
                ]
            },
            "notification-url": "https://packagist.org/downloads/",
            "license": [
                "MIT"
            ],
            "authors": [
                {
                    "name": "Fabien Potencier",
                    "email": "fabien@symfony.com"
                },
                {
                    "name": "Symfony Community",
                    "homepage": "https://symfony.com/contributors"
                }
            ],
            "description": "Finds files and directories via an intuitive fluent interface",
            "homepage": "https://symfony.com",
            "support": {
                "source": "https://github.com/symfony/finder/tree/v7.3.2"
            },
            "funding": [
                {
                    "url": "https://symfony.com/sponsor",
                    "type": "custom"
                },
                {
                    "url": "https://github.com/fabpot",
                    "type": "github"
                },
                {
                    "url": "https://github.com/nicolas-grekas",
                    "type": "github"
                },
                {
                    "url": "https://tidelift.com/funding/github/packagist/symfony/symfony",
                    "type": "tidelift"
                }
            ],
            "time": "2025-07-15T13:41:35+00:00"
        },
        {
            "name": "symfony/html-sanitizer",
            "version": "v7.3.3",
            "source": {
                "type": "git",
                "url": "https://github.com/symfony/html-sanitizer.git",
                "reference": "8740fc48979f649dee8b8fc51a2698e5c190bf12"
            },
            "dist": {
                "type": "zip",
                "url": "https://api.github.com/repos/symfony/html-sanitizer/zipball/8740fc48979f649dee8b8fc51a2698e5c190bf12",
                "reference": "8740fc48979f649dee8b8fc51a2698e5c190bf12",
                "shasum": ""
            },
            "require": {
                "ext-dom": "*",
                "league/uri": "^6.5|^7.0",
                "masterminds/html5": "^2.7.2",
                "php": ">=8.2"
            },
            "type": "library",
            "autoload": {
                "psr-4": {
                    "Symfony\\Component\\HtmlSanitizer\\": ""
                },
                "exclude-from-classmap": [
                    "/Tests/"
                ]
            },
            "notification-url": "https://packagist.org/downloads/",
            "license": [
                "MIT"
            ],
            "authors": [
                {
                    "name": "Titouan Galopin",
                    "email": "galopintitouan@gmail.com"
                },
                {
                    "name": "Symfony Community",
                    "homepage": "https://symfony.com/contributors"
                }
            ],
            "description": "Provides an object-oriented API to sanitize untrusted HTML input for safe insertion into a document's DOM.",
            "homepage": "https://symfony.com",
            "keywords": [
                "Purifier",
                "html",
                "sanitizer"
            ],
            "support": {
                "source": "https://github.com/symfony/html-sanitizer/tree/v7.3.3"
            },
            "funding": [
                {
                    "url": "https://symfony.com/sponsor",
                    "type": "custom"
                },
                {
                    "url": "https://github.com/fabpot",
                    "type": "github"
                },
                {
                    "url": "https://github.com/nicolas-grekas",
                    "type": "github"
                },
                {
                    "url": "https://tidelift.com/funding/github/packagist/symfony/symfony",
                    "type": "tidelift"
                }
            ],
            "time": "2025-08-12T10:34:03+00:00"
        },
        {
            "name": "symfony/http-foundation",
            "version": "v7.3.4",
            "source": {
                "type": "git",
                "url": "https://github.com/symfony/http-foundation.git",
                "reference": "c061c7c18918b1b64268771aad04b40be41dd2e6"
            },
            "dist": {
                "type": "zip",
                "url": "https://api.github.com/repos/symfony/http-foundation/zipball/c061c7c18918b1b64268771aad04b40be41dd2e6",
                "reference": "c061c7c18918b1b64268771aad04b40be41dd2e6",
                "shasum": ""
            },
            "require": {
                "php": ">=8.2",
                "symfony/deprecation-contracts": "^2.5|^3.0",
                "symfony/polyfill-mbstring": "~1.1",
                "symfony/polyfill-php83": "^1.27"
            },
            "conflict": {
                "doctrine/dbal": "<3.6",
                "symfony/cache": "<6.4.12|>=7.0,<7.1.5"
            },
            "require-dev": {
                "doctrine/dbal": "^3.6|^4",
                "predis/predis": "^1.1|^2.0",
                "symfony/cache": "^6.4.12|^7.1.5",
                "symfony/clock": "^6.4|^7.0",
                "symfony/dependency-injection": "^6.4|^7.0",
                "symfony/expression-language": "^6.4|^7.0",
                "symfony/http-kernel": "^6.4|^7.0",
                "symfony/mime": "^6.4|^7.0",
                "symfony/rate-limiter": "^6.4|^7.0"
            },
            "type": "library",
            "autoload": {
                "psr-4": {
                    "Symfony\\Component\\HttpFoundation\\": ""
                },
                "exclude-from-classmap": [
                    "/Tests/"
                ]
            },
            "notification-url": "https://packagist.org/downloads/",
            "license": [
                "MIT"
            ],
            "authors": [
                {
                    "name": "Fabien Potencier",
                    "email": "fabien@symfony.com"
                },
                {
                    "name": "Symfony Community",
                    "homepage": "https://symfony.com/contributors"
                }
            ],
            "description": "Defines an object-oriented layer for the HTTP specification",
            "homepage": "https://symfony.com",
            "support": {
                "source": "https://github.com/symfony/http-foundation/tree/v7.3.4"
            },
            "funding": [
                {
                    "url": "https://symfony.com/sponsor",
                    "type": "custom"
                },
                {
                    "url": "https://github.com/fabpot",
                    "type": "github"
                },
                {
                    "url": "https://github.com/nicolas-grekas",
                    "type": "github"
                },
                {
                    "url": "https://tidelift.com/funding/github/packagist/symfony/symfony",
                    "type": "tidelift"
                }
            ],
            "time": "2025-09-16T08:38:17+00:00"
        },
        {
            "name": "symfony/http-kernel",
            "version": "v7.3.4",
            "source": {
                "type": "git",
                "url": "https://github.com/symfony/http-kernel.git",
                "reference": "b796dffea7821f035047235e076b60ca2446e3cf"
            },
            "dist": {
                "type": "zip",
                "url": "https://api.github.com/repos/symfony/http-kernel/zipball/b796dffea7821f035047235e076b60ca2446e3cf",
                "reference": "b796dffea7821f035047235e076b60ca2446e3cf",
                "shasum": ""
            },
            "require": {
                "php": ">=8.2",
                "psr/log": "^1|^2|^3",
                "symfony/deprecation-contracts": "^2.5|^3",
                "symfony/error-handler": "^6.4|^7.0",
                "symfony/event-dispatcher": "^7.3",
                "symfony/http-foundation": "^7.3",
                "symfony/polyfill-ctype": "^1.8"
            },
            "conflict": {
                "symfony/browser-kit": "<6.4",
                "symfony/cache": "<6.4",
                "symfony/config": "<6.4",
                "symfony/console": "<6.4",
                "symfony/dependency-injection": "<6.4",
                "symfony/doctrine-bridge": "<6.4",
                "symfony/form": "<6.4",
                "symfony/http-client": "<6.4",
                "symfony/http-client-contracts": "<2.5",
                "symfony/mailer": "<6.4",
                "symfony/messenger": "<6.4",
                "symfony/translation": "<6.4",
                "symfony/translation-contracts": "<2.5",
                "symfony/twig-bridge": "<6.4",
                "symfony/validator": "<6.4",
                "symfony/var-dumper": "<6.4",
                "twig/twig": "<3.12"
            },
            "provide": {
                "psr/log-implementation": "1.0|2.0|3.0"
            },
            "require-dev": {
                "psr/cache": "^1.0|^2.0|^3.0",
                "symfony/browser-kit": "^6.4|^7.0",
                "symfony/clock": "^6.4|^7.0",
                "symfony/config": "^6.4|^7.0",
                "symfony/console": "^6.4|^7.0",
                "symfony/css-selector": "^6.4|^7.0",
                "symfony/dependency-injection": "^6.4|^7.0",
                "symfony/dom-crawler": "^6.4|^7.0",
                "symfony/expression-language": "^6.4|^7.0",
                "symfony/finder": "^6.4|^7.0",
                "symfony/http-client-contracts": "^2.5|^3",
                "symfony/process": "^6.4|^7.0",
                "symfony/property-access": "^7.1",
                "symfony/routing": "^6.4|^7.0",
                "symfony/serializer": "^7.1",
                "symfony/stopwatch": "^6.4|^7.0",
                "symfony/translation": "^6.4|^7.0",
                "symfony/translation-contracts": "^2.5|^3",
                "symfony/uid": "^6.4|^7.0",
                "symfony/validator": "^6.4|^7.0",
                "symfony/var-dumper": "^6.4|^7.0",
                "symfony/var-exporter": "^6.4|^7.0",
                "twig/twig": "^3.12"
            },
            "type": "library",
            "autoload": {
                "psr-4": {
                    "Symfony\\Component\\HttpKernel\\": ""
                },
                "exclude-from-classmap": [
                    "/Tests/"
                ]
            },
            "notification-url": "https://packagist.org/downloads/",
            "license": [
                "MIT"
            ],
            "authors": [
                {
                    "name": "Fabien Potencier",
                    "email": "fabien@symfony.com"
                },
                {
                    "name": "Symfony Community",
                    "homepage": "https://symfony.com/contributors"
                }
            ],
            "description": "Provides a structured process for converting a Request into a Response",
            "homepage": "https://symfony.com",
            "support": {
                "source": "https://github.com/symfony/http-kernel/tree/v7.3.4"
            },
            "funding": [
                {
                    "url": "https://symfony.com/sponsor",
                    "type": "custom"
                },
                {
                    "url": "https://github.com/fabpot",
                    "type": "github"
                },
                {
                    "url": "https://github.com/nicolas-grekas",
                    "type": "github"
                },
                {
                    "url": "https://tidelift.com/funding/github/packagist/symfony/symfony",
                    "type": "tidelift"
                }
            ],
            "time": "2025-09-27T12:32:17+00:00"
        },
        {
            "name": "symfony/mailer",
            "version": "v7.3.4",
            "source": {
                "type": "git",
                "url": "https://github.com/symfony/mailer.git",
                "reference": "ab97ef2f7acf0216955f5845484235113047a31d"
            },
            "dist": {
                "type": "zip",
                "url": "https://api.github.com/repos/symfony/mailer/zipball/ab97ef2f7acf0216955f5845484235113047a31d",
                "reference": "ab97ef2f7acf0216955f5845484235113047a31d",
                "shasum": ""
            },
            "require": {
                "egulias/email-validator": "^2.1.10|^3|^4",
                "php": ">=8.2",
                "psr/event-dispatcher": "^1",
                "psr/log": "^1|^2|^3",
                "symfony/event-dispatcher": "^6.4|^7.0",
                "symfony/mime": "^7.2",
                "symfony/service-contracts": "^2.5|^3"
            },
            "conflict": {
                "symfony/http-client-contracts": "<2.5",
                "symfony/http-kernel": "<6.4",
                "symfony/messenger": "<6.4",
                "symfony/mime": "<6.4",
                "symfony/twig-bridge": "<6.4"
            },
            "require-dev": {
                "symfony/console": "^6.4|^7.0",
                "symfony/http-client": "^6.4|^7.0",
                "symfony/messenger": "^6.4|^7.0",
                "symfony/twig-bridge": "^6.4|^7.0"
            },
            "type": "library",
            "autoload": {
                "psr-4": {
                    "Symfony\\Component\\Mailer\\": ""
                },
                "exclude-from-classmap": [
                    "/Tests/"
                ]
            },
            "notification-url": "https://packagist.org/downloads/",
            "license": [
                "MIT"
            ],
            "authors": [
                {
                    "name": "Fabien Potencier",
                    "email": "fabien@symfony.com"
                },
                {
                    "name": "Symfony Community",
                    "homepage": "https://symfony.com/contributors"
                }
            ],
            "description": "Helps sending emails",
            "homepage": "https://symfony.com",
            "support": {
                "source": "https://github.com/symfony/mailer/tree/v7.3.4"
            },
            "funding": [
                {
                    "url": "https://symfony.com/sponsor",
                    "type": "custom"
                },
                {
                    "url": "https://github.com/fabpot",
                    "type": "github"
                },
                {
                    "url": "https://github.com/nicolas-grekas",
                    "type": "github"
                },
                {
                    "url": "https://tidelift.com/funding/github/packagist/symfony/symfony",
                    "type": "tidelift"
                }
            ],
            "time": "2025-09-17T05:51:54+00:00"
        },
        {
            "name": "symfony/mime",
            "version": "v7.3.4",
            "source": {
                "type": "git",
                "url": "https://github.com/symfony/mime.git",
                "reference": "b1b828f69cbaf887fa835a091869e55df91d0e35"
            },
            "dist": {
                "type": "zip",
                "url": "https://api.github.com/repos/symfony/mime/zipball/b1b828f69cbaf887fa835a091869e55df91d0e35",
                "reference": "b1b828f69cbaf887fa835a091869e55df91d0e35",
                "shasum": ""
            },
            "require": {
                "php": ">=8.2",
                "symfony/polyfill-intl-idn": "^1.10",
                "symfony/polyfill-mbstring": "^1.0"
            },
            "conflict": {
                "egulias/email-validator": "~3.0.0",
                "phpdocumentor/reflection-docblock": "<3.2.2",
                "phpdocumentor/type-resolver": "<1.4.0",
                "symfony/mailer": "<6.4",
                "symfony/serializer": "<6.4.3|>7.0,<7.0.3"
            },
            "require-dev": {
                "egulias/email-validator": "^2.1.10|^3.1|^4",
                "league/html-to-markdown": "^5.0",
                "phpdocumentor/reflection-docblock": "^3.0|^4.0|^5.0",
                "symfony/dependency-injection": "^6.4|^7.0",
                "symfony/process": "^6.4|^7.0",
                "symfony/property-access": "^6.4|^7.0",
                "symfony/property-info": "^6.4|^7.0",
                "symfony/serializer": "^6.4.3|^7.0.3"
            },
            "type": "library",
            "autoload": {
                "psr-4": {
                    "Symfony\\Component\\Mime\\": ""
                },
                "exclude-from-classmap": [
                    "/Tests/"
                ]
            },
            "notification-url": "https://packagist.org/downloads/",
            "license": [
                "MIT"
            ],
            "authors": [
                {
                    "name": "Fabien Potencier",
                    "email": "fabien@symfony.com"
                },
                {
                    "name": "Symfony Community",
                    "homepage": "https://symfony.com/contributors"
                }
            ],
            "description": "Allows manipulating MIME messages",
            "homepage": "https://symfony.com",
            "keywords": [
                "mime",
                "mime-type"
            ],
            "support": {
                "source": "https://github.com/symfony/mime/tree/v7.3.4"
            },
            "funding": [
                {
                    "url": "https://symfony.com/sponsor",
                    "type": "custom"
                },
                {
                    "url": "https://github.com/fabpot",
                    "type": "github"
                },
                {
                    "url": "https://github.com/nicolas-grekas",
                    "type": "github"
                },
                {
                    "url": "https://tidelift.com/funding/github/packagist/symfony/symfony",
                    "type": "tidelift"
                }
            ],
            "time": "2025-09-16T08:38:17+00:00"
        },
        {
            "name": "symfony/polyfill-ctype",
            "version": "v1.33.0",
            "source": {
                "type": "git",
                "url": "https://github.com/symfony/polyfill-ctype.git",
                "reference": "a3cc8b044a6ea513310cbd48ef7333b384945638"
            },
            "dist": {
                "type": "zip",
                "url": "https://api.github.com/repos/symfony/polyfill-ctype/zipball/a3cc8b044a6ea513310cbd48ef7333b384945638",
                "reference": "a3cc8b044a6ea513310cbd48ef7333b384945638",
                "shasum": ""
            },
            "require": {
                "php": ">=7.2"
            },
            "provide": {
                "ext-ctype": "*"
            },
            "suggest": {
                "ext-ctype": "For best performance"
            },
            "type": "library",
            "extra": {
                "thanks": {
                    "url": "https://github.com/symfony/polyfill",
                    "name": "symfony/polyfill"
                }
            },
            "autoload": {
                "files": [
                    "bootstrap.php"
                ],
                "psr-4": {
                    "Symfony\\Polyfill\\Ctype\\": ""
                }
            },
            "notification-url": "https://packagist.org/downloads/",
            "license": [
                "MIT"
            ],
            "authors": [
                {
                    "name": "Gert de Pagter",
                    "email": "BackEndTea@gmail.com"
                },
                {
                    "name": "Symfony Community",
                    "homepage": "https://symfony.com/contributors"
                }
            ],
            "description": "Symfony polyfill for ctype functions",
            "homepage": "https://symfony.com",
            "keywords": [
                "compatibility",
                "ctype",
                "polyfill",
                "portable"
            ],
            "support": {
                "source": "https://github.com/symfony/polyfill-ctype/tree/v1.33.0"
            },
            "funding": [
                {
                    "url": "https://symfony.com/sponsor",
                    "type": "custom"
                },
                {
                    "url": "https://github.com/fabpot",
                    "type": "github"
                },
                {
                    "url": "https://github.com/nicolas-grekas",
                    "type": "github"
                },
                {
                    "url": "https://tidelift.com/funding/github/packagist/symfony/symfony",
                    "type": "tidelift"
                }
            ],
            "time": "2024-09-09T11:45:10+00:00"
        },
        {
            "name": "symfony/polyfill-intl-grapheme",
            "version": "v1.33.0",
            "source": {
                "type": "git",
                "url": "https://github.com/symfony/polyfill-intl-grapheme.git",
                "reference": "380872130d3a5dd3ace2f4010d95125fde5d5c70"
            },
            "dist": {
                "type": "zip",
                "url": "https://api.github.com/repos/symfony/polyfill-intl-grapheme/zipball/380872130d3a5dd3ace2f4010d95125fde5d5c70",
                "reference": "380872130d3a5dd3ace2f4010d95125fde5d5c70",
                "shasum": ""
            },
            "require": {
                "php": ">=7.2"
            },
            "suggest": {
                "ext-intl": "For best performance"
            },
            "type": "library",
            "extra": {
                "thanks": {
                    "url": "https://github.com/symfony/polyfill",
                    "name": "symfony/polyfill"
                }
            },
            "autoload": {
                "files": [
                    "bootstrap.php"
                ],
                "psr-4": {
                    "Symfony\\Polyfill\\Intl\\Grapheme\\": ""
                }
            },
            "notification-url": "https://packagist.org/downloads/",
            "license": [
                "MIT"
            ],
            "authors": [
                {
                    "name": "Nicolas Grekas",
                    "email": "p@tchwork.com"
                },
                {
                    "name": "Symfony Community",
                    "homepage": "https://symfony.com/contributors"
                }
            ],
            "description": "Symfony polyfill for intl's grapheme_* functions",
            "homepage": "https://symfony.com",
            "keywords": [
                "compatibility",
                "grapheme",
                "intl",
                "polyfill",
                "portable",
                "shim"
            ],
            "support": {
                "source": "https://github.com/symfony/polyfill-intl-grapheme/tree/v1.33.0"
            },
            "funding": [
                {
                    "url": "https://symfony.com/sponsor",
                    "type": "custom"
                },
                {
                    "url": "https://github.com/fabpot",
                    "type": "github"
                },
                {
                    "url": "https://github.com/nicolas-grekas",
                    "type": "github"
                },
                {
                    "url": "https://tidelift.com/funding/github/packagist/symfony/symfony",
                    "type": "tidelift"
                }
            ],
            "time": "2025-06-27T09:58:17+00:00"
        },
        {
            "name": "symfony/polyfill-intl-idn",
            "version": "v1.33.0",
            "source": {
                "type": "git",
                "url": "https://github.com/symfony/polyfill-intl-idn.git",
                "reference": "9614ac4d8061dc257ecc64cba1b140873dce8ad3"
            },
            "dist": {
                "type": "zip",
                "url": "https://api.github.com/repos/symfony/polyfill-intl-idn/zipball/9614ac4d8061dc257ecc64cba1b140873dce8ad3",
                "reference": "9614ac4d8061dc257ecc64cba1b140873dce8ad3",
                "shasum": ""
            },
            "require": {
                "php": ">=7.2",
                "symfony/polyfill-intl-normalizer": "^1.10"
            },
            "suggest": {
                "ext-intl": "For best performance"
            },
            "type": "library",
            "extra": {
                "thanks": {
                    "url": "https://github.com/symfony/polyfill",
                    "name": "symfony/polyfill"
                }
            },
            "autoload": {
                "files": [
                    "bootstrap.php"
                ],
                "psr-4": {
                    "Symfony\\Polyfill\\Intl\\Idn\\": ""
                }
            },
            "notification-url": "https://packagist.org/downloads/",
            "license": [
                "MIT"
            ],
            "authors": [
                {
                    "name": "Laurent Bassin",
                    "email": "laurent@bassin.info"
                },
                {
                    "name": "Trevor Rowbotham",
                    "email": "trevor.rowbotham@pm.me"
                },
                {
                    "name": "Symfony Community",
                    "homepage": "https://symfony.com/contributors"
                }
            ],
            "description": "Symfony polyfill for intl's idn_to_ascii and idn_to_utf8 functions",
            "homepage": "https://symfony.com",
            "keywords": [
                "compatibility",
                "idn",
                "intl",
                "polyfill",
                "portable",
                "shim"
            ],
            "support": {
                "source": "https://github.com/symfony/polyfill-intl-idn/tree/v1.33.0"
            },
            "funding": [
                {
                    "url": "https://symfony.com/sponsor",
                    "type": "custom"
                },
                {
                    "url": "https://github.com/fabpot",
                    "type": "github"
                },
                {
                    "url": "https://github.com/nicolas-grekas",
                    "type": "github"
                },
                {
                    "url": "https://tidelift.com/funding/github/packagist/symfony/symfony",
                    "type": "tidelift"
                }
            ],
            "time": "2024-09-10T14:38:51+00:00"
        },
        {
            "name": "symfony/polyfill-intl-normalizer",
            "version": "v1.33.0",
            "source": {
                "type": "git",
                "url": "https://github.com/symfony/polyfill-intl-normalizer.git",
                "reference": "3833d7255cc303546435cb650316bff708a1c75c"
            },
            "dist": {
                "type": "zip",
                "url": "https://api.github.com/repos/symfony/polyfill-intl-normalizer/zipball/3833d7255cc303546435cb650316bff708a1c75c",
                "reference": "3833d7255cc303546435cb650316bff708a1c75c",
                "shasum": ""
            },
            "require": {
                "php": ">=7.2"
            },
            "suggest": {
                "ext-intl": "For best performance"
            },
            "type": "library",
            "extra": {
                "thanks": {
                    "url": "https://github.com/symfony/polyfill",
                    "name": "symfony/polyfill"
                }
            },
            "autoload": {
                "files": [
                    "bootstrap.php"
                ],
                "psr-4": {
                    "Symfony\\Polyfill\\Intl\\Normalizer\\": ""
                },
                "classmap": [
                    "Resources/stubs"
                ]
            },
            "notification-url": "https://packagist.org/downloads/",
            "license": [
                "MIT"
            ],
            "authors": [
                {
                    "name": "Nicolas Grekas",
                    "email": "p@tchwork.com"
                },
                {
                    "name": "Symfony Community",
                    "homepage": "https://symfony.com/contributors"
                }
            ],
            "description": "Symfony polyfill for intl's Normalizer class and related functions",
            "homepage": "https://symfony.com",
            "keywords": [
                "compatibility",
                "intl",
                "normalizer",
                "polyfill",
                "portable",
                "shim"
            ],
            "support": {
                "source": "https://github.com/symfony/polyfill-intl-normalizer/tree/v1.33.0"
            },
            "funding": [
                {
                    "url": "https://symfony.com/sponsor",
                    "type": "custom"
                },
                {
                    "url": "https://github.com/fabpot",
                    "type": "github"
                },
                {
                    "url": "https://github.com/nicolas-grekas",
                    "type": "github"
                },
                {
                    "url": "https://tidelift.com/funding/github/packagist/symfony/symfony",
                    "type": "tidelift"
                }
            ],
            "time": "2024-09-09T11:45:10+00:00"
        },
        {
            "name": "symfony/polyfill-mbstring",
            "version": "v1.33.0",
            "source": {
                "type": "git",
                "url": "https://github.com/symfony/polyfill-mbstring.git",
                "reference": "6d857f4d76bd4b343eac26d6b539585d2bc56493"
            },
            "dist": {
                "type": "zip",
                "url": "https://api.github.com/repos/symfony/polyfill-mbstring/zipball/6d857f4d76bd4b343eac26d6b539585d2bc56493",
                "reference": "6d857f4d76bd4b343eac26d6b539585d2bc56493",
                "shasum": ""
            },
            "require": {
                "ext-iconv": "*",
                "php": ">=7.2"
            },
            "provide": {
                "ext-mbstring": "*"
            },
            "suggest": {
                "ext-mbstring": "For best performance"
            },
            "type": "library",
            "extra": {
                "thanks": {
                    "url": "https://github.com/symfony/polyfill",
                    "name": "symfony/polyfill"
                }
            },
            "autoload": {
                "files": [
                    "bootstrap.php"
                ],
                "psr-4": {
                    "Symfony\\Polyfill\\Mbstring\\": ""
                }
            },
            "notification-url": "https://packagist.org/downloads/",
            "license": [
                "MIT"
            ],
            "authors": [
                {
                    "name": "Nicolas Grekas",
                    "email": "p@tchwork.com"
                },
                {
                    "name": "Symfony Community",
                    "homepage": "https://symfony.com/contributors"
                }
            ],
            "description": "Symfony polyfill for the Mbstring extension",
            "homepage": "https://symfony.com",
            "keywords": [
                "compatibility",
                "mbstring",
                "polyfill",
                "portable",
                "shim"
            ],
            "support": {
                "source": "https://github.com/symfony/polyfill-mbstring/tree/v1.33.0"
            },
            "funding": [
                {
                    "url": "https://symfony.com/sponsor",
                    "type": "custom"
                },
                {
                    "url": "https://github.com/fabpot",
                    "type": "github"
                },
                {
                    "url": "https://github.com/nicolas-grekas",
                    "type": "github"
                },
                {
                    "url": "https://tidelift.com/funding/github/packagist/symfony/symfony",
                    "type": "tidelift"
                }
            ],
            "time": "2024-12-23T08:48:59+00:00"
        },
        {
            "name": "symfony/polyfill-php80",
            "version": "v1.33.0",
            "source": {
                "type": "git",
                "url": "https://github.com/symfony/polyfill-php80.git",
                "reference": "0cc9dd0f17f61d8131e7df6b84bd344899fe2608"
            },
            "dist": {
                "type": "zip",
                "url": "https://api.github.com/repos/symfony/polyfill-php80/zipball/0cc9dd0f17f61d8131e7df6b84bd344899fe2608",
                "reference": "0cc9dd0f17f61d8131e7df6b84bd344899fe2608",
                "shasum": ""
            },
            "require": {
                "php": ">=7.2"
            },
            "type": "library",
            "extra": {
                "thanks": {
                    "url": "https://github.com/symfony/polyfill",
                    "name": "symfony/polyfill"
                }
            },
            "autoload": {
                "files": [
                    "bootstrap.php"
                ],
                "psr-4": {
                    "Symfony\\Polyfill\\Php80\\": ""
                },
                "classmap": [
                    "Resources/stubs"
                ]
            },
            "notification-url": "https://packagist.org/downloads/",
            "license": [
                "MIT"
            ],
            "authors": [
                {
                    "name": "Ion Bazan",
                    "email": "ion.bazan@gmail.com"
                },
                {
                    "name": "Nicolas Grekas",
                    "email": "p@tchwork.com"
                },
                {
                    "name": "Symfony Community",
                    "homepage": "https://symfony.com/contributors"
                }
            ],
            "description": "Symfony polyfill backporting some PHP 8.0+ features to lower PHP versions",
            "homepage": "https://symfony.com",
            "keywords": [
                "compatibility",
                "polyfill",
                "portable",
                "shim"
            ],
            "support": {
                "source": "https://github.com/symfony/polyfill-php80/tree/v1.33.0"
            },
            "funding": [
                {
                    "url": "https://symfony.com/sponsor",
                    "type": "custom"
                },
                {
                    "url": "https://github.com/fabpot",
                    "type": "github"
                },
                {
                    "url": "https://github.com/nicolas-grekas",
                    "type": "github"
                },
                {
                    "url": "https://tidelift.com/funding/github/packagist/symfony/symfony",
                    "type": "tidelift"
                }
            ],
            "time": "2025-01-02T08:10:11+00:00"
        },
        {
            "name": "symfony/polyfill-php83",
            "version": "v1.33.0",
            "source": {
                "type": "git",
                "url": "https://github.com/symfony/polyfill-php83.git",
                "reference": "17f6f9a6b1735c0f163024d959f700cfbc5155e5"
            },
            "dist": {
                "type": "zip",
                "url": "https://api.github.com/repos/symfony/polyfill-php83/zipball/17f6f9a6b1735c0f163024d959f700cfbc5155e5",
                "reference": "17f6f9a6b1735c0f163024d959f700cfbc5155e5",
                "shasum": ""
            },
            "require": {
                "php": ">=7.2"
            },
            "type": "library",
            "extra": {
                "thanks": {
                    "url": "https://github.com/symfony/polyfill",
                    "name": "symfony/polyfill"
                }
            },
            "autoload": {
                "files": [
                    "bootstrap.php"
                ],
                "psr-4": {
                    "Symfony\\Polyfill\\Php83\\": ""
                },
                "classmap": [
                    "Resources/stubs"
                ]
            },
            "notification-url": "https://packagist.org/downloads/",
            "license": [
                "MIT"
            ],
            "authors": [
                {
                    "name": "Nicolas Grekas",
                    "email": "p@tchwork.com"
                },
                {
                    "name": "Symfony Community",
                    "homepage": "https://symfony.com/contributors"
                }
            ],
            "description": "Symfony polyfill backporting some PHP 8.3+ features to lower PHP versions",
            "homepage": "https://symfony.com",
            "keywords": [
                "compatibility",
                "polyfill",
                "portable",
                "shim"
            ],
            "support": {
                "source": "https://github.com/symfony/polyfill-php83/tree/v1.33.0"
            },
            "funding": [
                {
                    "url": "https://symfony.com/sponsor",
                    "type": "custom"
                },
                {
                    "url": "https://github.com/fabpot",
                    "type": "github"
                },
                {
                    "url": "https://github.com/nicolas-grekas",
                    "type": "github"
                },
                {
                    "url": "https://tidelift.com/funding/github/packagist/symfony/symfony",
                    "type": "tidelift"
                }
            ],
            "time": "2025-07-08T02:45:35+00:00"
        },
        {
            "name": "symfony/polyfill-php84",
            "version": "v1.33.0",
            "source": {
                "type": "git",
                "url": "https://github.com/symfony/polyfill-php84.git",
                "reference": "d8ced4d875142b6a7426000426b8abc631d6b191"
            },
            "dist": {
                "type": "zip",
                "url": "https://api.github.com/repos/symfony/polyfill-php84/zipball/d8ced4d875142b6a7426000426b8abc631d6b191",
                "reference": "d8ced4d875142b6a7426000426b8abc631d6b191",
                "shasum": ""
            },
            "require": {
                "php": ">=7.2"
            },
            "type": "library",
            "extra": {
                "thanks": {
                    "url": "https://github.com/symfony/polyfill",
                    "name": "symfony/polyfill"
                }
            },
            "autoload": {
                "files": [
                    "bootstrap.php"
                ],
                "psr-4": {
                    "Symfony\\Polyfill\\Php84\\": ""
                },
                "classmap": [
                    "Resources/stubs"
                ]
            },
            "notification-url": "https://packagist.org/downloads/",
            "license": [
                "MIT"
            ],
            "authors": [
                {
                    "name": "Nicolas Grekas",
                    "email": "p@tchwork.com"
                },
                {
                    "name": "Symfony Community",
                    "homepage": "https://symfony.com/contributors"
                }
            ],
            "description": "Symfony polyfill backporting some PHP 8.4+ features to lower PHP versions",
            "homepage": "https://symfony.com",
            "keywords": [
                "compatibility",
                "polyfill",
                "portable",
                "shim"
            ],
            "support": {
                "source": "https://github.com/symfony/polyfill-php84/tree/v1.33.0"
            },
            "funding": [
                {
                    "url": "https://symfony.com/sponsor",
                    "type": "custom"
                },
                {
                    "url": "https://github.com/fabpot",
                    "type": "github"
                },
                {
                    "url": "https://github.com/nicolas-grekas",
                    "type": "github"
                },
                {
                    "url": "https://tidelift.com/funding/github/packagist/symfony/symfony",
                    "type": "tidelift"
                }
            ],
            "time": "2025-06-24T13:30:11+00:00"
        },
        {
            "name": "symfony/polyfill-php85",
            "version": "v1.33.0",
            "source": {
                "type": "git",
                "url": "https://github.com/symfony/polyfill-php85.git",
                "reference": "d4e5fcd4ab3d998ab16c0db48e6cbb9a01993f91"
            },
            "dist": {
                "type": "zip",
                "url": "https://api.github.com/repos/symfony/polyfill-php85/zipball/d4e5fcd4ab3d998ab16c0db48e6cbb9a01993f91",
                "reference": "d4e5fcd4ab3d998ab16c0db48e6cbb9a01993f91",
                "shasum": ""
            },
            "require": {
                "php": ">=7.2"
            },
            "type": "library",
            "extra": {
                "thanks": {
                    "url": "https://github.com/symfony/polyfill",
                    "name": "symfony/polyfill"
                }
            },
            "autoload": {
                "files": [
                    "bootstrap.php"
                ],
                "psr-4": {
                    "Symfony\\Polyfill\\Php85\\": ""
                },
                "classmap": [
                    "Resources/stubs"
                ]
            },
            "notification-url": "https://packagist.org/downloads/",
            "license": [
                "MIT"
            ],
            "authors": [
                {
                    "name": "Nicolas Grekas",
                    "email": "p@tchwork.com"
                },
                {
                    "name": "Symfony Community",
                    "homepage": "https://symfony.com/contributors"
                }
            ],
            "description": "Symfony polyfill backporting some PHP 8.5+ features to lower PHP versions",
            "homepage": "https://symfony.com",
            "keywords": [
                "compatibility",
                "polyfill",
                "portable",
                "shim"
            ],
            "support": {
                "source": "https://github.com/symfony/polyfill-php85/tree/v1.33.0"
            },
            "funding": [
                {
                    "url": "https://symfony.com/sponsor",
                    "type": "custom"
                },
                {
                    "url": "https://github.com/fabpot",
                    "type": "github"
                },
                {
                    "url": "https://github.com/nicolas-grekas",
                    "type": "github"
                },
                {
                    "url": "https://tidelift.com/funding/github/packagist/symfony/symfony",
                    "type": "tidelift"
                }
            ],
            "time": "2025-06-23T16:12:55+00:00"
        },
        {
            "name": "symfony/polyfill-uuid",
            "version": "v1.33.0",
            "source": {
                "type": "git",
                "url": "https://github.com/symfony/polyfill-uuid.git",
                "reference": "21533be36c24be3f4b1669c4725c7d1d2bab4ae2"
            },
            "dist": {
                "type": "zip",
                "url": "https://api.github.com/repos/symfony/polyfill-uuid/zipball/21533be36c24be3f4b1669c4725c7d1d2bab4ae2",
                "reference": "21533be36c24be3f4b1669c4725c7d1d2bab4ae2",
                "shasum": ""
            },
            "require": {
                "php": ">=7.2"
            },
            "provide": {
                "ext-uuid": "*"
            },
            "suggest": {
                "ext-uuid": "For best performance"
            },
            "type": "library",
            "extra": {
                "thanks": {
                    "url": "https://github.com/symfony/polyfill",
                    "name": "symfony/polyfill"
                }
            },
            "autoload": {
                "files": [
                    "bootstrap.php"
                ],
                "psr-4": {
                    "Symfony\\Polyfill\\Uuid\\": ""
                }
            },
            "notification-url": "https://packagist.org/downloads/",
            "license": [
                "MIT"
            ],
            "authors": [
                {
                    "name": "Grégoire Pineau",
                    "email": "lyrixx@lyrixx.info"
                },
                {
                    "name": "Symfony Community",
                    "homepage": "https://symfony.com/contributors"
                }
            ],
            "description": "Symfony polyfill for uuid functions",
            "homepage": "https://symfony.com",
            "keywords": [
                "compatibility",
                "polyfill",
                "portable",
                "uuid"
            ],
            "support": {
                "source": "https://github.com/symfony/polyfill-uuid/tree/v1.33.0"
            },
            "funding": [
                {
                    "url": "https://symfony.com/sponsor",
                    "type": "custom"
                },
                {
                    "url": "https://github.com/fabpot",
                    "type": "github"
                },
                {
                    "url": "https://github.com/nicolas-grekas",
                    "type": "github"
                },
                {
                    "url": "https://tidelift.com/funding/github/packagist/symfony/symfony",
                    "type": "tidelift"
                }
            ],
            "time": "2024-09-09T11:45:10+00:00"
        },
        {
            "name": "symfony/process",
            "version": "v7.3.4",
            "source": {
                "type": "git",
                "url": "https://github.com/symfony/process.git",
                "reference": "f24f8f316367b30810810d4eb30c543d7003ff3b"
            },
            "dist": {
                "type": "zip",
                "url": "https://api.github.com/repos/symfony/process/zipball/f24f8f316367b30810810d4eb30c543d7003ff3b",
                "reference": "f24f8f316367b30810810d4eb30c543d7003ff3b",
                "shasum": ""
            },
            "require": {
                "php": ">=8.2"
            },
            "type": "library",
            "autoload": {
                "psr-4": {
                    "Symfony\\Component\\Process\\": ""
                },
                "exclude-from-classmap": [
                    "/Tests/"
                ]
            },
            "notification-url": "https://packagist.org/downloads/",
            "license": [
                "MIT"
            ],
            "authors": [
                {
                    "name": "Fabien Potencier",
                    "email": "fabien@symfony.com"
                },
                {
                    "name": "Symfony Community",
                    "homepage": "https://symfony.com/contributors"
                }
            ],
            "description": "Executes commands in sub-processes",
            "homepage": "https://symfony.com",
            "support": {
                "source": "https://github.com/symfony/process/tree/v7.3.4"
            },
            "funding": [
                {
                    "url": "https://symfony.com/sponsor",
                    "type": "custom"
                },
                {
                    "url": "https://github.com/fabpot",
                    "type": "github"
                },
                {
                    "url": "https://github.com/nicolas-grekas",
                    "type": "github"
                },
                {
                    "url": "https://tidelift.com/funding/github/packagist/symfony/symfony",
                    "type": "tidelift"
                }
            ],
            "time": "2025-09-11T10:12:26+00:00"
        },
        {
            "name": "symfony/routing",
            "version": "v7.3.4",
            "source": {
                "type": "git",
                "url": "https://github.com/symfony/routing.git",
                "reference": "8dc648e159e9bac02b703b9fbd937f19ba13d07c"
            },
            "dist": {
                "type": "zip",
                "url": "https://api.github.com/repos/symfony/routing/zipball/8dc648e159e9bac02b703b9fbd937f19ba13d07c",
                "reference": "8dc648e159e9bac02b703b9fbd937f19ba13d07c",
                "shasum": ""
            },
            "require": {
                "php": ">=8.2",
                "symfony/deprecation-contracts": "^2.5|^3"
            },
            "conflict": {
                "symfony/config": "<6.4",
                "symfony/dependency-injection": "<6.4",
                "symfony/yaml": "<6.4"
            },
            "require-dev": {
                "psr/log": "^1|^2|^3",
                "symfony/config": "^6.4|^7.0",
                "symfony/dependency-injection": "^6.4|^7.0",
                "symfony/expression-language": "^6.4|^7.0",
                "symfony/http-foundation": "^6.4|^7.0",
                "symfony/yaml": "^6.4|^7.0"
            },
            "type": "library",
            "autoload": {
                "psr-4": {
                    "Symfony\\Component\\Routing\\": ""
                },
                "exclude-from-classmap": [
                    "/Tests/"
                ]
            },
            "notification-url": "https://packagist.org/downloads/",
            "license": [
                "MIT"
            ],
            "authors": [
                {
                    "name": "Fabien Potencier",
                    "email": "fabien@symfony.com"
                },
                {
                    "name": "Symfony Community",
                    "homepage": "https://symfony.com/contributors"
                }
            ],
            "description": "Maps an HTTP request to a set of configuration variables",
            "homepage": "https://symfony.com",
            "keywords": [
                "router",
                "routing",
                "uri",
                "url"
            ],
            "support": {
                "source": "https://github.com/symfony/routing/tree/v7.3.4"
            },
            "funding": [
                {
                    "url": "https://symfony.com/sponsor",
                    "type": "custom"
                },
                {
                    "url": "https://github.com/fabpot",
                    "type": "github"
                },
                {
                    "url": "https://github.com/nicolas-grekas",
                    "type": "github"
                },
                {
                    "url": "https://tidelift.com/funding/github/packagist/symfony/symfony",
                    "type": "tidelift"
                }
            ],
            "time": "2025-09-11T10:12:26+00:00"
        },
        {
            "name": "symfony/service-contracts",
            "version": "v3.6.0",
            "source": {
                "type": "git",
                "url": "https://github.com/symfony/service-contracts.git",
                "reference": "f021b05a130d35510bd6b25fe9053c2a8a15d5d4"
            },
            "dist": {
                "type": "zip",
                "url": "https://api.github.com/repos/symfony/service-contracts/zipball/f021b05a130d35510bd6b25fe9053c2a8a15d5d4",
                "reference": "f021b05a130d35510bd6b25fe9053c2a8a15d5d4",
                "shasum": ""
            },
            "require": {
                "php": ">=8.1",
                "psr/container": "^1.1|^2.0",
                "symfony/deprecation-contracts": "^2.5|^3"
            },
            "conflict": {
                "ext-psr": "<1.1|>=2"
            },
            "type": "library",
            "extra": {
                "thanks": {
                    "url": "https://github.com/symfony/contracts",
                    "name": "symfony/contracts"
                },
                "branch-alias": {
                    "dev-main": "3.6-dev"
                }
            },
            "autoload": {
                "psr-4": {
                    "Symfony\\Contracts\\Service\\": ""
                },
                "exclude-from-classmap": [
                    "/Test/"
                ]
            },
            "notification-url": "https://packagist.org/downloads/",
            "license": [
                "MIT"
            ],
            "authors": [
                {
                    "name": "Nicolas Grekas",
                    "email": "p@tchwork.com"
                },
                {
                    "name": "Symfony Community",
                    "homepage": "https://symfony.com/contributors"
                }
            ],
            "description": "Generic abstractions related to writing services",
            "homepage": "https://symfony.com",
            "keywords": [
                "abstractions",
                "contracts",
                "decoupling",
                "interfaces",
                "interoperability",
                "standards"
            ],
            "support": {
                "source": "https://github.com/symfony/service-contracts/tree/v3.6.0"
            },
            "funding": [
                {
                    "url": "https://symfony.com/sponsor",
                    "type": "custom"
                },
                {
                    "url": "https://github.com/fabpot",
                    "type": "github"
                },
                {
                    "url": "https://tidelift.com/funding/github/packagist/symfony/symfony",
                    "type": "tidelift"
                }
            ],
            "time": "2025-04-25T09:37:31+00:00"
        },
        {
            "name": "symfony/string",
            "version": "v7.3.4",
            "source": {
                "type": "git",
                "url": "https://github.com/symfony/string.git",
                "reference": "f96476035142921000338bad71e5247fbc138872"
            },
            "dist": {
                "type": "zip",
                "url": "https://api.github.com/repos/symfony/string/zipball/f96476035142921000338bad71e5247fbc138872",
                "reference": "f96476035142921000338bad71e5247fbc138872",
                "shasum": ""
            },
            "require": {
                "php": ">=8.2",
                "symfony/polyfill-ctype": "~1.8",
                "symfony/polyfill-intl-grapheme": "~1.0",
                "symfony/polyfill-intl-normalizer": "~1.0",
                "symfony/polyfill-mbstring": "~1.0"
            },
            "conflict": {
                "symfony/translation-contracts": "<2.5"
            },
            "require-dev": {
                "symfony/emoji": "^7.1",
                "symfony/http-client": "^6.4|^7.0",
                "symfony/intl": "^6.4|^7.0",
                "symfony/translation-contracts": "^2.5|^3.0",
                "symfony/var-exporter": "^6.4|^7.0"
            },
            "type": "library",
            "autoload": {
                "files": [
                    "Resources/functions.php"
                ],
                "psr-4": {
                    "Symfony\\Component\\String\\": ""
                },
                "exclude-from-classmap": [
                    "/Tests/"
                ]
            },
            "notification-url": "https://packagist.org/downloads/",
            "license": [
                "MIT"
            ],
            "authors": [
                {
                    "name": "Nicolas Grekas",
                    "email": "p@tchwork.com"
                },
                {
                    "name": "Symfony Community",
                    "homepage": "https://symfony.com/contributors"
                }
            ],
            "description": "Provides an object-oriented API to strings and deals with bytes, UTF-8 code points and grapheme clusters in a unified way",
            "homepage": "https://symfony.com",
            "keywords": [
                "grapheme",
                "i18n",
                "string",
                "unicode",
                "utf-8",
                "utf8"
            ],
            "support": {
                "source": "https://github.com/symfony/string/tree/v7.3.4"
            },
            "funding": [
                {
                    "url": "https://symfony.com/sponsor",
                    "type": "custom"
                },
                {
                    "url": "https://github.com/fabpot",
                    "type": "github"
                },
                {
                    "url": "https://github.com/nicolas-grekas",
                    "type": "github"
                },
                {
                    "url": "https://tidelift.com/funding/github/packagist/symfony/symfony",
                    "type": "tidelift"
                }
            ],
            "time": "2025-09-11T14:36:48+00:00"
        },
        {
            "name": "symfony/translation",
            "version": "v7.3.4",
            "source": {
                "type": "git",
                "url": "https://github.com/symfony/translation.git",
                "reference": "ec25870502d0c7072d086e8ffba1420c85965174"
            },
            "dist": {
                "type": "zip",
                "url": "https://api.github.com/repos/symfony/translation/zipball/ec25870502d0c7072d086e8ffba1420c85965174",
                "reference": "ec25870502d0c7072d086e8ffba1420c85965174",
                "shasum": ""
            },
            "require": {
                "php": ">=8.2",
                "symfony/deprecation-contracts": "^2.5|^3",
                "symfony/polyfill-mbstring": "~1.0",
                "symfony/translation-contracts": "^2.5|^3.0"
            },
            "conflict": {
                "nikic/php-parser": "<5.0",
                "symfony/config": "<6.4",
                "symfony/console": "<6.4",
                "symfony/dependency-injection": "<6.4",
                "symfony/http-client-contracts": "<2.5",
                "symfony/http-kernel": "<6.4",
                "symfony/service-contracts": "<2.5",
                "symfony/twig-bundle": "<6.4",
                "symfony/yaml": "<6.4"
            },
            "provide": {
                "symfony/translation-implementation": "2.3|3.0"
            },
            "require-dev": {
                "nikic/php-parser": "^5.0",
                "psr/log": "^1|^2|^3",
                "symfony/config": "^6.4|^7.0",
                "symfony/console": "^6.4|^7.0",
                "symfony/dependency-injection": "^6.4|^7.0",
                "symfony/finder": "^6.4|^7.0",
                "symfony/http-client-contracts": "^2.5|^3.0",
                "symfony/http-kernel": "^6.4|^7.0",
                "symfony/intl": "^6.4|^7.0",
                "symfony/polyfill-intl-icu": "^1.21",
                "symfony/routing": "^6.4|^7.0",
                "symfony/service-contracts": "^2.5|^3",
                "symfony/yaml": "^6.4|^7.0"
            },
            "type": "library",
            "autoload": {
                "files": [
                    "Resources/functions.php"
                ],
                "psr-4": {
                    "Symfony\\Component\\Translation\\": ""
                },
                "exclude-from-classmap": [
                    "/Tests/"
                ]
            },
            "notification-url": "https://packagist.org/downloads/",
            "license": [
                "MIT"
            ],
            "authors": [
                {
                    "name": "Fabien Potencier",
                    "email": "fabien@symfony.com"
                },
                {
                    "name": "Symfony Community",
                    "homepage": "https://symfony.com/contributors"
                }
            ],
            "description": "Provides tools to internationalize your application",
            "homepage": "https://symfony.com",
            "support": {
                "source": "https://github.com/symfony/translation/tree/v7.3.4"
            },
            "funding": [
                {
                    "url": "https://symfony.com/sponsor",
                    "type": "custom"
                },
                {
                    "url": "https://github.com/fabpot",
                    "type": "github"
                },
                {
                    "url": "https://github.com/nicolas-grekas",
                    "type": "github"
                },
                {
                    "url": "https://tidelift.com/funding/github/packagist/symfony/symfony",
                    "type": "tidelift"
                }
            ],
            "time": "2025-09-07T11:39:36+00:00"
        },
        {
            "name": "symfony/translation-contracts",
            "version": "v3.6.0",
            "source": {
                "type": "git",
                "url": "https://github.com/symfony/translation-contracts.git",
                "reference": "df210c7a2573f1913b2d17cc95f90f53a73d8f7d"
            },
            "dist": {
                "type": "zip",
                "url": "https://api.github.com/repos/symfony/translation-contracts/zipball/df210c7a2573f1913b2d17cc95f90f53a73d8f7d",
                "reference": "df210c7a2573f1913b2d17cc95f90f53a73d8f7d",
                "shasum": ""
            },
            "require": {
                "php": ">=8.1"
            },
            "type": "library",
            "extra": {
                "thanks": {
                    "url": "https://github.com/symfony/contracts",
                    "name": "symfony/contracts"
                },
                "branch-alias": {
                    "dev-main": "3.6-dev"
                }
            },
            "autoload": {
                "psr-4": {
                    "Symfony\\Contracts\\Translation\\": ""
                },
                "exclude-from-classmap": [
                    "/Test/"
                ]
            },
            "notification-url": "https://packagist.org/downloads/",
            "license": [
                "MIT"
            ],
            "authors": [
                {
                    "name": "Nicolas Grekas",
                    "email": "p@tchwork.com"
                },
                {
                    "name": "Symfony Community",
                    "homepage": "https://symfony.com/contributors"
                }
            ],
            "description": "Generic abstractions related to translation",
            "homepage": "https://symfony.com",
            "keywords": [
                "abstractions",
                "contracts",
                "decoupling",
                "interfaces",
                "interoperability",
                "standards"
            ],
            "support": {
                "source": "https://github.com/symfony/translation-contracts/tree/v3.6.0"
            },
            "funding": [
                {
                    "url": "https://symfony.com/sponsor",
                    "type": "custom"
                },
                {
                    "url": "https://github.com/fabpot",
                    "type": "github"
                },
                {
                    "url": "https://tidelift.com/funding/github/packagist/symfony/symfony",
                    "type": "tidelift"
                }
            ],
            "time": "2024-09-27T08:32:26+00:00"
        },
        {
            "name": "symfony/uid",
            "version": "v7.3.1",
            "source": {
                "type": "git",
                "url": "https://github.com/symfony/uid.git",
                "reference": "a69f69f3159b852651a6bf45a9fdd149520525bb"
            },
            "dist": {
                "type": "zip",
                "url": "https://api.github.com/repos/symfony/uid/zipball/a69f69f3159b852651a6bf45a9fdd149520525bb",
                "reference": "a69f69f3159b852651a6bf45a9fdd149520525bb",
                "shasum": ""
            },
            "require": {
                "php": ">=8.2",
                "symfony/polyfill-uuid": "^1.15"
            },
            "require-dev": {
                "symfony/console": "^6.4|^7.0"
            },
            "type": "library",
            "autoload": {
                "psr-4": {
                    "Symfony\\Component\\Uid\\": ""
                },
                "exclude-from-classmap": [
                    "/Tests/"
                ]
            },
            "notification-url": "https://packagist.org/downloads/",
            "license": [
                "MIT"
            ],
            "authors": [
                {
                    "name": "Grégoire Pineau",
                    "email": "lyrixx@lyrixx.info"
                },
                {
                    "name": "Nicolas Grekas",
                    "email": "p@tchwork.com"
                },
                {
                    "name": "Symfony Community",
                    "homepage": "https://symfony.com/contributors"
                }
            ],
            "description": "Provides an object-oriented API to generate and represent UIDs",
            "homepage": "https://symfony.com",
            "keywords": [
                "UID",
                "ulid",
                "uuid"
            ],
            "support": {
                "source": "https://github.com/symfony/uid/tree/v7.3.1"
            },
            "funding": [
                {
                    "url": "https://symfony.com/sponsor",
                    "type": "custom"
                },
                {
                    "url": "https://github.com/fabpot",
                    "type": "github"
                },
                {
                    "url": "https://tidelift.com/funding/github/packagist/symfony/symfony",
                    "type": "tidelift"
                }
            ],
            "time": "2025-06-27T19:55:54+00:00"
        },
        {
            "name": "symfony/var-dumper",
            "version": "v7.3.4",
            "source": {
                "type": "git",
                "url": "https://github.com/symfony/var-dumper.git",
                "reference": "b8abe7daf2730d07dfd4b2ee1cecbf0dd2fbdabb"
            },
            "dist": {
                "type": "zip",
                "url": "https://api.github.com/repos/symfony/var-dumper/zipball/b8abe7daf2730d07dfd4b2ee1cecbf0dd2fbdabb",
                "reference": "b8abe7daf2730d07dfd4b2ee1cecbf0dd2fbdabb",
                "shasum": ""
            },
            "require": {
                "php": ">=8.2",
                "symfony/deprecation-contracts": "^2.5|^3",
                "symfony/polyfill-mbstring": "~1.0"
            },
            "conflict": {
                "symfony/console": "<6.4"
            },
            "require-dev": {
                "symfony/console": "^6.4|^7.0",
                "symfony/http-kernel": "^6.4|^7.0",
                "symfony/process": "^6.4|^7.0",
                "symfony/uid": "^6.4|^7.0",
                "twig/twig": "^3.12"
            },
            "bin": [
                "Resources/bin/var-dump-server"
            ],
            "type": "library",
            "autoload": {
                "files": [
                    "Resources/functions/dump.php"
                ],
                "psr-4": {
                    "Symfony\\Component\\VarDumper\\": ""
                },
                "exclude-from-classmap": [
                    "/Tests/"
                ]
            },
            "notification-url": "https://packagist.org/downloads/",
            "license": [
                "MIT"
            ],
            "authors": [
                {
                    "name": "Nicolas Grekas",
                    "email": "p@tchwork.com"
                },
                {
                    "name": "Symfony Community",
                    "homepage": "https://symfony.com/contributors"
                }
            ],
            "description": "Provides mechanisms for walking through any arbitrary PHP variable",
            "homepage": "https://symfony.com",
            "keywords": [
                "debug",
                "dump"
            ],
            "support": {
                "source": "https://github.com/symfony/var-dumper/tree/v7.3.4"
            },
            "funding": [
                {
                    "url": "https://symfony.com/sponsor",
                    "type": "custom"
                },
                {
                    "url": "https://github.com/fabpot",
                    "type": "github"
                },
                {
                    "url": "https://github.com/nicolas-grekas",
                    "type": "github"
                },
                {
                    "url": "https://tidelift.com/funding/github/packagist/symfony/symfony",
                    "type": "tidelift"
                }
            ],
            "time": "2025-09-11T10:12:26+00:00"
        },
        {
            "name": "tempest/highlight",
            "version": "2.13.1",
            "source": {
                "type": "git",
                "url": "https://github.com/tempestphp/highlight.git",
                "reference": "b3efa9bedc6a6524a7e9328327cb0ce477b5b9d6"
            },
            "dist": {
                "type": "zip",
                "url": "https://api.github.com/repos/tempestphp/highlight/zipball/b3efa9bedc6a6524a7e9328327cb0ce477b5b9d6",
                "reference": "b3efa9bedc6a6524a7e9328327cb0ce477b5b9d6",
                "shasum": ""
            },
            "require": {
                "php": "^8.4"
            },
            "require-dev": {
                "assertchris/ellison": "^1.0.2",
                "friendsofphp/php-cs-fixer": "^3.84",
                "league/commonmark": "^2.4",
                "phpstan/phpstan": "^1.12.0",
                "phpunit/phpunit": "^10.0",
                "symfony/var-dumper": "^6.4|^7.0"
            },
            "suggest": {
                "assertchris/ellison": "Allows you to analyse sentence complexity",
                "league/commonmark": "Adds markdown support"
            },
            "type": "library",
            "autoload": {
                "psr-4": {
                    "Tempest\\Highlight\\": "src/"
                }
            },
            "notification-url": "https://packagist.org/downloads/",
            "license": [
                "MIT"
            ],
            "authors": [
                {
                    "name": "Brent Roose",
                    "email": "brendt@stitcher.io"
                }
            ],
            "description": "Fast, extensible, server-side code highlighting",
            "support": {
                "issues": "https://github.com/tempestphp/highlight/issues",
                "source": "https://github.com/tempestphp/highlight/tree/2.13.1"
            },
            "funding": [
                {
                    "url": "https://github.com/brendt",
                    "type": "github"
                }
            ],
            "time": "2025-07-18T12:38:05+00:00"
        },
        {
            "name": "tijsverkoyen/css-to-inline-styles",
            "version": "v2.3.0",
            "source": {
                "type": "git",
                "url": "https://github.com/tijsverkoyen/CssToInlineStyles.git",
                "reference": "0d72ac1c00084279c1816675284073c5a337c20d"
            },
            "dist": {
                "type": "zip",
                "url": "https://api.github.com/repos/tijsverkoyen/CssToInlineStyles/zipball/0d72ac1c00084279c1816675284073c5a337c20d",
                "reference": "0d72ac1c00084279c1816675284073c5a337c20d",
                "shasum": ""
            },
            "require": {
                "ext-dom": "*",
                "ext-libxml": "*",
                "php": "^7.4 || ^8.0",
                "symfony/css-selector": "^5.4 || ^6.0 || ^7.0"
            },
            "require-dev": {
                "phpstan/phpstan": "^2.0",
                "phpstan/phpstan-phpunit": "^2.0",
                "phpunit/phpunit": "^8.5.21 || ^9.5.10"
            },
            "type": "library",
            "extra": {
                "branch-alias": {
                    "dev-master": "2.x-dev"
                }
            },
            "autoload": {
                "psr-4": {
                    "TijsVerkoyen\\CssToInlineStyles\\": "src"
                }
            },
            "notification-url": "https://packagist.org/downloads/",
            "license": [
                "BSD-3-Clause"
            ],
            "authors": [
                {
                    "name": "Tijs Verkoyen",
                    "email": "css_to_inline_styles@verkoyen.eu",
                    "role": "Developer"
                }
            ],
            "description": "CssToInlineStyles is a class that enables you to convert HTML-pages/files into HTML-pages/files with inline styles. This is very useful when you're sending emails.",
            "homepage": "https://github.com/tijsverkoyen/CssToInlineStyles",
            "support": {
                "issues": "https://github.com/tijsverkoyen/CssToInlineStyles/issues",
                "source": "https://github.com/tijsverkoyen/CssToInlineStyles/tree/v2.3.0"
            },
            "time": "2024-12-21T16:25:41+00:00"
        },
        {
            "name": "tomatophp/console-helpers",
            "version": "v1.1.0",
            "source": {
                "type": "git",
                "url": "https://github.com/tomatophp/console-helpers.git",
                "reference": "69dd818a2bfa7d038467fb526be6c9b573d36a34"
            },
            "dist": {
                "type": "zip",
                "url": "https://api.github.com/repos/tomatophp/console-helpers/zipball/69dd818a2bfa7d038467fb526be6c9b573d36a34",
                "reference": "69dd818a2bfa7d038467fb526be6c9b573d36a34",
                "shasum": ""
            },
            "type": "library",
            "extra": {
                "laravel": {
                    "providers": [
                        "TomatoPHP\\ConsoleHelpers\\ConsoleHelpersServiceProvider"
                    ]
                }
            },
            "autoload": {
                "psr-4": {
                    "TomatoPHP\\ConsoleHelpers\\": "src/"
                }
            },
            "notification-url": "https://packagist.org/downloads/",
            "license": [
                "MIT"
            ],
            "authors": [
                {
                    "name": "Fady Mondy",
                    "email": "EngFadyMondy@gmail.com"
                }
            ],
            "description": "tons of helper you need for you artisan command line application",
            "keywords": [
                "application",
                "artisan",
                "command",
                "console",
                "helpers",
                "line"
            ],
            "support": {
                "issues": "https://github.com/tomatophp/console-helpers/issues",
                "source": "https://github.com/tomatophp/console-helpers/tree/v1.1.0"
            },
            "funding": [
                {
                    "url": "https://github.com/3x1io",
                    "type": "github"
                }
            ],
            "time": "2023-02-12T12:00:38+00:00"
        },
        {
<<<<<<< HEAD
            "name": "tomatophp/filament-language-switcher",
            "version": "v1.0.6",
            "source": {
                "type": "git",
                "url": "https://github.com/tomatophp/filament-language-switcher.git",
                "reference": "fb7234214aef6098992e76321237b62add39aea9"
            },
            "dist": {
                "type": "zip",
                "url": "https://api.github.com/repos/tomatophp/filament-language-switcher/zipball/fb7234214aef6098992e76321237b62add39aea9",
                "reference": "fb7234214aef6098992e76321237b62add39aea9",
                "shasum": ""
            },
            "require": {
                "filament/filament": "^3.3",
                "php": "^8.2|^8.3|^8.4",
                "tomatophp/console-helpers": "^1.1"
            },
            "require-dev": {
                "laravel/pint": "^1.21",
                "livewire/livewire": "^2.10|^3.0",
                "nunomaduro/larastan": "^3.1",
                "orchestra/testbench": "^10.0",
                "pestphp/pest": "^3.7",
                "pestphp/pest-plugin-laravel": "^3.1",
                "pestphp/pest-plugin-livewire": "^3.0",
                "phpstan/extension-installer": "^1.4",
                "phpstan/phpstan-deprecation-rules": "^2.0",
                "phpstan/phpstan-phpunit": "^2.0"
=======
            "name": "tomatophp/filament-payments",
            "version": "v1.0.20",
            "source": {
                "type": "git",
                "url": "https://github.com/tomatophp/filament-payments.git",
                "reference": "4ac0f2a15017b732a72be44f5865e95eb1e01168"
            },
            "dist": {
                "type": "zip",
                "url": "https://api.github.com/repos/tomatophp/filament-payments/zipball/4ac0f2a15017b732a72be44f5865e95eb1e01168",
                "reference": "4ac0f2a15017b732a72be44f5865e95eb1e01168",
                "shasum": ""
            },
            "require": {
                "cryptomus/api-php-sdk": "^1.0",
                "filament/filament": "^3.0",
                "filament/spatie-laravel-media-library-plugin": "^3.0",
                "myfatoorah/library": "^2.2",
                "paypal/paypal-checkout-sdk": "^1.0",
                "php": "^8.1",
                "plisio/plisio-sdk-laravel": "^1.0",
                "stripe/stripe-php": "^16.5",
                "tomatophp/console-helpers": "^1.0",
                "tomatophp/filament-translation-component": "^1.0"
>>>>>>> 061d17ab
            },
            "type": "library",
            "extra": {
                "laravel": {
                    "providers": [
<<<<<<< HEAD
                        "TomatoPHP\\FilamentLanguageSwitcher\\FilamentLanguageSwitcherServiceProvider"
=======
                        "TomatoPHP\\FilamentPayments\\FilamentPaymentsServiceProvider"
>>>>>>> 061d17ab
                    ]
                }
            },
            "autoload": {
                "psr-4": {
<<<<<<< HEAD
                    "TomatoPHP\\FilamentLanguageSwitcher\\": "src/"
=======
                    "TomatoPHP\\FilamentPayments\\": "src/"
>>>>>>> 061d17ab
                }
            },
            "notification-url": "https://packagist.org/downloads/",
            "license": [
                "MIT"
            ],
            "authors": [
                {
                    "name": "Fady Mondy",
                    "email": "info@3x1.io"
                }
            ],
<<<<<<< HEAD
            "description": "Switch between languages on your app using user base column on database",
            "keywords": [
                "filament-plugin",
                "language-switch",
                "laravel",
                "php",
                "tomatophp"
            ],
            "support": {
                "issues": "https://github.com/tomatophp/filament-language-switcher/issues",
                "source": "https://github.com/tomatophp/filament-language-switcher/tree/v1.0.6"
=======
            "description": "Manage your payments inside FilamentPHP app with multi payment gateway integration",
            "keywords": [
                "cacher",
                "filament",
                "laravel",
                "payment-gate",
                "payments",
                "paypal",
                "php",
                "plisio",
                "stripe",
                "tomatophp"
            ],
            "support": {
                "issues": "https://github.com/tomatophp/filament-payments/issues",
                "source": "https://github.com/tomatophp/filament-payments/tree/v1.0.20"
            },
            "funding": [
                {
                    "url": "https://github.com/3x1io",
                    "type": "github"
                }
            ],
            "time": "2025-01-30T06:36:23+00:00"
        },
        {
            "name": "tomatophp/filament-translation-component",
            "version": "v1.0.4",
            "source": {
                "type": "git",
                "url": "https://github.com/tomatophp/filament-translation-component.git",
                "reference": "cf492374542d3d5c8db463c9b5ee9fcd21aebe67"
            },
            "dist": {
                "type": "zip",
                "url": "https://api.github.com/repos/tomatophp/filament-translation-component/zipball/cf492374542d3d5c8db463c9b5ee9fcd21aebe67",
                "reference": "cf492374542d3d5c8db463c9b5ee9fcd21aebe67",
                "shasum": ""
            },
            "require": {
                "filament/filament": "^3.0",
                "filament/spatie-laravel-translatable-plugin": "^3.0",
                "php": "^8.1|^8.2",
                "tomatophp/console-helpers": "^1.1"
            },
            "type": "library",
            "extra": {
                "laravel": {
                    "providers": [
                        "TomatoPHP\\FilamentTranslationComponent\\FilamentTranslationComponentServiceProvider"
                    ]
                }
            },
            "autoload": {
                "psr-4": {
                    "TomatoPHP\\FilamentTranslationComponent\\": "src/"
                }
            },
            "notification-url": "https://packagist.org/downloads/",
            "license": [
                "MIT"
            ],
            "authors": [
                {
                    "name": "Fady Mondy",
                    "email": "info@3x1.io"
                }
            ],
            "description": "Translation Component as a key/value to use it with Spatie Translatable FilamentPHP Plugin",
            "keywords": [
                "laravel",
                "php",
                "template"
            ],
            "support": {
                "issues": "https://github.com/tomatophp/filament-translation-component/issues",
                "source": "https://github.com/tomatophp/filament-translation-component/tree/v1.0.4"
>>>>>>> 061d17ab
            },
            "funding": [
                {
                    "url": "https://github.com/3x1io",
                    "type": "github"
                }
            ],
<<<<<<< HEAD
            "time": "2025-03-24T12:06:33+00:00"
=======
            "time": "2024-12-22T23:04:08+00:00"
>>>>>>> 061d17ab
        },
        {
            "name": "vlucas/phpdotenv",
            "version": "v5.6.2",
            "source": {
                "type": "git",
                "url": "https://github.com/vlucas/phpdotenv.git",
                "reference": "24ac4c74f91ee2c193fa1aaa5c249cb0822809af"
            },
            "dist": {
                "type": "zip",
                "url": "https://api.github.com/repos/vlucas/phpdotenv/zipball/24ac4c74f91ee2c193fa1aaa5c249cb0822809af",
                "reference": "24ac4c74f91ee2c193fa1aaa5c249cb0822809af",
                "shasum": ""
            },
            "require": {
                "ext-pcre": "*",
                "graham-campbell/result-type": "^1.1.3",
                "php": "^7.2.5 || ^8.0",
                "phpoption/phpoption": "^1.9.3",
                "symfony/polyfill-ctype": "^1.24",
                "symfony/polyfill-mbstring": "^1.24",
                "symfony/polyfill-php80": "^1.24"
            },
            "require-dev": {
                "bamarni/composer-bin-plugin": "^1.8.2",
                "ext-filter": "*",
                "phpunit/phpunit": "^8.5.34 || ^9.6.13 || ^10.4.2"
            },
            "suggest": {
                "ext-filter": "Required to use the boolean validator."
            },
            "type": "library",
            "extra": {
                "bamarni-bin": {
                    "bin-links": true,
                    "forward-command": false
                },
                "branch-alias": {
                    "dev-master": "5.6-dev"
                }
            },
            "autoload": {
                "psr-4": {
                    "Dotenv\\": "src/"
                }
            },
            "notification-url": "https://packagist.org/downloads/",
            "license": [
                "BSD-3-Clause"
            ],
            "authors": [
                {
                    "name": "Graham Campbell",
                    "email": "hello@gjcampbell.co.uk",
                    "homepage": "https://github.com/GrahamCampbell"
                },
                {
                    "name": "Vance Lucas",
                    "email": "vance@vancelucas.com",
                    "homepage": "https://github.com/vlucas"
                }
            ],
            "description": "Loads environment variables from `.env` to `getenv()`, `$_ENV` and `$_SERVER` automagically.",
            "keywords": [
                "dotenv",
                "env",
                "environment"
            ],
            "support": {
                "issues": "https://github.com/vlucas/phpdotenv/issues",
                "source": "https://github.com/vlucas/phpdotenv/tree/v5.6.2"
            },
            "funding": [
                {
                    "url": "https://github.com/GrahamCampbell",
                    "type": "github"
                },
                {
                    "url": "https://tidelift.com/funding/github/packagist/vlucas/phpdotenv",
                    "type": "tidelift"
                }
            ],
            "time": "2025-04-30T23:37:27+00:00"
        },
        {
            "name": "voku/portable-ascii",
            "version": "2.0.3",
            "source": {
                "type": "git",
                "url": "https://github.com/voku/portable-ascii.git",
                "reference": "b1d923f88091c6bf09699efcd7c8a1b1bfd7351d"
            },
            "dist": {
                "type": "zip",
                "url": "https://api.github.com/repos/voku/portable-ascii/zipball/b1d923f88091c6bf09699efcd7c8a1b1bfd7351d",
                "reference": "b1d923f88091c6bf09699efcd7c8a1b1bfd7351d",
                "shasum": ""
            },
            "require": {
                "php": ">=7.0.0"
            },
            "require-dev": {
                "phpunit/phpunit": "~6.0 || ~7.0 || ~9.0"
            },
            "suggest": {
                "ext-intl": "Use Intl for transliterator_transliterate() support"
            },
            "type": "library",
            "autoload": {
                "psr-4": {
                    "voku\\": "src/voku/"
                }
            },
            "notification-url": "https://packagist.org/downloads/",
            "license": [
                "MIT"
            ],
            "authors": [
                {
                    "name": "Lars Moelleken",
                    "homepage": "https://www.moelleken.org/"
                }
            ],
            "description": "Portable ASCII library - performance optimized (ascii) string functions for php.",
            "homepage": "https://github.com/voku/portable-ascii",
            "keywords": [
                "ascii",
                "clean",
                "php"
            ],
            "support": {
                "issues": "https://github.com/voku/portable-ascii/issues",
                "source": "https://github.com/voku/portable-ascii/tree/2.0.3"
            },
            "funding": [
                {
                    "url": "https://www.paypal.me/moelleken",
                    "type": "custom"
                },
                {
                    "url": "https://github.com/voku",
                    "type": "github"
                },
                {
                    "url": "https://opencollective.com/portable-ascii",
                    "type": "open_collective"
                },
                {
                    "url": "https://www.patreon.com/voku",
                    "type": "patreon"
                },
                {
                    "url": "https://tidelift.com/funding/github/packagist/voku/portable-ascii",
                    "type": "tidelift"
                }
            ],
            "time": "2024-11-21T01:49:47+00:00"
        },
        {
            "name": "webmozart/assert",
            "version": "1.11.0",
            "source": {
                "type": "git",
                "url": "https://github.com/webmozarts/assert.git",
                "reference": "11cb2199493b2f8a3b53e7f19068fc6aac760991"
            },
            "dist": {
                "type": "zip",
                "url": "https://api.github.com/repos/webmozarts/assert/zipball/11cb2199493b2f8a3b53e7f19068fc6aac760991",
                "reference": "11cb2199493b2f8a3b53e7f19068fc6aac760991",
                "shasum": ""
            },
            "require": {
                "ext-ctype": "*",
                "php": "^7.2 || ^8.0"
            },
            "conflict": {
                "phpstan/phpstan": "<0.12.20",
                "vimeo/psalm": "<4.6.1 || 4.6.2"
            },
            "require-dev": {
                "phpunit/phpunit": "^8.5.13"
            },
            "type": "library",
            "extra": {
                "branch-alias": {
                    "dev-master": "1.10-dev"
                }
            },
            "autoload": {
                "psr-4": {
                    "Webmozart\\Assert\\": "src/"
                }
            },
            "notification-url": "https://packagist.org/downloads/",
            "license": [
                "MIT"
            ],
            "authors": [
                {
                    "name": "Bernhard Schussek",
                    "email": "bschussek@gmail.com"
                }
            ],
            "description": "Assertions to validate method input/output with nice error messages.",
            "keywords": [
                "assert",
                "check",
                "validate"
            ],
            "support": {
                "issues": "https://github.com/webmozarts/assert/issues",
                "source": "https://github.com/webmozarts/assert/tree/1.11.0"
            },
            "time": "2022-06-03T18:03:27+00:00"
        },
        {
            "name": "zpmlabs/filament-api-docs-builder",
            "version": "v1.0.1",
            "source": {
                "type": "git",
                "url": "https://github.com/ZPMLabs/filament-api-docs.git",
                "reference": "dda676e2d8d4efabb535a66960e6a9593ab03aaa"
            },
            "dist": {
                "type": "zip",
                "url": "https://api.github.com/repos/ZPMLabs/filament-api-docs/zipball/dda676e2d8d4efabb535a66960e6a9593ab03aaa",
                "reference": "dda676e2d8d4efabb535a66960e6a9593ab03aaa",
                "shasum": ""
            },
            "require": {
                "filament/filament": "^3.0",
                "guava/filament-icon-picker": "^2.2",
                "php": "^8.1",
                "spatie/laravel-package-tools": "^1.15.0",
                "tempest/highlight": "^2.10"
            },
            "require-dev": {
                "nunomaduro/collision": "^7.9",
                "orchestra/testbench": "^8.0",
                "pestphp/pest": "^2.1",
                "pestphp/pest-plugin-arch": "^2.0",
                "pestphp/pest-plugin-laravel": "^2.0"
            },
            "type": "library",
            "extra": {
                "laravel": {
                    "aliases": {
                        "FilamentApiDocsBuilder": "InfinityXTech\\FilamentApiDocsBuilder\\Facades\\FilamentApiDocsBuilder"
                    },
                    "providers": [
                        "InfinityXTech\\FilamentApiDocsBuilder\\FilamentApiDocsBuilderServiceProvider"
                    ]
                }
            },
            "autoload": {
                "psr-4": {
                    "InfinityXTech\\FilamentApiDocsBuilder\\": "src/",
                    "InfinityXTech\\FilamentApiDocsBuilder\\Database\\Factories\\": "database/factories/"
                }
            },
            "notification-url": "https://packagist.org/downloads/",
            "license": [
                "proprietary"
            ],
            "authors": [
                {
                    "name": "InfinityXTech",
                    "email": "developer@infinity-x.tech",
                    "role": "Developer"
                }
            ],
            "description": "This package will give you the best API docs building experience.",
            "homepage": "https://github.com/infinityxtech/filament-api-docs-builder",
            "keywords": [
                "InfinityXTech",
                "filament-api-docs-builder",
                "laravel"
            ],
            "support": {
                "issues": "https://github.com/infinityxtech/filament-api-docs-builder/issues",
                "source": "https://github.com/infinityxtech/filament-api-docs-builder"
            },
            "time": "2024-11-11T13:28:26+00:00"
        }
    ],
    "packages-dev": [
        {
            "name": "fakerphp/faker",
            "version": "v1.24.1",
            "source": {
                "type": "git",
                "url": "https://github.com/FakerPHP/Faker.git",
                "reference": "e0ee18eb1e6dc3cda3ce9fd97e5a0689a88a64b5"
            },
            "dist": {
                "type": "zip",
                "url": "https://api.github.com/repos/FakerPHP/Faker/zipball/e0ee18eb1e6dc3cda3ce9fd97e5a0689a88a64b5",
                "reference": "e0ee18eb1e6dc3cda3ce9fd97e5a0689a88a64b5",
                "shasum": ""
            },
            "require": {
                "php": "^7.4 || ^8.0",
                "psr/container": "^1.0 || ^2.0",
                "symfony/deprecation-contracts": "^2.2 || ^3.0"
            },
            "conflict": {
                "fzaninotto/faker": "*"
            },
            "require-dev": {
                "bamarni/composer-bin-plugin": "^1.4.1",
                "doctrine/persistence": "^1.3 || ^2.0",
                "ext-intl": "*",
                "phpunit/phpunit": "^9.5.26",
                "symfony/phpunit-bridge": "^5.4.16"
            },
            "suggest": {
                "doctrine/orm": "Required to use Faker\\ORM\\Doctrine",
                "ext-curl": "Required by Faker\\Provider\\Image to download images.",
                "ext-dom": "Required by Faker\\Provider\\HtmlLorem for generating random HTML.",
                "ext-iconv": "Required by Faker\\Provider\\ru_RU\\Text::realText() for generating real Russian text.",
                "ext-mbstring": "Required for multibyte Unicode string functionality."
            },
            "type": "library",
            "autoload": {
                "psr-4": {
                    "Faker\\": "src/Faker/"
                }
            },
            "notification-url": "https://packagist.org/downloads/",
            "license": [
                "MIT"
            ],
            "authors": [
                {
                    "name": "François Zaninotto"
                }
            ],
            "description": "Faker is a PHP library that generates fake data for you.",
            "keywords": [
                "data",
                "faker",
                "fixtures"
            ],
            "support": {
                "issues": "https://github.com/FakerPHP/Faker/issues",
                "source": "https://github.com/FakerPHP/Faker/tree/v1.24.1"
            },
            "time": "2024-11-21T13:46:39+00:00"
        },
        {
            "name": "filp/whoops",
            "version": "2.18.4",
            "source": {
                "type": "git",
                "url": "https://github.com/filp/whoops.git",
                "reference": "d2102955e48b9fd9ab24280a7ad12ed552752c4d"
            },
            "dist": {
                "type": "zip",
                "url": "https://api.github.com/repos/filp/whoops/zipball/d2102955e48b9fd9ab24280a7ad12ed552752c4d",
                "reference": "d2102955e48b9fd9ab24280a7ad12ed552752c4d",
                "shasum": ""
            },
            "require": {
                "php": "^7.1 || ^8.0",
                "psr/log": "^1.0.1 || ^2.0 || ^3.0"
            },
            "require-dev": {
                "mockery/mockery": "^1.0",
                "phpunit/phpunit": "^7.5.20 || ^8.5.8 || ^9.3.3",
                "symfony/var-dumper": "^4.0 || ^5.0"
            },
            "suggest": {
                "symfony/var-dumper": "Pretty print complex values better with var-dumper available",
                "whoops/soap": "Formats errors as SOAP responses"
            },
            "type": "library",
            "extra": {
                "branch-alias": {
                    "dev-master": "2.7-dev"
                }
            },
            "autoload": {
                "psr-4": {
                    "Whoops\\": "src/Whoops/"
                }
            },
            "notification-url": "https://packagist.org/downloads/",
            "license": [
                "MIT"
            ],
            "authors": [
                {
                    "name": "Filipe Dobreira",
                    "homepage": "https://github.com/filp",
                    "role": "Developer"
                }
            ],
            "description": "php error handling for cool kids",
            "homepage": "https://filp.github.io/whoops/",
            "keywords": [
                "error",
                "exception",
                "handling",
                "library",
                "throwable",
                "whoops"
            ],
            "support": {
                "issues": "https://github.com/filp/whoops/issues",
                "source": "https://github.com/filp/whoops/tree/2.18.4"
            },
            "funding": [
                {
                    "url": "https://github.com/denis-sokolov",
                    "type": "github"
                }
            ],
            "time": "2025-08-08T12:00:00+00:00"
        },
        {
            "name": "hamcrest/hamcrest-php",
            "version": "v2.1.1",
            "source": {
                "type": "git",
                "url": "https://github.com/hamcrest/hamcrest-php.git",
                "reference": "f8b1c0173b22fa6ec77a81fe63e5b01eba7e6487"
            },
            "dist": {
                "type": "zip",
                "url": "https://api.github.com/repos/hamcrest/hamcrest-php/zipball/f8b1c0173b22fa6ec77a81fe63e5b01eba7e6487",
                "reference": "f8b1c0173b22fa6ec77a81fe63e5b01eba7e6487",
                "shasum": ""
            },
            "require": {
                "php": "^7.4|^8.0"
            },
            "replace": {
                "cordoval/hamcrest-php": "*",
                "davedevelopment/hamcrest-php": "*",
                "kodova/hamcrest-php": "*"
            },
            "require-dev": {
                "phpunit/php-file-iterator": "^1.4 || ^2.0 || ^3.0",
                "phpunit/phpunit": "^4.8.36 || ^5.7 || ^6.5 || ^7.0 || ^8.0 || ^9.0"
            },
            "type": "library",
            "extra": {
                "branch-alias": {
                    "dev-master": "2.1-dev"
                }
            },
            "autoload": {
                "classmap": [
                    "hamcrest"
                ]
            },
            "notification-url": "https://packagist.org/downloads/",
            "license": [
                "BSD-3-Clause"
            ],
            "description": "This is the PHP port of Hamcrest Matchers",
            "keywords": [
                "test"
            ],
            "support": {
                "issues": "https://github.com/hamcrest/hamcrest-php/issues",
                "source": "https://github.com/hamcrest/hamcrest-php/tree/v2.1.1"
            },
            "time": "2025-04-30T06:54:44+00:00"
        },
        {
            "name": "laravel/boost",
            "version": "v1.4.0",
            "source": {
                "type": "git",
                "url": "https://github.com/laravel/boost.git",
                "reference": "8d2dedf7779c2e175a02a176dec38e6f9b35352b"
            },
            "dist": {
                "type": "zip",
                "url": "https://api.github.com/repos/laravel/boost/zipball/8d2dedf7779c2e175a02a176dec38e6f9b35352b",
                "reference": "8d2dedf7779c2e175a02a176dec38e6f9b35352b",
                "shasum": ""
            },
            "require": {
                "guzzlehttp/guzzle": "^7.10",
                "illuminate/console": "^10.49.0|^11.45.3|^12.28.1",
                "illuminate/contracts": "^10.49.0|^11.45.3|^12.28.1",
                "illuminate/routing": "^10.49.0|^11.45.3|^12.28.1",
                "illuminate/support": "^10.49.0|^11.45.3|^12.28.1",
                "laravel/mcp": "^0.2.0|^0.3.0",
                "laravel/prompts": "0.1.25|^0.3.6",
                "laravel/roster": "^0.2.8",
                "php": "^8.1"
            },
            "require-dev": {
                "laravel/pint": "1.20",
                "mockery/mockery": "^1.6.12",
                "orchestra/testbench": "^8.36.0|^9.15.0|^10.6",
                "pestphp/pest": "^2.36.0|^3.8.4",
                "phpstan/phpstan": "^2.1.27",
                "rector/rector": "^2.1"
            },
            "type": "library",
            "extra": {
                "laravel": {
                    "providers": [
                        "Laravel\\Boost\\BoostServiceProvider"
                    ]
                },
                "branch-alias": {
                    "dev-master": "1.x-dev"
                }
            },
            "autoload": {
                "psr-4": {
                    "Laravel\\Boost\\": "src/"
                }
            },
            "notification-url": "https://packagist.org/downloads/",
            "license": [
                "MIT"
            ],
            "description": "Laravel Boost accelerates AI-assisted development by providing the essential context and structure that AI needs to generate high-quality, Laravel-specific code.",
            "homepage": "https://github.com/laravel/boost",
            "keywords": [
                "ai",
                "dev",
                "laravel"
            ],
            "support": {
                "issues": "https://github.com/laravel/boost/issues",
                "source": "https://github.com/laravel/boost"
            },
            "time": "2025-10-14T01:13:19+00:00"
        },
        {
            "name": "laravel/mcp",
            "version": "v0.3.0",
            "source": {
                "type": "git",
                "url": "https://github.com/laravel/mcp.git",
                "reference": "4e1389eedb4741a624e26cc3660b31bae04c4342"
            },
            "dist": {
                "type": "zip",
                "url": "https://api.github.com/repos/laravel/mcp/zipball/4e1389eedb4741a624e26cc3660b31bae04c4342",
                "reference": "4e1389eedb4741a624e26cc3660b31bae04c4342",
                "shasum": ""
            },
            "require": {
                "ext-json": "*",
                "ext-mbstring": "*",
                "illuminate/console": "^10.49.0|^11.45.3|^12.28.1",
                "illuminate/container": "^10.49.0|^11.45.3|^12.28.1",
                "illuminate/contracts": "^10.49.0|^11.45.3|^12.28.1",
                "illuminate/http": "^10.49.0|^11.45.3|^12.28.1",
                "illuminate/json-schema": "^12.28.1",
                "illuminate/routing": "^10.49.0|^11.45.3|^12.28.1",
                "illuminate/support": "^10.49.0|^11.45.3|^12.28.1",
                "illuminate/validation": "^10.49.0|^11.45.3|^12.28.1",
                "php": "^8.1"
            },
            "require-dev": {
                "laravel/pint": "1.20.0",
                "orchestra/testbench": "^8.36.0|^9.15.0|^10.6.0",
                "pestphp/pest": "^2.36.0|^3.8.4|^4.1.0",
                "phpstan/phpstan": "^2.1.27",
                "rector/rector": "^2.1.7"
            },
            "type": "library",
            "extra": {
                "laravel": {
                    "aliases": {
                        "Mcp": "Laravel\\Mcp\\Server\\Facades\\Mcp"
                    },
                    "providers": [
                        "Laravel\\Mcp\\Server\\McpServiceProvider"
                    ]
                }
            },
            "autoload": {
                "psr-4": {
                    "Laravel\\Mcp\\": "src/",
                    "Laravel\\Mcp\\Server\\": "src/Server/"
                }
            },
            "notification-url": "https://packagist.org/downloads/",
            "license": [
                "MIT"
            ],
            "authors": [
                {
                    "name": "Taylor Otwell",
                    "email": "taylor@laravel.com"
                }
            ],
            "description": "Rapidly build MCP servers for your Laravel applications.",
            "homepage": "https://github.com/laravel/mcp",
            "keywords": [
                "laravel",
                "mcp"
            ],
            "support": {
                "issues": "https://github.com/laravel/mcp/issues",
                "source": "https://github.com/laravel/mcp"
            },
            "time": "2025-10-07T14:28:56+00:00"
        },
        {
            "name": "laravel/pail",
            "version": "v1.2.3",
            "source": {
                "type": "git",
                "url": "https://github.com/laravel/pail.git",
                "reference": "8cc3d575c1f0e57eeb923f366a37528c50d2385a"
            },
            "dist": {
                "type": "zip",
                "url": "https://api.github.com/repos/laravel/pail/zipball/8cc3d575c1f0e57eeb923f366a37528c50d2385a",
                "reference": "8cc3d575c1f0e57eeb923f366a37528c50d2385a",
                "shasum": ""
            },
            "require": {
                "ext-mbstring": "*",
                "illuminate/console": "^10.24|^11.0|^12.0",
                "illuminate/contracts": "^10.24|^11.0|^12.0",
                "illuminate/log": "^10.24|^11.0|^12.0",
                "illuminate/process": "^10.24|^11.0|^12.0",
                "illuminate/support": "^10.24|^11.0|^12.0",
                "nunomaduro/termwind": "^1.15|^2.0",
                "php": "^8.2",
                "symfony/console": "^6.0|^7.0"
            },
            "require-dev": {
                "laravel/framework": "^10.24|^11.0|^12.0",
                "laravel/pint": "^1.13",
                "orchestra/testbench-core": "^8.13|^9.0|^10.0",
                "pestphp/pest": "^2.20|^3.0",
                "pestphp/pest-plugin-type-coverage": "^2.3|^3.0",
                "phpstan/phpstan": "^1.12.27",
                "symfony/var-dumper": "^6.3|^7.0"
            },
            "type": "library",
            "extra": {
                "laravel": {
                    "providers": [
                        "Laravel\\Pail\\PailServiceProvider"
                    ]
                },
                "branch-alias": {
                    "dev-main": "1.x-dev"
                }
            },
            "autoload": {
                "psr-4": {
                    "Laravel\\Pail\\": "src/"
                }
            },
            "notification-url": "https://packagist.org/downloads/",
            "license": [
                "MIT"
            ],
            "authors": [
                {
                    "name": "Taylor Otwell",
                    "email": "taylor@laravel.com"
                },
                {
                    "name": "Nuno Maduro",
                    "email": "enunomaduro@gmail.com"
                }
            ],
            "description": "Easily delve into your Laravel application's log files directly from the command line.",
            "homepage": "https://github.com/laravel/pail",
            "keywords": [
                "dev",
                "laravel",
                "logs",
                "php",
                "tail"
            ],
            "support": {
                "issues": "https://github.com/laravel/pail/issues",
                "source": "https://github.com/laravel/pail"
            },
            "time": "2025-06-05T13:55:57+00:00"
        },
        {
            "name": "laravel/pint",
            "version": "v1.25.1",
            "source": {
                "type": "git",
                "url": "https://github.com/laravel/pint.git",
                "reference": "5016e263f95d97670d71b9a987bd8996ade6d8d9"
            },
            "dist": {
                "type": "zip",
                "url": "https://api.github.com/repos/laravel/pint/zipball/5016e263f95d97670d71b9a987bd8996ade6d8d9",
                "reference": "5016e263f95d97670d71b9a987bd8996ade6d8d9",
                "shasum": ""
            },
            "require": {
                "ext-json": "*",
                "ext-mbstring": "*",
                "ext-tokenizer": "*",
                "ext-xml": "*",
                "php": "^8.2.0"
            },
            "require-dev": {
                "friendsofphp/php-cs-fixer": "^3.87.2",
                "illuminate/view": "^11.46.0",
                "larastan/larastan": "^3.7.1",
                "laravel-zero/framework": "^11.45.0",
                "mockery/mockery": "^1.6.12",
                "nunomaduro/termwind": "^2.3.1",
                "pestphp/pest": "^2.36.0"
            },
            "bin": [
                "builds/pint"
            ],
            "type": "project",
            "autoload": {
                "psr-4": {
                    "App\\": "app/",
                    "Database\\Seeders\\": "database/seeders/",
                    "Database\\Factories\\": "database/factories/"
                }
            },
            "notification-url": "https://packagist.org/downloads/",
            "license": [
                "MIT"
            ],
            "authors": [
                {
                    "name": "Nuno Maduro",
                    "email": "enunomaduro@gmail.com"
                }
            ],
            "description": "An opinionated code formatter for PHP.",
            "homepage": "https://laravel.com",
            "keywords": [
                "format",
                "formatter",
                "lint",
                "linter",
                "php"
            ],
            "support": {
                "issues": "https://github.com/laravel/pint/issues",
                "source": "https://github.com/laravel/pint"
            },
            "time": "2025-09-19T02:57:12+00:00"
        },
        {
            "name": "laravel/roster",
            "version": "v0.2.8",
            "source": {
                "type": "git",
                "url": "https://github.com/laravel/roster.git",
                "reference": "832a6db43743bf08a58691da207f977ec8dc43aa"
            },
            "dist": {
                "type": "zip",
                "url": "https://api.github.com/repos/laravel/roster/zipball/832a6db43743bf08a58691da207f977ec8dc43aa",
                "reference": "832a6db43743bf08a58691da207f977ec8dc43aa",
                "shasum": ""
            },
            "require": {
                "illuminate/console": "^10.0|^11.0|^12.0",
                "illuminate/contracts": "^10.0|^11.0|^12.0",
                "illuminate/routing": "^10.0|^11.0|^12.0",
                "illuminate/support": "^10.0|^11.0|^12.0",
                "php": "^8.1|^8.2",
                "symfony/yaml": "^6.4|^7.2"
            },
            "require-dev": {
                "laravel/pint": "^1.14",
                "mockery/mockery": "^1.6",
                "orchestra/testbench": "^8.22.0|^9.0|^10.0",
                "pestphp/pest": "^2.0|^3.0",
                "phpstan/phpstan": "^2.0"
            },
            "type": "library",
            "extra": {
                "laravel": {
                    "providers": [
                        "Laravel\\Roster\\RosterServiceProvider"
                    ]
                },
                "branch-alias": {
                    "dev-master": "1.x-dev"
                }
            },
            "autoload": {
                "psr-4": {
                    "Laravel\\Roster\\": "src/"
                }
            },
            "notification-url": "https://packagist.org/downloads/",
            "license": [
                "MIT"
            ],
            "description": "Detect packages & approaches in use within a Laravel project",
            "homepage": "https://github.com/laravel/roster",
            "keywords": [
                "dev",
                "laravel"
            ],
            "support": {
                "issues": "https://github.com/laravel/roster/issues",
                "source": "https://github.com/laravel/roster"
            },
            "time": "2025-09-22T13:28:47+00:00"
        },
        {
            "name": "laravel/sail",
            "version": "v1.46.0",
            "source": {
                "type": "git",
                "url": "https://github.com/laravel/sail.git",
                "reference": "eb90c4f113c4a9637b8fdd16e24cfc64f2b0ae6e"
            },
            "dist": {
                "type": "zip",
                "url": "https://api.github.com/repos/laravel/sail/zipball/eb90c4f113c4a9637b8fdd16e24cfc64f2b0ae6e",
                "reference": "eb90c4f113c4a9637b8fdd16e24cfc64f2b0ae6e",
                "shasum": ""
            },
            "require": {
                "illuminate/console": "^9.52.16|^10.0|^11.0|^12.0",
                "illuminate/contracts": "^9.52.16|^10.0|^11.0|^12.0",
                "illuminate/support": "^9.52.16|^10.0|^11.0|^12.0",
                "php": "^8.0",
                "symfony/console": "^6.0|^7.0",
                "symfony/yaml": "^6.0|^7.0"
            },
            "require-dev": {
                "orchestra/testbench": "^7.0|^8.0|^9.0|^10.0",
                "phpstan/phpstan": "^1.10"
            },
            "bin": [
                "bin/sail"
            ],
            "type": "library",
            "extra": {
                "laravel": {
                    "providers": [
                        "Laravel\\Sail\\SailServiceProvider"
                    ]
                }
            },
            "autoload": {
                "psr-4": {
                    "Laravel\\Sail\\": "src/"
                }
            },
            "notification-url": "https://packagist.org/downloads/",
            "license": [
                "MIT"
            ],
            "authors": [
                {
                    "name": "Taylor Otwell",
                    "email": "taylor@laravel.com"
                }
            ],
            "description": "Docker files for running a basic Laravel application.",
            "keywords": [
                "docker",
                "laravel"
            ],
            "support": {
                "issues": "https://github.com/laravel/sail/issues",
                "source": "https://github.com/laravel/sail"
            },
            "time": "2025-09-23T13:44:39+00:00"
        },
        {
            "name": "mockery/mockery",
            "version": "1.6.12",
            "source": {
                "type": "git",
                "url": "https://github.com/mockery/mockery.git",
                "reference": "1f4efdd7d3beafe9807b08156dfcb176d18f1699"
            },
            "dist": {
                "type": "zip",
                "url": "https://api.github.com/repos/mockery/mockery/zipball/1f4efdd7d3beafe9807b08156dfcb176d18f1699",
                "reference": "1f4efdd7d3beafe9807b08156dfcb176d18f1699",
                "shasum": ""
            },
            "require": {
                "hamcrest/hamcrest-php": "^2.0.1",
                "lib-pcre": ">=7.0",
                "php": ">=7.3"
            },
            "conflict": {
                "phpunit/phpunit": "<8.0"
            },
            "require-dev": {
                "phpunit/phpunit": "^8.5 || ^9.6.17",
                "symplify/easy-coding-standard": "^12.1.14"
            },
            "type": "library",
            "autoload": {
                "files": [
                    "library/helpers.php",
                    "library/Mockery.php"
                ],
                "psr-4": {
                    "Mockery\\": "library/Mockery"
                }
            },
            "notification-url": "https://packagist.org/downloads/",
            "license": [
                "BSD-3-Clause"
            ],
            "authors": [
                {
                    "name": "Pádraic Brady",
                    "email": "padraic.brady@gmail.com",
                    "homepage": "https://github.com/padraic",
                    "role": "Author"
                },
                {
                    "name": "Dave Marshall",
                    "email": "dave.marshall@atstsolutions.co.uk",
                    "homepage": "https://davedevelopment.co.uk",
                    "role": "Developer"
                },
                {
                    "name": "Nathanael Esayeas",
                    "email": "nathanael.esayeas@protonmail.com",
                    "homepage": "https://github.com/ghostwriter",
                    "role": "Lead Developer"
                }
            ],
            "description": "Mockery is a simple yet flexible PHP mock object framework",
            "homepage": "https://github.com/mockery/mockery",
            "keywords": [
                "BDD",
                "TDD",
                "library",
                "mock",
                "mock objects",
                "mockery",
                "stub",
                "test",
                "test double",
                "testing"
            ],
            "support": {
                "docs": "https://docs.mockery.io/",
                "issues": "https://github.com/mockery/mockery/issues",
                "rss": "https://github.com/mockery/mockery/releases.atom",
                "security": "https://github.com/mockery/mockery/security/advisories",
                "source": "https://github.com/mockery/mockery"
            },
            "time": "2024-05-16T03:13:13+00:00"
        },
        {
            "name": "myclabs/deep-copy",
            "version": "1.13.4",
            "source": {
                "type": "git",
                "url": "https://github.com/myclabs/DeepCopy.git",
                "reference": "07d290f0c47959fd5eed98c95ee5602db07e0b6a"
            },
            "dist": {
                "type": "zip",
                "url": "https://api.github.com/repos/myclabs/DeepCopy/zipball/07d290f0c47959fd5eed98c95ee5602db07e0b6a",
                "reference": "07d290f0c47959fd5eed98c95ee5602db07e0b6a",
                "shasum": ""
            },
            "require": {
                "php": "^7.1 || ^8.0"
            },
            "conflict": {
                "doctrine/collections": "<1.6.8",
                "doctrine/common": "<2.13.3 || >=3 <3.2.2"
            },
            "require-dev": {
                "doctrine/collections": "^1.6.8",
                "doctrine/common": "^2.13.3 || ^3.2.2",
                "phpspec/prophecy": "^1.10",
                "phpunit/phpunit": "^7.5.20 || ^8.5.23 || ^9.5.13"
            },
            "type": "library",
            "autoload": {
                "files": [
                    "src/DeepCopy/deep_copy.php"
                ],
                "psr-4": {
                    "DeepCopy\\": "src/DeepCopy/"
                }
            },
            "notification-url": "https://packagist.org/downloads/",
            "license": [
                "MIT"
            ],
            "description": "Create deep copies (clones) of your objects",
            "keywords": [
                "clone",
                "copy",
                "duplicate",
                "object",
                "object graph"
            ],
            "support": {
                "issues": "https://github.com/myclabs/DeepCopy/issues",
                "source": "https://github.com/myclabs/DeepCopy/tree/1.13.4"
            },
            "funding": [
                {
                    "url": "https://tidelift.com/funding/github/packagist/myclabs/deep-copy",
                    "type": "tidelift"
                }
            ],
            "time": "2025-08-01T08:46:24+00:00"
        },
        {
            "name": "nunomaduro/collision",
            "version": "v8.8.2",
            "source": {
                "type": "git",
                "url": "https://github.com/nunomaduro/collision.git",
                "reference": "60207965f9b7b7a4ce15a0f75d57f9dadb105bdb"
            },
            "dist": {
                "type": "zip",
                "url": "https://api.github.com/repos/nunomaduro/collision/zipball/60207965f9b7b7a4ce15a0f75d57f9dadb105bdb",
                "reference": "60207965f9b7b7a4ce15a0f75d57f9dadb105bdb",
                "shasum": ""
            },
            "require": {
                "filp/whoops": "^2.18.1",
                "nunomaduro/termwind": "^2.3.1",
                "php": "^8.2.0",
                "symfony/console": "^7.3.0"
            },
            "conflict": {
                "laravel/framework": "<11.44.2 || >=13.0.0",
                "phpunit/phpunit": "<11.5.15 || >=13.0.0"
            },
            "require-dev": {
                "brianium/paratest": "^7.8.3",
                "larastan/larastan": "^3.4.2",
                "laravel/framework": "^11.44.2 || ^12.18",
                "laravel/pint": "^1.22.1",
                "laravel/sail": "^1.43.1",
                "laravel/sanctum": "^4.1.1",
                "laravel/tinker": "^2.10.1",
                "orchestra/testbench-core": "^9.12.0 || ^10.4",
                "pestphp/pest": "^3.8.2",
                "sebastian/environment": "^7.2.1 || ^8.0"
            },
            "type": "library",
            "extra": {
                "laravel": {
                    "providers": [
                        "NunoMaduro\\Collision\\Adapters\\Laravel\\CollisionServiceProvider"
                    ]
                },
                "branch-alias": {
                    "dev-8.x": "8.x-dev"
                }
            },
            "autoload": {
                "files": [
                    "./src/Adapters/Phpunit/Autoload.php"
                ],
                "psr-4": {
                    "NunoMaduro\\Collision\\": "src/"
                }
            },
            "notification-url": "https://packagist.org/downloads/",
            "license": [
                "MIT"
            ],
            "authors": [
                {
                    "name": "Nuno Maduro",
                    "email": "enunomaduro@gmail.com"
                }
            ],
            "description": "Cli error handling for console/command-line PHP applications.",
            "keywords": [
                "artisan",
                "cli",
                "command-line",
                "console",
                "dev",
                "error",
                "handling",
                "laravel",
                "laravel-zero",
                "php",
                "symfony"
            ],
            "support": {
                "issues": "https://github.com/nunomaduro/collision/issues",
                "source": "https://github.com/nunomaduro/collision"
            },
            "funding": [
                {
                    "url": "https://www.paypal.com/paypalme/enunomaduro",
                    "type": "custom"
                },
                {
                    "url": "https://github.com/nunomaduro",
                    "type": "github"
                },
                {
                    "url": "https://www.patreon.com/nunomaduro",
                    "type": "patreon"
                }
            ],
            "time": "2025-06-25T02:12:12+00:00"
        },
        {
            "name": "phar-io/manifest",
            "version": "2.0.4",
            "source": {
                "type": "git",
                "url": "https://github.com/phar-io/manifest.git",
                "reference": "54750ef60c58e43759730615a392c31c80e23176"
            },
            "dist": {
                "type": "zip",
                "url": "https://api.github.com/repos/phar-io/manifest/zipball/54750ef60c58e43759730615a392c31c80e23176",
                "reference": "54750ef60c58e43759730615a392c31c80e23176",
                "shasum": ""
            },
            "require": {
                "ext-dom": "*",
                "ext-libxml": "*",
                "ext-phar": "*",
                "ext-xmlwriter": "*",
                "phar-io/version": "^3.0.1",
                "php": "^7.2 || ^8.0"
            },
            "type": "library",
            "extra": {
                "branch-alias": {
                    "dev-master": "2.0.x-dev"
                }
            },
            "autoload": {
                "classmap": [
                    "src/"
                ]
            },
            "notification-url": "https://packagist.org/downloads/",
            "license": [
                "BSD-3-Clause"
            ],
            "authors": [
                {
                    "name": "Arne Blankerts",
                    "email": "arne@blankerts.de",
                    "role": "Developer"
                },
                {
                    "name": "Sebastian Heuer",
                    "email": "sebastian@phpeople.de",
                    "role": "Developer"
                },
                {
                    "name": "Sebastian Bergmann",
                    "email": "sebastian@phpunit.de",
                    "role": "Developer"
                }
            ],
            "description": "Component for reading phar.io manifest information from a PHP Archive (PHAR)",
            "support": {
                "issues": "https://github.com/phar-io/manifest/issues",
                "source": "https://github.com/phar-io/manifest/tree/2.0.4"
            },
            "funding": [
                {
                    "url": "https://github.com/theseer",
                    "type": "github"
                }
            ],
            "time": "2024-03-03T12:33:53+00:00"
        },
        {
            "name": "phar-io/version",
            "version": "3.2.1",
            "source": {
                "type": "git",
                "url": "https://github.com/phar-io/version.git",
                "reference": "4f7fd7836c6f332bb2933569e566a0d6c4cbed74"
            },
            "dist": {
                "type": "zip",
                "url": "https://api.github.com/repos/phar-io/version/zipball/4f7fd7836c6f332bb2933569e566a0d6c4cbed74",
                "reference": "4f7fd7836c6f332bb2933569e566a0d6c4cbed74",
                "shasum": ""
            },
            "require": {
                "php": "^7.2 || ^8.0"
            },
            "type": "library",
            "autoload": {
                "classmap": [
                    "src/"
                ]
            },
            "notification-url": "https://packagist.org/downloads/",
            "license": [
                "BSD-3-Clause"
            ],
            "authors": [
                {
                    "name": "Arne Blankerts",
                    "email": "arne@blankerts.de",
                    "role": "Developer"
                },
                {
                    "name": "Sebastian Heuer",
                    "email": "sebastian@phpeople.de",
                    "role": "Developer"
                },
                {
                    "name": "Sebastian Bergmann",
                    "email": "sebastian@phpunit.de",
                    "role": "Developer"
                }
            ],
            "description": "Library for handling version information and constraints",
            "support": {
                "issues": "https://github.com/phar-io/version/issues",
                "source": "https://github.com/phar-io/version/tree/3.2.1"
            },
            "time": "2022-02-21T01:04:05+00:00"
        },
        {
            "name": "phpstan/phpstan",
            "version": "1.12.32",
            "dist": {
                "type": "zip",
                "url": "https://api.github.com/repos/phpstan/phpstan/zipball/2770dcdf5078d0b0d53f94317e06affe88419aa8",
                "reference": "2770dcdf5078d0b0d53f94317e06affe88419aa8",
                "shasum": ""
            },
            "require": {
                "php": "^7.2|^8.0"
            },
            "conflict": {
                "phpstan/phpstan-shim": "*"
            },
            "bin": [
                "phpstan",
                "phpstan.phar"
            ],
            "type": "library",
            "autoload": {
                "files": [
                    "bootstrap.php"
                ]
            },
            "notification-url": "https://packagist.org/downloads/",
            "license": [
                "MIT"
            ],
            "description": "PHPStan - PHP Static Analysis Tool",
            "keywords": [
                "dev",
                "static analysis"
            ],
            "support": {
                "docs": "https://phpstan.org/user-guide/getting-started",
                "forum": "https://github.com/phpstan/phpstan/discussions",
                "issues": "https://github.com/phpstan/phpstan/issues",
                "security": "https://github.com/phpstan/phpstan/security/policy",
                "source": "https://github.com/phpstan/phpstan-src"
            },
            "funding": [
                {
                    "url": "https://github.com/ondrejmirtes",
                    "type": "github"
                },
                {
                    "url": "https://github.com/phpstan",
                    "type": "github"
                }
            ],
            "time": "2025-09-30T10:16:31+00:00"
        },
        {
            "name": "phpunit/php-code-coverage",
            "version": "11.0.11",
            "source": {
                "type": "git",
                "url": "https://github.com/sebastianbergmann/php-code-coverage.git",
                "reference": "4f7722aa9a7b76aa775e2d9d4e95d1ea16eeeef4"
            },
            "dist": {
                "type": "zip",
                "url": "https://api.github.com/repos/sebastianbergmann/php-code-coverage/zipball/4f7722aa9a7b76aa775e2d9d4e95d1ea16eeeef4",
                "reference": "4f7722aa9a7b76aa775e2d9d4e95d1ea16eeeef4",
                "shasum": ""
            },
            "require": {
                "ext-dom": "*",
                "ext-libxml": "*",
                "ext-xmlwriter": "*",
                "nikic/php-parser": "^5.4.0",
                "php": ">=8.2",
                "phpunit/php-file-iterator": "^5.1.0",
                "phpunit/php-text-template": "^4.0.1",
                "sebastian/code-unit-reverse-lookup": "^4.0.1",
                "sebastian/complexity": "^4.0.1",
                "sebastian/environment": "^7.2.0",
                "sebastian/lines-of-code": "^3.0.1",
                "sebastian/version": "^5.0.2",
                "theseer/tokenizer": "^1.2.3"
            },
            "require-dev": {
                "phpunit/phpunit": "^11.5.2"
            },
            "suggest": {
                "ext-pcov": "PHP extension that provides line coverage",
                "ext-xdebug": "PHP extension that provides line coverage as well as branch and path coverage"
            },
            "type": "library",
            "extra": {
                "branch-alias": {
                    "dev-main": "11.0.x-dev"
                }
            },
            "autoload": {
                "classmap": [
                    "src/"
                ]
            },
            "notification-url": "https://packagist.org/downloads/",
            "license": [
                "BSD-3-Clause"
            ],
            "authors": [
                {
                    "name": "Sebastian Bergmann",
                    "email": "sebastian@phpunit.de",
                    "role": "lead"
                }
            ],
            "description": "Library that provides collection, processing, and rendering functionality for PHP code coverage information.",
            "homepage": "https://github.com/sebastianbergmann/php-code-coverage",
            "keywords": [
                "coverage",
                "testing",
                "xunit"
            ],
            "support": {
                "issues": "https://github.com/sebastianbergmann/php-code-coverage/issues",
                "security": "https://github.com/sebastianbergmann/php-code-coverage/security/policy",
                "source": "https://github.com/sebastianbergmann/php-code-coverage/tree/11.0.11"
            },
            "funding": [
                {
                    "url": "https://github.com/sebastianbergmann",
                    "type": "github"
                },
                {
                    "url": "https://liberapay.com/sebastianbergmann",
                    "type": "liberapay"
                },
                {
                    "url": "https://thanks.dev/u/gh/sebastianbergmann",
                    "type": "thanks_dev"
                },
                {
                    "url": "https://tidelift.com/funding/github/packagist/phpunit/php-code-coverage",
                    "type": "tidelift"
                }
            ],
            "time": "2025-08-27T14:37:49+00:00"
        },
        {
            "name": "phpunit/php-file-iterator",
            "version": "5.1.0",
            "source": {
                "type": "git",
                "url": "https://github.com/sebastianbergmann/php-file-iterator.git",
                "reference": "118cfaaa8bc5aef3287bf315b6060b1174754af6"
            },
            "dist": {
                "type": "zip",
                "url": "https://api.github.com/repos/sebastianbergmann/php-file-iterator/zipball/118cfaaa8bc5aef3287bf315b6060b1174754af6",
                "reference": "118cfaaa8bc5aef3287bf315b6060b1174754af6",
                "shasum": ""
            },
            "require": {
                "php": ">=8.2"
            },
            "require-dev": {
                "phpunit/phpunit": "^11.0"
            },
            "type": "library",
            "extra": {
                "branch-alias": {
                    "dev-main": "5.0-dev"
                }
            },
            "autoload": {
                "classmap": [
                    "src/"
                ]
            },
            "notification-url": "https://packagist.org/downloads/",
            "license": [
                "BSD-3-Clause"
            ],
            "authors": [
                {
                    "name": "Sebastian Bergmann",
                    "email": "sebastian@phpunit.de",
                    "role": "lead"
                }
            ],
            "description": "FilterIterator implementation that filters files based on a list of suffixes.",
            "homepage": "https://github.com/sebastianbergmann/php-file-iterator/",
            "keywords": [
                "filesystem",
                "iterator"
            ],
            "support": {
                "issues": "https://github.com/sebastianbergmann/php-file-iterator/issues",
                "security": "https://github.com/sebastianbergmann/php-file-iterator/security/policy",
                "source": "https://github.com/sebastianbergmann/php-file-iterator/tree/5.1.0"
            },
            "funding": [
                {
                    "url": "https://github.com/sebastianbergmann",
                    "type": "github"
                }
            ],
            "time": "2024-08-27T05:02:59+00:00"
        },
        {
            "name": "phpunit/php-invoker",
            "version": "5.0.1",
            "source": {
                "type": "git",
                "url": "https://github.com/sebastianbergmann/php-invoker.git",
                "reference": "c1ca3814734c07492b3d4c5f794f4b0995333da2"
            },
            "dist": {
                "type": "zip",
                "url": "https://api.github.com/repos/sebastianbergmann/php-invoker/zipball/c1ca3814734c07492b3d4c5f794f4b0995333da2",
                "reference": "c1ca3814734c07492b3d4c5f794f4b0995333da2",
                "shasum": ""
            },
            "require": {
                "php": ">=8.2"
            },
            "require-dev": {
                "ext-pcntl": "*",
                "phpunit/phpunit": "^11.0"
            },
            "suggest": {
                "ext-pcntl": "*"
            },
            "type": "library",
            "extra": {
                "branch-alias": {
                    "dev-main": "5.0-dev"
                }
            },
            "autoload": {
                "classmap": [
                    "src/"
                ]
            },
            "notification-url": "https://packagist.org/downloads/",
            "license": [
                "BSD-3-Clause"
            ],
            "authors": [
                {
                    "name": "Sebastian Bergmann",
                    "email": "sebastian@phpunit.de",
                    "role": "lead"
                }
            ],
            "description": "Invoke callables with a timeout",
            "homepage": "https://github.com/sebastianbergmann/php-invoker/",
            "keywords": [
                "process"
            ],
            "support": {
                "issues": "https://github.com/sebastianbergmann/php-invoker/issues",
                "security": "https://github.com/sebastianbergmann/php-invoker/security/policy",
                "source": "https://github.com/sebastianbergmann/php-invoker/tree/5.0.1"
            },
            "funding": [
                {
                    "url": "https://github.com/sebastianbergmann",
                    "type": "github"
                }
            ],
            "time": "2024-07-03T05:07:44+00:00"
        },
        {
            "name": "phpunit/php-text-template",
            "version": "4.0.1",
            "source": {
                "type": "git",
                "url": "https://github.com/sebastianbergmann/php-text-template.git",
                "reference": "3e0404dc6b300e6bf56415467ebcb3fe4f33e964"
            },
            "dist": {
                "type": "zip",
                "url": "https://api.github.com/repos/sebastianbergmann/php-text-template/zipball/3e0404dc6b300e6bf56415467ebcb3fe4f33e964",
                "reference": "3e0404dc6b300e6bf56415467ebcb3fe4f33e964",
                "shasum": ""
            },
            "require": {
                "php": ">=8.2"
            },
            "require-dev": {
                "phpunit/phpunit": "^11.0"
            },
            "type": "library",
            "extra": {
                "branch-alias": {
                    "dev-main": "4.0-dev"
                }
            },
            "autoload": {
                "classmap": [
                    "src/"
                ]
            },
            "notification-url": "https://packagist.org/downloads/",
            "license": [
                "BSD-3-Clause"
            ],
            "authors": [
                {
                    "name": "Sebastian Bergmann",
                    "email": "sebastian@phpunit.de",
                    "role": "lead"
                }
            ],
            "description": "Simple template engine.",
            "homepage": "https://github.com/sebastianbergmann/php-text-template/",
            "keywords": [
                "template"
            ],
            "support": {
                "issues": "https://github.com/sebastianbergmann/php-text-template/issues",
                "security": "https://github.com/sebastianbergmann/php-text-template/security/policy",
                "source": "https://github.com/sebastianbergmann/php-text-template/tree/4.0.1"
            },
            "funding": [
                {
                    "url": "https://github.com/sebastianbergmann",
                    "type": "github"
                }
            ],
            "time": "2024-07-03T05:08:43+00:00"
        },
        {
            "name": "phpunit/php-timer",
            "version": "7.0.1",
            "source": {
                "type": "git",
                "url": "https://github.com/sebastianbergmann/php-timer.git",
                "reference": "3b415def83fbcb41f991d9ebf16ae4ad8b7837b3"
            },
            "dist": {
                "type": "zip",
                "url": "https://api.github.com/repos/sebastianbergmann/php-timer/zipball/3b415def83fbcb41f991d9ebf16ae4ad8b7837b3",
                "reference": "3b415def83fbcb41f991d9ebf16ae4ad8b7837b3",
                "shasum": ""
            },
            "require": {
                "php": ">=8.2"
            },
            "require-dev": {
                "phpunit/phpunit": "^11.0"
            },
            "type": "library",
            "extra": {
                "branch-alias": {
                    "dev-main": "7.0-dev"
                }
            },
            "autoload": {
                "classmap": [
                    "src/"
                ]
            },
            "notification-url": "https://packagist.org/downloads/",
            "license": [
                "BSD-3-Clause"
            ],
            "authors": [
                {
                    "name": "Sebastian Bergmann",
                    "email": "sebastian@phpunit.de",
                    "role": "lead"
                }
            ],
            "description": "Utility class for timing",
            "homepage": "https://github.com/sebastianbergmann/php-timer/",
            "keywords": [
                "timer"
            ],
            "support": {
                "issues": "https://github.com/sebastianbergmann/php-timer/issues",
                "security": "https://github.com/sebastianbergmann/php-timer/security/policy",
                "source": "https://github.com/sebastianbergmann/php-timer/tree/7.0.1"
            },
            "funding": [
                {
                    "url": "https://github.com/sebastianbergmann",
                    "type": "github"
                }
            ],
            "time": "2024-07-03T05:09:35+00:00"
        },
        {
            "name": "phpunit/phpunit",
            "version": "11.5.42",
            "source": {
                "type": "git",
                "url": "https://github.com/sebastianbergmann/phpunit.git",
                "reference": "1c6cb5dfe412af3d0dfd414cfd110e3b9cfdbc3c"
            },
            "dist": {
                "type": "zip",
                "url": "https://api.github.com/repos/sebastianbergmann/phpunit/zipball/1c6cb5dfe412af3d0dfd414cfd110e3b9cfdbc3c",
                "reference": "1c6cb5dfe412af3d0dfd414cfd110e3b9cfdbc3c",
                "shasum": ""
            },
            "require": {
                "ext-dom": "*",
                "ext-json": "*",
                "ext-libxml": "*",
                "ext-mbstring": "*",
                "ext-xml": "*",
                "ext-xmlwriter": "*",
                "myclabs/deep-copy": "^1.13.4",
                "phar-io/manifest": "^2.0.4",
                "phar-io/version": "^3.2.1",
                "php": ">=8.2",
                "phpunit/php-code-coverage": "^11.0.11",
                "phpunit/php-file-iterator": "^5.1.0",
                "phpunit/php-invoker": "^5.0.1",
                "phpunit/php-text-template": "^4.0.1",
                "phpunit/php-timer": "^7.0.1",
                "sebastian/cli-parser": "^3.0.2",
                "sebastian/code-unit": "^3.0.3",
                "sebastian/comparator": "^6.3.2",
                "sebastian/diff": "^6.0.2",
                "sebastian/environment": "^7.2.1",
                "sebastian/exporter": "^6.3.2",
                "sebastian/global-state": "^7.0.2",
                "sebastian/object-enumerator": "^6.0.1",
                "sebastian/type": "^5.1.3",
                "sebastian/version": "^5.0.2",
                "staabm/side-effects-detector": "^1.0.5"
            },
            "suggest": {
                "ext-soap": "To be able to generate mocks based on WSDL files"
            },
            "bin": [
                "phpunit"
            ],
            "type": "library",
            "extra": {
                "branch-alias": {
                    "dev-main": "11.5-dev"
                }
            },
            "autoload": {
                "files": [
                    "src/Framework/Assert/Functions.php"
                ],
                "classmap": [
                    "src/"
                ]
            },
            "notification-url": "https://packagist.org/downloads/",
            "license": [
                "BSD-3-Clause"
            ],
            "authors": [
                {
                    "name": "Sebastian Bergmann",
                    "email": "sebastian@phpunit.de",
                    "role": "lead"
                }
            ],
            "description": "The PHP Unit Testing framework.",
            "homepage": "https://phpunit.de/",
            "keywords": [
                "phpunit",
                "testing",
                "xunit"
            ],
            "support": {
                "issues": "https://github.com/sebastianbergmann/phpunit/issues",
                "security": "https://github.com/sebastianbergmann/phpunit/security/policy",
                "source": "https://github.com/sebastianbergmann/phpunit/tree/11.5.42"
            },
            "funding": [
                {
                    "url": "https://phpunit.de/sponsors.html",
                    "type": "custom"
                },
                {
                    "url": "https://github.com/sebastianbergmann",
                    "type": "github"
                },
                {
                    "url": "https://liberapay.com/sebastianbergmann",
                    "type": "liberapay"
                },
                {
                    "url": "https://thanks.dev/u/gh/sebastianbergmann",
                    "type": "thanks_dev"
                },
                {
                    "url": "https://tidelift.com/funding/github/packagist/phpunit/phpunit",
                    "type": "tidelift"
                }
            ],
            "time": "2025-09-28T12:09:13+00:00"
        },
        {
            "name": "sebastian/cli-parser",
            "version": "3.0.2",
            "source": {
                "type": "git",
                "url": "https://github.com/sebastianbergmann/cli-parser.git",
                "reference": "15c5dd40dc4f38794d383bb95465193f5e0ae180"
            },
            "dist": {
                "type": "zip",
                "url": "https://api.github.com/repos/sebastianbergmann/cli-parser/zipball/15c5dd40dc4f38794d383bb95465193f5e0ae180",
                "reference": "15c5dd40dc4f38794d383bb95465193f5e0ae180",
                "shasum": ""
            },
            "require": {
                "php": ">=8.2"
            },
            "require-dev": {
                "phpunit/phpunit": "^11.0"
            },
            "type": "library",
            "extra": {
                "branch-alias": {
                    "dev-main": "3.0-dev"
                }
            },
            "autoload": {
                "classmap": [
                    "src/"
                ]
            },
            "notification-url": "https://packagist.org/downloads/",
            "license": [
                "BSD-3-Clause"
            ],
            "authors": [
                {
                    "name": "Sebastian Bergmann",
                    "email": "sebastian@phpunit.de",
                    "role": "lead"
                }
            ],
            "description": "Library for parsing CLI options",
            "homepage": "https://github.com/sebastianbergmann/cli-parser",
            "support": {
                "issues": "https://github.com/sebastianbergmann/cli-parser/issues",
                "security": "https://github.com/sebastianbergmann/cli-parser/security/policy",
                "source": "https://github.com/sebastianbergmann/cli-parser/tree/3.0.2"
            },
            "funding": [
                {
                    "url": "https://github.com/sebastianbergmann",
                    "type": "github"
                }
            ],
            "time": "2024-07-03T04:41:36+00:00"
        },
        {
            "name": "sebastian/code-unit",
            "version": "3.0.3",
            "source": {
                "type": "git",
                "url": "https://github.com/sebastianbergmann/code-unit.git",
                "reference": "54391c61e4af8078e5b276ab082b6d3c54c9ad64"
            },
            "dist": {
                "type": "zip",
                "url": "https://api.github.com/repos/sebastianbergmann/code-unit/zipball/54391c61e4af8078e5b276ab082b6d3c54c9ad64",
                "reference": "54391c61e4af8078e5b276ab082b6d3c54c9ad64",
                "shasum": ""
            },
            "require": {
                "php": ">=8.2"
            },
            "require-dev": {
                "phpunit/phpunit": "^11.5"
            },
            "type": "library",
            "extra": {
                "branch-alias": {
                    "dev-main": "3.0-dev"
                }
            },
            "autoload": {
                "classmap": [
                    "src/"
                ]
            },
            "notification-url": "https://packagist.org/downloads/",
            "license": [
                "BSD-3-Clause"
            ],
            "authors": [
                {
                    "name": "Sebastian Bergmann",
                    "email": "sebastian@phpunit.de",
                    "role": "lead"
                }
            ],
            "description": "Collection of value objects that represent the PHP code units",
            "homepage": "https://github.com/sebastianbergmann/code-unit",
            "support": {
                "issues": "https://github.com/sebastianbergmann/code-unit/issues",
                "security": "https://github.com/sebastianbergmann/code-unit/security/policy",
                "source": "https://github.com/sebastianbergmann/code-unit/tree/3.0.3"
            },
            "funding": [
                {
                    "url": "https://github.com/sebastianbergmann",
                    "type": "github"
                }
            ],
            "time": "2025-03-19T07:56:08+00:00"
        },
        {
            "name": "sebastian/code-unit-reverse-lookup",
            "version": "4.0.1",
            "source": {
                "type": "git",
                "url": "https://github.com/sebastianbergmann/code-unit-reverse-lookup.git",
                "reference": "183a9b2632194febd219bb9246eee421dad8d45e"
            },
            "dist": {
                "type": "zip",
                "url": "https://api.github.com/repos/sebastianbergmann/code-unit-reverse-lookup/zipball/183a9b2632194febd219bb9246eee421dad8d45e",
                "reference": "183a9b2632194febd219bb9246eee421dad8d45e",
                "shasum": ""
            },
            "require": {
                "php": ">=8.2"
            },
            "require-dev": {
                "phpunit/phpunit": "^11.0"
            },
            "type": "library",
            "extra": {
                "branch-alias": {
                    "dev-main": "4.0-dev"
                }
            },
            "autoload": {
                "classmap": [
                    "src/"
                ]
            },
            "notification-url": "https://packagist.org/downloads/",
            "license": [
                "BSD-3-Clause"
            ],
            "authors": [
                {
                    "name": "Sebastian Bergmann",
                    "email": "sebastian@phpunit.de"
                }
            ],
            "description": "Looks up which function or method a line of code belongs to",
            "homepage": "https://github.com/sebastianbergmann/code-unit-reverse-lookup/",
            "support": {
                "issues": "https://github.com/sebastianbergmann/code-unit-reverse-lookup/issues",
                "security": "https://github.com/sebastianbergmann/code-unit-reverse-lookup/security/policy",
                "source": "https://github.com/sebastianbergmann/code-unit-reverse-lookup/tree/4.0.1"
            },
            "funding": [
                {
                    "url": "https://github.com/sebastianbergmann",
                    "type": "github"
                }
            ],
            "time": "2024-07-03T04:45:54+00:00"
        },
        {
            "name": "sebastian/comparator",
            "version": "6.3.2",
            "source": {
                "type": "git",
                "url": "https://github.com/sebastianbergmann/comparator.git",
                "reference": "85c77556683e6eee4323e4c5468641ca0237e2e8"
            },
            "dist": {
                "type": "zip",
                "url": "https://api.github.com/repos/sebastianbergmann/comparator/zipball/85c77556683e6eee4323e4c5468641ca0237e2e8",
                "reference": "85c77556683e6eee4323e4c5468641ca0237e2e8",
                "shasum": ""
            },
            "require": {
                "ext-dom": "*",
                "ext-mbstring": "*",
                "php": ">=8.2",
                "sebastian/diff": "^6.0",
                "sebastian/exporter": "^6.0"
            },
            "require-dev": {
                "phpunit/phpunit": "^11.4"
            },
            "suggest": {
                "ext-bcmath": "For comparing BcMath\\Number objects"
            },
            "type": "library",
            "extra": {
                "branch-alias": {
                    "dev-main": "6.3-dev"
                }
            },
            "autoload": {
                "classmap": [
                    "src/"
                ]
            },
            "notification-url": "https://packagist.org/downloads/",
            "license": [
                "BSD-3-Clause"
            ],
            "authors": [
                {
                    "name": "Sebastian Bergmann",
                    "email": "sebastian@phpunit.de"
                },
                {
                    "name": "Jeff Welch",
                    "email": "whatthejeff@gmail.com"
                },
                {
                    "name": "Volker Dusch",
                    "email": "github@wallbash.com"
                },
                {
                    "name": "Bernhard Schussek",
                    "email": "bschussek@2bepublished.at"
                }
            ],
            "description": "Provides the functionality to compare PHP values for equality",
            "homepage": "https://github.com/sebastianbergmann/comparator",
            "keywords": [
                "comparator",
                "compare",
                "equality"
            ],
            "support": {
                "issues": "https://github.com/sebastianbergmann/comparator/issues",
                "security": "https://github.com/sebastianbergmann/comparator/security/policy",
                "source": "https://github.com/sebastianbergmann/comparator/tree/6.3.2"
            },
            "funding": [
                {
                    "url": "https://github.com/sebastianbergmann",
                    "type": "github"
                },
                {
                    "url": "https://liberapay.com/sebastianbergmann",
                    "type": "liberapay"
                },
                {
                    "url": "https://thanks.dev/u/gh/sebastianbergmann",
                    "type": "thanks_dev"
                },
                {
                    "url": "https://tidelift.com/funding/github/packagist/sebastian/comparator",
                    "type": "tidelift"
                }
            ],
            "time": "2025-08-10T08:07:46+00:00"
        },
        {
            "name": "sebastian/complexity",
            "version": "4.0.1",
            "source": {
                "type": "git",
                "url": "https://github.com/sebastianbergmann/complexity.git",
                "reference": "ee41d384ab1906c68852636b6de493846e13e5a0"
            },
            "dist": {
                "type": "zip",
                "url": "https://api.github.com/repos/sebastianbergmann/complexity/zipball/ee41d384ab1906c68852636b6de493846e13e5a0",
                "reference": "ee41d384ab1906c68852636b6de493846e13e5a0",
                "shasum": ""
            },
            "require": {
                "nikic/php-parser": "^5.0",
                "php": ">=8.2"
            },
            "require-dev": {
                "phpunit/phpunit": "^11.0"
            },
            "type": "library",
            "extra": {
                "branch-alias": {
                    "dev-main": "4.0-dev"
                }
            },
            "autoload": {
                "classmap": [
                    "src/"
                ]
            },
            "notification-url": "https://packagist.org/downloads/",
            "license": [
                "BSD-3-Clause"
            ],
            "authors": [
                {
                    "name": "Sebastian Bergmann",
                    "email": "sebastian@phpunit.de",
                    "role": "lead"
                }
            ],
            "description": "Library for calculating the complexity of PHP code units",
            "homepage": "https://github.com/sebastianbergmann/complexity",
            "support": {
                "issues": "https://github.com/sebastianbergmann/complexity/issues",
                "security": "https://github.com/sebastianbergmann/complexity/security/policy",
                "source": "https://github.com/sebastianbergmann/complexity/tree/4.0.1"
            },
            "funding": [
                {
                    "url": "https://github.com/sebastianbergmann",
                    "type": "github"
                }
            ],
            "time": "2024-07-03T04:49:50+00:00"
        },
        {
            "name": "sebastian/diff",
            "version": "6.0.2",
            "source": {
                "type": "git",
                "url": "https://github.com/sebastianbergmann/diff.git",
                "reference": "b4ccd857127db5d41a5b676f24b51371d76d8544"
            },
            "dist": {
                "type": "zip",
                "url": "https://api.github.com/repos/sebastianbergmann/diff/zipball/b4ccd857127db5d41a5b676f24b51371d76d8544",
                "reference": "b4ccd857127db5d41a5b676f24b51371d76d8544",
                "shasum": ""
            },
            "require": {
                "php": ">=8.2"
            },
            "require-dev": {
                "phpunit/phpunit": "^11.0",
                "symfony/process": "^4.2 || ^5"
            },
            "type": "library",
            "extra": {
                "branch-alias": {
                    "dev-main": "6.0-dev"
                }
            },
            "autoload": {
                "classmap": [
                    "src/"
                ]
            },
            "notification-url": "https://packagist.org/downloads/",
            "license": [
                "BSD-3-Clause"
            ],
            "authors": [
                {
                    "name": "Sebastian Bergmann",
                    "email": "sebastian@phpunit.de"
                },
                {
                    "name": "Kore Nordmann",
                    "email": "mail@kore-nordmann.de"
                }
            ],
            "description": "Diff implementation",
            "homepage": "https://github.com/sebastianbergmann/diff",
            "keywords": [
                "diff",
                "udiff",
                "unidiff",
                "unified diff"
            ],
            "support": {
                "issues": "https://github.com/sebastianbergmann/diff/issues",
                "security": "https://github.com/sebastianbergmann/diff/security/policy",
                "source": "https://github.com/sebastianbergmann/diff/tree/6.0.2"
            },
            "funding": [
                {
                    "url": "https://github.com/sebastianbergmann",
                    "type": "github"
                }
            ],
            "time": "2024-07-03T04:53:05+00:00"
        },
        {
            "name": "sebastian/environment",
            "version": "7.2.1",
            "source": {
                "type": "git",
                "url": "https://github.com/sebastianbergmann/environment.git",
                "reference": "a5c75038693ad2e8d4b6c15ba2403532647830c4"
            },
            "dist": {
                "type": "zip",
                "url": "https://api.github.com/repos/sebastianbergmann/environment/zipball/a5c75038693ad2e8d4b6c15ba2403532647830c4",
                "reference": "a5c75038693ad2e8d4b6c15ba2403532647830c4",
                "shasum": ""
            },
            "require": {
                "php": ">=8.2"
            },
            "require-dev": {
                "phpunit/phpunit": "^11.3"
            },
            "suggest": {
                "ext-posix": "*"
            },
            "type": "library",
            "extra": {
                "branch-alias": {
                    "dev-main": "7.2-dev"
                }
            },
            "autoload": {
                "classmap": [
                    "src/"
                ]
            },
            "notification-url": "https://packagist.org/downloads/",
            "license": [
                "BSD-3-Clause"
            ],
            "authors": [
                {
                    "name": "Sebastian Bergmann",
                    "email": "sebastian@phpunit.de"
                }
            ],
            "description": "Provides functionality to handle HHVM/PHP environments",
            "homepage": "https://github.com/sebastianbergmann/environment",
            "keywords": [
                "Xdebug",
                "environment",
                "hhvm"
            ],
            "support": {
                "issues": "https://github.com/sebastianbergmann/environment/issues",
                "security": "https://github.com/sebastianbergmann/environment/security/policy",
                "source": "https://github.com/sebastianbergmann/environment/tree/7.2.1"
            },
            "funding": [
                {
                    "url": "https://github.com/sebastianbergmann",
                    "type": "github"
                },
                {
                    "url": "https://liberapay.com/sebastianbergmann",
                    "type": "liberapay"
                },
                {
                    "url": "https://thanks.dev/u/gh/sebastianbergmann",
                    "type": "thanks_dev"
                },
                {
                    "url": "https://tidelift.com/funding/github/packagist/sebastian/environment",
                    "type": "tidelift"
                }
            ],
            "time": "2025-05-21T11:55:47+00:00"
        },
        {
            "name": "sebastian/exporter",
            "version": "6.3.2",
            "source": {
                "type": "git",
                "url": "https://github.com/sebastianbergmann/exporter.git",
                "reference": "70a298763b40b213ec087c51c739efcaa90bcd74"
            },
            "dist": {
                "type": "zip",
                "url": "https://api.github.com/repos/sebastianbergmann/exporter/zipball/70a298763b40b213ec087c51c739efcaa90bcd74",
                "reference": "70a298763b40b213ec087c51c739efcaa90bcd74",
                "shasum": ""
            },
            "require": {
                "ext-mbstring": "*",
                "php": ">=8.2",
                "sebastian/recursion-context": "^6.0"
            },
            "require-dev": {
                "phpunit/phpunit": "^11.3"
            },
            "type": "library",
            "extra": {
                "branch-alias": {
                    "dev-main": "6.3-dev"
                }
            },
            "autoload": {
                "classmap": [
                    "src/"
                ]
            },
            "notification-url": "https://packagist.org/downloads/",
            "license": [
                "BSD-3-Clause"
            ],
            "authors": [
                {
                    "name": "Sebastian Bergmann",
                    "email": "sebastian@phpunit.de"
                },
                {
                    "name": "Jeff Welch",
                    "email": "whatthejeff@gmail.com"
                },
                {
                    "name": "Volker Dusch",
                    "email": "github@wallbash.com"
                },
                {
                    "name": "Adam Harvey",
                    "email": "aharvey@php.net"
                },
                {
                    "name": "Bernhard Schussek",
                    "email": "bschussek@gmail.com"
                }
            ],
            "description": "Provides the functionality to export PHP variables for visualization",
            "homepage": "https://www.github.com/sebastianbergmann/exporter",
            "keywords": [
                "export",
                "exporter"
            ],
            "support": {
                "issues": "https://github.com/sebastianbergmann/exporter/issues",
                "security": "https://github.com/sebastianbergmann/exporter/security/policy",
                "source": "https://github.com/sebastianbergmann/exporter/tree/6.3.2"
            },
            "funding": [
                {
                    "url": "https://github.com/sebastianbergmann",
                    "type": "github"
                },
                {
                    "url": "https://liberapay.com/sebastianbergmann",
                    "type": "liberapay"
                },
                {
                    "url": "https://thanks.dev/u/gh/sebastianbergmann",
                    "type": "thanks_dev"
                },
                {
                    "url": "https://tidelift.com/funding/github/packagist/sebastian/exporter",
                    "type": "tidelift"
                }
            ],
            "time": "2025-09-24T06:12:51+00:00"
        },
        {
            "name": "sebastian/global-state",
            "version": "7.0.2",
            "source": {
                "type": "git",
                "url": "https://github.com/sebastianbergmann/global-state.git",
                "reference": "3be331570a721f9a4b5917f4209773de17f747d7"
            },
            "dist": {
                "type": "zip",
                "url": "https://api.github.com/repos/sebastianbergmann/global-state/zipball/3be331570a721f9a4b5917f4209773de17f747d7",
                "reference": "3be331570a721f9a4b5917f4209773de17f747d7",
                "shasum": ""
            },
            "require": {
                "php": ">=8.2",
                "sebastian/object-reflector": "^4.0",
                "sebastian/recursion-context": "^6.0"
            },
            "require-dev": {
                "ext-dom": "*",
                "phpunit/phpunit": "^11.0"
            },
            "type": "library",
            "extra": {
                "branch-alias": {
                    "dev-main": "7.0-dev"
                }
            },
            "autoload": {
                "classmap": [
                    "src/"
                ]
            },
            "notification-url": "https://packagist.org/downloads/",
            "license": [
                "BSD-3-Clause"
            ],
            "authors": [
                {
                    "name": "Sebastian Bergmann",
                    "email": "sebastian@phpunit.de"
                }
            ],
            "description": "Snapshotting of global state",
            "homepage": "https://www.github.com/sebastianbergmann/global-state",
            "keywords": [
                "global state"
            ],
            "support": {
                "issues": "https://github.com/sebastianbergmann/global-state/issues",
                "security": "https://github.com/sebastianbergmann/global-state/security/policy",
                "source": "https://github.com/sebastianbergmann/global-state/tree/7.0.2"
            },
            "funding": [
                {
                    "url": "https://github.com/sebastianbergmann",
                    "type": "github"
                }
            ],
            "time": "2024-07-03T04:57:36+00:00"
        },
        {
            "name": "sebastian/lines-of-code",
            "version": "3.0.1",
            "source": {
                "type": "git",
                "url": "https://github.com/sebastianbergmann/lines-of-code.git",
                "reference": "d36ad0d782e5756913e42ad87cb2890f4ffe467a"
            },
            "dist": {
                "type": "zip",
                "url": "https://api.github.com/repos/sebastianbergmann/lines-of-code/zipball/d36ad0d782e5756913e42ad87cb2890f4ffe467a",
                "reference": "d36ad0d782e5756913e42ad87cb2890f4ffe467a",
                "shasum": ""
            },
            "require": {
                "nikic/php-parser": "^5.0",
                "php": ">=8.2"
            },
            "require-dev": {
                "phpunit/phpunit": "^11.0"
            },
            "type": "library",
            "extra": {
                "branch-alias": {
                    "dev-main": "3.0-dev"
                }
            },
            "autoload": {
                "classmap": [
                    "src/"
                ]
            },
            "notification-url": "https://packagist.org/downloads/",
            "license": [
                "BSD-3-Clause"
            ],
            "authors": [
                {
                    "name": "Sebastian Bergmann",
                    "email": "sebastian@phpunit.de",
                    "role": "lead"
                }
            ],
            "description": "Library for counting the lines of code in PHP source code",
            "homepage": "https://github.com/sebastianbergmann/lines-of-code",
            "support": {
                "issues": "https://github.com/sebastianbergmann/lines-of-code/issues",
                "security": "https://github.com/sebastianbergmann/lines-of-code/security/policy",
                "source": "https://github.com/sebastianbergmann/lines-of-code/tree/3.0.1"
            },
            "funding": [
                {
                    "url": "https://github.com/sebastianbergmann",
                    "type": "github"
                }
            ],
            "time": "2024-07-03T04:58:38+00:00"
        },
        {
            "name": "sebastian/object-enumerator",
            "version": "6.0.1",
            "source": {
                "type": "git",
                "url": "https://github.com/sebastianbergmann/object-enumerator.git",
                "reference": "f5b498e631a74204185071eb41f33f38d64608aa"
            },
            "dist": {
                "type": "zip",
                "url": "https://api.github.com/repos/sebastianbergmann/object-enumerator/zipball/f5b498e631a74204185071eb41f33f38d64608aa",
                "reference": "f5b498e631a74204185071eb41f33f38d64608aa",
                "shasum": ""
            },
            "require": {
                "php": ">=8.2",
                "sebastian/object-reflector": "^4.0",
                "sebastian/recursion-context": "^6.0"
            },
            "require-dev": {
                "phpunit/phpunit": "^11.0"
            },
            "type": "library",
            "extra": {
                "branch-alias": {
                    "dev-main": "6.0-dev"
                }
            },
            "autoload": {
                "classmap": [
                    "src/"
                ]
            },
            "notification-url": "https://packagist.org/downloads/",
            "license": [
                "BSD-3-Clause"
            ],
            "authors": [
                {
                    "name": "Sebastian Bergmann",
                    "email": "sebastian@phpunit.de"
                }
            ],
            "description": "Traverses array structures and object graphs to enumerate all referenced objects",
            "homepage": "https://github.com/sebastianbergmann/object-enumerator/",
            "support": {
                "issues": "https://github.com/sebastianbergmann/object-enumerator/issues",
                "security": "https://github.com/sebastianbergmann/object-enumerator/security/policy",
                "source": "https://github.com/sebastianbergmann/object-enumerator/tree/6.0.1"
            },
            "funding": [
                {
                    "url": "https://github.com/sebastianbergmann",
                    "type": "github"
                }
            ],
            "time": "2024-07-03T05:00:13+00:00"
        },
        {
            "name": "sebastian/object-reflector",
            "version": "4.0.1",
            "source": {
                "type": "git",
                "url": "https://github.com/sebastianbergmann/object-reflector.git",
                "reference": "6e1a43b411b2ad34146dee7524cb13a068bb35f9"
            },
            "dist": {
                "type": "zip",
                "url": "https://api.github.com/repos/sebastianbergmann/object-reflector/zipball/6e1a43b411b2ad34146dee7524cb13a068bb35f9",
                "reference": "6e1a43b411b2ad34146dee7524cb13a068bb35f9",
                "shasum": ""
            },
            "require": {
                "php": ">=8.2"
            },
            "require-dev": {
                "phpunit/phpunit": "^11.0"
            },
            "type": "library",
            "extra": {
                "branch-alias": {
                    "dev-main": "4.0-dev"
                }
            },
            "autoload": {
                "classmap": [
                    "src/"
                ]
            },
            "notification-url": "https://packagist.org/downloads/",
            "license": [
                "BSD-3-Clause"
            ],
            "authors": [
                {
                    "name": "Sebastian Bergmann",
                    "email": "sebastian@phpunit.de"
                }
            ],
            "description": "Allows reflection of object attributes, including inherited and non-public ones",
            "homepage": "https://github.com/sebastianbergmann/object-reflector/",
            "support": {
                "issues": "https://github.com/sebastianbergmann/object-reflector/issues",
                "security": "https://github.com/sebastianbergmann/object-reflector/security/policy",
                "source": "https://github.com/sebastianbergmann/object-reflector/tree/4.0.1"
            },
            "funding": [
                {
                    "url": "https://github.com/sebastianbergmann",
                    "type": "github"
                }
            ],
            "time": "2024-07-03T05:01:32+00:00"
        },
        {
            "name": "sebastian/recursion-context",
            "version": "6.0.3",
            "source": {
                "type": "git",
                "url": "https://github.com/sebastianbergmann/recursion-context.git",
                "reference": "f6458abbf32a6c8174f8f26261475dc133b3d9dc"
            },
            "dist": {
                "type": "zip",
                "url": "https://api.github.com/repos/sebastianbergmann/recursion-context/zipball/f6458abbf32a6c8174f8f26261475dc133b3d9dc",
                "reference": "f6458abbf32a6c8174f8f26261475dc133b3d9dc",
                "shasum": ""
            },
            "require": {
                "php": ">=8.2"
            },
            "require-dev": {
                "phpunit/phpunit": "^11.3"
            },
            "type": "library",
            "extra": {
                "branch-alias": {
                    "dev-main": "6.0-dev"
                }
            },
            "autoload": {
                "classmap": [
                    "src/"
                ]
            },
            "notification-url": "https://packagist.org/downloads/",
            "license": [
                "BSD-3-Clause"
            ],
            "authors": [
                {
                    "name": "Sebastian Bergmann",
                    "email": "sebastian@phpunit.de"
                },
                {
                    "name": "Jeff Welch",
                    "email": "whatthejeff@gmail.com"
                },
                {
                    "name": "Adam Harvey",
                    "email": "aharvey@php.net"
                }
            ],
            "description": "Provides functionality to recursively process PHP variables",
            "homepage": "https://github.com/sebastianbergmann/recursion-context",
            "support": {
                "issues": "https://github.com/sebastianbergmann/recursion-context/issues",
                "security": "https://github.com/sebastianbergmann/recursion-context/security/policy",
                "source": "https://github.com/sebastianbergmann/recursion-context/tree/6.0.3"
            },
            "funding": [
                {
                    "url": "https://github.com/sebastianbergmann",
                    "type": "github"
                },
                {
                    "url": "https://liberapay.com/sebastianbergmann",
                    "type": "liberapay"
                },
                {
                    "url": "https://thanks.dev/u/gh/sebastianbergmann",
                    "type": "thanks_dev"
                },
                {
                    "url": "https://tidelift.com/funding/github/packagist/sebastian/recursion-context",
                    "type": "tidelift"
                }
            ],
            "time": "2025-08-13T04:42:22+00:00"
        },
        {
            "name": "sebastian/type",
            "version": "5.1.3",
            "source": {
                "type": "git",
                "url": "https://github.com/sebastianbergmann/type.git",
                "reference": "f77d2d4e78738c98d9a68d2596fe5e8fa380f449"
            },
            "dist": {
                "type": "zip",
                "url": "https://api.github.com/repos/sebastianbergmann/type/zipball/f77d2d4e78738c98d9a68d2596fe5e8fa380f449",
                "reference": "f77d2d4e78738c98d9a68d2596fe5e8fa380f449",
                "shasum": ""
            },
            "require": {
                "php": ">=8.2"
            },
            "require-dev": {
                "phpunit/phpunit": "^11.3"
            },
            "type": "library",
            "extra": {
                "branch-alias": {
                    "dev-main": "5.1-dev"
                }
            },
            "autoload": {
                "classmap": [
                    "src/"
                ]
            },
            "notification-url": "https://packagist.org/downloads/",
            "license": [
                "BSD-3-Clause"
            ],
            "authors": [
                {
                    "name": "Sebastian Bergmann",
                    "email": "sebastian@phpunit.de",
                    "role": "lead"
                }
            ],
            "description": "Collection of value objects that represent the types of the PHP type system",
            "homepage": "https://github.com/sebastianbergmann/type",
            "support": {
                "issues": "https://github.com/sebastianbergmann/type/issues",
                "security": "https://github.com/sebastianbergmann/type/security/policy",
                "source": "https://github.com/sebastianbergmann/type/tree/5.1.3"
            },
            "funding": [
                {
                    "url": "https://github.com/sebastianbergmann",
                    "type": "github"
                },
                {
                    "url": "https://liberapay.com/sebastianbergmann",
                    "type": "liberapay"
                },
                {
                    "url": "https://thanks.dev/u/gh/sebastianbergmann",
                    "type": "thanks_dev"
                },
                {
                    "url": "https://tidelift.com/funding/github/packagist/sebastian/type",
                    "type": "tidelift"
                }
            ],
            "time": "2025-08-09T06:55:48+00:00"
        },
        {
            "name": "sebastian/version",
            "version": "5.0.2",
            "source": {
                "type": "git",
                "url": "https://github.com/sebastianbergmann/version.git",
                "reference": "c687e3387b99f5b03b6caa64c74b63e2936ff874"
            },
            "dist": {
                "type": "zip",
                "url": "https://api.github.com/repos/sebastianbergmann/version/zipball/c687e3387b99f5b03b6caa64c74b63e2936ff874",
                "reference": "c687e3387b99f5b03b6caa64c74b63e2936ff874",
                "shasum": ""
            },
            "require": {
                "php": ">=8.2"
            },
            "type": "library",
            "extra": {
                "branch-alias": {
                    "dev-main": "5.0-dev"
                }
            },
            "autoload": {
                "classmap": [
                    "src/"
                ]
            },
            "notification-url": "https://packagist.org/downloads/",
            "license": [
                "BSD-3-Clause"
            ],
            "authors": [
                {
                    "name": "Sebastian Bergmann",
                    "email": "sebastian@phpunit.de",
                    "role": "lead"
                }
            ],
            "description": "Library that helps with managing the version number of Git-hosted PHP projects",
            "homepage": "https://github.com/sebastianbergmann/version",
            "support": {
                "issues": "https://github.com/sebastianbergmann/version/issues",
                "security": "https://github.com/sebastianbergmann/version/security/policy",
                "source": "https://github.com/sebastianbergmann/version/tree/5.0.2"
            },
            "funding": [
                {
                    "url": "https://github.com/sebastianbergmann",
                    "type": "github"
                }
            ],
            "time": "2024-10-09T05:16:32+00:00"
        },
        {
            "name": "staabm/side-effects-detector",
            "version": "1.0.5",
            "source": {
                "type": "git",
                "url": "https://github.com/staabm/side-effects-detector.git",
                "reference": "d8334211a140ce329c13726d4a715adbddd0a163"
            },
            "dist": {
                "type": "zip",
                "url": "https://api.github.com/repos/staabm/side-effects-detector/zipball/d8334211a140ce329c13726d4a715adbddd0a163",
                "reference": "d8334211a140ce329c13726d4a715adbddd0a163",
                "shasum": ""
            },
            "require": {
                "ext-tokenizer": "*",
                "php": "^7.4 || ^8.0"
            },
            "require-dev": {
                "phpstan/extension-installer": "^1.4.3",
                "phpstan/phpstan": "^1.12.6",
                "phpunit/phpunit": "^9.6.21",
                "symfony/var-dumper": "^5.4.43",
                "tomasvotruba/type-coverage": "1.0.0",
                "tomasvotruba/unused-public": "1.0.0"
            },
            "type": "library",
            "autoload": {
                "classmap": [
                    "lib/"
                ]
            },
            "notification-url": "https://packagist.org/downloads/",
            "license": [
                "MIT"
            ],
            "description": "A static analysis tool to detect side effects in PHP code",
            "keywords": [
                "static analysis"
            ],
            "support": {
                "issues": "https://github.com/staabm/side-effects-detector/issues",
                "source": "https://github.com/staabm/side-effects-detector/tree/1.0.5"
            },
            "funding": [
                {
                    "url": "https://github.com/staabm",
                    "type": "github"
                }
            ],
            "time": "2024-10-20T05:08:20+00:00"
        },
        {
            "name": "symfony/yaml",
            "version": "v7.3.3",
            "source": {
                "type": "git",
                "url": "https://github.com/symfony/yaml.git",
                "reference": "d4f4a66866fe2451f61296924767280ab5732d9d"
            },
            "dist": {
                "type": "zip",
                "url": "https://api.github.com/repos/symfony/yaml/zipball/d4f4a66866fe2451f61296924767280ab5732d9d",
                "reference": "d4f4a66866fe2451f61296924767280ab5732d9d",
                "shasum": ""
            },
            "require": {
                "php": ">=8.2",
                "symfony/deprecation-contracts": "^2.5|^3.0",
                "symfony/polyfill-ctype": "^1.8"
            },
            "conflict": {
                "symfony/console": "<6.4"
            },
            "require-dev": {
                "symfony/console": "^6.4|^7.0"
            },
            "bin": [
                "Resources/bin/yaml-lint"
            ],
            "type": "library",
            "autoload": {
                "psr-4": {
                    "Symfony\\Component\\Yaml\\": ""
                },
                "exclude-from-classmap": [
                    "/Tests/"
                ]
            },
            "notification-url": "https://packagist.org/downloads/",
            "license": [
                "MIT"
            ],
            "authors": [
                {
                    "name": "Fabien Potencier",
                    "email": "fabien@symfony.com"
                },
                {
                    "name": "Symfony Community",
                    "homepage": "https://symfony.com/contributors"
                }
            ],
            "description": "Loads and dumps YAML files",
            "homepage": "https://symfony.com",
            "support": {
                "source": "https://github.com/symfony/yaml/tree/v7.3.3"
            },
            "funding": [
                {
                    "url": "https://symfony.com/sponsor",
                    "type": "custom"
                },
                {
                    "url": "https://github.com/fabpot",
                    "type": "github"
                },
                {
                    "url": "https://github.com/nicolas-grekas",
                    "type": "github"
                },
                {
                    "url": "https://tidelift.com/funding/github/packagist/symfony/symfony",
                    "type": "tidelift"
                }
            ],
            "time": "2025-08-27T11:34:33+00:00"
        },
        {
            "name": "theseer/tokenizer",
            "version": "1.2.3",
            "source": {
                "type": "git",
                "url": "https://github.com/theseer/tokenizer.git",
                "reference": "737eda637ed5e28c3413cb1ebe8bb52cbf1ca7a2"
            },
            "dist": {
                "type": "zip",
                "url": "https://api.github.com/repos/theseer/tokenizer/zipball/737eda637ed5e28c3413cb1ebe8bb52cbf1ca7a2",
                "reference": "737eda637ed5e28c3413cb1ebe8bb52cbf1ca7a2",
                "shasum": ""
            },
            "require": {
                "ext-dom": "*",
                "ext-tokenizer": "*",
                "ext-xmlwriter": "*",
                "php": "^7.2 || ^8.0"
            },
            "type": "library",
            "autoload": {
                "classmap": [
                    "src/"
                ]
            },
            "notification-url": "https://packagist.org/downloads/",
            "license": [
                "BSD-3-Clause"
            ],
            "authors": [
                {
                    "name": "Arne Blankerts",
                    "email": "arne@blankerts.de",
                    "role": "Developer"
                }
            ],
            "description": "A small library for converting tokenized PHP source code into XML and potentially other formats",
            "support": {
                "issues": "https://github.com/theseer/tokenizer/issues",
                "source": "https://github.com/theseer/tokenizer/tree/1.2.3"
            },
            "funding": [
                {
                    "url": "https://github.com/theseer",
                    "type": "github"
                }
            ],
            "time": "2024-03-03T12:36:25+00:00"
        }
    ],
    "aliases": [],
    "minimum-stability": "stable",
    "stability-flags": {},
    "prefer-stable": true,
    "prefer-lowest": false,
    "platform": {
        "php": "^8.3"
    },
    "platform-dev": {},
    "plugin-api-version": "2.6.0"
}<|MERGE_RESOLUTION|>--- conflicted
+++ resolved
@@ -4,11 +4,7 @@
         "Read more about it at https://getcomposer.org/doc/01-basic-usage.md#installing-dependencies",
         "This file is @generated automatically"
     ],
-<<<<<<< HEAD
-    "content-hash": "84faaac9ff7f960f01962280c9c0e1da",
-=======
     "content-hash": "70c7cdd5d47f8b495b1e7290dcea2aea",
->>>>>>> 061d17ab
     "packages": [
         {
             "name": "anourvalar/eloquent-serialize",
@@ -487,8 +483,6 @@
             "time": "2025-08-20T19:15:30+00:00"
         },
         {
-<<<<<<< HEAD
-=======
             "name": "cryptomus/api-php-sdk",
             "version": "1.0.0",
             "source": {
@@ -523,7 +517,6 @@
             "time": "2022-07-29T15:49:10+00:00"
         },
         {
->>>>>>> 061d17ab
             "name": "danharrin/date-format-converter",
             "version": "v0.3.1",
             "source": {
@@ -1495,28 +1488,6 @@
             "time": "2025-07-08T20:42:18+00:00"
         },
         {
-<<<<<<< HEAD
-            "name": "filament/spatie-laravel-settings-plugin",
-            "version": "v3.3.43",
-            "source": {
-                "type": "git",
-                "url": "https://github.com/filamentphp/spatie-laravel-settings-plugin.git",
-                "reference": "80c9e960b30890fdc731da262b71255cb39bee31"
-            },
-            "dist": {
-                "type": "zip",
-                "url": "https://api.github.com/repos/filamentphp/spatie-laravel-settings-plugin/zipball/80c9e960b30890fdc731da262b71255cb39bee31",
-                "reference": "80c9e960b30890fdc731da262b71255cb39bee31",
-                "shasum": ""
-            },
-            "require": {
-                "filament/filament": "self.version",
-                "illuminate/console": "^10.45|^11.0|^12.0",
-                "illuminate/filesystem": "^10.45|^11.0|^12.0",
-                "illuminate/support": "^10.45|^11.0|^12.0",
-                "php": "^8.1",
-                "spatie/laravel-settings": "^2.2|^3.0"
-=======
             "name": "filament/spatie-laravel-media-library-plugin",
             "version": "v3.3.43",
             "source": {
@@ -1573,17 +1544,12 @@
                 "illuminate/support": "^10.45|^11.0|^12.0",
                 "php": "^8.1",
                 "spatie/laravel-translatable": "^6.0"
->>>>>>> 061d17ab
             },
             "type": "library",
             "extra": {
                 "laravel": {
                     "providers": [
-<<<<<<< HEAD
-                        "Filament\\SpatieLaravelSettingsPluginServiceProvider"
-=======
                         "Filament\\SpatieLaravelTranslatablePluginServiceProvider"
->>>>>>> 061d17ab
                     ]
                 }
             },
@@ -1596,21 +1562,13 @@
             "license": [
                 "MIT"
             ],
-<<<<<<< HEAD
-            "description": "Filament support for `spatie/laravel-settings`.",
-=======
             "description": "Filament support for `spatie/laravel-translatable`.",
->>>>>>> 061d17ab
             "homepage": "https://github.com/filamentphp/filament",
             "support": {
                 "issues": "https://github.com/filamentphp/filament/issues",
                 "source": "https://github.com/filamentphp/filament"
             },
-<<<<<<< HEAD
-            "time": "2025-04-23T06:39:48+00:00"
-=======
             "time": "2025-08-12T13:15:45+00:00"
->>>>>>> 061d17ab
         },
         {
             "name": "filament/support",
@@ -4543,33 +4501,6 @@
             "time": "2025-09-03T16:03:54+00:00"
         },
         {
-<<<<<<< HEAD
-            "name": "phpdocumentor/reflection-common",
-            "version": "2.2.0",
-            "source": {
-                "type": "git",
-                "url": "https://github.com/phpDocumentor/ReflectionCommon.git",
-                "reference": "1d01c49d4ed62f25aa84a747ad35d5a16924662b"
-            },
-            "dist": {
-                "type": "zip",
-                "url": "https://api.github.com/repos/phpDocumentor/ReflectionCommon/zipball/1d01c49d4ed62f25aa84a747ad35d5a16924662b",
-                "reference": "1d01c49d4ed62f25aa84a747ad35d5a16924662b",
-                "shasum": ""
-            },
-            "require": {
-                "php": "^7.2 || ^8.0"
-            },
-            "type": "library",
-            "extra": {
-                "branch-alias": {
-                    "dev-2.x": "2.x-dev"
-                }
-            },
-            "autoload": {
-                "psr-4": {
-                    "phpDocumentor\\Reflection\\": "src/"
-=======
             "name": "paypal/paypal-checkout-sdk",
             "version": "1.0.2",
             "source": {
@@ -4594,29 +4525,10 @@
                 "psr-4": {
                     "Sample\\": "samples/",
                     "PayPalCheckoutSdk\\": "lib/PayPalCheckoutSdk"
->>>>>>> 061d17ab
-                }
-            },
-            "notification-url": "https://packagist.org/downloads/",
-            "license": [
-<<<<<<< HEAD
-                "MIT"
-            ],
-            "authors": [
-                {
-                    "name": "Jaap van Otterdijk",
-                    "email": "opensource@ijaap.nl"
-                }
-            ],
-            "description": "Common reflection classes used by phpdocumentor to reflect the code structure",
-            "homepage": "http://www.phpdoc.org",
-            "keywords": [
-                "FQSEN",
-                "phpDocumentor",
-                "phpdoc",
-                "reflection",
-                "static analysis"
-=======
+                }
+            },
+            "notification-url": "https://packagist.org/downloads/",
+            "license": [
                 "https://github.com/paypal/Checkout-PHP-SDK/blob/master/LICENSE"
             ],
             "authors": [
@@ -4743,130 +4655,6 @@
                 "option",
                 "php",
                 "type"
->>>>>>> 061d17ab
-            ],
-            "support": {
-                "issues": "https://github.com/phpDocumentor/ReflectionCommon/issues",
-                "source": "https://github.com/phpDocumentor/ReflectionCommon/tree/2.x"
-            },
-            "time": "2020-06-27T09:03:43+00:00"
-        },
-        {
-            "name": "phpdocumentor/type-resolver",
-            "version": "1.10.0",
-            "source": {
-                "type": "git",
-                "url": "https://github.com/phpDocumentor/TypeResolver.git",
-                "reference": "679e3ce485b99e84c775d28e2e96fade9a7fb50a"
-            },
-            "dist": {
-                "type": "zip",
-                "url": "https://api.github.com/repos/phpDocumentor/TypeResolver/zipball/679e3ce485b99e84c775d28e2e96fade9a7fb50a",
-                "reference": "679e3ce485b99e84c775d28e2e96fade9a7fb50a",
-                "shasum": ""
-            },
-            "require": {
-                "doctrine/deprecations": "^1.0",
-                "php": "^7.3 || ^8.0",
-                "phpdocumentor/reflection-common": "^2.0",
-                "phpstan/phpdoc-parser": "^1.18|^2.0"
-            },
-            "require-dev": {
-                "ext-tokenizer": "*",
-                "phpbench/phpbench": "^1.2",
-                "phpstan/extension-installer": "^1.1",
-                "phpstan/phpstan": "^1.8",
-                "phpstan/phpstan-phpunit": "^1.1",
-                "phpunit/phpunit": "^9.5",
-                "rector/rector": "^0.13.9",
-                "vimeo/psalm": "^4.25"
-            },
-            "type": "library",
-            "extra": {
-                "branch-alias": {
-                    "dev-1.x": "1.x-dev"
-                }
-            },
-            "autoload": {
-                "psr-4": {
-                    "phpDocumentor\\Reflection\\": "src"
-                }
-            },
-            "notification-url": "https://packagist.org/downloads/",
-            "license": [
-                "MIT"
-            ],
-            "authors": [
-                {
-                    "name": "Mike van Riel",
-                    "email": "me@mikevanriel.com"
-                }
-            ],
-            "description": "A PSR-5 based resolver of Class names, Types and Structural Element Names",
-            "support": {
-                "issues": "https://github.com/phpDocumentor/TypeResolver/issues",
-                "source": "https://github.com/phpDocumentor/TypeResolver/tree/1.10.0"
-            },
-            "time": "2024-11-09T15:12:26+00:00"
-        },
-        {
-            "name": "phpoption/phpoption",
-            "version": "1.9.4",
-            "source": {
-                "type": "git",
-                "url": "https://github.com/schmittjoh/php-option.git",
-                "reference": "638a154f8d4ee6a5cfa96d6a34dfbe0cffa9566d"
-            },
-            "dist": {
-                "type": "zip",
-                "url": "https://api.github.com/repos/schmittjoh/php-option/zipball/638a154f8d4ee6a5cfa96d6a34dfbe0cffa9566d",
-                "reference": "638a154f8d4ee6a5cfa96d6a34dfbe0cffa9566d",
-                "shasum": ""
-            },
-            "require": {
-                "php": "^7.2.5 || ^8.0"
-            },
-            "require-dev": {
-                "bamarni/composer-bin-plugin": "^1.8.2",
-                "phpunit/phpunit": "^8.5.44 || ^9.6.25 || ^10.5.53 || ^11.5.34"
-            },
-            "type": "library",
-            "extra": {
-                "bamarni-bin": {
-                    "bin-links": true,
-                    "forward-command": false
-                },
-                "branch-alias": {
-                    "dev-master": "1.9-dev"
-                }
-            },
-            "autoload": {
-                "psr-4": {
-                    "PhpOption\\": "src/PhpOption/"
-                }
-            },
-            "notification-url": "https://packagist.org/downloads/",
-            "license": [
-                "Apache-2.0"
-            ],
-            "authors": [
-                {
-                    "name": "Johannes M. Schmitt",
-                    "email": "schmittjoh@gmail.com",
-                    "homepage": "https://github.com/schmittjoh"
-                },
-                {
-                    "name": "Graham Campbell",
-                    "email": "hello@gjcampbell.co.uk",
-                    "homepage": "https://github.com/GrahamCampbell"
-                }
-            ],
-            "description": "Option Type for PHP",
-            "keywords": [
-                "language",
-                "option",
-                "php",
-                "type"
             ],
             "support": {
                 "issues": "https://github.com/schmittjoh/php-option/issues",
@@ -4885,41 +4673,6 @@
             "time": "2025-08-21T11:53:16+00:00"
         },
         {
-<<<<<<< HEAD
-            "name": "phpstan/phpdoc-parser",
-            "version": "2.3.0",
-            "source": {
-                "type": "git",
-                "url": "https://github.com/phpstan/phpdoc-parser.git",
-                "reference": "1e0cd5370df5dd2e556a36b9c62f62e555870495"
-            },
-            "dist": {
-                "type": "zip",
-                "url": "https://api.github.com/repos/phpstan/phpdoc-parser/zipball/1e0cd5370df5dd2e556a36b9c62f62e555870495",
-                "reference": "1e0cd5370df5dd2e556a36b9c62f62e555870495",
-                "shasum": ""
-            },
-            "require": {
-                "php": "^7.4 || ^8.0"
-            },
-            "require-dev": {
-                "doctrine/annotations": "^2.0",
-                "nikic/php-parser": "^5.3.0",
-                "php-parallel-lint/php-parallel-lint": "^1.2",
-                "phpstan/extension-installer": "^1.0",
-                "phpstan/phpstan": "^2.0",
-                "phpstan/phpstan-phpunit": "^2.0",
-                "phpstan/phpstan-strict-rules": "^2.0",
-                "phpunit/phpunit": "^9.6",
-                "symfony/process": "^5.2"
-            },
-            "type": "library",
-            "autoload": {
-                "psr-4": {
-                    "PHPStan\\PhpDocParser\\": [
-                        "src/"
-                    ]
-=======
             "name": "plisio/plisio-sdk-laravel",
             "version": "v1.0.0",
             "source": {
@@ -4948,21 +4701,12 @@
             "autoload": {
                 "psr-4": {
                     "Plisio\\PlisioSdkLaravel\\": "src/"
->>>>>>> 061d17ab
-                }
-            },
-            "notification-url": "https://packagist.org/downloads/",
-            "license": [
-                "MIT"
-            ],
-<<<<<<< HEAD
-            "description": "PHPDoc parser with support for nullable, intersection and generic types",
-            "support": {
-                "issues": "https://github.com/phpstan/phpdoc-parser/issues",
-                "source": "https://github.com/phpstan/phpdoc-parser/tree/2.3.0"
-            },
-            "time": "2025-08-30T15:50:23+00:00"
-=======
+                }
+            },
+            "notification-url": "https://packagist.org/downloads/",
+            "license": [
+                "MIT"
+            ],
             "authors": [
                 {
                     "name": "plisdeveloper",
@@ -4975,7 +4719,6 @@
                 "source": "https://github.com/Plisio/plisio-sdk-laravel/tree/v1.0.0"
             },
             "time": "2023-03-28T19:57:27+00:00"
->>>>>>> 061d17ab
         },
         {
             "name": "predis/predis",
@@ -5856,6 +5599,74 @@
             "time": "2025-02-25T09:09:36+00:00"
         },
         {
+            "name": "spatie/browsershot",
+            "version": "5.0.11",
+            "source": {
+                "type": "git",
+                "url": "https://github.com/spatie/browsershot.git",
+                "reference": "f84d9c332899596d0884922772593a10e3925969"
+            },
+            "dist": {
+                "type": "zip",
+                "url": "https://api.github.com/repos/spatie/browsershot/zipball/f84d9c332899596d0884922772593a10e3925969",
+                "reference": "f84d9c332899596d0884922772593a10e3925969",
+                "shasum": ""
+            },
+            "require": {
+                "ext-fileinfo": "*",
+                "ext-json": "*",
+                "php": "^8.2",
+                "spatie/temporary-directory": "^2.0",
+                "symfony/process": "^6.0|^7.0"
+            },
+            "require-dev": {
+                "pestphp/pest": "^3.0",
+                "spatie/image": "^3.6",
+                "spatie/pdf-to-text": "^1.52",
+                "spatie/phpunit-snapshot-assertions": "^4.2.3|^5.0"
+            },
+            "type": "library",
+            "autoload": {
+                "psr-4": {
+                    "Spatie\\Browsershot\\": "src"
+                }
+            },
+            "notification-url": "https://packagist.org/downloads/",
+            "license": [
+                "MIT"
+            ],
+            "authors": [
+                {
+                    "name": "Freek Van der Herten",
+                    "email": "freek@spatie.be",
+                    "homepage": "https://github.com/freekmurze",
+                    "role": "Developer"
+                }
+            ],
+            "description": "Convert a webpage to an image or pdf using headless Chrome",
+            "homepage": "https://github.com/spatie/browsershot",
+            "keywords": [
+                "chrome",
+                "convert",
+                "headless",
+                "image",
+                "pdf",
+                "puppeteer",
+                "screenshot",
+                "webpage"
+            ],
+            "support": {
+                "source": "https://github.com/spatie/browsershot/tree/5.0.11"
+            },
+            "funding": [
+                {
+                    "url": "https://github.com/spatie",
+                    "type": "github"
+                }
+            ],
+            "time": "2025-10-08T07:40:52+00:00"
+        },
+        {
             "name": "spatie/color",
             "version": "1.8.0",
             "source": {
@@ -6273,81 +6084,8 @@
             "time": "2025-07-17T15:46:43+00:00"
         },
         {
-<<<<<<< HEAD
-            "name": "spatie/browsershot",
-            "version": "5.0.11",
-            "source": {
-                "type": "git",
-                "url": "https://github.com/spatie/browsershot.git",
-                "reference": "f84d9c332899596d0884922772593a10e3925969"
-            },
-            "dist": {
-                "type": "zip",
-                "url": "https://api.github.com/repos/spatie/browsershot/zipball/f84d9c332899596d0884922772593a10e3925969",
-                "reference": "f84d9c332899596d0884922772593a10e3925969",
-                "shasum": ""
-            },
-            "require": {
-                "ext-fileinfo": "*",
-                "ext-json": "*",
-                "php": "^8.2",
-                "spatie/temporary-directory": "^2.0",
-                "symfony/process": "^6.0|^7.0"
-            },
-            "require-dev": {
-                "pestphp/pest": "^3.0",
-                "spatie/image": "^3.6",
-                "spatie/pdf-to-text": "^1.52",
-                "spatie/phpunit-snapshot-assertions": "^4.2.3|^5.0"
-            },
-            "type": "library",
-            "autoload": {
-                "psr-4": {
-                    "Spatie\\Browsershot\\": "src"
-                }
-            },
-            "notification-url": "https://packagist.org/downloads/",
-            "license": [
-                "MIT"
-            ],
-            "authors": [
-                {
-                    "name": "Freek Van der Herten",
-                    "email": "freek@spatie.be",
-                    "homepage": "https://github.com/freekmurze",
-                    "role": "Developer"
-                }
-            ],
-            "description": "Convert a webpage to an image or pdf using headless Chrome",
-            "homepage": "https://github.com/spatie/browsershot",
-            "keywords": [
-                "chrome",
-                "convert",
-                "headless",
-                "image",
-                "pdf",
-                "puppeteer",
-                "screenshot",
-                "webpage"
-            ],
-            "support": {
-                "source": "https://github.com/spatie/browsershot/tree/5.0.11"
-            },
-            "funding": [
-                {
-                    "url": "https://github.com/spatie",
-                    "type": "github"
-                }
-            ],
-            "time": "2025-10-08T07:40:52+00:00"
-        },
-        {
-            "name": "spatie/color",
-            "version": "1.8.0",
-=======
             "name": "spatie/laravel-translatable",
             "version": "6.11.4",
->>>>>>> 061d17ab
             "source": {
                 "type": "git",
                 "url": "https://github.com/spatie/laravel-translatable.git",
@@ -6429,81 +6167,8 @@
             "time": "2025-02-20T15:51:22+00:00"
         },
         {
-<<<<<<< HEAD
-            "name": "spatie/crawler",
-            "version": "8.4.3",
-            "source": {
-                "type": "git",
-                "url": "https://github.com/spatie/crawler.git",
-                "reference": "4f4c3ead439e7e57085c0b802bc4e5b44fb7d751"
-            },
-            "dist": {
-                "type": "zip",
-                "url": "https://api.github.com/repos/spatie/crawler/zipball/4f4c3ead439e7e57085c0b802bc4e5b44fb7d751",
-                "reference": "4f4c3ead439e7e57085c0b802bc4e5b44fb7d751",
-                "shasum": ""
-            },
-            "require": {
-                "guzzlehttp/guzzle": "^7.3",
-                "guzzlehttp/psr7": "^2.0",
-                "illuminate/collections": "^10.0|^11.0|^12.0",
-                "nicmart/tree": "^0.9",
-                "php": "^8.2",
-                "spatie/browsershot": "^5.0.5",
-                "spatie/robots-txt": "^2.0",
-                "symfony/dom-crawler": "^6.0|^7.0"
-            },
-            "require-dev": {
-                "pestphp/pest": "^2.0|^3.0",
-                "spatie/ray": "^1.37"
-            },
-            "type": "library",
-            "autoload": {
-                "psr-4": {
-                    "Spatie\\Crawler\\": "src"
-                }
-            },
-            "notification-url": "https://packagist.org/downloads/",
-            "license": [
-                "MIT"
-            ],
-            "authors": [
-                {
-                    "name": "Freek Van der Herten",
-                    "email": "freek@spatie.be"
-                }
-            ],
-            "description": "Crawl all internal links found on a website",
-            "homepage": "https://github.com/spatie/crawler",
-            "keywords": [
-                "crawler",
-                "link",
-                "spatie",
-                "website"
-            ],
-            "support": {
-                "issues": "https://github.com/spatie/crawler/issues",
-                "source": "https://github.com/spatie/crawler/tree/8.4.3"
-            },
-            "funding": [
-                {
-                    "url": "https://spatie.be/open-source/support-us",
-                    "type": "custom"
-                },
-                {
-                    "url": "https://github.com/spatie",
-                    "type": "github"
-                }
-            ],
-            "time": "2025-05-20T09:00:51+00:00"
-        },
-        {
-            "name": "spatie/invade",
-            "version": "2.1.0",
-=======
             "name": "spatie/temporary-directory",
             "version": "2.3.0",
->>>>>>> 061d17ab
             "source": {
                 "type": "git",
                 "url": "https://github.com/spatie/temporary-directory.git",
@@ -6533,366 +6198,6 @@
             ],
             "authors": [
                 {
-                    "name": "Alex Vanderbist",
-                    "email": "alex@spatie.be",
-                    "homepage": "https://spatie.be",
-                    "role": "Developer"
-                }
-            ],
-            "description": "Easily create, use and destroy temporary directories",
-            "homepage": "https://github.com/spatie/temporary-directory",
-            "keywords": [
-<<<<<<< HEAD
-                "invade",
-                "spatie"
-            ],
-            "support": {
-                "source": "https://github.com/spatie/invade/tree/2.1.0"
-            },
-            "funding": [
-                {
-                    "url": "https://github.com/spatie",
-                    "type": "github"
-                }
-            ],
-            "time": "2024-05-17T09:06:10+00:00"
-        },
-        {
-            "name": "spatie/laravel-medialibrary",
-            "version": "11.15.0",
-            "source": {
-                "type": "git",
-                "url": "https://github.com/spatie/laravel-medialibrary.git",
-                "reference": "9d1e9731d36817d1649bc584b2c40c0c9d4bcfac"
-            },
-            "dist": {
-                "type": "zip",
-                "url": "https://api.github.com/repos/spatie/laravel-medialibrary/zipball/9d1e9731d36817d1649bc584b2c40c0c9d4bcfac",
-                "reference": "9d1e9731d36817d1649bc584b2c40c0c9d4bcfac",
-                "shasum": ""
-            },
-            "require": {
-                "composer/semver": "^3.4",
-                "ext-exif": "*",
-                "ext-fileinfo": "*",
-                "ext-json": "*",
-                "illuminate/bus": "^10.2|^11.0|^12.0",
-                "illuminate/conditionable": "^10.2|^11.0|^12.0",
-                "illuminate/console": "^10.2|^11.0|^12.0",
-                "illuminate/database": "^10.2|^11.0|^12.0",
-                "illuminate/pipeline": "^10.2|^11.0|^12.0",
-                "illuminate/support": "^10.2|^11.0|^12.0",
-                "maennchen/zipstream-php": "^3.1",
-                "php": "^8.2",
-                "spatie/image": "^3.3.2",
-                "spatie/laravel-package-tools": "^1.16.1",
-                "spatie/temporary-directory": "^2.2",
-                "symfony/console": "^6.4.1|^7.0"
-            },
-            "conflict": {
-                "php-ffmpeg/php-ffmpeg": "<0.6.1"
-            },
-            "require-dev": {
-                "aws/aws-sdk-php": "^3.293.10",
-                "ext-imagick": "*",
-                "ext-pdo_sqlite": "*",
-                "ext-zip": "*",
-                "guzzlehttp/guzzle": "^7.8.1",
-                "larastan/larastan": "^2.7|^3.0",
-                "league/flysystem-aws-s3-v3": "^3.22",
-                "mockery/mockery": "^1.6.7",
-                "orchestra/testbench": "^7.0|^8.17|^9.0|^10.0",
-                "pestphp/pest": "^2.28|^3.5",
-                "phpstan/extension-installer": "^1.3.1",
-                "spatie/laravel-ray": "^1.33",
-                "spatie/pdf-to-image": "^2.2|^3.0",
-                "spatie/pest-expectations": "^1.13",
-                "spatie/pest-plugin-snapshots": "^2.1"
-            },
-            "suggest": {
-                "league/flysystem-aws-s3-v3": "Required to use AWS S3 file storage",
-                "php-ffmpeg/php-ffmpeg": "Required for generating video thumbnails",
-                "spatie/pdf-to-image": "Required for generating thumbnails of PDFs and SVGs"
-            },
-            "type": "library",
-            "extra": {
-                "laravel": {
-                    "providers": [
-                        "Spatie\\MediaLibrary\\MediaLibraryServiceProvider"
-                    ]
-                }
-            },
-            "autoload": {
-                "psr-4": {
-                    "Spatie\\MediaLibrary\\": "src"
-                }
-            },
-            "notification-url": "https://packagist.org/downloads/",
-            "license": [
-                "MIT"
-            ],
-            "authors": [
-                {
-                    "name": "Freek Van der Herten",
-                    "email": "freek@spatie.be",
-                    "homepage": "https://spatie.be",
-                    "role": "Developer"
-                }
-            ],
-            "description": "Associate files with Eloquent models",
-            "homepage": "https://github.com/spatie/laravel-medialibrary",
-            "keywords": [
-                "cms",
-                "conversion",
-                "downloads",
-                "images",
-                "laravel",
-                "laravel-medialibrary",
-                "media",
-                "spatie"
-            ],
-            "support": {
-                "issues": "https://github.com/spatie/laravel-medialibrary/issues",
-                "source": "https://github.com/spatie/laravel-medialibrary/tree/11.15.0"
-            },
-            "funding": [
-                {
-                    "url": "https://spatie.be/open-source/support-us",
-                    "type": "custom"
-                },
-                {
-                    "url": "https://github.com/spatie",
-                    "type": "github"
-                }
-            ],
-            "time": "2025-09-19T06:51:45+00:00"
-        },
-        {
-            "name": "spatie/laravel-package-tools",
-            "version": "1.92.7",
-            "source": {
-                "type": "git",
-                "url": "https://github.com/spatie/laravel-package-tools.git",
-                "reference": "f09a799850b1ed765103a4f0b4355006360c49a5"
-            },
-            "dist": {
-                "type": "zip",
-                "url": "https://api.github.com/repos/spatie/laravel-package-tools/zipball/f09a799850b1ed765103a4f0b4355006360c49a5",
-                "reference": "f09a799850b1ed765103a4f0b4355006360c49a5",
-                "shasum": ""
-            },
-            "require": {
-                "illuminate/contracts": "^9.28|^10.0|^11.0|^12.0",
-                "php": "^8.0"
-            },
-            "require-dev": {
-                "mockery/mockery": "^1.5",
-                "orchestra/testbench": "^7.7|^8.0|^9.0|^10.0",
-                "pestphp/pest": "^1.23|^2.1|^3.1",
-                "phpunit/php-code-coverage": "^9.0|^10.0|^11.0",
-                "phpunit/phpunit": "^9.5.24|^10.5|^11.5",
-                "spatie/pest-plugin-test-time": "^1.1|^2.2"
-            },
-            "type": "library",
-            "autoload": {
-                "psr-4": {
-                    "Spatie\\LaravelPackageTools\\": "src"
-                }
-            },
-            "notification-url": "https://packagist.org/downloads/",
-            "license": [
-                "MIT"
-            ],
-            "authors": [
-                {
-                    "name": "Freek Van der Herten",
-                    "email": "freek@spatie.be",
-                    "role": "Developer"
-                }
-            ],
-            "description": "Tools for creating Laravel packages",
-            "homepage": "https://github.com/spatie/laravel-package-tools",
-            "keywords": [
-                "laravel-package-tools",
-                "spatie"
-            ],
-            "support": {
-                "issues": "https://github.com/spatie/laravel-package-tools/issues",
-                "source": "https://github.com/spatie/laravel-package-tools/tree/1.92.7"
-            },
-            "funding": [
-                {
-                    "url": "https://github.com/spatie",
-                    "type": "github"
-                }
-            ],
-            "time": "2025-07-17T15:46:43+00:00"
-        },
-        {
-            "name": "spatie/laravel-settings",
-            "version": "3.4.4",
-            "source": {
-                "type": "git",
-                "url": "https://github.com/spatie/laravel-settings.git",
-                "reference": "fd0eb5a832131b56cd98834b93be3425ee28e333"
-            },
-            "dist": {
-                "type": "zip",
-                "url": "https://api.github.com/repos/spatie/laravel-settings/zipball/fd0eb5a832131b56cd98834b93be3425ee28e333",
-                "reference": "fd0eb5a832131b56cd98834b93be3425ee28e333",
-                "shasum": ""
-            },
-            "require": {
-                "ext-json": "*",
-                "illuminate/database": "^11.0|^12.0",
-                "php": "^8.2",
-                "phpdocumentor/type-resolver": "^1.5",
-                "spatie/temporary-directory": "^1.3|^2.0"
-            },
-            "require-dev": {
-                "ext-redis": "*",
-                "mockery/mockery": "^1.4",
-                "orchestra/testbench": "^9.0|^10.0",
-                "pestphp/pest": "^2.0|^3.0",
-                "pestphp/pest-plugin-laravel": "^2.0|^3.0",
-                "phpstan/extension-installer": "^1.1",
-                "phpstan/phpstan-deprecation-rules": "^1.0",
-                "phpstan/phpstan-phpunit": "^1.0",
-                "spatie/laravel-data": "^2.0.0|^4.0.0",
-                "spatie/pest-plugin-snapshots": "^2.0",
-                "spatie/phpunit-snapshot-assertions": "^4.2|^5.0",
-                "spatie/ray": "^1.36"
-            },
-            "suggest": {
-                "spatie/data-transfer-object": "Allows for DTO casting to settings. (deprecated)"
-            },
-            "type": "library",
-            "extra": {
-                "laravel": {
-                    "providers": [
-                        "Spatie\\LaravelSettings\\LaravelSettingsServiceProvider"
-                    ]
-                }
-            },
-            "autoload": {
-                "psr-4": {
-                    "Spatie\\LaravelSettings\\": "src"
-                }
-            },
-            "notification-url": "https://packagist.org/downloads/",
-            "license": [
-                "MIT"
-            ],
-            "authors": [
-                {
-                    "name": "Ruben Van Assche",
-                    "email": "ruben@spatie.be",
-                    "homepage": "https://spatie.be",
-                    "role": "Developer"
-                }
-            ],
-            "description": "Store your application settings",
-            "homepage": "https://github.com/spatie/laravel-settings",
-            "keywords": [
-                "laravel-settings",
-                "spatie"
-            ],
-            "support": {
-                "issues": "https://github.com/spatie/laravel-settings/issues",
-                "source": "https://github.com/spatie/laravel-settings/tree/3.4.4"
-=======
-                "php",
-                "spatie",
-                "temporary-directory"
-            ],
-            "support": {
-                "issues": "https://github.com/spatie/temporary-directory/issues",
-                "source": "https://github.com/spatie/temporary-directory/tree/2.3.0"
->>>>>>> 061d17ab
-            },
-            "funding": [
-                {
-                    "url": "https://spatie.be/open-source/support-us",
-                    "type": "custom"
-                },
-                {
-                    "url": "https://github.com/spatie",
-                    "type": "github"
-                }
-            ],
-<<<<<<< HEAD
-            "time": "2025-04-11T11:35:56+00:00"
-        },
-        {
-            "name": "spatie/temporary-directory",
-            "version": "2.3.0",
-            "source": {
-                "type": "git",
-                "url": "https://github.com/spatie/temporary-directory.git",
-                "reference": "580eddfe9a0a41a902cac6eeb8f066b42e65a32b"
-            },
-            "dist": {
-                "type": "zip",
-                "url": "https://api.github.com/repos/spatie/temporary-directory/zipball/580eddfe9a0a41a902cac6eeb8f066b42e65a32b",
-                "reference": "580eddfe9a0a41a902cac6eeb8f066b42e65a32b",
-                "shasum": ""
-            },
-            "require": {
-                "php": "^8.0"
-            },
-            "require-dev": {
-                "phpunit/phpunit": "^9.5"
-=======
-            "time": "2025-01-13T13:04:43+00:00"
-        },
-        {
-            "name": "stripe/stripe-php",
-            "version": "v16.6.0",
-            "source": {
-                "type": "git",
-                "url": "https://github.com/stripe/stripe-php.git",
-                "reference": "d6de0a536f00b5c5c74f36b8f4d0d93b035499ff"
-            },
-            "dist": {
-                "type": "zip",
-                "url": "https://api.github.com/repos/stripe/stripe-php/zipball/d6de0a536f00b5c5c74f36b8f4d0d93b035499ff",
-                "reference": "d6de0a536f00b5c5c74f36b8f4d0d93b035499ff",
-                "shasum": ""
-            },
-            "require": {
-                "ext-curl": "*",
-                "ext-json": "*",
-                "ext-mbstring": "*",
-                "php": ">=5.6.0"
-            },
-            "require-dev": {
-                "friendsofphp/php-cs-fixer": "3.5.0",
-                "phpstan/phpstan": "^1.2",
-                "phpunit/phpunit": "^5.7 || ^9.0"
->>>>>>> 061d17ab
-            },
-            "type": "library",
-            "extra": {
-                "branch-alias": {
-                    "dev-master": "2.0-dev"
-                }
-            },
-            "autoload": {
-                "psr-4": {
-<<<<<<< HEAD
-                    "Spatie\\TemporaryDirectory\\": "src"
-=======
-                    "Stripe\\": "lib/"
->>>>>>> 061d17ab
-                }
-            },
-            "notification-url": "https://packagist.org/downloads/",
-            "license": [
-                "MIT"
-            ],
-            "authors": [
-                {
-<<<<<<< HEAD
                     "name": "Alex Vanderbist",
                     "email": "alex@spatie.be",
                     "homepage": "https://spatie.be",
@@ -6921,7 +6226,49 @@
                 }
             ],
             "time": "2025-01-13T13:04:43+00:00"
-=======
+        },
+        {
+            "name": "stripe/stripe-php",
+            "version": "v16.6.0",
+            "source": {
+                "type": "git",
+                "url": "https://github.com/stripe/stripe-php.git",
+                "reference": "d6de0a536f00b5c5c74f36b8f4d0d93b035499ff"
+            },
+            "dist": {
+                "type": "zip",
+                "url": "https://api.github.com/repos/stripe/stripe-php/zipball/d6de0a536f00b5c5c74f36b8f4d0d93b035499ff",
+                "reference": "d6de0a536f00b5c5c74f36b8f4d0d93b035499ff",
+                "shasum": ""
+            },
+            "require": {
+                "ext-curl": "*",
+                "ext-json": "*",
+                "ext-mbstring": "*",
+                "php": ">=5.6.0"
+            },
+            "require-dev": {
+                "friendsofphp/php-cs-fixer": "3.5.0",
+                "phpstan/phpstan": "^1.2",
+                "phpunit/phpunit": "^5.7 || ^9.0"
+            },
+            "type": "library",
+            "extra": {
+                "branch-alias": {
+                    "dev-master": "2.0-dev"
+                }
+            },
+            "autoload": {
+                "psr-4": {
+                    "Stripe\\": "lib/"
+                }
+            },
+            "notification-url": "https://packagist.org/downloads/",
+            "license": [
+                "MIT"
+            ],
+            "authors": [
+                {
                     "name": "Stripe and contributors",
                     "homepage": "https://github.com/stripe/stripe-php/contributors"
                 }
@@ -6938,7 +6285,6 @@
                 "source": "https://github.com/stripe/stripe-php/tree/v16.6.0"
             },
             "time": "2025-02-24T22:35:29+00:00"
->>>>>>> 061d17ab
         },
         {
             "name": "symfony/clock",
@@ -9733,37 +9079,6 @@
             "time": "2023-02-12T12:00:38+00:00"
         },
         {
-<<<<<<< HEAD
-            "name": "tomatophp/filament-language-switcher",
-            "version": "v1.0.6",
-            "source": {
-                "type": "git",
-                "url": "https://github.com/tomatophp/filament-language-switcher.git",
-                "reference": "fb7234214aef6098992e76321237b62add39aea9"
-            },
-            "dist": {
-                "type": "zip",
-                "url": "https://api.github.com/repos/tomatophp/filament-language-switcher/zipball/fb7234214aef6098992e76321237b62add39aea9",
-                "reference": "fb7234214aef6098992e76321237b62add39aea9",
-                "shasum": ""
-            },
-            "require": {
-                "filament/filament": "^3.3",
-                "php": "^8.2|^8.3|^8.4",
-                "tomatophp/console-helpers": "^1.1"
-            },
-            "require-dev": {
-                "laravel/pint": "^1.21",
-                "livewire/livewire": "^2.10|^3.0",
-                "nunomaduro/larastan": "^3.1",
-                "orchestra/testbench": "^10.0",
-                "pestphp/pest": "^3.7",
-                "pestphp/pest-plugin-laravel": "^3.1",
-                "pestphp/pest-plugin-livewire": "^3.0",
-                "phpstan/extension-installer": "^1.4",
-                "phpstan/phpstan-deprecation-rules": "^2.0",
-                "phpstan/phpstan-phpunit": "^2.0"
-=======
             "name": "tomatophp/filament-payments",
             "version": "v1.0.20",
             "source": {
@@ -9788,27 +9103,18 @@
                 "stripe/stripe-php": "^16.5",
                 "tomatophp/console-helpers": "^1.0",
                 "tomatophp/filament-translation-component": "^1.0"
->>>>>>> 061d17ab
             },
             "type": "library",
             "extra": {
                 "laravel": {
                     "providers": [
-<<<<<<< HEAD
-                        "TomatoPHP\\FilamentLanguageSwitcher\\FilamentLanguageSwitcherServiceProvider"
-=======
                         "TomatoPHP\\FilamentPayments\\FilamentPaymentsServiceProvider"
->>>>>>> 061d17ab
                     ]
                 }
             },
             "autoload": {
                 "psr-4": {
-<<<<<<< HEAD
-                    "TomatoPHP\\FilamentLanguageSwitcher\\": "src/"
-=======
                     "TomatoPHP\\FilamentPayments\\": "src/"
->>>>>>> 061d17ab
                 }
             },
             "notification-url": "https://packagist.org/downloads/",
@@ -9821,19 +9127,6 @@
                     "email": "info@3x1.io"
                 }
             ],
-<<<<<<< HEAD
-            "description": "Switch between languages on your app using user base column on database",
-            "keywords": [
-                "filament-plugin",
-                "language-switch",
-                "laravel",
-                "php",
-                "tomatophp"
-            ],
-            "support": {
-                "issues": "https://github.com/tomatophp/filament-language-switcher/issues",
-                "source": "https://github.com/tomatophp/filament-language-switcher/tree/v1.0.6"
-=======
             "description": "Manage your payments inside FilamentPHP app with multi payment gateway integration",
             "keywords": [
                 "cacher",
@@ -9911,7 +9204,6 @@
             "support": {
                 "issues": "https://github.com/tomatophp/filament-translation-component/issues",
                 "source": "https://github.com/tomatophp/filament-translation-component/tree/v1.0.4"
->>>>>>> 061d17ab
             },
             "funding": [
                 {
@@ -9919,11 +9211,7 @@
                     "type": "github"
                 }
             ],
-<<<<<<< HEAD
-            "time": "2025-03-24T12:06:33+00:00"
-=======
             "time": "2024-12-22T23:04:08+00:00"
->>>>>>> 061d17ab
         },
         {
             "name": "vlucas/phpdotenv",
