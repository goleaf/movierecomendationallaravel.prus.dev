--- conflicted
+++ resolved
@@ -4,11 +4,7 @@
         "Read more about it at https://getcomposer.org/doc/01-basic-usage.md#installing-dependencies",
         "This file is @generated automatically"
     ],
-<<<<<<< HEAD
-    "content-hash": "6eaccd763923a8127c4a684cae0cf3a2",
-=======
     "content-hash": "9def59e532b61496cedade5610163838",
->>>>>>> cf7fbd01
     "packages": [
         {
             "name": "anourvalar/eloquent-serialize",
@@ -1458,47 +1454,6 @@
             "time": "2025-07-08T20:42:18+00:00"
         },
         {
-<<<<<<< HEAD
-            "name": "filament/spatie-laravel-media-library-plugin",
-            "version": "v3.3.43",
-            "source": {
-                "type": "git",
-                "url": "https://github.com/filamentphp/spatie-laravel-media-library-plugin.git",
-                "reference": "bd7c12baf30cc66b2f088bd0257b12071e15addf"
-            },
-            "dist": {
-                "type": "zip",
-                "url": "https://api.github.com/repos/filamentphp/spatie-laravel-media-library-plugin/zipball/bd7c12baf30cc66b2f088bd0257b12071e15addf",
-                "reference": "bd7c12baf30cc66b2f088bd0257b12071e15addf",
-                "shasum": ""
-            },
-            "require": {
-                "filament/support": "self.version",
-                "illuminate/support": "^10.45|^11.0|^12.0",
-                "php": "^8.1",
-                "spatie/laravel-medialibrary": "^10.0|^11.0"
-            },
-            "type": "library",
-            "autoload": {
-                "psr-4": {
-                    "Filament\\": "src"
-                }
-            },
-            "notification-url": "https://packagist.org/downloads/",
-            "license": [
-                "MIT"
-            ],
-            "description": "Filament support for `spatie/laravel-medialibrary`.",
-            "homepage": "https://github.com/filamentphp/filament",
-            "support": {
-                "issues": "https://github.com/filamentphp/filament/issues",
-                "source": "https://github.com/filamentphp/filament"
-            },
-            "time": "2025-07-08T20:42:14+00:00"
-        },
-        {
-=======
->>>>>>> cf7fbd01
             "name": "filament/spatie-laravel-settings-plugin",
             "version": "v3.3.43",
             "source": {
@@ -1546,54 +1501,6 @@
             "time": "2025-04-23T06:39:48+00:00"
         },
         {
-<<<<<<< HEAD
-            "name": "filament/spatie-laravel-translatable-plugin",
-            "version": "v3.3.43",
-            "source": {
-                "type": "git",
-                "url": "https://github.com/filamentphp/spatie-laravel-translatable-plugin.git",
-                "reference": "7de417487ee7a4edd9e66fb3243a27f84db3f543"
-            },
-            "dist": {
-                "type": "zip",
-                "url": "https://api.github.com/repos/filamentphp/spatie-laravel-translatable-plugin/zipball/7de417487ee7a4edd9e66fb3243a27f84db3f543",
-                "reference": "7de417487ee7a4edd9e66fb3243a27f84db3f543",
-                "shasum": ""
-            },
-            "require": {
-                "filament/support": "self.version",
-                "illuminate/support": "^10.45|^11.0|^12.0",
-                "php": "^8.1",
-                "spatie/laravel-translatable": "^6.0"
-            },
-            "type": "library",
-            "extra": {
-                "laravel": {
-                    "providers": [
-                        "Filament\\SpatieLaravelTranslatablePluginServiceProvider"
-                    ]
-                }
-            },
-            "autoload": {
-                "psr-4": {
-                    "Filament\\": "src"
-                }
-            },
-            "notification-url": "https://packagist.org/downloads/",
-            "license": [
-                "MIT"
-            ],
-            "description": "Filament support for `spatie/laravel-translatable`.",
-            "homepage": "https://github.com/filamentphp/filament",
-            "support": {
-                "issues": "https://github.com/filamentphp/filament/issues",
-                "source": "https://github.com/filamentphp/filament"
-            },
-            "time": "2025-08-12T13:15:45+00:00"
-        },
-        {
-=======
->>>>>>> cf7fbd01
             "name": "filament/support",
             "version": "v3.3.43",
             "source": {
@@ -5570,40 +5477,6 @@
             "time": "2025-02-10T09:22:41+00:00"
         },
         {
-<<<<<<< HEAD
-            "name": "spatie/image",
-            "version": "3.8.6",
-            "source": {
-                "type": "git",
-                "url": "https://github.com/spatie/image.git",
-                "reference": "0872c5968a7f044fe1e960c26433e54ceaede696"
-            },
-            "dist": {
-                "type": "zip",
-                "url": "https://api.github.com/repos/spatie/image/zipball/0872c5968a7f044fe1e960c26433e54ceaede696",
-                "reference": "0872c5968a7f044fe1e960c26433e54ceaede696",
-                "shasum": ""
-            },
-            "require": {
-                "ext-exif": "*",
-                "ext-json": "*",
-                "ext-mbstring": "*",
-                "php": "^8.2",
-                "spatie/image-optimizer": "^1.7.5",
-                "spatie/temporary-directory": "^2.2",
-                "symfony/process": "^6.4|^7.0"
-            },
-            "require-dev": {
-                "ext-gd": "*",
-                "ext-imagick": "*",
-                "laravel/sail": "^1.34",
-                "pestphp/pest": "^2.28",
-                "phpstan/phpstan": "^1.10.50",
-                "spatie/pest-plugin-snapshots": "^2.1",
-                "spatie/pixelmatch-php": "^1.0",
-                "spatie/ray": "^1.40.1",
-                "symfony/var-dumper": "^6.4|7.0"
-=======
             "name": "spatie/crawler",
             "version": "8.4.3",
             "source": {
@@ -5670,123 +5543,6 @@
                 }
             ],
             "time": "2025-05-20T09:00:51+00:00"
-        },
-        {
-            "name": "spatie/invade",
-            "version": "2.1.0",
-            "source": {
-                "type": "git",
-                "url": "https://github.com/spatie/invade.git",
-                "reference": "b920f6411d21df4e8610a138e2e87ae4957d7f63"
-            },
-            "dist": {
-                "type": "zip",
-                "url": "https://api.github.com/repos/spatie/invade/zipball/b920f6411d21df4e8610a138e2e87ae4957d7f63",
-                "reference": "b920f6411d21df4e8610a138e2e87ae4957d7f63",
-                "shasum": ""
-            },
-            "require": {
-                "php": "^8.0"
-            },
-            "require-dev": {
-                "pestphp/pest": "^1.20",
-                "phpstan/phpstan": "^1.4",
-                "spatie/ray": "^1.28"
->>>>>>> cf7fbd01
-            },
-            "type": "library",
-            "autoload": {
-                "psr-4": {
-                    "Spatie\\Image\\": "src"
-                }
-            },
-            "notification-url": "https://packagist.org/downloads/",
-            "license": [
-                "MIT"
-            ],
-            "authors": [
-                {
-                    "name": "Freek Van der Herten",
-                    "email": "freek@spatie.be",
-                    "homepage": "https://spatie.be",
-                    "role": "Developer"
-                }
-            ],
-            "description": "Manipulate images with an expressive API",
-            "homepage": "https://github.com/spatie/image",
-            "keywords": [
-                "image",
-                "spatie"
-            ],
-            "support": {
-                "source": "https://github.com/spatie/image/tree/3.8.6"
-            },
-            "funding": [
-                {
-                    "url": "https://spatie.be/open-source/support-us",
-                    "type": "custom"
-                },
-                {
-                    "url": "https://github.com/spatie",
-                    "type": "github"
-                }
-            ],
-            "time": "2025-09-25T12:06:17+00:00"
-        },
-        {
-            "name": "spatie/image-optimizer",
-            "version": "1.8.0",
-            "source": {
-                "type": "git",
-                "url": "https://github.com/spatie/image-optimizer.git",
-                "reference": "4fd22035e81d98fffced65a8c20d9ec4daa9671c"
-            },
-            "dist": {
-                "type": "zip",
-                "url": "https://api.github.com/repos/spatie/image-optimizer/zipball/4fd22035e81d98fffced65a8c20d9ec4daa9671c",
-                "reference": "4fd22035e81d98fffced65a8c20d9ec4daa9671c",
-                "shasum": ""
-            },
-            "require": {
-                "ext-fileinfo": "*",
-                "php": "^7.3|^8.0",
-                "psr/log": "^1.0 | ^2.0 | ^3.0",
-                "symfony/process": "^4.2|^5.0|^6.0|^7.0"
-            },
-            "require-dev": {
-                "pestphp/pest": "^1.21",
-                "phpunit/phpunit": "^8.5.21|^9.4.4",
-                "symfony/var-dumper": "^4.2|^5.0|^6.0|^7.0"
-            },
-            "type": "library",
-            "autoload": {
-                "psr-4": {
-                    "Spatie\\ImageOptimizer\\": "src"
-                }
-            },
-            "notification-url": "https://packagist.org/downloads/",
-            "license": [
-                "MIT"
-            ],
-            "authors": [
-                {
-                    "name": "Freek Van der Herten",
-                    "email": "freek@spatie.be",
-                    "homepage": "https://spatie.be",
-                    "role": "Developer"
-                }
-            ],
-            "description": "Easily optimize images using PHP",
-            "homepage": "https://github.com/spatie/image-optimizer",
-            "keywords": [
-                "image-optimizer",
-                "spatie"
-            ],
-            "support": {
-                "issues": "https://github.com/spatie/image-optimizer/issues",
-                "source": "https://github.com/spatie/image-optimizer/tree/1.8.0"
-            },
-            "time": "2024-11-04T08:24:54+00:00"
         },
         {
             "name": "spatie/invade",
@@ -6017,235 +5773,6 @@
                 }
             ],
             "time": "2025-07-17T15:46:43+00:00"
-        },
-        {
-            "name": "spatie/laravel-settings",
-            "version": "3.4.4",
-            "source": {
-                "type": "git",
-                "url": "https://github.com/spatie/laravel-settings.git",
-                "reference": "fd0eb5a832131b56cd98834b93be3425ee28e333"
-            },
-            "dist": {
-                "type": "zip",
-                "url": "https://api.github.com/repos/spatie/laravel-settings/zipball/fd0eb5a832131b56cd98834b93be3425ee28e333",
-                "reference": "fd0eb5a832131b56cd98834b93be3425ee28e333",
-                "shasum": ""
-            },
-            "require": {
-                "ext-json": "*",
-                "illuminate/database": "^11.0|^12.0",
-                "php": "^8.2",
-                "phpdocumentor/type-resolver": "^1.5",
-                "spatie/temporary-directory": "^1.3|^2.0"
-            },
-            "require-dev": {
-                "ext-redis": "*",
-                "mockery/mockery": "^1.4",
-                "orchestra/testbench": "^9.0|^10.0",
-                "pestphp/pest": "^2.0|^3.0",
-                "pestphp/pest-plugin-laravel": "^2.0|^3.0",
-                "phpstan/extension-installer": "^1.1",
-                "phpstan/phpstan-deprecation-rules": "^1.0",
-                "phpstan/phpstan-phpunit": "^1.0",
-                "spatie/laravel-data": "^2.0.0|^4.0.0",
-                "spatie/pest-plugin-snapshots": "^2.0",
-                "spatie/phpunit-snapshot-assertions": "^4.2|^5.0",
-                "spatie/ray": "^1.36"
-            },
-            "suggest": {
-                "spatie/data-transfer-object": "Allows for DTO casting to settings. (deprecated)"
-            },
-            "type": "library",
-            "extra": {
-                "laravel": {
-                    "providers": [
-                        "Spatie\\LaravelSettings\\LaravelSettingsServiceProvider"
-                    ]
-                }
-            },
-            "autoload": {
-                "psr-4": {
-                    "Spatie\\LaravelSettings\\": "src"
-                }
-            },
-            "notification-url": "https://packagist.org/downloads/",
-            "license": [
-                "MIT"
-            ],
-            "authors": [
-                {
-                    "name": "Ruben Van Assche",
-                    "email": "ruben@spatie.be",
-                    "homepage": "https://spatie.be",
-                    "role": "Developer"
-                }
-            ],
-            "description": "Store your application settings",
-            "homepage": "https://github.com/spatie/laravel-settings",
-            "keywords": [
-                "laravel-settings",
-                "spatie"
-            ],
-            "support": {
-                "issues": "https://github.com/spatie/laravel-settings/issues",
-                "source": "https://github.com/spatie/laravel-settings/tree/3.4.4"
-            },
-            "funding": [
-                {
-                    "url": "https://spatie.be/open-source/support-us",
-                    "type": "custom"
-                },
-                {
-                    "url": "https://github.com/spatie",
-                    "type": "github"
-                }
-            ],
-            "time": "2025-04-11T11:35:56+00:00"
-        },
-        {
-            "name": "spatie/laravel-translatable",
-            "version": "6.11.4",
-            "source": {
-                "type": "git",
-                "url": "https://github.com/spatie/laravel-translatable.git",
-                "reference": "032d85b28de315310dab2048b857016f1194f68b"
-            },
-            "dist": {
-                "type": "zip",
-                "url": "https://api.github.com/repos/spatie/laravel-translatable/zipball/032d85b28de315310dab2048b857016f1194f68b",
-                "reference": "032d85b28de315310dab2048b857016f1194f68b",
-                "shasum": ""
-            },
-            "require": {
-                "illuminate/database": "^10.0|^11.0|^12.0",
-                "illuminate/support": "^10.0|^11.0|^12.0",
-                "php": "^8.0",
-                "spatie/laravel-package-tools": "^1.11"
-            },
-            "require-dev": {
-                "friendsofphp/php-cs-fixer": "^3.64",
-                "mockery/mockery": "^1.4",
-                "orchestra/testbench": "^7.0|^8.0|^9.0|^10.0",
-                "pestphp/pest": "^1.20|^2.0|^3.0"
-            },
-            "type": "library",
-            "extra": {
-                "aliases": {
-                    "Translatable": "Spatie\\Translatable\\Facades\\Translatable"
-                },
-                "laravel": {
-                    "providers": [
-                        "Spatie\\Translatable\\TranslatableServiceProvider"
-                    ]
-                }
-            },
-            "autoload": {
-                "psr-4": {
-                    "Spatie\\Translatable\\": "src"
-                }
-            },
-            "notification-url": "https://packagist.org/downloads/",
-            "license": [
-                "MIT"
-            ],
-            "authors": [
-                {
-                    "name": "Freek Van der Herten",
-                    "email": "freek@spatie.be",
-                    "homepage": "https://spatie.be",
-                    "role": "Developer"
-                },
-                {
-                    "name": "Sebastian De Deyne",
-                    "email": "sebastian@spatie.be",
-                    "homepage": "https://spatie.be",
-                    "role": "Developer"
-                }
-            ],
-            "description": "A trait to make an Eloquent model hold translations",
-            "homepage": "https://github.com/spatie/laravel-translatable",
-            "keywords": [
-                "eloquent",
-                "i8n",
-                "laravel-translatable",
-                "model",
-                "multilingual",
-                "spatie",
-                "translate"
-            ],
-            "support": {
-                "issues": "https://github.com/spatie/laravel-translatable/issues",
-                "source": "https://github.com/spatie/laravel-translatable/tree/6.11.4"
-            },
-            "funding": [
-                {
-                    "url": "https://github.com/spatie",
-                    "type": "github"
-                }
-            ],
-            "time": "2025-02-20T15:51:22+00:00"
-        },
-        {
-            "name": "spatie/temporary-directory",
-            "version": "2.3.0",
-            "source": {
-                "type": "git",
-                "url": "https://github.com/spatie/temporary-directory.git",
-                "reference": "580eddfe9a0a41a902cac6eeb8f066b42e65a32b"
-            },
-            "dist": {
-                "type": "zip",
-                "url": "https://api.github.com/repos/spatie/temporary-directory/zipball/580eddfe9a0a41a902cac6eeb8f066b42e65a32b",
-                "reference": "580eddfe9a0a41a902cac6eeb8f066b42e65a32b",
-                "shasum": ""
-            },
-            "require": {
-                "php": "^8.0"
-            },
-            "require-dev": {
-                "phpunit/phpunit": "^9.5"
-            },
-            "type": "library",
-            "autoload": {
-                "psr-4": {
-                    "Spatie\\TemporaryDirectory\\": "src"
-                }
-            },
-            "notification-url": "https://packagist.org/downloads/",
-            "license": [
-                "MIT"
-            ],
-            "authors": [
-                {
-                    "name": "Alex Vanderbist",
-                    "email": "alex@spatie.be",
-                    "homepage": "https://spatie.be",
-                    "role": "Developer"
-                }
-            ],
-            "description": "Easily create, use and destroy temporary directories",
-            "homepage": "https://github.com/spatie/temporary-directory",
-            "keywords": [
-                "php",
-                "spatie",
-                "temporary-directory"
-            ],
-            "support": {
-                "issues": "https://github.com/spatie/temporary-directory/issues",
-                "source": "https://github.com/spatie/temporary-directory/tree/2.3.0"
-            },
-            "funding": [
-                {
-                    "url": "https://spatie.be/open-source/support-us",
-                    "type": "custom"
-                },
-                {
-                    "url": "https://github.com/spatie",
-                    "type": "github"
-                }
-            ],
-            "time": "2025-01-13T13:04:43+00:00"
         },
         {
             "name": "spatie/laravel-settings",
@@ -9319,90 +8846,6 @@
             "time": "2023-02-12T12:00:38+00:00"
         },
         {
-<<<<<<< HEAD
-            "name": "tomatophp/filament-cms",
-            "version": "v1.0.31",
-            "source": {
-                "type": "git",
-                "url": "https://github.com/tomatophp/filament-cms.git",
-                "reference": "d63495be15feebbe2a2585f63dcb2f9340540427"
-            },
-            "dist": {
-                "type": "zip",
-                "url": "https://api.github.com/repos/tomatophp/filament-cms/zipball/d63495be15feebbe2a2585f63dcb2f9340540427",
-                "reference": "d63495be15feebbe2a2585f63dcb2f9340540427",
-                "shasum": ""
-            },
-            "require": {
-                "filament/filament": "^3.0.0",
-                "filament/spatie-laravel-media-library-plugin": "^3.0.0",
-                "filament/spatie-laravel-settings-plugin": "^3.0.0",
-                "filament/spatie-laravel-translatable-plugin": "^3.0.0",
-                "php": "^8.1|^8.2",
-                "tomatophp/console-helpers": "^1.1",
-                "tomatophp/filament-icons": "^1.0",
-                "tomatophp/filament-translation-component": "^1.0"
-            },
-            "type": "library",
-            "extra": {
-                "laravel": {
-                    "providers": [
-                        "TomatoPHP\\FilamentCms\\FilamentCmsServiceProvider"
-                    ]
-                }
-            },
-            "autoload": {
-                "psr-4": {
-                    "TomatoPHP\\FilamentCms\\": "src/"
-                }
-            },
-            "notification-url": "https://packagist.org/downloads/",
-            "license": [
-                "MIT"
-            ],
-            "authors": [
-                {
-                    "name": "Fady Mondy",
-                    "email": "info@3x1.io"
-                }
-            ],
-            "description": "Full CMS System with easy to use page builder & theme manager for FilamentPHP",
-            "keywords": [
-                "blog",
-                "cms",
-                "filamentphp",
-                "laravel",
-                "page builder",
-                "pages",
-                "php",
-                "services",
-                "tomatophp"
-            ],
-            "support": {
-                "issues": "https://github.com/tomatophp/filament-cms/issues",
-                "source": "https://github.com/tomatophp/filament-cms/tree/v1.0.31"
-            },
-            "funding": [
-                {
-                    "url": "https://github.com/3x1io",
-                    "type": "github"
-                }
-            ],
-            "time": "2025-04-16T04:48:17+00:00"
-        },
-        {
-            "name": "tomatophp/filament-icons",
-            "version": "v1.1.5",
-            "source": {
-                "type": "git",
-                "url": "https://github.com/tomatophp/filament-icons.git",
-                "reference": "38339344651e3624b2eb9c7c5e42a2addb35a81b"
-            },
-            "dist": {
-                "type": "zip",
-                "url": "https://api.github.com/repos/tomatophp/filament-icons/zipball/38339344651e3624b2eb9c7c5e42a2addb35a81b",
-                "reference": "38339344651e3624b2eb9c7c5e42a2addb35a81b",
-=======
             "name": "tomatophp/filament-locations",
             "version": "2.0.0",
             "source": {
@@ -9414,16 +8857,10 @@
                 "type": "zip",
                 "url": "https://api.github.com/repos/tomatophp/filament-locations/zipball/ab265e7f6081d21745b84660e441dfdd81ba06d7",
                 "reference": "ab265e7f6081d21745b84660e441dfdd81ba06d7",
->>>>>>> cf7fbd01
                 "shasum": ""
             },
             "require": {
                 "calebporzio/sushi": "*",
-<<<<<<< HEAD
-                "filament/filament": "^3.0.0",
-                "php": "^8.1|^8.2",
-                "tomatophp/console-helpers": "^1.1"
-=======
                 "filament/filament": "^3.2",
                 "php": "^8.1|^8.2",
                 "tomatophp/console-helpers": "^1.1",
@@ -9440,27 +8877,18 @@
                 "phpstan/extension-installer": "^1.4",
                 "phpstan/phpstan-deprecation-rules": "^1.2",
                 "phpstan/phpstan-phpunit": "^1.4"
->>>>>>> cf7fbd01
             },
             "type": "library",
             "extra": {
                 "laravel": {
                     "providers": [
-<<<<<<< HEAD
-                        "TomatoPHP\\FilamentIcons\\FilamentIconsServiceProvider"
-=======
                         "TomatoPHP\\FilamentLocations\\FilamentLocationsServiceProvider"
->>>>>>> cf7fbd01
                     ]
                 }
             },
             "autoload": {
                 "psr-4": {
-<<<<<<< HEAD
-                    "TomatoPHP\\FilamentIcons\\": "src/"
-=======
                     "TomatoPHP\\FilamentLocations\\": "src/"
->>>>>>> cf7fbd01
                 }
             },
             "notification-url": "https://packagist.org/downloads/",
@@ -9473,21 +8901,6 @@
                     "email": "info@3x1.io"
                 }
             ],
-<<<<<<< HEAD
-            "description": "Picker & Table Column & Icons Provider for FilamentPHP",
-            "keywords": [
-                "Heroicons",
-                "component",
-                "filament",
-                "filamentphp",
-                "icons picker",
-                "laravel",
-                "php"
-            ],
-            "support": {
-                "issues": "https://github.com/tomatophp/filament-icons/issues",
-                "source": "https://github.com/tomatophp/filament-icons/tree/v1.1.5"
-=======
             "description": "Database Seeds for Countries / Cities / Areas / Languages / Currancy with ready to use resources for FilamentPHP",
             "keywords": [
                 "area",
@@ -9502,7 +8915,6 @@
             "support": {
                 "issues": "https://github.com/tomatophp/filament-locations/issues",
                 "source": "https://github.com/tomatophp/filament-locations/tree/v2.0.0"
->>>>>>> cf7fbd01
             },
             "funding": [
                 {
@@ -9510,30 +8922,6 @@
                     "type": "github"
                 }
             ],
-<<<<<<< HEAD
-            "time": "2025-04-16T04:44:30+00:00"
-        },
-        {
-            "name": "tomatophp/filament-translation-component",
-            "version": "v1.0.4",
-            "source": {
-                "type": "git",
-                "url": "https://github.com/tomatophp/filament-translation-component.git",
-                "reference": "cf492374542d3d5c8db463c9b5ee9fcd21aebe67"
-            },
-            "dist": {
-                "type": "zip",
-                "url": "https://api.github.com/repos/tomatophp/filament-translation-component/zipball/cf492374542d3d5c8db463c9b5ee9fcd21aebe67",
-                "reference": "cf492374542d3d5c8db463c9b5ee9fcd21aebe67",
-                "shasum": ""
-            },
-            "require": {
-                "filament/filament": "^3.0",
-                "filament/spatie-laravel-translatable-plugin": "^3.0",
-                "php": "^8.1|^8.2",
-                "tomatophp/console-helpers": "^1.1"
-            },
-=======
             "time": "2024-11-27T12:36:49+00:00"
         },
         {
@@ -9570,26 +8958,17 @@
                 "phpstan/phpstan-deprecation-rules": "^2.0",
                 "phpstan/phpstan-phpunit": "^2.0"
             },
->>>>>>> cf7fbd01
             "type": "library",
             "extra": {
                 "laravel": {
                     "providers": [
-<<<<<<< HEAD
-                        "TomatoPHP\\FilamentTranslationComponent\\FilamentTranslationComponentServiceProvider"
-=======
                         "TomatoPHP\\FilamentSettingsHub\\FilamentSettingsHubServiceProvider"
->>>>>>> cf7fbd01
                     ]
                 }
             },
             "autoload": {
                 "psr-4": {
-<<<<<<< HEAD
-                    "TomatoPHP\\FilamentTranslationComponent\\": "src/"
-=======
                     "TomatoPHP\\FilamentSettingsHub\\": "src/"
->>>>>>> cf7fbd01
                 }
             },
             "notification-url": "https://packagist.org/downloads/",
@@ -9602,17 +8981,6 @@
                     "email": "info@3x1.io"
                 }
             ],
-<<<<<<< HEAD
-            "description": "Translation Component as a key/value to use it with Spatie Translatable FilamentPHP Plugin",
-            "keywords": [
-                "laravel",
-                "php",
-                "template"
-            ],
-            "support": {
-                "issues": "https://github.com/tomatophp/filament-translation-component/issues",
-                "source": "https://github.com/tomatophp/filament-translation-component/tree/v1.0.4"
-=======
             "description": "Manage your Filament app settings with GUI and helpers",
             "keywords": [
                 "Settings",
@@ -9625,7 +8993,6 @@
             "support": {
                 "issues": "https://github.com/tomatophp/filament-settings-hub/issues",
                 "source": "https://github.com/tomatophp/filament-settings-hub/tree/v2.0.2"
->>>>>>> cf7fbd01
             },
             "funding": [
                 {
@@ -9633,11 +9000,7 @@
                     "type": "github"
                 }
             ],
-<<<<<<< HEAD
-            "time": "2024-12-22T23:04:08+00:00"
-=======
             "time": "2025-02-26T03:03:24+00:00"
->>>>>>> cf7fbd01
         },
         {
             "name": "vlucas/phpdotenv",
