{
    "_readme": [
        "This file locks the dependencies of your project to a known state",
        "Read more about it at https://getcomposer.org/doc/01-basic-usage.md#installing-dependencies",
        "This file is @generated automatically"
    ],
<<<<<<< HEAD
    "content-hash": "9def59e532b61496cedade5610163838",
=======
    "content-hash": "f78766225968cda0f4adb41ac6d624eb",
>>>>>>> 834992bb
    "packages": [
        {
            "name": "anourvalar/eloquent-serialize",
            "version": "1.3.4",
            "source": {
                "type": "git",
                "url": "https://github.com/AnourValar/eloquent-serialize.git",
                "reference": "0934a98866e02b73e38696961a9d7984b834c9d9"
            },
            "dist": {
                "type": "zip",
                "url": "https://api.github.com/repos/AnourValar/eloquent-serialize/zipball/0934a98866e02b73e38696961a9d7984b834c9d9",
                "reference": "0934a98866e02b73e38696961a9d7984b834c9d9",
                "shasum": ""
            },
            "require": {
                "laravel/framework": "^8.0|^9.0|^10.0|^11.0|^12.0",
                "php": "^7.4|^8.0"
            },
            "require-dev": {
                "friendsofphp/php-cs-fixer": "^3.26",
                "laravel/legacy-factories": "^1.1",
                "orchestra/testbench": "^6.0|^7.0|^8.0|^9.0|^10.0",
                "phpstan/phpstan": "^2.0",
                "phpunit/phpunit": "^9.5|^10.5|^11.0",
                "psalm/plugin-laravel": "^2.8|^3.0",
                "squizlabs/php_codesniffer": "^3.7"
            },
            "type": "library",
            "extra": {
                "laravel": {
                    "aliases": {
                        "EloquentSerialize": "AnourValar\\EloquentSerialize\\Facades\\EloquentSerializeFacade"
                    }
                }
            },
            "autoload": {
                "psr-4": {
                    "AnourValar\\EloquentSerialize\\": "src/"
                }
            },
            "notification-url": "https://packagist.org/downloads/",
            "license": [
                "MIT"
            ],
            "description": "Laravel Query Builder (Eloquent) serialization",
            "homepage": "https://github.com/AnourValar/eloquent-serialize",
            "keywords": [
                "anourvalar",
                "builder",
                "copy",
                "eloquent",
                "job",
                "laravel",
                "query",
                "querybuilder",
                "queue",
                "serializable",
                "serialization",
                "serialize"
            ],
            "support": {
                "issues": "https://github.com/AnourValar/eloquent-serialize/issues",
                "source": "https://github.com/AnourValar/eloquent-serialize/tree/1.3.4"
            },
            "time": "2025-07-30T15:45:57+00:00"
        },
        {
            "name": "blade-ui-kit/blade-heroicons",
            "version": "2.6.0",
            "source": {
                "type": "git",
                "url": "https://github.com/driesvints/blade-heroicons.git",
                "reference": "4553b2a1f6c76f0ac7f3bc0de4c0cfa06a097d19"
            },
            "dist": {
                "type": "zip",
                "url": "https://api.github.com/repos/driesvints/blade-heroicons/zipball/4553b2a1f6c76f0ac7f3bc0de4c0cfa06a097d19",
                "reference": "4553b2a1f6c76f0ac7f3bc0de4c0cfa06a097d19",
                "shasum": ""
            },
            "require": {
                "blade-ui-kit/blade-icons": "^1.6",
                "illuminate/support": "^9.0|^10.0|^11.0|^12.0",
                "php": "^8.0"
            },
            "require-dev": {
                "orchestra/testbench": "^7.0|^8.0|^9.0|^10.0",
                "phpunit/phpunit": "^9.0|^10.5|^11.0"
            },
            "type": "library",
            "extra": {
                "laravel": {
                    "providers": [
                        "BladeUI\\Heroicons\\BladeHeroiconsServiceProvider"
                    ]
                }
            },
            "autoload": {
                "psr-4": {
                    "BladeUI\\Heroicons\\": "src"
                }
            },
            "notification-url": "https://packagist.org/downloads/",
            "license": [
                "MIT"
            ],
            "authors": [
                {
                    "name": "Dries Vints",
                    "homepage": "https://driesvints.com"
                }
            ],
            "description": "A package to easily make use of Heroicons in your Laravel Blade views.",
            "homepage": "https://github.com/blade-ui-kit/blade-heroicons",
            "keywords": [
                "Heroicons",
                "blade",
                "laravel"
            ],
            "support": {
                "issues": "https://github.com/driesvints/blade-heroicons/issues",
                "source": "https://github.com/driesvints/blade-heroicons/tree/2.6.0"
            },
            "funding": [
                {
                    "url": "https://github.com/sponsors/driesvints",
                    "type": "github"
                },
                {
                    "url": "https://www.paypal.com/paypalme/driesvints",
                    "type": "paypal"
                }
            ],
            "time": "2025-02-13T20:53:33+00:00"
        },
        {
            "name": "blade-ui-kit/blade-icons",
            "version": "1.8.0",
            "source": {
                "type": "git",
                "url": "https://github.com/driesvints/blade-icons.git",
                "reference": "7b743f27476acb2ed04cb518213d78abe096e814"
            },
            "dist": {
                "type": "zip",
                "url": "https://api.github.com/repos/driesvints/blade-icons/zipball/7b743f27476acb2ed04cb518213d78abe096e814",
                "reference": "7b743f27476acb2ed04cb518213d78abe096e814",
                "shasum": ""
            },
            "require": {
                "illuminate/contracts": "^8.0|^9.0|^10.0|^11.0|^12.0",
                "illuminate/filesystem": "^8.0|^9.0|^10.0|^11.0|^12.0",
                "illuminate/support": "^8.0|^9.0|^10.0|^11.0|^12.0",
                "illuminate/view": "^8.0|^9.0|^10.0|^11.0|^12.0",
                "php": "^7.4|^8.0",
                "symfony/console": "^5.3|^6.0|^7.0",
                "symfony/finder": "^5.3|^6.0|^7.0"
            },
            "require-dev": {
                "mockery/mockery": "^1.5.1",
                "orchestra/testbench": "^6.0|^7.0|^8.0|^9.0|^10.0",
                "phpunit/phpunit": "^9.0|^10.5|^11.0"
            },
            "bin": [
                "bin/blade-icons-generate"
            ],
            "type": "library",
            "extra": {
                "laravel": {
                    "providers": [
                        "BladeUI\\Icons\\BladeIconsServiceProvider"
                    ]
                }
            },
            "autoload": {
                "files": [
                    "src/helpers.php"
                ],
                "psr-4": {
                    "BladeUI\\Icons\\": "src"
                }
            },
            "notification-url": "https://packagist.org/downloads/",
            "license": [
                "MIT"
            ],
            "authors": [
                {
                    "name": "Dries Vints",
                    "homepage": "https://driesvints.com"
                }
            ],
            "description": "A package to easily make use of icons in your Laravel Blade views.",
            "homepage": "https://github.com/blade-ui-kit/blade-icons",
            "keywords": [
                "blade",
                "icons",
                "laravel",
                "svg"
            ],
            "support": {
                "issues": "https://github.com/blade-ui-kit/blade-icons/issues",
                "source": "https://github.com/blade-ui-kit/blade-icons"
            },
            "funding": [
                {
                    "url": "https://github.com/sponsors/driesvints",
                    "type": "github"
                },
                {
                    "url": "https://www.paypal.com/paypalme/driesvints",
                    "type": "paypal"
                }
            ],
            "time": "2025-02-13T20:35:06+00:00"
        },
        {
            "name": "brick/math",
            "version": "0.14.0",
            "source": {
                "type": "git",
                "url": "https://github.com/brick/math.git",
                "reference": "113a8ee2656b882d4c3164fa31aa6e12cbb7aaa2"
            },
            "dist": {
                "type": "zip",
                "url": "https://api.github.com/repos/brick/math/zipball/113a8ee2656b882d4c3164fa31aa6e12cbb7aaa2",
                "reference": "113a8ee2656b882d4c3164fa31aa6e12cbb7aaa2",
                "shasum": ""
            },
            "require": {
                "php": "^8.2"
            },
            "require-dev": {
                "php-coveralls/php-coveralls": "^2.2",
                "phpstan/phpstan": "2.1.22",
                "phpunit/phpunit": "^11.5"
            },
            "type": "library",
            "autoload": {
                "psr-4": {
                    "Brick\\Math\\": "src/"
                }
            },
            "notification-url": "https://packagist.org/downloads/",
            "license": [
                "MIT"
            ],
            "description": "Arbitrary-precision arithmetic library",
            "keywords": [
                "Arbitrary-precision",
                "BigInteger",
                "BigRational",
                "arithmetic",
                "bigdecimal",
                "bignum",
                "bignumber",
                "brick",
                "decimal",
                "integer",
                "math",
                "mathematics",
                "rational"
            ],
            "support": {
                "issues": "https://github.com/brick/math/issues",
                "source": "https://github.com/brick/math/tree/0.14.0"
            },
            "funding": [
                {
                    "url": "https://github.com/BenMorel",
                    "type": "github"
                }
            ],
            "time": "2025-08-29T12:40:03+00:00"
        },
        {
            "name": "calebporzio/sushi",
            "version": "v2.5.3",
            "source": {
                "type": "git",
                "url": "https://github.com/calebporzio/sushi.git",
                "reference": "bf184973f943216b2aaa8dbc79631ea806038bb1"
            },
            "dist": {
                "type": "zip",
                "url": "https://api.github.com/repos/calebporzio/sushi/zipball/bf184973f943216b2aaa8dbc79631ea806038bb1",
                "reference": "bf184973f943216b2aaa8dbc79631ea806038bb1",
                "shasum": ""
            },
            "require": {
                "ext-pdo_sqlite": "*",
                "ext-sqlite3": "*",
                "illuminate/database": "^5.8 || ^6.0 || ^7.0 || ^8.0 || ^9.0 || ^10.0 || ^11.0 || ^12.0",
                "illuminate/support": "^5.8 || ^6.0 || ^7.0 || ^8.0 || ^9.0 || ^10.0 || ^11.0 || ^12.0",
                "php": "^7.1.3|^8.0"
            },
            "require-dev": {
                "doctrine/dbal": "^2.9 || ^3.1.4",
                "orchestra/testbench": "3.8.* || 3.9.* || ^4.0 || ^5.0 || ^6.0 || ^7.0 || ^8.0 || ^9.0 || ^10.0",
                "phpunit/phpunit": "^7.5 || ^8.4 || ^9.0 || ^10.0 || ^11.0"
            },
            "type": "library",
            "autoload": {
                "psr-4": {
                    "Sushi\\": "src/"
                }
            },
            "notification-url": "https://packagist.org/downloads/",
            "license": [
                "MIT"
            ],
            "authors": [
                {
                    "name": "Caleb Porzio",
                    "email": "calebporzio@gmail.com"
                }
            ],
            "description": "Eloquent's missing \"array\" driver.",
            "support": {
                "source": "https://github.com/calebporzio/sushi/tree/v2.5.3"
            },
            "funding": [
                {
                    "url": "https://github.com/calebporzio",
                    "type": "github"
                }
            ],
            "time": "2025-02-13T21:03:57+00:00"
        },
        {
            "name": "carbonphp/carbon-doctrine-types",
            "version": "3.2.0",
            "source": {
                "type": "git",
                "url": "https://github.com/CarbonPHP/carbon-doctrine-types.git",
                "reference": "18ba5ddfec8976260ead6e866180bd5d2f71aa1d"
            },
            "dist": {
                "type": "zip",
                "url": "https://api.github.com/repos/CarbonPHP/carbon-doctrine-types/zipball/18ba5ddfec8976260ead6e866180bd5d2f71aa1d",
                "reference": "18ba5ddfec8976260ead6e866180bd5d2f71aa1d",
                "shasum": ""
            },
            "require": {
                "php": "^8.1"
            },
            "conflict": {
                "doctrine/dbal": "<4.0.0 || >=5.0.0"
            },
            "require-dev": {
                "doctrine/dbal": "^4.0.0",
                "nesbot/carbon": "^2.71.0 || ^3.0.0",
                "phpunit/phpunit": "^10.3"
            },
            "type": "library",
            "autoload": {
                "psr-4": {
                    "Carbon\\Doctrine\\": "src/Carbon/Doctrine/"
                }
            },
            "notification-url": "https://packagist.org/downloads/",
            "license": [
                "MIT"
            ],
            "authors": [
                {
                    "name": "KyleKatarn",
                    "email": "kylekatarnls@gmail.com"
                }
            ],
            "description": "Types to use Carbon in Doctrine",
            "keywords": [
                "carbon",
                "date",
                "datetime",
                "doctrine",
                "time"
            ],
            "support": {
                "issues": "https://github.com/CarbonPHP/carbon-doctrine-types/issues",
                "source": "https://github.com/CarbonPHP/carbon-doctrine-types/tree/3.2.0"
            },
            "funding": [
                {
                    "url": "https://github.com/kylekatarnls",
                    "type": "github"
                },
                {
                    "url": "https://opencollective.com/Carbon",
                    "type": "open_collective"
                },
                {
                    "url": "https://tidelift.com/funding/github/packagist/nesbot/carbon",
                    "type": "tidelift"
                }
            ],
            "time": "2024-02-09T16:56:22+00:00"
        },
        {
            "name": "composer/semver",
            "version": "3.4.4",
            "source": {
                "type": "git",
                "url": "https://github.com/composer/semver.git",
                "reference": "198166618906cb2de69b95d7d47e5fa8aa1b2b95"
            },
            "dist": {
                "type": "zip",
                "url": "https://api.github.com/repos/composer/semver/zipball/198166618906cb2de69b95d7d47e5fa8aa1b2b95",
                "reference": "198166618906cb2de69b95d7d47e5fa8aa1b2b95",
                "shasum": ""
            },
            "require": {
                "php": "^5.3.2 || ^7.0 || ^8.0"
            },
            "require-dev": {
                "phpstan/phpstan": "^1.11",
                "symfony/phpunit-bridge": "^3 || ^7"
            },
            "type": "library",
            "extra": {
                "branch-alias": {
                    "dev-main": "3.x-dev"
                }
            },
            "autoload": {
                "psr-4": {
                    "Composer\\Semver\\": "src"
                }
            },
            "notification-url": "https://packagist.org/downloads/",
            "license": [
                "MIT"
            ],
            "authors": [
                {
                    "name": "Nils Adermann",
                    "email": "naderman@naderman.de",
                    "homepage": "http://www.naderman.de"
                },
                {
                    "name": "Jordi Boggiano",
                    "email": "j.boggiano@seld.be",
                    "homepage": "http://seld.be"
                },
                {
                    "name": "Rob Bast",
                    "email": "rob.bast@gmail.com",
                    "homepage": "http://robbast.nl"
                }
            ],
            "description": "Semver library that offers utilities, version constraint parsing and validation.",
            "keywords": [
                "semantic",
                "semver",
                "validation",
                "versioning"
            ],
            "support": {
                "irc": "ircs://irc.libera.chat:6697/composer",
                "issues": "https://github.com/composer/semver/issues",
                "source": "https://github.com/composer/semver/tree/3.4.4"
            },
            "funding": [
                {
                    "url": "https://packagist.com",
                    "type": "custom"
                },
                {
                    "url": "https://github.com/composer",
                    "type": "github"
                }
            ],
            "time": "2025-08-20T19:15:30+00:00"
        },
        {
            "name": "danharrin/date-format-converter",
            "version": "v0.3.1",
            "source": {
                "type": "git",
                "url": "https://github.com/danharrin/date-format-converter.git",
                "reference": "7c31171bc981e48726729a5f3a05a2d2b63f0b1e"
            },
            "dist": {
                "type": "zip",
                "url": "https://api.github.com/repos/danharrin/date-format-converter/zipball/7c31171bc981e48726729a5f3a05a2d2b63f0b1e",
                "reference": "7c31171bc981e48726729a5f3a05a2d2b63f0b1e",
                "shasum": ""
            },
            "require": {
                "php": "^7.2|^8.0"
            },
            "type": "library",
            "autoload": {
                "files": [
                    "src/helpers.php",
                    "src/standards.php"
                ],
                "psr-4": {
                    "DanHarrin\\DateFormatConverter\\": "src/"
                }
            },
            "notification-url": "https://packagist.org/downloads/",
            "license": [
                "MIT"
            ],
            "authors": [
                {
                    "name": "Dan Harrin",
                    "email": "dan@danharrin.com"
                }
            ],
            "description": "Convert token-based date formats between standards.",
            "homepage": "https://github.com/danharrin/date-format-converter",
            "support": {
                "issues": "https://github.com/danharrin/date-format-converter/issues",
                "source": "https://github.com/danharrin/date-format-converter"
            },
            "funding": [
                {
                    "url": "https://github.com/danharrin",
                    "type": "github"
                }
            ],
            "time": "2024-06-13T09:38:44+00:00"
        },
        {
            "name": "danharrin/livewire-rate-limiting",
            "version": "v2.1.0",
            "source": {
                "type": "git",
                "url": "https://github.com/danharrin/livewire-rate-limiting.git",
                "reference": "14dde653a9ae8f38af07a0ba4921dc046235e1a0"
            },
            "dist": {
                "type": "zip",
                "url": "https://api.github.com/repos/danharrin/livewire-rate-limiting/zipball/14dde653a9ae8f38af07a0ba4921dc046235e1a0",
                "reference": "14dde653a9ae8f38af07a0ba4921dc046235e1a0",
                "shasum": ""
            },
            "require": {
                "illuminate/support": "^9.0|^10.0|^11.0|^12.0",
                "php": "^8.0"
            },
            "require-dev": {
                "livewire/livewire": "^3.0",
                "livewire/volt": "^1.3",
                "orchestra/testbench": "^7.0|^8.0|^9.0|^10.0",
                "phpunit/phpunit": "^9.0|^10.0|^11.5.3"
            },
            "type": "library",
            "autoload": {
                "psr-4": {
                    "DanHarrin\\LivewireRateLimiting\\": "src"
                }
            },
            "notification-url": "https://packagist.org/downloads/",
            "license": [
                "MIT"
            ],
            "authors": [
                {
                    "name": "Dan Harrin",
                    "email": "dan@danharrin.com"
                }
            ],
            "description": "Apply rate limiters to Laravel Livewire actions.",
            "homepage": "https://github.com/danharrin/livewire-rate-limiting",
            "support": {
                "issues": "https://github.com/danharrin/livewire-rate-limiting/issues",
                "source": "https://github.com/danharrin/livewire-rate-limiting"
            },
            "funding": [
                {
                    "url": "https://github.com/danharrin",
                    "type": "github"
                }
            ],
            "time": "2025-02-21T08:52:11+00:00"
        },
        {
            "name": "dflydev/dot-access-data",
            "version": "v3.0.3",
            "source": {
                "type": "git",
                "url": "https://github.com/dflydev/dflydev-dot-access-data.git",
                "reference": "a23a2bf4f31d3518f3ecb38660c95715dfead60f"
            },
            "dist": {
                "type": "zip",
                "url": "https://api.github.com/repos/dflydev/dflydev-dot-access-data/zipball/a23a2bf4f31d3518f3ecb38660c95715dfead60f",
                "reference": "a23a2bf4f31d3518f3ecb38660c95715dfead60f",
                "shasum": ""
            },
            "require": {
                "php": "^7.1 || ^8.0"
            },
            "require-dev": {
                "phpstan/phpstan": "^0.12.42",
                "phpunit/phpunit": "^7.5 || ^8.5 || ^9.3",
                "scrutinizer/ocular": "1.6.0",
                "squizlabs/php_codesniffer": "^3.5",
                "vimeo/psalm": "^4.0.0"
            },
            "type": "library",
            "extra": {
                "branch-alias": {
                    "dev-main": "3.x-dev"
                }
            },
            "autoload": {
                "psr-4": {
                    "Dflydev\\DotAccessData\\": "src/"
                }
            },
            "notification-url": "https://packagist.org/downloads/",
            "license": [
                "MIT"
            ],
            "authors": [
                {
                    "name": "Dragonfly Development Inc.",
                    "email": "info@dflydev.com",
                    "homepage": "http://dflydev.com"
                },
                {
                    "name": "Beau Simensen",
                    "email": "beau@dflydev.com",
                    "homepage": "http://beausimensen.com"
                },
                {
                    "name": "Carlos Frutos",
                    "email": "carlos@kiwing.it",
                    "homepage": "https://github.com/cfrutos"
                },
                {
                    "name": "Colin O'Dell",
                    "email": "colinodell@gmail.com",
                    "homepage": "https://www.colinodell.com"
                }
            ],
            "description": "Given a deep data structure, access data by dot notation.",
            "homepage": "https://github.com/dflydev/dflydev-dot-access-data",
            "keywords": [
                "access",
                "data",
                "dot",
                "notation"
            ],
            "support": {
                "issues": "https://github.com/dflydev/dflydev-dot-access-data/issues",
                "source": "https://github.com/dflydev/dflydev-dot-access-data/tree/v3.0.3"
            },
            "time": "2024-07-08T12:26:09+00:00"
        },
        {
            "name": "doctrine/dbal",
            "version": "4.3.4",
            "source": {
                "type": "git",
                "url": "https://github.com/doctrine/dbal.git",
                "reference": "1a2fbd0e93b8dec7c3d1ac2b6396a7b929b130dc"
            },
            "dist": {
                "type": "zip",
                "url": "https://api.github.com/repos/doctrine/dbal/zipball/1a2fbd0e93b8dec7c3d1ac2b6396a7b929b130dc",
                "reference": "1a2fbd0e93b8dec7c3d1ac2b6396a7b929b130dc",
                "shasum": ""
            },
            "require": {
                "doctrine/deprecations": "^1.1.5",
                "php": "^8.2",
                "psr/cache": "^1|^2|^3",
                "psr/log": "^1|^2|^3"
            },
            "require-dev": {
                "doctrine/coding-standard": "14.0.0",
                "fig/log-test": "^1",
                "jetbrains/phpstorm-stubs": "2023.2",
                "phpstan/phpstan": "2.1.30",
                "phpstan/phpstan-phpunit": "2.0.7",
                "phpstan/phpstan-strict-rules": "^2",
                "phpunit/phpunit": "11.5.23",
                "slevomat/coding-standard": "8.24.0",
                "squizlabs/php_codesniffer": "4.0.0",
                "symfony/cache": "^6.3.8|^7.0",
                "symfony/console": "^5.4|^6.3|^7.0"
            },
            "suggest": {
                "symfony/console": "For helpful console commands such as SQL execution and import of files."
            },
            "type": "library",
            "autoload": {
                "psr-4": {
                    "Doctrine\\DBAL\\": "src"
                }
            },
            "notification-url": "https://packagist.org/downloads/",
            "license": [
                "MIT"
            ],
            "authors": [
                {
                    "name": "Guilherme Blanco",
                    "email": "guilhermeblanco@gmail.com"
                },
                {
                    "name": "Roman Borschel",
                    "email": "roman@code-factory.org"
                },
                {
                    "name": "Benjamin Eberlei",
                    "email": "kontakt@beberlei.de"
                },
                {
                    "name": "Jonathan Wage",
                    "email": "jonwage@gmail.com"
                }
            ],
            "description": "Powerful PHP database abstraction layer (DBAL) with many features for database schema introspection and management.",
            "homepage": "https://www.doctrine-project.org/projects/dbal.html",
            "keywords": [
                "abstraction",
                "database",
                "db2",
                "dbal",
                "mariadb",
                "mssql",
                "mysql",
                "oci8",
                "oracle",
                "pdo",
                "pgsql",
                "postgresql",
                "queryobject",
                "sasql",
                "sql",
                "sqlite",
                "sqlserver",
                "sqlsrv"
            ],
            "support": {
                "issues": "https://github.com/doctrine/dbal/issues",
                "source": "https://github.com/doctrine/dbal/tree/4.3.4"
            },
            "funding": [
                {
                    "url": "https://www.doctrine-project.org/sponsorship.html",
                    "type": "custom"
                },
                {
                    "url": "https://www.patreon.com/phpdoctrine",
                    "type": "patreon"
                },
                {
                    "url": "https://tidelift.com/funding/github/packagist/doctrine%2Fdbal",
                    "type": "tidelift"
                }
            ],
            "time": "2025-10-09T09:11:36+00:00"
        },
        {
            "name": "doctrine/deprecations",
            "version": "1.1.5",
            "source": {
                "type": "git",
                "url": "https://github.com/doctrine/deprecations.git",
                "reference": "459c2f5dd3d6a4633d3b5f46ee2b1c40f57d3f38"
            },
            "dist": {
                "type": "zip",
                "url": "https://api.github.com/repos/doctrine/deprecations/zipball/459c2f5dd3d6a4633d3b5f46ee2b1c40f57d3f38",
                "reference": "459c2f5dd3d6a4633d3b5f46ee2b1c40f57d3f38",
                "shasum": ""
            },
            "require": {
                "php": "^7.1 || ^8.0"
            },
            "conflict": {
                "phpunit/phpunit": "<=7.5 || >=13"
            },
            "require-dev": {
                "doctrine/coding-standard": "^9 || ^12 || ^13",
                "phpstan/phpstan": "1.4.10 || 2.1.11",
                "phpstan/phpstan-phpunit": "^1.0 || ^2",
                "phpunit/phpunit": "^7.5 || ^8.5 || ^9.6 || ^10.5 || ^11.5 || ^12",
                "psr/log": "^1 || ^2 || ^3"
            },
            "suggest": {
                "psr/log": "Allows logging deprecations via PSR-3 logger implementation"
            },
            "type": "library",
            "autoload": {
                "psr-4": {
                    "Doctrine\\Deprecations\\": "src"
                }
            },
            "notification-url": "https://packagist.org/downloads/",
            "license": [
                "MIT"
            ],
            "description": "A small layer on top of trigger_error(E_USER_DEPRECATED) or PSR-3 logging with options to disable all deprecations or selectively for packages.",
            "homepage": "https://www.doctrine-project.org/",
            "support": {
                "issues": "https://github.com/doctrine/deprecations/issues",
                "source": "https://github.com/doctrine/deprecations/tree/1.1.5"
            },
            "time": "2025-04-07T20:06:18+00:00"
        },
        {
            "name": "doctrine/inflector",
            "version": "2.1.0",
            "source": {
                "type": "git",
                "url": "https://github.com/doctrine/inflector.git",
                "reference": "6d6c96277ea252fc1304627204c3d5e6e15faa3b"
            },
            "dist": {
                "type": "zip",
                "url": "https://api.github.com/repos/doctrine/inflector/zipball/6d6c96277ea252fc1304627204c3d5e6e15faa3b",
                "reference": "6d6c96277ea252fc1304627204c3d5e6e15faa3b",
                "shasum": ""
            },
            "require": {
                "php": "^7.2 || ^8.0"
            },
            "require-dev": {
                "doctrine/coding-standard": "^12.0 || ^13.0",
                "phpstan/phpstan": "^1.12 || ^2.0",
                "phpstan/phpstan-phpunit": "^1.4 || ^2.0",
                "phpstan/phpstan-strict-rules": "^1.6 || ^2.0",
                "phpunit/phpunit": "^8.5 || ^12.2"
            },
            "type": "library",
            "autoload": {
                "psr-4": {
                    "Doctrine\\Inflector\\": "src"
                }
            },
            "notification-url": "https://packagist.org/downloads/",
            "license": [
                "MIT"
            ],
            "authors": [
                {
                    "name": "Guilherme Blanco",
                    "email": "guilhermeblanco@gmail.com"
                },
                {
                    "name": "Roman Borschel",
                    "email": "roman@code-factory.org"
                },
                {
                    "name": "Benjamin Eberlei",
                    "email": "kontakt@beberlei.de"
                },
                {
                    "name": "Jonathan Wage",
                    "email": "jonwage@gmail.com"
                },
                {
                    "name": "Johannes Schmitt",
                    "email": "schmittjoh@gmail.com"
                }
            ],
            "description": "PHP Doctrine Inflector is a small library that can perform string manipulations with regard to upper/lowercase and singular/plural forms of words.",
            "homepage": "https://www.doctrine-project.org/projects/inflector.html",
            "keywords": [
                "inflection",
                "inflector",
                "lowercase",
                "manipulation",
                "php",
                "plural",
                "singular",
                "strings",
                "uppercase",
                "words"
            ],
            "support": {
                "issues": "https://github.com/doctrine/inflector/issues",
                "source": "https://github.com/doctrine/inflector/tree/2.1.0"
            },
            "funding": [
                {
                    "url": "https://www.doctrine-project.org/sponsorship.html",
                    "type": "custom"
                },
                {
                    "url": "https://www.patreon.com/phpdoctrine",
                    "type": "patreon"
                },
                {
                    "url": "https://tidelift.com/funding/github/packagist/doctrine%2Finflector",
                    "type": "tidelift"
                }
            ],
            "time": "2025-08-10T19:31:58+00:00"
        },
        {
            "name": "doctrine/lexer",
            "version": "3.0.1",
            "source": {
                "type": "git",
                "url": "https://github.com/doctrine/lexer.git",
                "reference": "31ad66abc0fc9e1a1f2d9bc6a42668d2fbbcd6dd"
            },
            "dist": {
                "type": "zip",
                "url": "https://api.github.com/repos/doctrine/lexer/zipball/31ad66abc0fc9e1a1f2d9bc6a42668d2fbbcd6dd",
                "reference": "31ad66abc0fc9e1a1f2d9bc6a42668d2fbbcd6dd",
                "shasum": ""
            },
            "require": {
                "php": "^8.1"
            },
            "require-dev": {
                "doctrine/coding-standard": "^12",
                "phpstan/phpstan": "^1.10",
                "phpunit/phpunit": "^10.5",
                "psalm/plugin-phpunit": "^0.18.3",
                "vimeo/psalm": "^5.21"
            },
            "type": "library",
            "autoload": {
                "psr-4": {
                    "Doctrine\\Common\\Lexer\\": "src"
                }
            },
            "notification-url": "https://packagist.org/downloads/",
            "license": [
                "MIT"
            ],
            "authors": [
                {
                    "name": "Guilherme Blanco",
                    "email": "guilhermeblanco@gmail.com"
                },
                {
                    "name": "Roman Borschel",
                    "email": "roman@code-factory.org"
                },
                {
                    "name": "Johannes Schmitt",
                    "email": "schmittjoh@gmail.com"
                }
            ],
            "description": "PHP Doctrine Lexer parser library that can be used in Top-Down, Recursive Descent Parsers.",
            "homepage": "https://www.doctrine-project.org/projects/lexer.html",
            "keywords": [
                "annotations",
                "docblock",
                "lexer",
                "parser",
                "php"
            ],
            "support": {
                "issues": "https://github.com/doctrine/lexer/issues",
                "source": "https://github.com/doctrine/lexer/tree/3.0.1"
            },
            "funding": [
                {
                    "url": "https://www.doctrine-project.org/sponsorship.html",
                    "type": "custom"
                },
                {
                    "url": "https://www.patreon.com/phpdoctrine",
                    "type": "patreon"
                },
                {
                    "url": "https://tidelift.com/funding/github/packagist/doctrine%2Flexer",
                    "type": "tidelift"
                }
            ],
            "time": "2024-02-05T11:56:58+00:00"
        },
        {
            "name": "dragonmantank/cron-expression",
            "version": "v3.4.0",
            "source": {
                "type": "git",
                "url": "https://github.com/dragonmantank/cron-expression.git",
                "reference": "8c784d071debd117328803d86b2097615b457500"
            },
            "dist": {
                "type": "zip",
                "url": "https://api.github.com/repos/dragonmantank/cron-expression/zipball/8c784d071debd117328803d86b2097615b457500",
                "reference": "8c784d071debd117328803d86b2097615b457500",
                "shasum": ""
            },
            "require": {
                "php": "^7.2|^8.0",
                "webmozart/assert": "^1.0"
            },
            "replace": {
                "mtdowling/cron-expression": "^1.0"
            },
            "require-dev": {
                "phpstan/extension-installer": "^1.0",
                "phpstan/phpstan": "^1.0",
                "phpunit/phpunit": "^7.0|^8.0|^9.0"
            },
            "type": "library",
            "extra": {
                "branch-alias": {
                    "dev-master": "3.x-dev"
                }
            },
            "autoload": {
                "psr-4": {
                    "Cron\\": "src/Cron/"
                }
            },
            "notification-url": "https://packagist.org/downloads/",
            "license": [
                "MIT"
            ],
            "authors": [
                {
                    "name": "Chris Tankersley",
                    "email": "chris@ctankersley.com",
                    "homepage": "https://github.com/dragonmantank"
                }
            ],
            "description": "CRON for PHP: Calculate the next or previous run date and determine if a CRON expression is due",
            "keywords": [
                "cron",
                "schedule"
            ],
            "support": {
                "issues": "https://github.com/dragonmantank/cron-expression/issues",
                "source": "https://github.com/dragonmantank/cron-expression/tree/v3.4.0"
            },
            "funding": [
                {
                    "url": "https://github.com/dragonmantank",
                    "type": "github"
                }
            ],
            "time": "2024-10-09T13:47:03+00:00"
        },
        {
            "name": "egulias/email-validator",
            "version": "4.0.4",
            "source": {
                "type": "git",
                "url": "https://github.com/egulias/EmailValidator.git",
                "reference": "d42c8731f0624ad6bdc8d3e5e9a4524f68801cfa"
            },
            "dist": {
                "type": "zip",
                "url": "https://api.github.com/repos/egulias/EmailValidator/zipball/d42c8731f0624ad6bdc8d3e5e9a4524f68801cfa",
                "reference": "d42c8731f0624ad6bdc8d3e5e9a4524f68801cfa",
                "shasum": ""
            },
            "require": {
                "doctrine/lexer": "^2.0 || ^3.0",
                "php": ">=8.1",
                "symfony/polyfill-intl-idn": "^1.26"
            },
            "require-dev": {
                "phpunit/phpunit": "^10.2",
                "vimeo/psalm": "^5.12"
            },
            "suggest": {
                "ext-intl": "PHP Internationalization Libraries are required to use the SpoofChecking validation"
            },
            "type": "library",
            "extra": {
                "branch-alias": {
                    "dev-master": "4.0.x-dev"
                }
            },
            "autoload": {
                "psr-4": {
                    "Egulias\\EmailValidator\\": "src"
                }
            },
            "notification-url": "https://packagist.org/downloads/",
            "license": [
                "MIT"
            ],
            "authors": [
                {
                    "name": "Eduardo Gulias Davis"
                }
            ],
            "description": "A library for validating emails against several RFCs",
            "homepage": "https://github.com/egulias/EmailValidator",
            "keywords": [
                "email",
                "emailvalidation",
                "emailvalidator",
                "validation",
                "validator"
            ],
            "support": {
                "issues": "https://github.com/egulias/EmailValidator/issues",
                "source": "https://github.com/egulias/EmailValidator/tree/4.0.4"
            },
            "funding": [
                {
                    "url": "https://github.com/egulias",
                    "type": "github"
                }
            ],
            "time": "2025-03-06T22:45:56+00:00"
        },
        {
            "name": "ezyang/htmlpurifier",
            "version": "v4.19.0",
            "source": {
                "type": "git",
                "url": "https://github.com/ezyang/htmlpurifier.git",
                "reference": "b287d2a16aceffbf6e0295559b39662612b77fcf"
            },
            "dist": {
                "type": "zip",
                "url": "https://api.github.com/repos/ezyang/htmlpurifier/zipball/b287d2a16aceffbf6e0295559b39662612b77fcf",
                "reference": "b287d2a16aceffbf6e0295559b39662612b77fcf",
                "shasum": ""
            },
            "require": {
                "php": "~5.6.0 || ~7.0.0 || ~7.1.0 || ~7.2.0 || ~7.3.0 || ~7.4.0 || ~8.0.0 || ~8.1.0 || ~8.2.0 || ~8.3.0 || ~8.4.0 || ~8.5.0"
            },
            "require-dev": {
                "cerdic/css-tidy": "^1.7 || ^2.0",
                "simpletest/simpletest": "dev-master"
            },
            "suggest": {
                "cerdic/css-tidy": "If you want to use the filter 'Filter.ExtractStyleBlocks'.",
                "ext-bcmath": "Used for unit conversion and imagecrash protection",
                "ext-iconv": "Converts text to and from non-UTF-8 encodings",
                "ext-tidy": "Used for pretty-printing HTML"
            },
            "type": "library",
            "autoload": {
                "files": [
                    "library/HTMLPurifier.composer.php"
                ],
                "psr-0": {
                    "HTMLPurifier": "library/"
                },
                "exclude-from-classmap": [
                    "/library/HTMLPurifier/Language/"
                ]
            },
            "notification-url": "https://packagist.org/downloads/",
            "license": [
                "LGPL-2.1-or-later"
            ],
            "authors": [
                {
                    "name": "Edward Z. Yang",
                    "email": "admin@htmlpurifier.org",
                    "homepage": "http://ezyang.com"
                }
            ],
            "description": "Standards compliant HTML filter written in PHP",
            "homepage": "http://htmlpurifier.org/",
            "keywords": [
                "html"
            ],
            "support": {
                "issues": "https://github.com/ezyang/htmlpurifier/issues",
                "source": "https://github.com/ezyang/htmlpurifier/tree/v4.19.0"
            },
            "time": "2025-10-17T16:34:55+00:00"
        },
        {
            "name": "filament/actions",
            "version": "v3.3.43",
            "source": {
                "type": "git",
                "url": "https://github.com/filamentphp/actions.git",
                "reference": "4582f2da9ed0660685b8e0849d32f106bc8a4b2d"
            },
            "dist": {
                "type": "zip",
                "url": "https://api.github.com/repos/filamentphp/actions/zipball/4582f2da9ed0660685b8e0849d32f106bc8a4b2d",
                "reference": "4582f2da9ed0660685b8e0849d32f106bc8a4b2d",
                "shasum": ""
            },
            "require": {
                "anourvalar/eloquent-serialize": "^1.2",
                "filament/forms": "self.version",
                "filament/infolists": "self.version",
                "filament/notifications": "self.version",
                "filament/support": "self.version",
                "illuminate/contracts": "^10.45|^11.0|^12.0",
                "illuminate/database": "^10.45|^11.0|^12.0",
                "illuminate/support": "^10.45|^11.0|^12.0",
                "league/csv": "^9.16",
                "openspout/openspout": "^4.23",
                "php": "^8.1",
                "spatie/laravel-package-tools": "^1.9"
            },
            "type": "library",
            "extra": {
                "laravel": {
                    "providers": [
                        "Filament\\Actions\\ActionsServiceProvider"
                    ]
                }
            },
            "autoload": {
                "psr-4": {
                    "Filament\\Actions\\": "src"
                }
            },
            "notification-url": "https://packagist.org/downloads/",
            "license": [
                "MIT"
            ],
            "description": "Easily add beautiful action modals to any Livewire component.",
            "homepage": "https://github.com/filamentphp/filament",
            "support": {
                "issues": "https://github.com/filamentphp/filament/issues",
                "source": "https://github.com/filamentphp/filament"
            },
            "time": "2025-09-28T22:06:00+00:00"
        },
        {
            "name": "filament/filament",
            "version": "v3.3.43",
            "source": {
                "type": "git",
                "url": "https://github.com/filamentphp/panels.git",
                "reference": "f61544ea879633e42e2ae8a2eafe034aecdad2b2"
            },
            "dist": {
                "type": "zip",
                "url": "https://api.github.com/repos/filamentphp/panels/zipball/f61544ea879633e42e2ae8a2eafe034aecdad2b2",
                "reference": "f61544ea879633e42e2ae8a2eafe034aecdad2b2",
                "shasum": ""
            },
            "require": {
                "danharrin/livewire-rate-limiting": "^0.3|^1.0|^2.0",
                "filament/actions": "self.version",
                "filament/forms": "self.version",
                "filament/infolists": "self.version",
                "filament/notifications": "self.version",
                "filament/support": "self.version",
                "filament/tables": "self.version",
                "filament/widgets": "self.version",
                "illuminate/auth": "^10.45|^11.0|^12.0",
                "illuminate/console": "^10.45|^11.0|^12.0",
                "illuminate/contracts": "^10.45|^11.0|^12.0",
                "illuminate/cookie": "^10.45|^11.0|^12.0",
                "illuminate/database": "^10.45|^11.0|^12.0",
                "illuminate/http": "^10.45|^11.0|^12.0",
                "illuminate/routing": "^10.45|^11.0|^12.0",
                "illuminate/session": "^10.45|^11.0|^12.0",
                "illuminate/support": "^10.45|^11.0|^12.0",
                "illuminate/view": "^10.45|^11.0|^12.0",
                "php": "^8.1",
                "spatie/laravel-package-tools": "^1.9"
            },
            "type": "library",
            "extra": {
                "laravel": {
                    "providers": [
                        "Filament\\FilamentServiceProvider"
                    ]
                }
            },
            "autoload": {
                "files": [
                    "src/global_helpers.php",
                    "src/helpers.php"
                ],
                "psr-4": {
                    "Filament\\": "src"
                }
            },
            "notification-url": "https://packagist.org/downloads/",
            "license": [
                "MIT"
            ],
            "description": "A collection of full-stack components for accelerated Laravel app development.",
            "homepage": "https://github.com/filamentphp/filament",
            "support": {
                "issues": "https://github.com/filamentphp/filament/issues",
                "source": "https://github.com/filamentphp/filament"
            },
            "time": "2025-09-28T22:06:09+00:00"
        },
        {
            "name": "filament/forms",
            "version": "v3.3.43",
            "source": {
                "type": "git",
                "url": "https://github.com/filamentphp/forms.git",
                "reference": "da5401bf3684b6abc6cf1d8e152f01b25d815319"
            },
            "dist": {
                "type": "zip",
                "url": "https://api.github.com/repos/filamentphp/forms/zipball/da5401bf3684b6abc6cf1d8e152f01b25d815319",
                "reference": "da5401bf3684b6abc6cf1d8e152f01b25d815319",
                "shasum": ""
            },
            "require": {
                "danharrin/date-format-converter": "^0.3",
                "filament/actions": "self.version",
                "filament/support": "self.version",
                "illuminate/console": "^10.45|^11.0|^12.0",
                "illuminate/contracts": "^10.45|^11.0|^12.0",
                "illuminate/database": "^10.45|^11.0|^12.0",
                "illuminate/filesystem": "^10.45|^11.0|^12.0",
                "illuminate/support": "^10.45|^11.0|^12.0",
                "illuminate/validation": "^10.45|^11.0|^12.0",
                "illuminate/view": "^10.45|^11.0|^12.0",
                "php": "^8.1",
                "spatie/laravel-package-tools": "^1.9"
            },
            "type": "library",
            "extra": {
                "laravel": {
                    "providers": [
                        "Filament\\Forms\\FormsServiceProvider"
                    ]
                }
            },
            "autoload": {
                "files": [
                    "src/helpers.php"
                ],
                "psr-4": {
                    "Filament\\Forms\\": "src"
                }
            },
            "notification-url": "https://packagist.org/downloads/",
            "license": [
                "MIT"
            ],
            "description": "Easily add beautiful forms to any Livewire component.",
            "homepage": "https://github.com/filamentphp/filament",
            "support": {
                "issues": "https://github.com/filamentphp/filament/issues",
                "source": "https://github.com/filamentphp/filament"
            },
            "time": "2025-10-06T21:42:10+00:00"
        },
        {
            "name": "filament/infolists",
            "version": "v3.3.43",
            "source": {
                "type": "git",
                "url": "https://github.com/filamentphp/infolists.git",
                "reference": "4533c2ccb6ef06ab7f27d81e27be0cdd4f5e72de"
            },
            "dist": {
                "type": "zip",
                "url": "https://api.github.com/repos/filamentphp/infolists/zipball/4533c2ccb6ef06ab7f27d81e27be0cdd4f5e72de",
                "reference": "4533c2ccb6ef06ab7f27d81e27be0cdd4f5e72de",
                "shasum": ""
            },
            "require": {
                "filament/actions": "self.version",
                "filament/support": "self.version",
                "illuminate/console": "^10.45|^11.0|^12.0",
                "illuminate/contracts": "^10.45|^11.0|^12.0",
                "illuminate/database": "^10.45|^11.0|^12.0",
                "illuminate/filesystem": "^10.45|^11.0|^12.0",
                "illuminate/support": "^10.45|^11.0|^12.0",
                "illuminate/view": "^10.45|^11.0|^12.0",
                "php": "^8.1",
                "spatie/laravel-package-tools": "^1.9"
            },
            "type": "library",
            "extra": {
                "laravel": {
                    "providers": [
                        "Filament\\Infolists\\InfolistsServiceProvider"
                    ]
                }
            },
            "autoload": {
                "psr-4": {
                    "Filament\\Infolists\\": "src"
                }
            },
            "notification-url": "https://packagist.org/downloads/",
            "license": [
                "MIT"
            ],
            "description": "Easily add beautiful read-only infolists to any Livewire component.",
            "homepage": "https://github.com/filamentphp/filament",
            "support": {
                "issues": "https://github.com/filamentphp/filament/issues",
                "source": "https://github.com/filamentphp/filament"
            },
            "time": "2025-08-12T13:15:27+00:00"
        },
        {
            "name": "filament/notifications",
            "version": "v3.3.43",
            "source": {
                "type": "git",
                "url": "https://github.com/filamentphp/notifications.git",
                "reference": "adc118c7fc34a423f3c01d6936ad0316f489949c"
            },
            "dist": {
                "type": "zip",
                "url": "https://api.github.com/repos/filamentphp/notifications/zipball/adc118c7fc34a423f3c01d6936ad0316f489949c",
                "reference": "adc118c7fc34a423f3c01d6936ad0316f489949c",
                "shasum": ""
            },
            "require": {
                "filament/actions": "self.version",
                "filament/support": "self.version",
                "illuminate/contracts": "^10.45|^11.0|^12.0",
                "illuminate/filesystem": "^10.45|^11.0|^12.0",
                "illuminate/notifications": "^10.45|^11.0|^12.0",
                "illuminate/support": "^10.45|^11.0|^12.0",
                "php": "^8.1",
                "spatie/laravel-package-tools": "^1.9"
            },
            "type": "library",
            "extra": {
                "laravel": {
                    "providers": [
                        "Filament\\Notifications\\NotificationsServiceProvider"
                    ]
                }
            },
            "autoload": {
                "files": [
                    "src/Testing/Autoload.php"
                ],
                "psr-4": {
                    "Filament\\Notifications\\": "src"
                }
            },
            "notification-url": "https://packagist.org/downloads/",
            "license": [
                "MIT"
            ],
            "description": "Easily add beautiful notifications to any Livewire app.",
            "homepage": "https://github.com/filamentphp/filament",
            "support": {
                "issues": "https://github.com/filamentphp/filament/issues",
                "source": "https://github.com/filamentphp/filament"
            },
            "time": "2025-07-08T20:42:18+00:00"
        },
        {
            "name": "filament/spatie-laravel-settings-plugin",
            "version": "v3.3.43",
            "source": {
                "type": "git",
                "url": "https://github.com/filamentphp/spatie-laravel-settings-plugin.git",
                "reference": "80c9e960b30890fdc731da262b71255cb39bee31"
            },
            "dist": {
                "type": "zip",
                "url": "https://api.github.com/repos/filamentphp/spatie-laravel-settings-plugin/zipball/80c9e960b30890fdc731da262b71255cb39bee31",
                "reference": "80c9e960b30890fdc731da262b71255cb39bee31",
                "shasum": ""
            },
            "require": {
                "filament/filament": "self.version",
                "illuminate/console": "^10.45|^11.0|^12.0",
                "illuminate/filesystem": "^10.45|^11.0|^12.0",
                "illuminate/support": "^10.45|^11.0|^12.0",
                "php": "^8.1",
                "spatie/laravel-settings": "^2.2|^3.0"
            },
            "type": "library",
            "extra": {
                "laravel": {
                    "providers": [
                        "Filament\\SpatieLaravelSettingsPluginServiceProvider"
                    ]
                }
            },
            "autoload": {
                "psr-4": {
                    "Filament\\": "src"
                }
            },
            "notification-url": "https://packagist.org/downloads/",
            "license": [
                "MIT"
            ],
            "description": "Filament support for `spatie/laravel-settings`.",
            "homepage": "https://github.com/filamentphp/filament",
            "support": {
                "issues": "https://github.com/filamentphp/filament/issues",
                "source": "https://github.com/filamentphp/filament"
            },
            "time": "2025-04-23T06:39:48+00:00"
        },
        {
            "name": "filament/support",
            "version": "v3.3.43",
            "source": {
                "type": "git",
                "url": "https://github.com/filamentphp/support.git",
                "reference": "afafd5e7a2f8cf052f70f989b52d82d0a1df5c78"
            },
            "dist": {
                "type": "zip",
                "url": "https://api.github.com/repos/filamentphp/support/zipball/afafd5e7a2f8cf052f70f989b52d82d0a1df5c78",
                "reference": "afafd5e7a2f8cf052f70f989b52d82d0a1df5c78",
                "shasum": ""
            },
            "require": {
                "blade-ui-kit/blade-heroicons": "^2.5",
                "doctrine/dbal": "^3.2|^4.0",
                "ext-intl": "*",
                "illuminate/contracts": "^10.45|^11.0|^12.0",
                "illuminate/support": "^10.45|^11.0|^12.0",
                "illuminate/view": "^10.45|^11.0|^12.0",
                "kirschbaum-development/eloquent-power-joins": "^3.0|^4.0",
                "livewire/livewire": "^3.5",
                "php": "^8.1",
                "ryangjchandler/blade-capture-directive": "^0.2|^0.3|^1.0",
                "spatie/color": "^1.5",
                "spatie/invade": "^1.0|^2.0",
                "spatie/laravel-package-tools": "^1.9",
                "symfony/console": "^6.0|^7.0",
                "symfony/html-sanitizer": "^6.1|^7.0"
            },
            "type": "library",
            "extra": {
                "laravel": {
                    "providers": [
                        "Filament\\Support\\SupportServiceProvider"
                    ]
                }
            },
            "autoload": {
                "files": [
                    "src/helpers.php"
                ],
                "psr-4": {
                    "Filament\\Support\\": "src"
                }
            },
            "notification-url": "https://packagist.org/downloads/",
            "license": [
                "MIT"
            ],
            "description": "Core helper methods and foundation code for all Filament packages.",
            "homepage": "https://github.com/filamentphp/filament",
            "support": {
                "issues": "https://github.com/filamentphp/filament/issues",
                "source": "https://github.com/filamentphp/filament"
            },
            "time": "2025-08-12T13:15:44+00:00"
        },
        {
            "name": "filament/tables",
            "version": "v3.3.43",
            "source": {
                "type": "git",
                "url": "https://github.com/filamentphp/tables.git",
                "reference": "2e1e3aeeeccd6b74e5d038325af52635d1108e4c"
            },
            "dist": {
                "type": "zip",
                "url": "https://api.github.com/repos/filamentphp/tables/zipball/2e1e3aeeeccd6b74e5d038325af52635d1108e4c",
                "reference": "2e1e3aeeeccd6b74e5d038325af52635d1108e4c",
                "shasum": ""
            },
            "require": {
                "filament/actions": "self.version",
                "filament/forms": "self.version",
                "filament/support": "self.version",
                "illuminate/console": "^10.45|^11.0|^12.0",
                "illuminate/contracts": "^10.45|^11.0|^12.0",
                "illuminate/database": "^10.45|^11.0|^12.0",
                "illuminate/filesystem": "^10.45|^11.0|^12.0",
                "illuminate/support": "^10.45|^11.0|^12.0",
                "illuminate/view": "^10.45|^11.0|^12.0",
                "php": "^8.1",
                "spatie/laravel-package-tools": "^1.9"
            },
            "type": "library",
            "extra": {
                "laravel": {
                    "providers": [
                        "Filament\\Tables\\TablesServiceProvider"
                    ]
                }
            },
            "autoload": {
                "psr-4": {
                    "Filament\\Tables\\": "src"
                }
            },
            "notification-url": "https://packagist.org/downloads/",
            "license": [
                "MIT"
            ],
            "description": "Easily add beautiful tables to any Livewire component.",
            "homepage": "https://github.com/filamentphp/filament",
            "support": {
                "issues": "https://github.com/filamentphp/filament/issues",
                "source": "https://github.com/filamentphp/filament"
            },
            "time": "2025-09-17T10:47:13+00:00"
        },
        {
            "name": "filament/widgets",
            "version": "v3.3.43",
            "source": {
                "type": "git",
                "url": "https://github.com/filamentphp/widgets.git",
                "reference": "5b956f884aaef479f6091463cb829e7c9f2afc2c"
            },
            "dist": {
                "type": "zip",
                "url": "https://api.github.com/repos/filamentphp/widgets/zipball/5b956f884aaef479f6091463cb829e7c9f2afc2c",
                "reference": "5b956f884aaef479f6091463cb829e7c9f2afc2c",
                "shasum": ""
            },
            "require": {
                "filament/support": "self.version",
                "php": "^8.1",
                "spatie/laravel-package-tools": "^1.9"
            },
            "type": "library",
            "extra": {
                "laravel": {
                    "providers": [
                        "Filament\\Widgets\\WidgetsServiceProvider"
                    ]
                }
            },
            "autoload": {
                "psr-4": {
                    "Filament\\Widgets\\": "src"
                }
            },
            "notification-url": "https://packagist.org/downloads/",
            "license": [
                "MIT"
            ],
            "description": "Easily add beautiful dashboard widgets to any Livewire component.",
            "homepage": "https://github.com/filamentphp/filament",
            "support": {
                "issues": "https://github.com/filamentphp/filament/issues",
                "source": "https://github.com/filamentphp/filament"
            },
            "time": "2025-06-12T15:11:14+00:00"
        },
        {
            "name": "fruitcake/php-cors",
            "version": "v1.3.0",
            "source": {
                "type": "git",
                "url": "https://github.com/fruitcake/php-cors.git",
                "reference": "3d158f36e7875e2f040f37bc0573956240a5a38b"
            },
            "dist": {
                "type": "zip",
                "url": "https://api.github.com/repos/fruitcake/php-cors/zipball/3d158f36e7875e2f040f37bc0573956240a5a38b",
                "reference": "3d158f36e7875e2f040f37bc0573956240a5a38b",
                "shasum": ""
            },
            "require": {
                "php": "^7.4|^8.0",
                "symfony/http-foundation": "^4.4|^5.4|^6|^7"
            },
            "require-dev": {
                "phpstan/phpstan": "^1.4",
                "phpunit/phpunit": "^9",
                "squizlabs/php_codesniffer": "^3.5"
            },
            "type": "library",
            "extra": {
                "branch-alias": {
                    "dev-master": "1.2-dev"
                }
            },
            "autoload": {
                "psr-4": {
                    "Fruitcake\\Cors\\": "src/"
                }
            },
            "notification-url": "https://packagist.org/downloads/",
            "license": [
                "MIT"
            ],
            "authors": [
                {
                    "name": "Fruitcake",
                    "homepage": "https://fruitcake.nl"
                },
                {
                    "name": "Barryvdh",
                    "email": "barryvdh@gmail.com"
                }
            ],
            "description": "Cross-origin resource sharing library for the Symfony HttpFoundation",
            "homepage": "https://github.com/fruitcake/php-cors",
            "keywords": [
                "cors",
                "laravel",
                "symfony"
            ],
            "support": {
                "issues": "https://github.com/fruitcake/php-cors/issues",
                "source": "https://github.com/fruitcake/php-cors/tree/v1.3.0"
            },
            "funding": [
                {
                    "url": "https://fruitcake.nl",
                    "type": "custom"
                },
                {
                    "url": "https://github.com/barryvdh",
                    "type": "github"
                }
            ],
            "time": "2023-10-12T05:21:21+00:00"
        },
        {
            "name": "graham-campbell/result-type",
            "version": "v1.1.3",
            "source": {
                "type": "git",
                "url": "https://github.com/GrahamCampbell/Result-Type.git",
                "reference": "3ba905c11371512af9d9bdd27d99b782216b6945"
            },
            "dist": {
                "type": "zip",
                "url": "https://api.github.com/repos/GrahamCampbell/Result-Type/zipball/3ba905c11371512af9d9bdd27d99b782216b6945",
                "reference": "3ba905c11371512af9d9bdd27d99b782216b6945",
                "shasum": ""
            },
            "require": {
                "php": "^7.2.5 || ^8.0",
                "phpoption/phpoption": "^1.9.3"
            },
            "require-dev": {
                "phpunit/phpunit": "^8.5.39 || ^9.6.20 || ^10.5.28"
            },
            "type": "library",
            "autoload": {
                "psr-4": {
                    "GrahamCampbell\\ResultType\\": "src/"
                }
            },
            "notification-url": "https://packagist.org/downloads/",
            "license": [
                "MIT"
            ],
            "authors": [
                {
                    "name": "Graham Campbell",
                    "email": "hello@gjcampbell.co.uk",
                    "homepage": "https://github.com/GrahamCampbell"
                }
            ],
            "description": "An Implementation Of The Result Type",
            "keywords": [
                "Graham Campbell",
                "GrahamCampbell",
                "Result Type",
                "Result-Type",
                "result"
            ],
            "support": {
                "issues": "https://github.com/GrahamCampbell/Result-Type/issues",
                "source": "https://github.com/GrahamCampbell/Result-Type/tree/v1.1.3"
            },
            "funding": [
                {
                    "url": "https://github.com/GrahamCampbell",
                    "type": "github"
                },
                {
                    "url": "https://tidelift.com/funding/github/packagist/graham-campbell/result-type",
                    "type": "tidelift"
                }
            ],
            "time": "2024-07-20T21:45:45+00:00"
        },
        {
            "name": "guava/filament-icon-picker",
            "version": "2.3.1",
            "source": {
                "type": "git",
                "url": "https://github.com/lukas-frey/filament-icon-picker.git",
                "reference": "a9c2709db2df2d658fd045022d0300c2fa8a6fba"
            },
            "dist": {
                "type": "zip",
                "url": "https://api.github.com/repos/lukas-frey/filament-icon-picker/zipball/a9c2709db2df2d658fd045022d0300c2fa8a6fba",
                "reference": "a9c2709db2df2d658fd045022d0300c2fa8a6fba",
                "shasum": ""
            },
            "require": {
                "filament/filament": "^3.0@stable",
                "php": "^8.0"
            },
            "require-dev": {
                "orchestra/testbench": "^7.0|^8.0|^9.0"
            },
            "type": "library",
            "extra": {
                "laravel": {
                    "providers": [
                        "Guava\\FilamentIconPicker\\FilamentIconPickerServiceProvider"
                    ]
                }
            },
            "autoload": {
                "psr-4": {
                    "Guava\\FilamentIconPicker\\": "src"
                }
            },
            "notification-url": "https://packagist.org/downloads/",
            "license": [
                "MIT"
            ],
            "authors": [
                {
                    "name": "Lukas Frey",
                    "email": "mail@lukasfrey.cz"
                }
            ],
            "description": "A filament plugin that adds an icon picker field.",
            "support": {
                "issues": "https://github.com/lukas-frey/filament-icon-picker/issues",
                "source": "https://github.com/lukas-frey/filament-icon-picker/tree/2.3.1"
            },
            "funding": [
                {
                    "url": "https://github.com/LukasFreyCZ",
                    "type": "github"
                }
            ],
            "time": "2025-08-19T12:48:35+00:00"
        },
        {
            "name": "guzzlehttp/guzzle",
            "version": "7.10.0",
            "source": {
                "type": "git",
                "url": "https://github.com/guzzle/guzzle.git",
                "reference": "b51ac707cfa420b7bfd4e4d5e510ba8008e822b4"
            },
            "dist": {
                "type": "zip",
                "url": "https://api.github.com/repos/guzzle/guzzle/zipball/b51ac707cfa420b7bfd4e4d5e510ba8008e822b4",
                "reference": "b51ac707cfa420b7bfd4e4d5e510ba8008e822b4",
                "shasum": ""
            },
            "require": {
                "ext-json": "*",
                "guzzlehttp/promises": "^2.3",
                "guzzlehttp/psr7": "^2.8",
                "php": "^7.2.5 || ^8.0",
                "psr/http-client": "^1.0",
                "symfony/deprecation-contracts": "^2.2 || ^3.0"
            },
            "provide": {
                "psr/http-client-implementation": "1.0"
            },
            "require-dev": {
                "bamarni/composer-bin-plugin": "^1.8.2",
                "ext-curl": "*",
                "guzzle/client-integration-tests": "3.0.2",
                "php-http/message-factory": "^1.1",
                "phpunit/phpunit": "^8.5.39 || ^9.6.20",
                "psr/log": "^1.1 || ^2.0 || ^3.0"
            },
            "suggest": {
                "ext-curl": "Required for CURL handler support",
                "ext-intl": "Required for Internationalized Domain Name (IDN) support",
                "psr/log": "Required for using the Log middleware"
            },
            "type": "library",
            "extra": {
                "bamarni-bin": {
                    "bin-links": true,
                    "forward-command": false
                }
            },
            "autoload": {
                "files": [
                    "src/functions_include.php"
                ],
                "psr-4": {
                    "GuzzleHttp\\": "src/"
                }
            },
            "notification-url": "https://packagist.org/downloads/",
            "license": [
                "MIT"
            ],
            "authors": [
                {
                    "name": "Graham Campbell",
                    "email": "hello@gjcampbell.co.uk",
                    "homepage": "https://github.com/GrahamCampbell"
                },
                {
                    "name": "Michael Dowling",
                    "email": "mtdowling@gmail.com",
                    "homepage": "https://github.com/mtdowling"
                },
                {
                    "name": "Jeremy Lindblom",
                    "email": "jeremeamia@gmail.com",
                    "homepage": "https://github.com/jeremeamia"
                },
                {
                    "name": "George Mponos",
                    "email": "gmponos@gmail.com",
                    "homepage": "https://github.com/gmponos"
                },
                {
                    "name": "Tobias Nyholm",
                    "email": "tobias.nyholm@gmail.com",
                    "homepage": "https://github.com/Nyholm"
                },
                {
                    "name": "Márk Sági-Kazár",
                    "email": "mark.sagikazar@gmail.com",
                    "homepage": "https://github.com/sagikazarmark"
                },
                {
                    "name": "Tobias Schultze",
                    "email": "webmaster@tubo-world.de",
                    "homepage": "https://github.com/Tobion"
                }
            ],
            "description": "Guzzle is a PHP HTTP client library",
            "keywords": [
                "client",
                "curl",
                "framework",
                "http",
                "http client",
                "psr-18",
                "psr-7",
                "rest",
                "web service"
            ],
            "support": {
                "issues": "https://github.com/guzzle/guzzle/issues",
                "source": "https://github.com/guzzle/guzzle/tree/7.10.0"
            },
            "funding": [
                {
                    "url": "https://github.com/GrahamCampbell",
                    "type": "github"
                },
                {
                    "url": "https://github.com/Nyholm",
                    "type": "github"
                },
                {
                    "url": "https://tidelift.com/funding/github/packagist/guzzlehttp/guzzle",
                    "type": "tidelift"
                }
            ],
            "time": "2025-08-23T22:36:01+00:00"
        },
        {
            "name": "guzzlehttp/promises",
            "version": "2.3.0",
            "source": {
                "type": "git",
                "url": "https://github.com/guzzle/promises.git",
                "reference": "481557b130ef3790cf82b713667b43030dc9c957"
            },
            "dist": {
                "type": "zip",
                "url": "https://api.github.com/repos/guzzle/promises/zipball/481557b130ef3790cf82b713667b43030dc9c957",
                "reference": "481557b130ef3790cf82b713667b43030dc9c957",
                "shasum": ""
            },
            "require": {
                "php": "^7.2.5 || ^8.0"
            },
            "require-dev": {
                "bamarni/composer-bin-plugin": "^1.8.2",
                "phpunit/phpunit": "^8.5.44 || ^9.6.25"
            },
            "type": "library",
            "extra": {
                "bamarni-bin": {
                    "bin-links": true,
                    "forward-command": false
                }
            },
            "autoload": {
                "psr-4": {
                    "GuzzleHttp\\Promise\\": "src/"
                }
            },
            "notification-url": "https://packagist.org/downloads/",
            "license": [
                "MIT"
            ],
            "authors": [
                {
                    "name": "Graham Campbell",
                    "email": "hello@gjcampbell.co.uk",
                    "homepage": "https://github.com/GrahamCampbell"
                },
                {
                    "name": "Michael Dowling",
                    "email": "mtdowling@gmail.com",
                    "homepage": "https://github.com/mtdowling"
                },
                {
                    "name": "Tobias Nyholm",
                    "email": "tobias.nyholm@gmail.com",
                    "homepage": "https://github.com/Nyholm"
                },
                {
                    "name": "Tobias Schultze",
                    "email": "webmaster@tubo-world.de",
                    "homepage": "https://github.com/Tobion"
                }
            ],
            "description": "Guzzle promises library",
            "keywords": [
                "promise"
            ],
            "support": {
                "issues": "https://github.com/guzzle/promises/issues",
                "source": "https://github.com/guzzle/promises/tree/2.3.0"
            },
            "funding": [
                {
                    "url": "https://github.com/GrahamCampbell",
                    "type": "github"
                },
                {
                    "url": "https://github.com/Nyholm",
                    "type": "github"
                },
                {
                    "url": "https://tidelift.com/funding/github/packagist/guzzlehttp/promises",
                    "type": "tidelift"
                }
            ],
            "time": "2025-08-22T14:34:08+00:00"
        },
        {
            "name": "guzzlehttp/psr7",
            "version": "2.8.0",
            "source": {
                "type": "git",
                "url": "https://github.com/guzzle/psr7.git",
                "reference": "21dc724a0583619cd1652f673303492272778051"
            },
            "dist": {
                "type": "zip",
                "url": "https://api.github.com/repos/guzzle/psr7/zipball/21dc724a0583619cd1652f673303492272778051",
                "reference": "21dc724a0583619cd1652f673303492272778051",
                "shasum": ""
            },
            "require": {
                "php": "^7.2.5 || ^8.0",
                "psr/http-factory": "^1.0",
                "psr/http-message": "^1.1 || ^2.0",
                "ralouphie/getallheaders": "^3.0"
            },
            "provide": {
                "psr/http-factory-implementation": "1.0",
                "psr/http-message-implementation": "1.0"
            },
            "require-dev": {
                "bamarni/composer-bin-plugin": "^1.8.2",
                "http-interop/http-factory-tests": "0.9.0",
                "phpunit/phpunit": "^8.5.44 || ^9.6.25"
            },
            "suggest": {
                "laminas/laminas-httphandlerrunner": "Emit PSR-7 responses"
            },
            "type": "library",
            "extra": {
                "bamarni-bin": {
                    "bin-links": true,
                    "forward-command": false
                }
            },
            "autoload": {
                "psr-4": {
                    "GuzzleHttp\\Psr7\\": "src/"
                }
            },
            "notification-url": "https://packagist.org/downloads/",
            "license": [
                "MIT"
            ],
            "authors": [
                {
                    "name": "Graham Campbell",
                    "email": "hello@gjcampbell.co.uk",
                    "homepage": "https://github.com/GrahamCampbell"
                },
                {
                    "name": "Michael Dowling",
                    "email": "mtdowling@gmail.com",
                    "homepage": "https://github.com/mtdowling"
                },
                {
                    "name": "George Mponos",
                    "email": "gmponos@gmail.com",
                    "homepage": "https://github.com/gmponos"
                },
                {
                    "name": "Tobias Nyholm",
                    "email": "tobias.nyholm@gmail.com",
                    "homepage": "https://github.com/Nyholm"
                },
                {
                    "name": "Márk Sági-Kazár",
                    "email": "mark.sagikazar@gmail.com",
                    "homepage": "https://github.com/sagikazarmark"
                },
                {
                    "name": "Tobias Schultze",
                    "email": "webmaster@tubo-world.de",
                    "homepage": "https://github.com/Tobion"
                },
                {
                    "name": "Márk Sági-Kazár",
                    "email": "mark.sagikazar@gmail.com",
                    "homepage": "https://sagikazarmark.hu"
                }
            ],
            "description": "PSR-7 message implementation that also provides common utility methods",
            "keywords": [
                "http",
                "message",
                "psr-7",
                "request",
                "response",
                "stream",
                "uri",
                "url"
            ],
            "support": {
                "issues": "https://github.com/guzzle/psr7/issues",
                "source": "https://github.com/guzzle/psr7/tree/2.8.0"
            },
            "funding": [
                {
                    "url": "https://github.com/GrahamCampbell",
                    "type": "github"
                },
                {
                    "url": "https://github.com/Nyholm",
                    "type": "github"
                },
                {
                    "url": "https://tidelift.com/funding/github/packagist/guzzlehttp/psr7",
                    "type": "tidelift"
                }
            ],
            "time": "2025-08-23T21:21:41+00:00"
        },
        {
            "name": "guzzlehttp/uri-template",
            "version": "v1.0.5",
            "source": {
                "type": "git",
                "url": "https://github.com/guzzle/uri-template.git",
                "reference": "4f4bbd4e7172148801e76e3decc1e559bdee34e1"
            },
            "dist": {
                "type": "zip",
                "url": "https://api.github.com/repos/guzzle/uri-template/zipball/4f4bbd4e7172148801e76e3decc1e559bdee34e1",
                "reference": "4f4bbd4e7172148801e76e3decc1e559bdee34e1",
                "shasum": ""
            },
            "require": {
                "php": "^7.2.5 || ^8.0",
                "symfony/polyfill-php80": "^1.24"
            },
            "require-dev": {
                "bamarni/composer-bin-plugin": "^1.8.2",
                "phpunit/phpunit": "^8.5.44 || ^9.6.25",
                "uri-template/tests": "1.0.0"
            },
            "type": "library",
            "extra": {
                "bamarni-bin": {
                    "bin-links": true,
                    "forward-command": false
                }
            },
            "autoload": {
                "psr-4": {
                    "GuzzleHttp\\UriTemplate\\": "src"
                }
            },
            "notification-url": "https://packagist.org/downloads/",
            "license": [
                "MIT"
            ],
            "authors": [
                {
                    "name": "Graham Campbell",
                    "email": "hello@gjcampbell.co.uk",
                    "homepage": "https://github.com/GrahamCampbell"
                },
                {
                    "name": "Michael Dowling",
                    "email": "mtdowling@gmail.com",
                    "homepage": "https://github.com/mtdowling"
                },
                {
                    "name": "George Mponos",
                    "email": "gmponos@gmail.com",
                    "homepage": "https://github.com/gmponos"
                },
                {
                    "name": "Tobias Nyholm",
                    "email": "tobias.nyholm@gmail.com",
                    "homepage": "https://github.com/Nyholm"
                }
            ],
            "description": "A polyfill class for uri_template of PHP",
            "keywords": [
                "guzzlehttp",
                "uri-template"
            ],
            "support": {
                "issues": "https://github.com/guzzle/uri-template/issues",
                "source": "https://github.com/guzzle/uri-template/tree/v1.0.5"
            },
            "funding": [
                {
                    "url": "https://github.com/GrahamCampbell",
                    "type": "github"
                },
                {
                    "url": "https://github.com/Nyholm",
                    "type": "github"
                },
                {
                    "url": "https://tidelift.com/funding/github/packagist/guzzlehttp/uri-template",
                    "type": "tidelift"
                }
            ],
            "time": "2025-08-22T14:27:06+00:00"
        },
        {
            "name": "inertiajs/inertia-laravel",
            "version": "v2.0.10",
            "source": {
                "type": "git",
                "url": "https://github.com/inertiajs/inertia-laravel.git",
                "reference": "07da425d58a3a0e3ace9c296e67bd897a6e47009"
            },
            "dist": {
                "type": "zip",
                "url": "https://api.github.com/repos/inertiajs/inertia-laravel/zipball/07da425d58a3a0e3ace9c296e67bd897a6e47009",
                "reference": "07da425d58a3a0e3ace9c296e67bd897a6e47009",
                "shasum": ""
            },
            "require": {
                "ext-json": "*",
                "laravel/framework": "^10.0|^11.0|^12.0",
                "php": "^8.1.0",
                "symfony/console": "^6.2|^7.0"
            },
            "require-dev": {
                "guzzlehttp/guzzle": "^7.2",
                "larastan/larastan": "^3.0",
                "laravel/pint": "^1.16",
                "mockery/mockery": "^1.3.3",
                "orchestra/testbench": "^8.0|^9.2|^10.0",
                "phpunit/phpunit": "^10.4|^11.5",
                "roave/security-advisories": "dev-master"
            },
            "suggest": {
                "ext-pcntl": "Recommended when running the Inertia SSR server via the `inertia:start-ssr` artisan command."
            },
            "type": "library",
            "extra": {
                "laravel": {
                    "providers": [
                        "Inertia\\ServiceProvider"
                    ]
                }
            },
            "autoload": {
                "files": [
                    "./helpers.php"
                ],
                "psr-4": {
                    "Inertia\\": "src"
                }
            },
            "notification-url": "https://packagist.org/downloads/",
            "license": [
                "MIT"
            ],
            "authors": [
                {
                    "name": "Jonathan Reinink",
                    "email": "jonathan@reinink.ca",
                    "homepage": "https://reinink.ca"
                }
            ],
            "description": "The Laravel adapter for Inertia.js.",
            "keywords": [
                "inertia",
                "laravel"
            ],
            "support": {
                "issues": "https://github.com/inertiajs/inertia-laravel/issues",
                "source": "https://github.com/inertiajs/inertia-laravel/tree/v2.0.10"
            },
            "time": "2025-09-28T21:21:36+00:00"
        },
        {
            "name": "kirschbaum-development/eloquent-power-joins",
            "version": "4.2.8",
            "source": {
                "type": "git",
                "url": "https://github.com/kirschbaum-development/eloquent-power-joins.git",
                "reference": "d67c7e2efa886d2ef8bb29e86c3ddb9438ac6390"
            },
            "dist": {
                "type": "zip",
                "url": "https://api.github.com/repos/kirschbaum-development/eloquent-power-joins/zipball/d67c7e2efa886d2ef8bb29e86c3ddb9438ac6390",
                "reference": "d67c7e2efa886d2ef8bb29e86c3ddb9438ac6390",
                "shasum": ""
            },
            "require": {
                "illuminate/database": "^11.42|^12.0",
                "illuminate/support": "^11.42|^12.0",
                "php": "^8.2"
            },
            "require-dev": {
                "friendsofphp/php-cs-fixer": "dev-master",
                "laravel/legacy-factories": "^1.0@dev",
                "orchestra/testbench": "^9.0|^10.0",
                "phpunit/phpunit": "^10.0|^11.0"
            },
            "type": "library",
            "extra": {
                "laravel": {
                    "providers": [
                        "Kirschbaum\\PowerJoins\\PowerJoinsServiceProvider"
                    ]
                }
            },
            "autoload": {
                "psr-4": {
                    "Kirschbaum\\PowerJoins\\": "src"
                }
            },
            "notification-url": "https://packagist.org/downloads/",
            "license": [
                "MIT"
            ],
            "authors": [
                {
                    "name": "Luis Dalmolin",
                    "email": "luis.nh@gmail.com",
                    "role": "Developer"
                }
            ],
            "description": "The Laravel magic applied to joins.",
            "homepage": "https://github.com/kirschbaum-development/eloquent-power-joins",
            "keywords": [
                "eloquent",
                "join",
                "laravel",
                "mysql"
            ],
            "support": {
                "issues": "https://github.com/kirschbaum-development/eloquent-power-joins/issues",
                "source": "https://github.com/kirschbaum-development/eloquent-power-joins/tree/4.2.8"
            },
            "time": "2025-08-14T18:43:05+00:00"
        },
        {
            "name": "laravel/framework",
            "version": "v12.34.0",
            "source": {
                "type": "git",
                "url": "https://github.com/laravel/framework.git",
                "reference": "f9ec5a5d88bc8c468f17b59f88e05c8ac3c8d687"
            },
            "dist": {
                "type": "zip",
                "url": "https://api.github.com/repos/laravel/framework/zipball/f9ec5a5d88bc8c468f17b59f88e05c8ac3c8d687",
                "reference": "f9ec5a5d88bc8c468f17b59f88e05c8ac3c8d687",
                "shasum": ""
            },
            "require": {
                "brick/math": "^0.11|^0.12|^0.13|^0.14",
                "composer-runtime-api": "^2.2",
                "doctrine/inflector": "^2.0.5",
                "dragonmantank/cron-expression": "^3.4",
                "egulias/email-validator": "^3.2.1|^4.0",
                "ext-ctype": "*",
                "ext-filter": "*",
                "ext-hash": "*",
                "ext-mbstring": "*",
                "ext-openssl": "*",
                "ext-session": "*",
                "ext-tokenizer": "*",
                "fruitcake/php-cors": "^1.3",
                "guzzlehttp/guzzle": "^7.8.2",
                "guzzlehttp/uri-template": "^1.0",
                "laravel/prompts": "^0.3.0",
                "laravel/serializable-closure": "^1.3|^2.0",
                "league/commonmark": "^2.7",
                "league/flysystem": "^3.25.1",
                "league/flysystem-local": "^3.25.1",
                "league/uri": "^7.5.1",
                "monolog/monolog": "^3.0",
                "nesbot/carbon": "^3.8.4",
                "nunomaduro/termwind": "^2.0",
                "php": "^8.2",
                "psr/container": "^1.1.1|^2.0.1",
                "psr/log": "^1.0|^2.0|^3.0",
                "psr/simple-cache": "^1.0|^2.0|^3.0",
                "ramsey/uuid": "^4.7",
                "symfony/console": "^7.2.0",
                "symfony/error-handler": "^7.2.0",
                "symfony/finder": "^7.2.0",
                "symfony/http-foundation": "^7.2.0",
                "symfony/http-kernel": "^7.2.0",
                "symfony/mailer": "^7.2.0",
                "symfony/mime": "^7.2.0",
                "symfony/polyfill-php83": "^1.33",
                "symfony/polyfill-php84": "^1.33",
                "symfony/polyfill-php85": "^1.33",
                "symfony/process": "^7.2.0",
                "symfony/routing": "^7.2.0",
                "symfony/uid": "^7.2.0",
                "symfony/var-dumper": "^7.2.0",
                "tijsverkoyen/css-to-inline-styles": "^2.2.5",
                "vlucas/phpdotenv": "^5.6.1",
                "voku/portable-ascii": "^2.0.2"
            },
            "conflict": {
                "tightenco/collect": "<5.5.33"
            },
            "provide": {
                "psr/container-implementation": "1.1|2.0",
                "psr/log-implementation": "1.0|2.0|3.0",
                "psr/simple-cache-implementation": "1.0|2.0|3.0"
            },
            "replace": {
                "illuminate/auth": "self.version",
                "illuminate/broadcasting": "self.version",
                "illuminate/bus": "self.version",
                "illuminate/cache": "self.version",
                "illuminate/collections": "self.version",
                "illuminate/concurrency": "self.version",
                "illuminate/conditionable": "self.version",
                "illuminate/config": "self.version",
                "illuminate/console": "self.version",
                "illuminate/container": "self.version",
                "illuminate/contracts": "self.version",
                "illuminate/cookie": "self.version",
                "illuminate/database": "self.version",
                "illuminate/encryption": "self.version",
                "illuminate/events": "self.version",
                "illuminate/filesystem": "self.version",
                "illuminate/hashing": "self.version",
                "illuminate/http": "self.version",
                "illuminate/json-schema": "self.version",
                "illuminate/log": "self.version",
                "illuminate/macroable": "self.version",
                "illuminate/mail": "self.version",
                "illuminate/notifications": "self.version",
                "illuminate/pagination": "self.version",
                "illuminate/pipeline": "self.version",
                "illuminate/process": "self.version",
                "illuminate/queue": "self.version",
                "illuminate/redis": "self.version",
                "illuminate/routing": "self.version",
                "illuminate/session": "self.version",
                "illuminate/support": "self.version",
                "illuminate/testing": "self.version",
                "illuminate/translation": "self.version",
                "illuminate/validation": "self.version",
                "illuminate/view": "self.version",
                "spatie/once": "*"
            },
            "require-dev": {
                "ably/ably-php": "^1.0",
                "aws/aws-sdk-php": "^3.322.9",
                "ext-gmp": "*",
                "fakerphp/faker": "^1.24",
                "guzzlehttp/promises": "^2.0.3",
                "guzzlehttp/psr7": "^2.4",
                "laravel/pint": "^1.18",
                "league/flysystem-aws-s3-v3": "^3.25.1",
                "league/flysystem-ftp": "^3.25.1",
                "league/flysystem-path-prefixing": "^3.25.1",
                "league/flysystem-read-only": "^3.25.1",
                "league/flysystem-sftp-v3": "^3.25.1",
                "mockery/mockery": "^1.6.10",
                "opis/json-schema": "^2.4.1",
                "orchestra/testbench-core": "^10.7.0",
                "pda/pheanstalk": "^5.0.6|^7.0.0",
                "php-http/discovery": "^1.15",
                "phpstan/phpstan": "^2.0",
                "phpunit/phpunit": "^10.5.35|^11.5.3|^12.0.1",
                "predis/predis": "^2.3|^3.0",
                "resend/resend-php": "^0.10.0",
                "symfony/cache": "^7.2.0",
                "symfony/http-client": "^7.2.0",
                "symfony/psr-http-message-bridge": "^7.2.0",
                "symfony/translation": "^7.2.0"
            },
            "suggest": {
                "ably/ably-php": "Required to use the Ably broadcast driver (^1.0).",
                "aws/aws-sdk-php": "Required to use the SQS queue driver, DynamoDb failed job storage, and SES mail driver (^3.322.9).",
                "brianium/paratest": "Required to run tests in parallel (^7.0|^8.0).",
                "ext-apcu": "Required to use the APC cache driver.",
                "ext-fileinfo": "Required to use the Filesystem class.",
                "ext-ftp": "Required to use the Flysystem FTP driver.",
                "ext-gd": "Required to use Illuminate\\Http\\Testing\\FileFactory::image().",
                "ext-memcached": "Required to use the memcache cache driver.",
                "ext-pcntl": "Required to use all features of the queue worker and console signal trapping.",
                "ext-pdo": "Required to use all database features.",
                "ext-posix": "Required to use all features of the queue worker.",
                "ext-redis": "Required to use the Redis cache and queue drivers (^4.0|^5.0|^6.0).",
                "fakerphp/faker": "Required to generate fake data using the fake() helper (^1.23).",
                "filp/whoops": "Required for friendly error pages in development (^2.14.3).",
                "laravel/tinker": "Required to use the tinker console command (^2.0).",
                "league/flysystem-aws-s3-v3": "Required to use the Flysystem S3 driver (^3.25.1).",
                "league/flysystem-ftp": "Required to use the Flysystem FTP driver (^3.25.1).",
                "league/flysystem-path-prefixing": "Required to use the scoped driver (^3.25.1).",
                "league/flysystem-read-only": "Required to use read-only disks (^3.25.1)",
                "league/flysystem-sftp-v3": "Required to use the Flysystem SFTP driver (^3.25.1).",
                "mockery/mockery": "Required to use mocking (^1.6).",
                "pda/pheanstalk": "Required to use the beanstalk queue driver (^5.0).",
                "php-http/discovery": "Required to use PSR-7 bridging features (^1.15).",
                "phpunit/phpunit": "Required to use assertions and run tests (^10.5.35|^11.5.3|^12.0.1).",
                "predis/predis": "Required to use the predis connector (^2.3|^3.0).",
                "psr/http-message": "Required to allow Storage::put to accept a StreamInterface (^1.0).",
                "pusher/pusher-php-server": "Required to use the Pusher broadcast driver (^6.0|^7.0).",
                "resend/resend-php": "Required to enable support for the Resend mail transport (^0.10.0).",
                "symfony/cache": "Required to PSR-6 cache bridge (^7.2).",
                "symfony/filesystem": "Required to enable support for relative symbolic links (^7.2).",
                "symfony/http-client": "Required to enable support for the Symfony API mail transports (^7.2).",
                "symfony/mailgun-mailer": "Required to enable support for the Mailgun mail transport (^7.2).",
                "symfony/postmark-mailer": "Required to enable support for the Postmark mail transport (^7.2).",
                "symfony/psr-http-message-bridge": "Required to use PSR-7 bridging features (^7.2)."
            },
            "type": "library",
            "extra": {
                "branch-alias": {
                    "dev-master": "12.x-dev"
                }
            },
            "autoload": {
                "files": [
                    "src/Illuminate/Collections/functions.php",
                    "src/Illuminate/Collections/helpers.php",
                    "src/Illuminate/Events/functions.php",
                    "src/Illuminate/Filesystem/functions.php",
                    "src/Illuminate/Foundation/helpers.php",
                    "src/Illuminate/Log/functions.php",
                    "src/Illuminate/Support/functions.php",
                    "src/Illuminate/Support/helpers.php"
                ],
                "psr-4": {
                    "Illuminate\\": "src/Illuminate/",
                    "Illuminate\\Support\\": [
                        "src/Illuminate/Macroable/",
                        "src/Illuminate/Collections/",
                        "src/Illuminate/Conditionable/"
                    ]
                }
            },
            "notification-url": "https://packagist.org/downloads/",
            "license": [
                "MIT"
            ],
            "authors": [
                {
                    "name": "Taylor Otwell",
                    "email": "taylor@laravel.com"
                }
            ],
            "description": "The Laravel Framework.",
            "homepage": "https://laravel.com",
            "keywords": [
                "framework",
                "laravel"
            ],
            "support": {
                "issues": "https://github.com/laravel/framework/issues",
                "source": "https://github.com/laravel/framework"
            },
            "time": "2025-10-14T13:58:31+00:00"
        },
        {
            "name": "laravel/prompts",
            "version": "v0.3.7",
            "source": {
                "type": "git",
                "url": "https://github.com/laravel/prompts.git",
                "reference": "a1891d362714bc40c8d23b0b1d7090f022ea27cc"
            },
            "dist": {
                "type": "zip",
                "url": "https://api.github.com/repos/laravel/prompts/zipball/a1891d362714bc40c8d23b0b1d7090f022ea27cc",
                "reference": "a1891d362714bc40c8d23b0b1d7090f022ea27cc",
                "shasum": ""
            },
            "require": {
                "composer-runtime-api": "^2.2",
                "ext-mbstring": "*",
                "php": "^8.1",
                "symfony/console": "^6.2|^7.0"
            },
            "conflict": {
                "illuminate/console": ">=10.17.0 <10.25.0",
                "laravel/framework": ">=10.17.0 <10.25.0"
            },
            "require-dev": {
                "illuminate/collections": "^10.0|^11.0|^12.0",
                "mockery/mockery": "^1.5",
                "pestphp/pest": "^2.3|^3.4",
                "phpstan/phpstan": "^1.12.28",
                "phpstan/phpstan-mockery": "^1.1.3"
            },
            "suggest": {
                "ext-pcntl": "Required for the spinner to be animated."
            },
            "type": "library",
            "extra": {
                "branch-alias": {
                    "dev-main": "0.3.x-dev"
                }
            },
            "autoload": {
                "files": [
                    "src/helpers.php"
                ],
                "psr-4": {
                    "Laravel\\Prompts\\": "src/"
                }
            },
            "notification-url": "https://packagist.org/downloads/",
            "license": [
                "MIT"
            ],
            "description": "Add beautiful and user-friendly forms to your command-line applications.",
            "support": {
                "issues": "https://github.com/laravel/prompts/issues",
                "source": "https://github.com/laravel/prompts/tree/v0.3.7"
            },
            "time": "2025-09-19T13:47:56+00:00"
        },
        {
            "name": "laravel/serializable-closure",
            "version": "v2.0.6",
            "source": {
                "type": "git",
                "url": "https://github.com/laravel/serializable-closure.git",
                "reference": "038ce42edee619599a1debb7e81d7b3759492819"
            },
            "dist": {
                "type": "zip",
                "url": "https://api.github.com/repos/laravel/serializable-closure/zipball/038ce42edee619599a1debb7e81d7b3759492819",
                "reference": "038ce42edee619599a1debb7e81d7b3759492819",
                "shasum": ""
            },
            "require": {
                "php": "^8.1"
            },
            "require-dev": {
                "illuminate/support": "^10.0|^11.0|^12.0",
                "nesbot/carbon": "^2.67|^3.0",
                "pestphp/pest": "^2.36|^3.0",
                "phpstan/phpstan": "^2.0",
                "symfony/var-dumper": "^6.2.0|^7.0.0"
            },
            "type": "library",
            "extra": {
                "branch-alias": {
                    "dev-master": "2.x-dev"
                }
            },
            "autoload": {
                "psr-4": {
                    "Laravel\\SerializableClosure\\": "src/"
                }
            },
            "notification-url": "https://packagist.org/downloads/",
            "license": [
                "MIT"
            ],
            "authors": [
                {
                    "name": "Taylor Otwell",
                    "email": "taylor@laravel.com"
                },
                {
                    "name": "Nuno Maduro",
                    "email": "nuno@laravel.com"
                }
            ],
            "description": "Laravel Serializable Closure provides an easy and secure way to serialize closures in PHP.",
            "keywords": [
                "closure",
                "laravel",
                "serializable"
            ],
            "support": {
                "issues": "https://github.com/laravel/serializable-closure/issues",
                "source": "https://github.com/laravel/serializable-closure"
            },
            "time": "2025-10-09T13:42:30+00:00"
        },
        {
            "name": "laravel/tinker",
            "version": "v2.10.1",
            "source": {
                "type": "git",
                "url": "https://github.com/laravel/tinker.git",
                "reference": "22177cc71807d38f2810c6204d8f7183d88a57d3"
            },
            "dist": {
                "type": "zip",
                "url": "https://api.github.com/repos/laravel/tinker/zipball/22177cc71807d38f2810c6204d8f7183d88a57d3",
                "reference": "22177cc71807d38f2810c6204d8f7183d88a57d3",
                "shasum": ""
            },
            "require": {
                "illuminate/console": "^6.0|^7.0|^8.0|^9.0|^10.0|^11.0|^12.0",
                "illuminate/contracts": "^6.0|^7.0|^8.0|^9.0|^10.0|^11.0|^12.0",
                "illuminate/support": "^6.0|^7.0|^8.0|^9.0|^10.0|^11.0|^12.0",
                "php": "^7.2.5|^8.0",
                "psy/psysh": "^0.11.1|^0.12.0",
                "symfony/var-dumper": "^4.3.4|^5.0|^6.0|^7.0"
            },
            "require-dev": {
                "mockery/mockery": "~1.3.3|^1.4.2",
                "phpstan/phpstan": "^1.10",
                "phpunit/phpunit": "^8.5.8|^9.3.3|^10.0"
            },
            "suggest": {
                "illuminate/database": "The Illuminate Database package (^6.0|^7.0|^8.0|^9.0|^10.0|^11.0|^12.0)."
            },
            "type": "library",
            "extra": {
                "laravel": {
                    "providers": [
                        "Laravel\\Tinker\\TinkerServiceProvider"
                    ]
                }
            },
            "autoload": {
                "psr-4": {
                    "Laravel\\Tinker\\": "src/"
                }
            },
            "notification-url": "https://packagist.org/downloads/",
            "license": [
                "MIT"
            ],
            "authors": [
                {
                    "name": "Taylor Otwell",
                    "email": "taylor@laravel.com"
                }
            ],
            "description": "Powerful REPL for the Laravel framework.",
            "keywords": [
                "REPL",
                "Tinker",
                "laravel",
                "psysh"
            ],
            "support": {
                "issues": "https://github.com/laravel/tinker/issues",
                "source": "https://github.com/laravel/tinker/tree/v2.10.1"
            },
            "time": "2025-01-27T14:24:01+00:00"
        },
        {
            "name": "league/commonmark",
            "version": "2.7.1",
            "source": {
                "type": "git",
                "url": "https://github.com/thephpleague/commonmark.git",
                "reference": "10732241927d3971d28e7ea7b5712721fa2296ca"
            },
            "dist": {
                "type": "zip",
                "url": "https://api.github.com/repos/thephpleague/commonmark/zipball/10732241927d3971d28e7ea7b5712721fa2296ca",
                "reference": "10732241927d3971d28e7ea7b5712721fa2296ca",
                "shasum": ""
            },
            "require": {
                "ext-mbstring": "*",
                "league/config": "^1.1.1",
                "php": "^7.4 || ^8.0",
                "psr/event-dispatcher": "^1.0",
                "symfony/deprecation-contracts": "^2.1 || ^3.0",
                "symfony/polyfill-php80": "^1.16"
            },
            "require-dev": {
                "cebe/markdown": "^1.0",
                "commonmark/cmark": "0.31.1",
                "commonmark/commonmark.js": "0.31.1",
                "composer/package-versions-deprecated": "^1.8",
                "embed/embed": "^4.4",
                "erusev/parsedown": "^1.0",
                "ext-json": "*",
                "github/gfm": "0.29.0",
                "michelf/php-markdown": "^1.4 || ^2.0",
                "nyholm/psr7": "^1.5",
                "phpstan/phpstan": "^1.8.2",
                "phpunit/phpunit": "^9.5.21 || ^10.5.9 || ^11.0.0",
                "scrutinizer/ocular": "^1.8.1",
                "symfony/finder": "^5.3 | ^6.0 | ^7.0",
                "symfony/process": "^5.4 | ^6.0 | ^7.0",
                "symfony/yaml": "^2.3 | ^3.0 | ^4.0 | ^5.0 | ^6.0 | ^7.0",
                "unleashedtech/php-coding-standard": "^3.1.1",
                "vimeo/psalm": "^4.24.0 || ^5.0.0 || ^6.0.0"
            },
            "suggest": {
                "symfony/yaml": "v2.3+ required if using the Front Matter extension"
            },
            "type": "library",
            "extra": {
                "branch-alias": {
                    "dev-main": "2.8-dev"
                }
            },
            "autoload": {
                "psr-4": {
                    "League\\CommonMark\\": "src"
                }
            },
            "notification-url": "https://packagist.org/downloads/",
            "license": [
                "BSD-3-Clause"
            ],
            "authors": [
                {
                    "name": "Colin O'Dell",
                    "email": "colinodell@gmail.com",
                    "homepage": "https://www.colinodell.com",
                    "role": "Lead Developer"
                }
            ],
            "description": "Highly-extensible PHP Markdown parser which fully supports the CommonMark spec and GitHub-Flavored Markdown (GFM)",
            "homepage": "https://commonmark.thephpleague.com",
            "keywords": [
                "commonmark",
                "flavored",
                "gfm",
                "github",
                "github-flavored",
                "markdown",
                "md",
                "parser"
            ],
            "support": {
                "docs": "https://commonmark.thephpleague.com/",
                "forum": "https://github.com/thephpleague/commonmark/discussions",
                "issues": "https://github.com/thephpleague/commonmark/issues",
                "rss": "https://github.com/thephpleague/commonmark/releases.atom",
                "source": "https://github.com/thephpleague/commonmark"
            },
            "funding": [
                {
                    "url": "https://www.colinodell.com/sponsor",
                    "type": "custom"
                },
                {
                    "url": "https://www.paypal.me/colinpodell/10.00",
                    "type": "custom"
                },
                {
                    "url": "https://github.com/colinodell",
                    "type": "github"
                },
                {
                    "url": "https://tidelift.com/funding/github/packagist/league/commonmark",
                    "type": "tidelift"
                }
            ],
            "time": "2025-07-20T12:47:49+00:00"
        },
        {
            "name": "league/config",
            "version": "v1.2.0",
            "source": {
                "type": "git",
                "url": "https://github.com/thephpleague/config.git",
                "reference": "754b3604fb2984c71f4af4a9cbe7b57f346ec1f3"
            },
            "dist": {
                "type": "zip",
                "url": "https://api.github.com/repos/thephpleague/config/zipball/754b3604fb2984c71f4af4a9cbe7b57f346ec1f3",
                "reference": "754b3604fb2984c71f4af4a9cbe7b57f346ec1f3",
                "shasum": ""
            },
            "require": {
                "dflydev/dot-access-data": "^3.0.1",
                "nette/schema": "^1.2",
                "php": "^7.4 || ^8.0"
            },
            "require-dev": {
                "phpstan/phpstan": "^1.8.2",
                "phpunit/phpunit": "^9.5.5",
                "scrutinizer/ocular": "^1.8.1",
                "unleashedtech/php-coding-standard": "^3.1",
                "vimeo/psalm": "^4.7.3"
            },
            "type": "library",
            "extra": {
                "branch-alias": {
                    "dev-main": "1.2-dev"
                }
            },
            "autoload": {
                "psr-4": {
                    "League\\Config\\": "src"
                }
            },
            "notification-url": "https://packagist.org/downloads/",
            "license": [
                "BSD-3-Clause"
            ],
            "authors": [
                {
                    "name": "Colin O'Dell",
                    "email": "colinodell@gmail.com",
                    "homepage": "https://www.colinodell.com",
                    "role": "Lead Developer"
                }
            ],
            "description": "Define configuration arrays with strict schemas and access values with dot notation",
            "homepage": "https://config.thephpleague.com",
            "keywords": [
                "array",
                "config",
                "configuration",
                "dot",
                "dot-access",
                "nested",
                "schema"
            ],
            "support": {
                "docs": "https://config.thephpleague.com/",
                "issues": "https://github.com/thephpleague/config/issues",
                "rss": "https://github.com/thephpleague/config/releases.atom",
                "source": "https://github.com/thephpleague/config"
            },
            "funding": [
                {
                    "url": "https://www.colinodell.com/sponsor",
                    "type": "custom"
                },
                {
                    "url": "https://www.paypal.me/colinpodell/10.00",
                    "type": "custom"
                },
                {
                    "url": "https://github.com/colinodell",
                    "type": "github"
                }
            ],
            "time": "2022-12-11T20:36:23+00:00"
        },
        {
            "name": "league/csv",
            "version": "9.27.0",
            "source": {
                "type": "git",
                "url": "https://github.com/thephpleague/csv.git",
                "reference": "cb491b1ba3c42ff2bcd0113814f4256b42bae845"
            },
            "dist": {
                "type": "zip",
                "url": "https://api.github.com/repos/thephpleague/csv/zipball/cb491b1ba3c42ff2bcd0113814f4256b42bae845",
                "reference": "cb491b1ba3c42ff2bcd0113814f4256b42bae845",
                "shasum": ""
            },
            "require": {
                "ext-filter": "*",
                "php": "^8.1.2"
            },
            "require-dev": {
                "ext-dom": "*",
                "ext-xdebug": "*",
                "friendsofphp/php-cs-fixer": "^3.75.0",
                "phpbench/phpbench": "^1.4.1",
                "phpstan/phpstan": "^1.12.27",
                "phpstan/phpstan-deprecation-rules": "^1.2.1",
                "phpstan/phpstan-phpunit": "^1.4.2",
                "phpstan/phpstan-strict-rules": "^1.6.2",
                "phpunit/phpunit": "^10.5.16 || ^11.5.22 || ^12.3.6",
                "symfony/var-dumper": "^6.4.8 || ^7.3.0"
            },
            "suggest": {
                "ext-dom": "Required to use the XMLConverter and the HTMLConverter classes",
                "ext-iconv": "Needed to ease transcoding CSV using iconv stream filters",
                "ext-mbstring": "Needed to ease transcoding CSV using mb stream filters",
                "ext-mysqli": "Requiered to use the package with the MySQLi extension",
                "ext-pdo": "Required to use the package with the PDO extension",
                "ext-pgsql": "Requiered to use the package with the PgSQL extension",
                "ext-sqlite3": "Required to use the package with the SQLite3 extension"
            },
            "type": "library",
            "extra": {
                "branch-alias": {
                    "dev-master": "9.x-dev"
                }
            },
            "autoload": {
                "files": [
                    "src/functions_include.php"
                ],
                "psr-4": {
                    "League\\Csv\\": "src"
                }
            },
            "notification-url": "https://packagist.org/downloads/",
            "license": [
                "MIT"
            ],
            "authors": [
                {
                    "name": "Ignace Nyamagana Butera",
                    "email": "nyamsprod@gmail.com",
                    "homepage": "https://github.com/nyamsprod/",
                    "role": "Developer"
                }
            ],
            "description": "CSV data manipulation made easy in PHP",
            "homepage": "https://csv.thephpleague.com",
            "keywords": [
                "convert",
                "csv",
                "export",
                "filter",
                "import",
                "read",
                "transform",
                "write"
            ],
            "support": {
                "docs": "https://csv.thephpleague.com",
                "issues": "https://github.com/thephpleague/csv/issues",
                "rss": "https://github.com/thephpleague/csv/releases.atom",
                "source": "https://github.com/thephpleague/csv"
            },
            "funding": [
                {
                    "url": "https://github.com/sponsors/nyamsprod",
                    "type": "github"
                }
            ],
            "time": "2025-10-16T08:22:09+00:00"
        },
        {
            "name": "league/flysystem",
            "version": "3.30.0",
            "source": {
                "type": "git",
                "url": "https://github.com/thephpleague/flysystem.git",
                "reference": "2203e3151755d874bb2943649dae1eb8533ac93e"
            },
            "dist": {
                "type": "zip",
                "url": "https://api.github.com/repos/thephpleague/flysystem/zipball/2203e3151755d874bb2943649dae1eb8533ac93e",
                "reference": "2203e3151755d874bb2943649dae1eb8533ac93e",
                "shasum": ""
            },
            "require": {
                "league/flysystem-local": "^3.0.0",
                "league/mime-type-detection": "^1.0.0",
                "php": "^8.0.2"
            },
            "conflict": {
                "async-aws/core": "<1.19.0",
                "async-aws/s3": "<1.14.0",
                "aws/aws-sdk-php": "3.209.31 || 3.210.0",
                "guzzlehttp/guzzle": "<7.0",
                "guzzlehttp/ringphp": "<1.1.1",
                "phpseclib/phpseclib": "3.0.15",
                "symfony/http-client": "<5.2"
            },
            "require-dev": {
                "async-aws/s3": "^1.5 || ^2.0",
                "async-aws/simple-s3": "^1.1 || ^2.0",
                "aws/aws-sdk-php": "^3.295.10",
                "composer/semver": "^3.0",
                "ext-fileinfo": "*",
                "ext-ftp": "*",
                "ext-mongodb": "^1.3|^2",
                "ext-zip": "*",
                "friendsofphp/php-cs-fixer": "^3.5",
                "google/cloud-storage": "^1.23",
                "guzzlehttp/psr7": "^2.6",
                "microsoft/azure-storage-blob": "^1.1",
                "mongodb/mongodb": "^1.2|^2",
                "phpseclib/phpseclib": "^3.0.36",
                "phpstan/phpstan": "^1.10",
                "phpunit/phpunit": "^9.5.11|^10.0",
                "sabre/dav": "^4.6.0"
            },
            "type": "library",
            "autoload": {
                "psr-4": {
                    "League\\Flysystem\\": "src"
                }
            },
            "notification-url": "https://packagist.org/downloads/",
            "license": [
                "MIT"
            ],
            "authors": [
                {
                    "name": "Frank de Jonge",
                    "email": "info@frankdejonge.nl"
                }
            ],
            "description": "File storage abstraction for PHP",
            "keywords": [
                "WebDAV",
                "aws",
                "cloud",
                "file",
                "files",
                "filesystem",
                "filesystems",
                "ftp",
                "s3",
                "sftp",
                "storage"
            ],
            "support": {
                "issues": "https://github.com/thephpleague/flysystem/issues",
                "source": "https://github.com/thephpleague/flysystem/tree/3.30.0"
            },
            "time": "2025-06-25T13:29:59+00:00"
        },
        {
            "name": "league/flysystem-local",
            "version": "3.30.0",
            "source": {
                "type": "git",
                "url": "https://github.com/thephpleague/flysystem-local.git",
                "reference": "6691915f77c7fb69adfb87dcd550052dc184ee10"
            },
            "dist": {
                "type": "zip",
                "url": "https://api.github.com/repos/thephpleague/flysystem-local/zipball/6691915f77c7fb69adfb87dcd550052dc184ee10",
                "reference": "6691915f77c7fb69adfb87dcd550052dc184ee10",
                "shasum": ""
            },
            "require": {
                "ext-fileinfo": "*",
                "league/flysystem": "^3.0.0",
                "league/mime-type-detection": "^1.0.0",
                "php": "^8.0.2"
            },
            "type": "library",
            "autoload": {
                "psr-4": {
                    "League\\Flysystem\\Local\\": ""
                }
            },
            "notification-url": "https://packagist.org/downloads/",
            "license": [
                "MIT"
            ],
            "authors": [
                {
                    "name": "Frank de Jonge",
                    "email": "info@frankdejonge.nl"
                }
            ],
            "description": "Local filesystem adapter for Flysystem.",
            "keywords": [
                "Flysystem",
                "file",
                "files",
                "filesystem",
                "local"
            ],
            "support": {
                "source": "https://github.com/thephpleague/flysystem-local/tree/3.30.0"
            },
            "time": "2025-05-21T10:34:19+00:00"
        },
        {
            "name": "league/mime-type-detection",
            "version": "1.16.0",
            "source": {
                "type": "git",
                "url": "https://github.com/thephpleague/mime-type-detection.git",
                "reference": "2d6702ff215bf922936ccc1ad31007edc76451b9"
            },
            "dist": {
                "type": "zip",
                "url": "https://api.github.com/repos/thephpleague/mime-type-detection/zipball/2d6702ff215bf922936ccc1ad31007edc76451b9",
                "reference": "2d6702ff215bf922936ccc1ad31007edc76451b9",
                "shasum": ""
            },
            "require": {
                "ext-fileinfo": "*",
                "php": "^7.4 || ^8.0"
            },
            "require-dev": {
                "friendsofphp/php-cs-fixer": "^3.2",
                "phpstan/phpstan": "^0.12.68",
                "phpunit/phpunit": "^8.5.8 || ^9.3 || ^10.0"
            },
            "type": "library",
            "autoload": {
                "psr-4": {
                    "League\\MimeTypeDetection\\": "src"
                }
            },
            "notification-url": "https://packagist.org/downloads/",
            "license": [
                "MIT"
            ],
            "authors": [
                {
                    "name": "Frank de Jonge",
                    "email": "info@frankdejonge.nl"
                }
            ],
            "description": "Mime-type detection for Flysystem",
            "support": {
                "issues": "https://github.com/thephpleague/mime-type-detection/issues",
                "source": "https://github.com/thephpleague/mime-type-detection/tree/1.16.0"
            },
            "funding": [
                {
                    "url": "https://github.com/frankdejonge",
                    "type": "github"
                },
                {
                    "url": "https://tidelift.com/funding/github/packagist/league/flysystem",
                    "type": "tidelift"
                }
            ],
            "time": "2024-09-21T08:32:55+00:00"
        },
        {
            "name": "league/uri",
            "version": "7.5.1",
            "source": {
                "type": "git",
                "url": "https://github.com/thephpleague/uri.git",
                "reference": "81fb5145d2644324614cc532b28efd0215bda430"
            },
            "dist": {
                "type": "zip",
                "url": "https://api.github.com/repos/thephpleague/uri/zipball/81fb5145d2644324614cc532b28efd0215bda430",
                "reference": "81fb5145d2644324614cc532b28efd0215bda430",
                "shasum": ""
            },
            "require": {
                "league/uri-interfaces": "^7.5",
                "php": "^8.1"
            },
            "conflict": {
                "league/uri-schemes": "^1.0"
            },
            "suggest": {
                "ext-bcmath": "to improve IPV4 host parsing",
                "ext-fileinfo": "to create Data URI from file contennts",
                "ext-gmp": "to improve IPV4 host parsing",
                "ext-intl": "to handle IDN host with the best performance",
                "jeremykendall/php-domain-parser": "to resolve Public Suffix and Top Level Domain",
                "league/uri-components": "Needed to easily manipulate URI objects components",
                "php-64bit": "to improve IPV4 host parsing",
                "symfony/polyfill-intl-idn": "to handle IDN host via the Symfony polyfill if ext-intl is not present"
            },
            "type": "library",
            "extra": {
                "branch-alias": {
                    "dev-master": "7.x-dev"
                }
            },
            "autoload": {
                "psr-4": {
                    "League\\Uri\\": ""
                }
            },
            "notification-url": "https://packagist.org/downloads/",
            "license": [
                "MIT"
            ],
            "authors": [
                {
                    "name": "Ignace Nyamagana Butera",
                    "email": "nyamsprod@gmail.com",
                    "homepage": "https://nyamsprod.com"
                }
            ],
            "description": "URI manipulation library",
            "homepage": "https://uri.thephpleague.com",
            "keywords": [
                "data-uri",
                "file-uri",
                "ftp",
                "hostname",
                "http",
                "https",
                "middleware",
                "parse_str",
                "parse_url",
                "psr-7",
                "query-string",
                "querystring",
                "rfc3986",
                "rfc3987",
                "rfc6570",
                "uri",
                "uri-template",
                "url",
                "ws"
            ],
            "support": {
                "docs": "https://uri.thephpleague.com",
                "forum": "https://thephpleague.slack.com",
                "issues": "https://github.com/thephpleague/uri-src/issues",
                "source": "https://github.com/thephpleague/uri/tree/7.5.1"
            },
            "funding": [
                {
                    "url": "https://github.com/sponsors/nyamsprod",
                    "type": "github"
                }
            ],
            "time": "2024-12-08T08:40:02+00:00"
        },
        {
            "name": "league/uri-interfaces",
            "version": "7.5.0",
            "source": {
                "type": "git",
                "url": "https://github.com/thephpleague/uri-interfaces.git",
                "reference": "08cfc6c4f3d811584fb09c37e2849e6a7f9b0742"
            },
            "dist": {
                "type": "zip",
                "url": "https://api.github.com/repos/thephpleague/uri-interfaces/zipball/08cfc6c4f3d811584fb09c37e2849e6a7f9b0742",
                "reference": "08cfc6c4f3d811584fb09c37e2849e6a7f9b0742",
                "shasum": ""
            },
            "require": {
                "ext-filter": "*",
                "php": "^8.1",
                "psr/http-factory": "^1",
                "psr/http-message": "^1.1 || ^2.0"
            },
            "suggest": {
                "ext-bcmath": "to improve IPV4 host parsing",
                "ext-gmp": "to improve IPV4 host parsing",
                "ext-intl": "to handle IDN host with the best performance",
                "php-64bit": "to improve IPV4 host parsing",
                "symfony/polyfill-intl-idn": "to handle IDN host via the Symfony polyfill if ext-intl is not present"
            },
            "type": "library",
            "extra": {
                "branch-alias": {
                    "dev-master": "7.x-dev"
                }
            },
            "autoload": {
                "psr-4": {
                    "League\\Uri\\": ""
                }
            },
            "notification-url": "https://packagist.org/downloads/",
            "license": [
                "MIT"
            ],
            "authors": [
                {
                    "name": "Ignace Nyamagana Butera",
                    "email": "nyamsprod@gmail.com",
                    "homepage": "https://nyamsprod.com"
                }
            ],
            "description": "Common interfaces and classes for URI representation and interaction",
            "homepage": "https://uri.thephpleague.com",
            "keywords": [
                "data-uri",
                "file-uri",
                "ftp",
                "hostname",
                "http",
                "https",
                "parse_str",
                "parse_url",
                "psr-7",
                "query-string",
                "querystring",
                "rfc3986",
                "rfc3987",
                "rfc6570",
                "uri",
                "url",
                "ws"
            ],
            "support": {
                "docs": "https://uri.thephpleague.com",
                "forum": "https://thephpleague.slack.com",
                "issues": "https://github.com/thephpleague/uri-src/issues",
                "source": "https://github.com/thephpleague/uri-interfaces/tree/7.5.0"
            },
            "funding": [
                {
                    "url": "https://github.com/sponsors/nyamsprod",
                    "type": "github"
                }
            ],
            "time": "2024-12-08T08:18:47+00:00"
        },
        {
            "name": "livewire/livewire",
            "version": "v3.6.4",
            "source": {
                "type": "git",
                "url": "https://github.com/livewire/livewire.git",
                "reference": "ef04be759da41b14d2d129e670533180a44987dc"
            },
            "dist": {
                "type": "zip",
                "url": "https://api.github.com/repos/livewire/livewire/zipball/ef04be759da41b14d2d129e670533180a44987dc",
                "reference": "ef04be759da41b14d2d129e670533180a44987dc",
                "shasum": ""
            },
            "require": {
                "illuminate/database": "^10.0|^11.0|^12.0",
                "illuminate/routing": "^10.0|^11.0|^12.0",
                "illuminate/support": "^10.0|^11.0|^12.0",
                "illuminate/validation": "^10.0|^11.0|^12.0",
                "laravel/prompts": "^0.1.24|^0.2|^0.3",
                "league/mime-type-detection": "^1.9",
                "php": "^8.1",
                "symfony/console": "^6.0|^7.0",
                "symfony/http-kernel": "^6.2|^7.0"
            },
            "require-dev": {
                "calebporzio/sushi": "^2.1",
                "laravel/framework": "^10.15.0|^11.0|^12.0",
                "mockery/mockery": "^1.3.1",
                "orchestra/testbench": "^8.21.0|^9.0|^10.0",
                "orchestra/testbench-dusk": "^8.24|^9.1|^10.0",
                "phpunit/phpunit": "^10.4|^11.5",
                "psy/psysh": "^0.11.22|^0.12"
            },
            "type": "library",
            "extra": {
                "laravel": {
                    "aliases": {
                        "Livewire": "Livewire\\Livewire"
                    },
                    "providers": [
                        "Livewire\\LivewireServiceProvider"
                    ]
                }
            },
            "autoload": {
                "files": [
                    "src/helpers.php"
                ],
                "psr-4": {
                    "Livewire\\": "src/"
                }
            },
            "notification-url": "https://packagist.org/downloads/",
            "license": [
                "MIT"
            ],
            "authors": [
                {
                    "name": "Caleb Porzio",
                    "email": "calebporzio@gmail.com"
                }
            ],
            "description": "A front-end framework for Laravel.",
            "support": {
                "issues": "https://github.com/livewire/livewire/issues",
                "source": "https://github.com/livewire/livewire/tree/v3.6.4"
            },
            "funding": [
                {
                    "url": "https://github.com/livewire",
                    "type": "github"
                }
            ],
            "time": "2025-07-17T05:12:15+00:00"
        },
        {
            "name": "maennchen/zipstream-php",
            "version": "3.2.0",
            "source": {
                "type": "git",
                "url": "https://github.com/maennchen/ZipStream-PHP.git",
                "reference": "9712d8fa4cdf9240380b01eb4be55ad8dcf71416"
            },
            "dist": {
                "type": "zip",
                "url": "https://api.github.com/repos/maennchen/ZipStream-PHP/zipball/9712d8fa4cdf9240380b01eb4be55ad8dcf71416",
                "reference": "9712d8fa4cdf9240380b01eb4be55ad8dcf71416",
                "shasum": ""
            },
            "require": {
                "ext-mbstring": "*",
                "ext-zlib": "*",
                "php-64bit": "^8.3"
            },
            "require-dev": {
                "brianium/paratest": "^7.7",
                "ext-zip": "*",
                "friendsofphp/php-cs-fixer": "^3.16",
                "guzzlehttp/guzzle": "^7.5",
                "mikey179/vfsstream": "^1.6",
                "php-coveralls/php-coveralls": "^2.5",
                "phpunit/phpunit": "^12.0",
                "vimeo/psalm": "^6.0"
            },
            "suggest": {
                "guzzlehttp/psr7": "^2.4",
                "psr/http-message": "^2.0"
            },
            "type": "library",
            "autoload": {
                "psr-4": {
                    "ZipStream\\": "src/"
                }
            },
            "notification-url": "https://packagist.org/downloads/",
            "license": [
                "MIT"
            ],
            "authors": [
                {
                    "name": "Paul Duncan",
                    "email": "pabs@pablotron.org"
                },
                {
                    "name": "Jonatan Männchen",
                    "email": "jonatan@maennchen.ch"
                },
                {
                    "name": "Jesse Donat",
                    "email": "donatj@gmail.com"
                },
                {
                    "name": "András Kolesár",
                    "email": "kolesar@kolesar.hu"
                }
            ],
            "description": "ZipStream is a library for dynamically streaming dynamic zip files from PHP without writing to the disk at all on the server.",
            "keywords": [
                "stream",
                "zip"
            ],
            "support": {
                "issues": "https://github.com/maennchen/ZipStream-PHP/issues",
                "source": "https://github.com/maennchen/ZipStream-PHP/tree/3.2.0"
            },
            "funding": [
                {
                    "url": "https://github.com/maennchen",
                    "type": "github"
                }
            ],
            "time": "2025-07-17T11:15:13+00:00"
        },
        {
            "name": "masterminds/html5",
            "version": "2.10.0",
            "source": {
                "type": "git",
                "url": "https://github.com/Masterminds/html5-php.git",
                "reference": "fcf91eb64359852f00d921887b219479b4f21251"
            },
            "dist": {
                "type": "zip",
                "url": "https://api.github.com/repos/Masterminds/html5-php/zipball/fcf91eb64359852f00d921887b219479b4f21251",
                "reference": "fcf91eb64359852f00d921887b219479b4f21251",
                "shasum": ""
            },
            "require": {
                "ext-dom": "*",
                "php": ">=5.3.0"
            },
            "require-dev": {
                "phpunit/phpunit": "^4.8.35 || ^5.7.21 || ^6 || ^7 || ^8 || ^9"
            },
            "type": "library",
            "extra": {
                "branch-alias": {
                    "dev-master": "2.7-dev"
                }
            },
            "autoload": {
                "psr-4": {
                    "Masterminds\\": "src"
                }
            },
            "notification-url": "https://packagist.org/downloads/",
            "license": [
                "MIT"
            ],
            "authors": [
                {
                    "name": "Matt Butcher",
                    "email": "technosophos@gmail.com"
                },
                {
                    "name": "Matt Farina",
                    "email": "matt@mattfarina.com"
                },
                {
                    "name": "Asmir Mustafic",
                    "email": "goetas@gmail.com"
                }
            ],
            "description": "An HTML5 parser and serializer.",
            "homepage": "http://masterminds.github.io/html5-php",
            "keywords": [
                "HTML5",
                "dom",
                "html",
                "parser",
                "querypath",
                "serializer",
                "xml"
            ],
            "support": {
                "issues": "https://github.com/Masterminds/html5-php/issues",
                "source": "https://github.com/Masterminds/html5-php/tree/2.10.0"
            },
            "time": "2025-07-25T09:04:22+00:00"
        },
        {
            "name": "monolog/monolog",
            "version": "3.9.0",
            "source": {
                "type": "git",
                "url": "https://github.com/Seldaek/monolog.git",
                "reference": "10d85740180ecba7896c87e06a166e0c95a0e3b6"
            },
            "dist": {
                "type": "zip",
                "url": "https://api.github.com/repos/Seldaek/monolog/zipball/10d85740180ecba7896c87e06a166e0c95a0e3b6",
                "reference": "10d85740180ecba7896c87e06a166e0c95a0e3b6",
                "shasum": ""
            },
            "require": {
                "php": ">=8.1",
                "psr/log": "^2.0 || ^3.0"
            },
            "provide": {
                "psr/log-implementation": "3.0.0"
            },
            "require-dev": {
                "aws/aws-sdk-php": "^3.0",
                "doctrine/couchdb": "~1.0@dev",
                "elasticsearch/elasticsearch": "^7 || ^8",
                "ext-json": "*",
                "graylog2/gelf-php": "^1.4.2 || ^2.0",
                "guzzlehttp/guzzle": "^7.4.5",
                "guzzlehttp/psr7": "^2.2",
                "mongodb/mongodb": "^1.8",
                "php-amqplib/php-amqplib": "~2.4 || ^3",
                "php-console/php-console": "^3.1.8",
                "phpstan/phpstan": "^2",
                "phpstan/phpstan-deprecation-rules": "^2",
                "phpstan/phpstan-strict-rules": "^2",
                "phpunit/phpunit": "^10.5.17 || ^11.0.7",
                "predis/predis": "^1.1 || ^2",
                "rollbar/rollbar": "^4.0",
                "ruflin/elastica": "^7 || ^8",
                "symfony/mailer": "^5.4 || ^6",
                "symfony/mime": "^5.4 || ^6"
            },
            "suggest": {
                "aws/aws-sdk-php": "Allow sending log messages to AWS services like DynamoDB",
                "doctrine/couchdb": "Allow sending log messages to a CouchDB server",
                "elasticsearch/elasticsearch": "Allow sending log messages to an Elasticsearch server via official client",
                "ext-amqp": "Allow sending log messages to an AMQP server (1.0+ required)",
                "ext-curl": "Required to send log messages using the IFTTTHandler, the LogglyHandler, the SendGridHandler, the SlackWebhookHandler or the TelegramBotHandler",
                "ext-mbstring": "Allow to work properly with unicode symbols",
                "ext-mongodb": "Allow sending log messages to a MongoDB server (via driver)",
                "ext-openssl": "Required to send log messages using SSL",
                "ext-sockets": "Allow sending log messages to a Syslog server (via UDP driver)",
                "graylog2/gelf-php": "Allow sending log messages to a GrayLog2 server",
                "mongodb/mongodb": "Allow sending log messages to a MongoDB server (via library)",
                "php-amqplib/php-amqplib": "Allow sending log messages to an AMQP server using php-amqplib",
                "rollbar/rollbar": "Allow sending log messages to Rollbar",
                "ruflin/elastica": "Allow sending log messages to an Elastic Search server"
            },
            "type": "library",
            "extra": {
                "branch-alias": {
                    "dev-main": "3.x-dev"
                }
            },
            "autoload": {
                "psr-4": {
                    "Monolog\\": "src/Monolog"
                }
            },
            "notification-url": "https://packagist.org/downloads/",
            "license": [
                "MIT"
            ],
            "authors": [
                {
                    "name": "Jordi Boggiano",
                    "email": "j.boggiano@seld.be",
                    "homepage": "https://seld.be"
                }
            ],
            "description": "Sends your logs to files, sockets, inboxes, databases and various web services",
            "homepage": "https://github.com/Seldaek/monolog",
            "keywords": [
                "log",
                "logging",
                "psr-3"
            ],
            "support": {
                "issues": "https://github.com/Seldaek/monolog/issues",
                "source": "https://github.com/Seldaek/monolog/tree/3.9.0"
            },
            "funding": [
                {
                    "url": "https://github.com/Seldaek",
                    "type": "github"
                },
                {
                    "url": "https://tidelift.com/funding/github/packagist/monolog/monolog",
                    "type": "tidelift"
                }
            ],
            "time": "2025-03-24T10:02:05+00:00"
        },
        {
            "name": "nesbot/carbon",
            "version": "3.10.3",
            "source": {
                "type": "git",
                "url": "https://github.com/CarbonPHP/carbon.git",
                "reference": "8e3643dcd149ae0fe1d2ff4f2c8e4bbfad7c165f"
            },
            "dist": {
                "type": "zip",
                "url": "https://api.github.com/repos/CarbonPHP/carbon/zipball/8e3643dcd149ae0fe1d2ff4f2c8e4bbfad7c165f",
                "reference": "8e3643dcd149ae0fe1d2ff4f2c8e4bbfad7c165f",
                "shasum": ""
            },
            "require": {
                "carbonphp/carbon-doctrine-types": "<100.0",
                "ext-json": "*",
                "php": "^8.1",
                "psr/clock": "^1.0",
                "symfony/clock": "^6.3.12 || ^7.0",
                "symfony/polyfill-mbstring": "^1.0",
                "symfony/translation": "^4.4.18 || ^5.2.1 || ^6.0 || ^7.0"
            },
            "provide": {
                "psr/clock-implementation": "1.0"
            },
            "require-dev": {
                "doctrine/dbal": "^3.6.3 || ^4.0",
                "doctrine/orm": "^2.15.2 || ^3.0",
                "friendsofphp/php-cs-fixer": "^v3.87.1",
                "kylekatarnls/multi-tester": "^2.5.3",
                "phpmd/phpmd": "^2.15.0",
                "phpstan/extension-installer": "^1.4.3",
                "phpstan/phpstan": "^2.1.22",
                "phpunit/phpunit": "^10.5.53",
                "squizlabs/php_codesniffer": "^3.13.4"
            },
            "bin": [
                "bin/carbon"
            ],
            "type": "library",
            "extra": {
                "laravel": {
                    "providers": [
                        "Carbon\\Laravel\\ServiceProvider"
                    ]
                },
                "phpstan": {
                    "includes": [
                        "extension.neon"
                    ]
                },
                "branch-alias": {
                    "dev-2.x": "2.x-dev",
                    "dev-master": "3.x-dev"
                }
            },
            "autoload": {
                "psr-4": {
                    "Carbon\\": "src/Carbon/"
                }
            },
            "notification-url": "https://packagist.org/downloads/",
            "license": [
                "MIT"
            ],
            "authors": [
                {
                    "name": "Brian Nesbitt",
                    "email": "brian@nesbot.com",
                    "homepage": "https://markido.com"
                },
                {
                    "name": "kylekatarnls",
                    "homepage": "https://github.com/kylekatarnls"
                }
            ],
            "description": "An API extension for DateTime that supports 281 different languages.",
            "homepage": "https://carbon.nesbot.com",
            "keywords": [
                "date",
                "datetime",
                "time"
            ],
            "support": {
                "docs": "https://carbon.nesbot.com/docs",
                "issues": "https://github.com/CarbonPHP/carbon/issues",
                "source": "https://github.com/CarbonPHP/carbon"
            },
            "funding": [
                {
                    "url": "https://github.com/sponsors/kylekatarnls",
                    "type": "github"
                },
                {
                    "url": "https://opencollective.com/Carbon#sponsor",
                    "type": "opencollective"
                },
                {
                    "url": "https://tidelift.com/subscription/pkg/packagist-nesbot-carbon?utm_source=packagist-nesbot-carbon&utm_medium=referral&utm_campaign=readme",
                    "type": "tidelift"
                }
            ],
            "time": "2025-09-06T13:39:36+00:00"
        },
        {
            "name": "nette/schema",
            "version": "v1.3.2",
            "source": {
                "type": "git",
                "url": "https://github.com/nette/schema.git",
                "reference": "da801d52f0354f70a638673c4a0f04e16529431d"
            },
            "dist": {
                "type": "zip",
                "url": "https://api.github.com/repos/nette/schema/zipball/da801d52f0354f70a638673c4a0f04e16529431d",
                "reference": "da801d52f0354f70a638673c4a0f04e16529431d",
                "shasum": ""
            },
            "require": {
                "nette/utils": "^4.0",
                "php": "8.1 - 8.4"
            },
            "require-dev": {
                "nette/tester": "^2.5.2",
                "phpstan/phpstan-nette": "^1.0",
                "tracy/tracy": "^2.8"
            },
            "type": "library",
            "extra": {
                "branch-alias": {
                    "dev-master": "1.3-dev"
                }
            },
            "autoload": {
                "classmap": [
                    "src/"
                ]
            },
            "notification-url": "https://packagist.org/downloads/",
            "license": [
                "BSD-3-Clause",
                "GPL-2.0-only",
                "GPL-3.0-only"
            ],
            "authors": [
                {
                    "name": "David Grudl",
                    "homepage": "https://davidgrudl.com"
                },
                {
                    "name": "Nette Community",
                    "homepage": "https://nette.org/contributors"
                }
            ],
            "description": "📐 Nette Schema: validating data structures against a given Schema.",
            "homepage": "https://nette.org",
            "keywords": [
                "config",
                "nette"
            ],
            "support": {
                "issues": "https://github.com/nette/schema/issues",
                "source": "https://github.com/nette/schema/tree/v1.3.2"
            },
            "time": "2024-10-06T23:10:23+00:00"
        },
        {
            "name": "nette/utils",
            "version": "v4.0.8",
            "source": {
                "type": "git",
                "url": "https://github.com/nette/utils.git",
                "reference": "c930ca4e3cf4f17dcfb03037703679d2396d2ede"
            },
            "dist": {
                "type": "zip",
                "url": "https://api.github.com/repos/nette/utils/zipball/c930ca4e3cf4f17dcfb03037703679d2396d2ede",
                "reference": "c930ca4e3cf4f17dcfb03037703679d2396d2ede",
                "shasum": ""
            },
            "require": {
                "php": "8.0 - 8.5"
            },
            "conflict": {
                "nette/finder": "<3",
                "nette/schema": "<1.2.2"
            },
            "require-dev": {
                "jetbrains/phpstorm-attributes": "^1.2",
                "nette/tester": "^2.5",
                "phpstan/phpstan-nette": "^2.0@stable",
                "tracy/tracy": "^2.9"
            },
            "suggest": {
                "ext-gd": "to use Image",
                "ext-iconv": "to use Strings::webalize(), toAscii(), chr() and reverse()",
                "ext-intl": "to use Strings::webalize(), toAscii(), normalize() and compare()",
                "ext-json": "to use Nette\\Utils\\Json",
                "ext-mbstring": "to use Strings::lower() etc...",
                "ext-tokenizer": "to use Nette\\Utils\\Reflection::getUseStatements()"
            },
            "type": "library",
            "extra": {
                "branch-alias": {
                    "dev-master": "4.0-dev"
                }
            },
            "autoload": {
                "psr-4": {
                    "Nette\\": "src"
                },
                "classmap": [
                    "src/"
                ]
            },
            "notification-url": "https://packagist.org/downloads/",
            "license": [
                "BSD-3-Clause",
                "GPL-2.0-only",
                "GPL-3.0-only"
            ],
            "authors": [
                {
                    "name": "David Grudl",
                    "homepage": "https://davidgrudl.com"
                },
                {
                    "name": "Nette Community",
                    "homepage": "https://nette.org/contributors"
                }
            ],
            "description": "🛠  Nette Utils: lightweight utilities for string & array manipulation, image handling, safe JSON encoding/decoding, validation, slug or strong password generating etc.",
            "homepage": "https://nette.org",
            "keywords": [
                "array",
                "core",
                "datetime",
                "images",
                "json",
                "nette",
                "paginator",
                "password",
                "slugify",
                "string",
                "unicode",
                "utf-8",
                "utility",
                "validation"
            ],
            "support": {
                "issues": "https://github.com/nette/utils/issues",
                "source": "https://github.com/nette/utils/tree/v4.0.8"
            },
            "time": "2025-08-06T21:43:34+00:00"
        },
        {
            "name": "nicmart/tree",
            "version": "0.9.0",
            "source": {
                "type": "git",
                "url": "https://github.com/nicmart/Tree.git",
                "reference": "f5e17bf18d78cfb0666ebb9f956c3acd8d14229d"
            },
            "dist": {
                "type": "zip",
                "url": "https://api.github.com/repos/nicmart/Tree/zipball/f5e17bf18d78cfb0666ebb9f956c3acd8d14229d",
                "reference": "f5e17bf18d78cfb0666ebb9f956c3acd8d14229d",
                "shasum": ""
            },
            "require": {
                "php": "~8.0.0 || ~8.1.0 || ~8.2.0 || ~8.3.0 || ~8.4.0"
            },
            "require-dev": {
                "ergebnis/composer-normalize": "^2.44.0",
                "ergebnis/license": "^2.6.0",
                "ergebnis/php-cs-fixer-config": "^6.28.1",
                "fakerphp/faker": "^1.24.1",
                "infection/infection": "~0.26.19",
                "phpunit/phpunit": "^9.6.19",
                "psalm/plugin-phpunit": "~0.19.0",
                "vimeo/psalm": "^5.26.1"
            },
            "type": "library",
            "autoload": {
                "psr-4": {
                    "Tree\\": "src/"
                }
            },
            "notification-url": "https://packagist.org/downloads/",
            "license": [
                "MIT"
            ],
            "authors": [
                {
                    "name": "Nicolò Martini",
                    "email": "nicmartnic@gmail.com"
                },
                {
                    "name": "Andreas Möller",
                    "email": "am@localheinz.com"
                }
            ],
            "description": "A basic but flexible php tree data structure and a fluent tree builder implementation.",
            "support": {
                "issues": "https://github.com/nicmart/Tree/issues",
                "source": "https://github.com/nicmart/Tree/tree/0.9.0"
            },
            "time": "2024-11-22T15:36:01+00:00"
        },
        {
            "name": "nikic/php-parser",
            "version": "v5.6.1",
            "source": {
                "type": "git",
                "url": "https://github.com/nikic/PHP-Parser.git",
                "reference": "f103601b29efebd7ff4a1ca7b3eeea9e3336a2a2"
            },
            "dist": {
                "type": "zip",
                "url": "https://api.github.com/repos/nikic/PHP-Parser/zipball/f103601b29efebd7ff4a1ca7b3eeea9e3336a2a2",
                "reference": "f103601b29efebd7ff4a1ca7b3eeea9e3336a2a2",
                "shasum": ""
            },
            "require": {
                "ext-ctype": "*",
                "ext-json": "*",
                "ext-tokenizer": "*",
                "php": ">=7.4"
            },
            "require-dev": {
                "ircmaxell/php-yacc": "^0.0.7",
                "phpunit/phpunit": "^9.0"
            },
            "bin": [
                "bin/php-parse"
            ],
            "type": "library",
            "extra": {
                "branch-alias": {
                    "dev-master": "5.x-dev"
                }
            },
            "autoload": {
                "psr-4": {
                    "PhpParser\\": "lib/PhpParser"
                }
            },
            "notification-url": "https://packagist.org/downloads/",
            "license": [
                "BSD-3-Clause"
            ],
            "authors": [
                {
                    "name": "Nikita Popov"
                }
            ],
            "description": "A PHP parser written in PHP",
            "keywords": [
                "parser",
                "php"
            ],
            "support": {
                "issues": "https://github.com/nikic/PHP-Parser/issues",
                "source": "https://github.com/nikic/PHP-Parser/tree/v5.6.1"
            },
            "time": "2025-08-13T20:13:15+00:00"
        },
        {
            "name": "nunomaduro/termwind",
            "version": "v2.3.2",
            "source": {
                "type": "git",
                "url": "https://github.com/nunomaduro/termwind.git",
                "reference": "eb61920a53057a7debd718a5b89c2178032b52c0"
            },
            "dist": {
                "type": "zip",
                "url": "https://api.github.com/repos/nunomaduro/termwind/zipball/eb61920a53057a7debd718a5b89c2178032b52c0",
                "reference": "eb61920a53057a7debd718a5b89c2178032b52c0",
                "shasum": ""
            },
            "require": {
                "ext-mbstring": "*",
                "php": "^8.2",
                "symfony/console": "^7.3.4"
            },
            "require-dev": {
                "illuminate/console": "^11.46.1",
                "laravel/pint": "^1.25.1",
                "mockery/mockery": "^1.6.12",
                "pestphp/pest": "^2.36.0 || ^3.8.4",
                "phpstan/phpstan": "^1.12.32",
                "phpstan/phpstan-strict-rules": "^1.6.2",
                "symfony/var-dumper": "^7.3.4",
                "thecodingmachine/phpstan-strict-rules": "^1.0.0"
            },
            "type": "library",
            "extra": {
                "laravel": {
                    "providers": [
                        "Termwind\\Laravel\\TermwindServiceProvider"
                    ]
                },
                "branch-alias": {
                    "dev-2.x": "2.x-dev"
                }
            },
            "autoload": {
                "files": [
                    "src/Functions.php"
                ],
                "psr-4": {
                    "Termwind\\": "src/"
                }
            },
            "notification-url": "https://packagist.org/downloads/",
            "license": [
                "MIT"
            ],
            "authors": [
                {
                    "name": "Nuno Maduro",
                    "email": "enunomaduro@gmail.com"
                }
            ],
            "description": "Its like Tailwind CSS, but for the console.",
            "keywords": [
                "cli",
                "console",
                "css",
                "package",
                "php",
                "style"
            ],
            "support": {
                "issues": "https://github.com/nunomaduro/termwind/issues",
                "source": "https://github.com/nunomaduro/termwind/tree/v2.3.2"
            },
            "funding": [
                {
                    "url": "https://www.paypal.com/paypalme/enunomaduro",
                    "type": "custom"
                },
                {
                    "url": "https://github.com/nunomaduro",
                    "type": "github"
                },
                {
                    "url": "https://github.com/xiCO2k",
                    "type": "github"
                }
            ],
            "time": "2025-10-18T11:10:27+00:00"
        },
        {
            "name": "openspout/openspout",
            "version": "v4.32.0",
            "source": {
                "type": "git",
                "url": "https://github.com/openspout/openspout.git",
                "reference": "41f045c1f632e1474e15d4c7bc3abcb4a153563d"
            },
            "dist": {
                "type": "zip",
                "url": "https://api.github.com/repos/openspout/openspout/zipball/41f045c1f632e1474e15d4c7bc3abcb4a153563d",
                "reference": "41f045c1f632e1474e15d4c7bc3abcb4a153563d",
                "shasum": ""
            },
            "require": {
                "ext-dom": "*",
                "ext-fileinfo": "*",
                "ext-filter": "*",
                "ext-libxml": "*",
                "ext-xmlreader": "*",
                "ext-zip": "*",
                "php": "~8.3.0 || ~8.4.0 || ~8.5.0"
            },
            "require-dev": {
                "ext-zlib": "*",
                "friendsofphp/php-cs-fixer": "^3.86.0",
                "infection/infection": "^0.31.2",
                "phpbench/phpbench": "^1.4.1",
                "phpstan/phpstan": "^2.1.22",
                "phpstan/phpstan-phpunit": "^2.0.7",
                "phpstan/phpstan-strict-rules": "^2.0.6",
                "phpunit/phpunit": "^12.3.7"
            },
            "suggest": {
                "ext-iconv": "To handle non UTF-8 CSV files (if \"php-mbstring\" is not already installed or is too limited)",
                "ext-mbstring": "To handle non UTF-8 CSV files (if \"iconv\" is not already installed)"
            },
            "type": "library",
            "extra": {
                "branch-alias": {
                    "dev-master": "3.3.x-dev"
                }
            },
            "autoload": {
                "psr-4": {
                    "OpenSpout\\": "src/"
                }
            },
            "notification-url": "https://packagist.org/downloads/",
            "license": [
                "MIT"
            ],
            "authors": [
                {
                    "name": "Adrien Loison",
                    "email": "adrien@box.com"
                }
            ],
            "description": "PHP Library to read and write spreadsheet files (CSV, XLSX and ODS), in a fast and scalable way",
            "homepage": "https://github.com/openspout/openspout",
            "keywords": [
                "OOXML",
                "csv",
                "excel",
                "memory",
                "odf",
                "ods",
                "office",
                "open",
                "php",
                "read",
                "scale",
                "spreadsheet",
                "stream",
                "write",
                "xlsx"
            ],
            "support": {
                "issues": "https://github.com/openspout/openspout/issues",
                "source": "https://github.com/openspout/openspout/tree/v4.32.0"
            },
            "funding": [
                {
                    "url": "https://paypal.me/filippotessarotto",
                    "type": "custom"
                },
                {
                    "url": "https://github.com/Slamdunk",
                    "type": "github"
                }
            ],
            "time": "2025-09-03T16:03:54+00:00"
        },
        {
            "name": "phpdocumentor/reflection-common",
            "version": "2.2.0",
            "source": {
                "type": "git",
                "url": "https://github.com/phpDocumentor/ReflectionCommon.git",
                "reference": "1d01c49d4ed62f25aa84a747ad35d5a16924662b"
            },
            "dist": {
                "type": "zip",
                "url": "https://api.github.com/repos/phpDocumentor/ReflectionCommon/zipball/1d01c49d4ed62f25aa84a747ad35d5a16924662b",
                "reference": "1d01c49d4ed62f25aa84a747ad35d5a16924662b",
                "shasum": ""
            },
            "require": {
                "php": "^7.2 || ^8.0"
            },
            "type": "library",
            "extra": {
                "branch-alias": {
                    "dev-2.x": "2.x-dev"
                }
            },
            "autoload": {
                "psr-4": {
                    "phpDocumentor\\Reflection\\": "src/"
                }
            },
            "notification-url": "https://packagist.org/downloads/",
            "license": [
                "MIT"
            ],
            "authors": [
                {
                    "name": "Jaap van Otterdijk",
                    "email": "opensource@ijaap.nl"
                }
            ],
            "description": "Common reflection classes used by phpdocumentor to reflect the code structure",
            "homepage": "http://www.phpdoc.org",
            "keywords": [
                "FQSEN",
                "phpDocumentor",
                "phpdoc",
                "reflection",
                "static analysis"
            ],
            "support": {
                "issues": "https://github.com/phpDocumentor/ReflectionCommon/issues",
                "source": "https://github.com/phpDocumentor/ReflectionCommon/tree/2.x"
            },
            "time": "2020-06-27T09:03:43+00:00"
        },
        {
            "name": "phpdocumentor/type-resolver",
            "version": "1.10.0",
            "source": {
                "type": "git",
                "url": "https://github.com/phpDocumentor/TypeResolver.git",
                "reference": "679e3ce485b99e84c775d28e2e96fade9a7fb50a"
            },
            "dist": {
                "type": "zip",
                "url": "https://api.github.com/repos/phpDocumentor/TypeResolver/zipball/679e3ce485b99e84c775d28e2e96fade9a7fb50a",
                "reference": "679e3ce485b99e84c775d28e2e96fade9a7fb50a",
                "shasum": ""
            },
            "require": {
                "doctrine/deprecations": "^1.0",
                "php": "^7.3 || ^8.0",
                "phpdocumentor/reflection-common": "^2.0",
                "phpstan/phpdoc-parser": "^1.18|^2.0"
            },
            "require-dev": {
                "ext-tokenizer": "*",
                "phpbench/phpbench": "^1.2",
                "phpstan/extension-installer": "^1.1",
                "phpstan/phpstan": "^1.8",
                "phpstan/phpstan-phpunit": "^1.1",
                "phpunit/phpunit": "^9.5",
                "rector/rector": "^0.13.9",
                "vimeo/psalm": "^4.25"
            },
            "type": "library",
            "extra": {
                "branch-alias": {
                    "dev-1.x": "1.x-dev"
                }
            },
            "autoload": {
                "psr-4": {
                    "phpDocumentor\\Reflection\\": "src"
                }
            },
            "notification-url": "https://packagist.org/downloads/",
            "license": [
                "MIT"
            ],
            "authors": [
                {
                    "name": "Mike van Riel",
                    "email": "me@mikevanriel.com"
                }
            ],
            "description": "A PSR-5 based resolver of Class names, Types and Structural Element Names",
            "support": {
                "issues": "https://github.com/phpDocumentor/TypeResolver/issues",
                "source": "https://github.com/phpDocumentor/TypeResolver/tree/1.10.0"
            },
            "time": "2024-11-09T15:12:26+00:00"
        },
        {
            "name": "phpoption/phpoption",
            "version": "1.9.4",
            "source": {
                "type": "git",
                "url": "https://github.com/schmittjoh/php-option.git",
                "reference": "638a154f8d4ee6a5cfa96d6a34dfbe0cffa9566d"
            },
            "dist": {
                "type": "zip",
                "url": "https://api.github.com/repos/schmittjoh/php-option/zipball/638a154f8d4ee6a5cfa96d6a34dfbe0cffa9566d",
                "reference": "638a154f8d4ee6a5cfa96d6a34dfbe0cffa9566d",
                "shasum": ""
            },
            "require": {
                "php": "^7.2.5 || ^8.0"
            },
            "require-dev": {
                "bamarni/composer-bin-plugin": "^1.8.2",
                "phpunit/phpunit": "^8.5.44 || ^9.6.25 || ^10.5.53 || ^11.5.34"
            },
            "type": "library",
            "extra": {
                "bamarni-bin": {
                    "bin-links": true,
                    "forward-command": false
                },
                "branch-alias": {
                    "dev-master": "1.9-dev"
                }
            },
            "autoload": {
                "psr-4": {
                    "PhpOption\\": "src/PhpOption/"
                }
            },
            "notification-url": "https://packagist.org/downloads/",
            "license": [
                "Apache-2.0"
            ],
            "authors": [
                {
                    "name": "Johannes M. Schmitt",
                    "email": "schmittjoh@gmail.com",
                    "homepage": "https://github.com/schmittjoh"
                },
                {
                    "name": "Graham Campbell",
                    "email": "hello@gjcampbell.co.uk",
                    "homepage": "https://github.com/GrahamCampbell"
                }
            ],
            "description": "Option Type for PHP",
            "keywords": [
                "language",
                "option",
                "php",
                "type"
            ],
            "support": {
                "issues": "https://github.com/schmittjoh/php-option/issues",
                "source": "https://github.com/schmittjoh/php-option/tree/1.9.4"
            },
            "funding": [
                {
                    "url": "https://github.com/GrahamCampbell",
                    "type": "github"
                },
                {
                    "url": "https://tidelift.com/funding/github/packagist/phpoption/phpoption",
                    "type": "tidelift"
                }
            ],
            "time": "2025-08-21T11:53:16+00:00"
        },
        {
            "name": "phpstan/phpdoc-parser",
            "version": "2.3.0",
            "source": {
                "type": "git",
                "url": "https://github.com/phpstan/phpdoc-parser.git",
                "reference": "1e0cd5370df5dd2e556a36b9c62f62e555870495"
            },
            "dist": {
                "type": "zip",
                "url": "https://api.github.com/repos/phpstan/phpdoc-parser/zipball/1e0cd5370df5dd2e556a36b9c62f62e555870495",
                "reference": "1e0cd5370df5dd2e556a36b9c62f62e555870495",
                "shasum": ""
            },
            "require": {
                "php": "^7.4 || ^8.0"
            },
            "require-dev": {
                "doctrine/annotations": "^2.0",
                "nikic/php-parser": "^5.3.0",
                "php-parallel-lint/php-parallel-lint": "^1.2",
                "phpstan/extension-installer": "^1.0",
                "phpstan/phpstan": "^2.0",
                "phpstan/phpstan-phpunit": "^2.0",
                "phpstan/phpstan-strict-rules": "^2.0",
                "phpunit/phpunit": "^9.6",
                "symfony/process": "^5.2"
            },
            "type": "library",
            "autoload": {
                "psr-4": {
                    "PHPStan\\PhpDocParser\\": [
                        "src/"
                    ]
                }
            },
            "notification-url": "https://packagist.org/downloads/",
            "license": [
                "MIT"
            ],
            "description": "PHPDoc parser with support for nullable, intersection and generic types",
            "support": {
                "issues": "https://github.com/phpstan/phpdoc-parser/issues",
                "source": "https://github.com/phpstan/phpdoc-parser/tree/2.3.0"
            },
            "time": "2025-08-30T15:50:23+00:00"
        },
        {
            "name": "predis/predis",
            "version": "v3.2.0",
            "source": {
                "type": "git",
                "url": "https://github.com/predis/predis.git",
                "reference": "9e9deec4dfd3ebf65d32eb368f498c646ba2ecd8"
            },
            "dist": {
                "type": "zip",
                "url": "https://api.github.com/repos/predis/predis/zipball/9e9deec4dfd3ebf65d32eb368f498c646ba2ecd8",
                "reference": "9e9deec4dfd3ebf65d32eb368f498c646ba2ecd8",
                "shasum": ""
            },
            "require": {
                "php": "^7.2 || ^8.0",
                "psr/http-message": "^1.0|^2.0"
            },
            "require-dev": {
                "friendsofphp/php-cs-fixer": "^3.3",
                "phpstan/phpstan": "^1.9",
                "phpunit/phpcov": "^6.0 || ^8.0",
                "phpunit/phpunit": "^8.0 || ~9.4.4"
            },
            "suggest": {
                "ext-relay": "Faster connection with in-memory caching (>=0.6.2)"
            },
            "type": "library",
            "autoload": {
                "psr-4": {
                    "Predis\\": "src/"
                }
            },
            "notification-url": "https://packagist.org/downloads/",
            "license": [
                "MIT"
            ],
            "authors": [
                {
                    "name": "Till Krüss",
                    "homepage": "https://till.im",
                    "role": "Maintainer"
                }
            ],
            "description": "A flexible and feature-complete Redis/Valkey client for PHP.",
            "homepage": "http://github.com/predis/predis",
            "keywords": [
                "nosql",
                "predis",
                "redis"
            ],
            "support": {
                "issues": "https://github.com/predis/predis/issues",
                "source": "https://github.com/predis/predis/tree/v3.2.0"
            },
            "funding": [
                {
                    "url": "https://github.com/sponsors/tillkruss",
                    "type": "github"
                }
            ],
            "time": "2025-08-06T06:41:24+00:00"
        },
        {
            "name": "psr/cache",
            "version": "3.0.0",
            "source": {
                "type": "git",
                "url": "https://github.com/php-fig/cache.git",
                "reference": "aa5030cfa5405eccfdcb1083ce040c2cb8d253bf"
            },
            "dist": {
                "type": "zip",
                "url": "https://api.github.com/repos/php-fig/cache/zipball/aa5030cfa5405eccfdcb1083ce040c2cb8d253bf",
                "reference": "aa5030cfa5405eccfdcb1083ce040c2cb8d253bf",
                "shasum": ""
            },
            "require": {
                "php": ">=8.0.0"
            },
            "type": "library",
            "extra": {
                "branch-alias": {
                    "dev-master": "1.0.x-dev"
                }
            },
            "autoload": {
                "psr-4": {
                    "Psr\\Cache\\": "src/"
                }
            },
            "notification-url": "https://packagist.org/downloads/",
            "license": [
                "MIT"
            ],
            "authors": [
                {
                    "name": "PHP-FIG",
                    "homepage": "https://www.php-fig.org/"
                }
            ],
            "description": "Common interface for caching libraries",
            "keywords": [
                "cache",
                "psr",
                "psr-6"
            ],
            "support": {
                "source": "https://github.com/php-fig/cache/tree/3.0.0"
            },
            "time": "2021-02-03T23:26:27+00:00"
        },
        {
            "name": "psr/clock",
            "version": "1.0.0",
            "source": {
                "type": "git",
                "url": "https://github.com/php-fig/clock.git",
                "reference": "e41a24703d4560fd0acb709162f73b8adfc3aa0d"
            },
            "dist": {
                "type": "zip",
                "url": "https://api.github.com/repos/php-fig/clock/zipball/e41a24703d4560fd0acb709162f73b8adfc3aa0d",
                "reference": "e41a24703d4560fd0acb709162f73b8adfc3aa0d",
                "shasum": ""
            },
            "require": {
                "php": "^7.0 || ^8.0"
            },
            "type": "library",
            "autoload": {
                "psr-4": {
                    "Psr\\Clock\\": "src/"
                }
            },
            "notification-url": "https://packagist.org/downloads/",
            "license": [
                "MIT"
            ],
            "authors": [
                {
                    "name": "PHP-FIG",
                    "homepage": "https://www.php-fig.org/"
                }
            ],
            "description": "Common interface for reading the clock.",
            "homepage": "https://github.com/php-fig/clock",
            "keywords": [
                "clock",
                "now",
                "psr",
                "psr-20",
                "time"
            ],
            "support": {
                "issues": "https://github.com/php-fig/clock/issues",
                "source": "https://github.com/php-fig/clock/tree/1.0.0"
            },
            "time": "2022-11-25T14:36:26+00:00"
        },
        {
            "name": "psr/container",
            "version": "2.0.2",
            "source": {
                "type": "git",
                "url": "https://github.com/php-fig/container.git",
                "reference": "c71ecc56dfe541dbd90c5360474fbc405f8d5963"
            },
            "dist": {
                "type": "zip",
                "url": "https://api.github.com/repos/php-fig/container/zipball/c71ecc56dfe541dbd90c5360474fbc405f8d5963",
                "reference": "c71ecc56dfe541dbd90c5360474fbc405f8d5963",
                "shasum": ""
            },
            "require": {
                "php": ">=7.4.0"
            },
            "type": "library",
            "extra": {
                "branch-alias": {
                    "dev-master": "2.0.x-dev"
                }
            },
            "autoload": {
                "psr-4": {
                    "Psr\\Container\\": "src/"
                }
            },
            "notification-url": "https://packagist.org/downloads/",
            "license": [
                "MIT"
            ],
            "authors": [
                {
                    "name": "PHP-FIG",
                    "homepage": "https://www.php-fig.org/"
                }
            ],
            "description": "Common Container Interface (PHP FIG PSR-11)",
            "homepage": "https://github.com/php-fig/container",
            "keywords": [
                "PSR-11",
                "container",
                "container-interface",
                "container-interop",
                "psr"
            ],
            "support": {
                "issues": "https://github.com/php-fig/container/issues",
                "source": "https://github.com/php-fig/container/tree/2.0.2"
            },
            "time": "2021-11-05T16:47:00+00:00"
        },
        {
            "name": "psr/event-dispatcher",
            "version": "1.0.0",
            "source": {
                "type": "git",
                "url": "https://github.com/php-fig/event-dispatcher.git",
                "reference": "dbefd12671e8a14ec7f180cab83036ed26714bb0"
            },
            "dist": {
                "type": "zip",
                "url": "https://api.github.com/repos/php-fig/event-dispatcher/zipball/dbefd12671e8a14ec7f180cab83036ed26714bb0",
                "reference": "dbefd12671e8a14ec7f180cab83036ed26714bb0",
                "shasum": ""
            },
            "require": {
                "php": ">=7.2.0"
            },
            "type": "library",
            "extra": {
                "branch-alias": {
                    "dev-master": "1.0.x-dev"
                }
            },
            "autoload": {
                "psr-4": {
                    "Psr\\EventDispatcher\\": "src/"
                }
            },
            "notification-url": "https://packagist.org/downloads/",
            "license": [
                "MIT"
            ],
            "authors": [
                {
                    "name": "PHP-FIG",
                    "homepage": "http://www.php-fig.org/"
                }
            ],
            "description": "Standard interfaces for event handling.",
            "keywords": [
                "events",
                "psr",
                "psr-14"
            ],
            "support": {
                "issues": "https://github.com/php-fig/event-dispatcher/issues",
                "source": "https://github.com/php-fig/event-dispatcher/tree/1.0.0"
            },
            "time": "2019-01-08T18:20:26+00:00"
        },
        {
            "name": "psr/http-client",
            "version": "1.0.3",
            "source": {
                "type": "git",
                "url": "https://github.com/php-fig/http-client.git",
                "reference": "bb5906edc1c324c9a05aa0873d40117941e5fa90"
            },
            "dist": {
                "type": "zip",
                "url": "https://api.github.com/repos/php-fig/http-client/zipball/bb5906edc1c324c9a05aa0873d40117941e5fa90",
                "reference": "bb5906edc1c324c9a05aa0873d40117941e5fa90",
                "shasum": ""
            },
            "require": {
                "php": "^7.0 || ^8.0",
                "psr/http-message": "^1.0 || ^2.0"
            },
            "type": "library",
            "extra": {
                "branch-alias": {
                    "dev-master": "1.0.x-dev"
                }
            },
            "autoload": {
                "psr-4": {
                    "Psr\\Http\\Client\\": "src/"
                }
            },
            "notification-url": "https://packagist.org/downloads/",
            "license": [
                "MIT"
            ],
            "authors": [
                {
                    "name": "PHP-FIG",
                    "homepage": "https://www.php-fig.org/"
                }
            ],
            "description": "Common interface for HTTP clients",
            "homepage": "https://github.com/php-fig/http-client",
            "keywords": [
                "http",
                "http-client",
                "psr",
                "psr-18"
            ],
            "support": {
                "source": "https://github.com/php-fig/http-client"
            },
            "time": "2023-09-23T14:17:50+00:00"
        },
        {
            "name": "psr/http-factory",
            "version": "1.1.0",
            "source": {
                "type": "git",
                "url": "https://github.com/php-fig/http-factory.git",
                "reference": "2b4765fddfe3b508ac62f829e852b1501d3f6e8a"
            },
            "dist": {
                "type": "zip",
                "url": "https://api.github.com/repos/php-fig/http-factory/zipball/2b4765fddfe3b508ac62f829e852b1501d3f6e8a",
                "reference": "2b4765fddfe3b508ac62f829e852b1501d3f6e8a",
                "shasum": ""
            },
            "require": {
                "php": ">=7.1",
                "psr/http-message": "^1.0 || ^2.0"
            },
            "type": "library",
            "extra": {
                "branch-alias": {
                    "dev-master": "1.0.x-dev"
                }
            },
            "autoload": {
                "psr-4": {
                    "Psr\\Http\\Message\\": "src/"
                }
            },
            "notification-url": "https://packagist.org/downloads/",
            "license": [
                "MIT"
            ],
            "authors": [
                {
                    "name": "PHP-FIG",
                    "homepage": "https://www.php-fig.org/"
                }
            ],
            "description": "PSR-17: Common interfaces for PSR-7 HTTP message factories",
            "keywords": [
                "factory",
                "http",
                "message",
                "psr",
                "psr-17",
                "psr-7",
                "request",
                "response"
            ],
            "support": {
                "source": "https://github.com/php-fig/http-factory"
            },
            "time": "2024-04-15T12:06:14+00:00"
        },
        {
            "name": "psr/http-message",
            "version": "2.0",
            "source": {
                "type": "git",
                "url": "https://github.com/php-fig/http-message.git",
                "reference": "402d35bcb92c70c026d1a6a9883f06b2ead23d71"
            },
            "dist": {
                "type": "zip",
                "url": "https://api.github.com/repos/php-fig/http-message/zipball/402d35bcb92c70c026d1a6a9883f06b2ead23d71",
                "reference": "402d35bcb92c70c026d1a6a9883f06b2ead23d71",
                "shasum": ""
            },
            "require": {
                "php": "^7.2 || ^8.0"
            },
            "type": "library",
            "extra": {
                "branch-alias": {
                    "dev-master": "2.0.x-dev"
                }
            },
            "autoload": {
                "psr-4": {
                    "Psr\\Http\\Message\\": "src/"
                }
            },
            "notification-url": "https://packagist.org/downloads/",
            "license": [
                "MIT"
            ],
            "authors": [
                {
                    "name": "PHP-FIG",
                    "homepage": "https://www.php-fig.org/"
                }
            ],
            "description": "Common interface for HTTP messages",
            "homepage": "https://github.com/php-fig/http-message",
            "keywords": [
                "http",
                "http-message",
                "psr",
                "psr-7",
                "request",
                "response"
            ],
            "support": {
                "source": "https://github.com/php-fig/http-message/tree/2.0"
            },
            "time": "2023-04-04T09:54:51+00:00"
        },
        {
            "name": "psr/log",
            "version": "3.0.2",
            "source": {
                "type": "git",
                "url": "https://github.com/php-fig/log.git",
                "reference": "f16e1d5863e37f8d8c2a01719f5b34baa2b714d3"
            },
            "dist": {
                "type": "zip",
                "url": "https://api.github.com/repos/php-fig/log/zipball/f16e1d5863e37f8d8c2a01719f5b34baa2b714d3",
                "reference": "f16e1d5863e37f8d8c2a01719f5b34baa2b714d3",
                "shasum": ""
            },
            "require": {
                "php": ">=8.0.0"
            },
            "type": "library",
            "extra": {
                "branch-alias": {
                    "dev-master": "3.x-dev"
                }
            },
            "autoload": {
                "psr-4": {
                    "Psr\\Log\\": "src"
                }
            },
            "notification-url": "https://packagist.org/downloads/",
            "license": [
                "MIT"
            ],
            "authors": [
                {
                    "name": "PHP-FIG",
                    "homepage": "https://www.php-fig.org/"
                }
            ],
            "description": "Common interface for logging libraries",
            "homepage": "https://github.com/php-fig/log",
            "keywords": [
                "log",
                "psr",
                "psr-3"
            ],
            "support": {
                "source": "https://github.com/php-fig/log/tree/3.0.2"
            },
            "time": "2024-09-11T13:17:53+00:00"
        },
        {
            "name": "psr/simple-cache",
            "version": "3.0.0",
            "source": {
                "type": "git",
                "url": "https://github.com/php-fig/simple-cache.git",
                "reference": "764e0b3939f5ca87cb904f570ef9be2d78a07865"
            },
            "dist": {
                "type": "zip",
                "url": "https://api.github.com/repos/php-fig/simple-cache/zipball/764e0b3939f5ca87cb904f570ef9be2d78a07865",
                "reference": "764e0b3939f5ca87cb904f570ef9be2d78a07865",
                "shasum": ""
            },
            "require": {
                "php": ">=8.0.0"
            },
            "type": "library",
            "extra": {
                "branch-alias": {
                    "dev-master": "3.0.x-dev"
                }
            },
            "autoload": {
                "psr-4": {
                    "Psr\\SimpleCache\\": "src/"
                }
            },
            "notification-url": "https://packagist.org/downloads/",
            "license": [
                "MIT"
            ],
            "authors": [
                {
                    "name": "PHP-FIG",
                    "homepage": "https://www.php-fig.org/"
                }
            ],
            "description": "Common interfaces for simple caching",
            "keywords": [
                "cache",
                "caching",
                "psr",
                "psr-16",
                "simple-cache"
            ],
            "support": {
                "source": "https://github.com/php-fig/simple-cache/tree/3.0.0"
            },
            "time": "2021-10-29T13:26:27+00:00"
        },
        {
            "name": "psy/psysh",
            "version": "v0.12.12",
            "source": {
                "type": "git",
                "url": "https://github.com/bobthecow/psysh.git",
                "reference": "cd23863404a40ccfaf733e3af4db2b459837f7e7"
            },
            "dist": {
                "type": "zip",
                "url": "https://api.github.com/repos/bobthecow/psysh/zipball/cd23863404a40ccfaf733e3af4db2b459837f7e7",
                "reference": "cd23863404a40ccfaf733e3af4db2b459837f7e7",
                "shasum": ""
            },
            "require": {
                "ext-json": "*",
                "ext-tokenizer": "*",
                "nikic/php-parser": "^5.0 || ^4.0",
                "php": "^8.0 || ^7.4",
                "symfony/console": "^7.0 || ^6.0 || ^5.0 || ^4.0 || ^3.4",
                "symfony/var-dumper": "^7.0 || ^6.0 || ^5.0 || ^4.0 || ^3.4"
            },
            "conflict": {
                "symfony/console": "4.4.37 || 5.3.14 || 5.3.15 || 5.4.3 || 5.4.4 || 6.0.3 || 6.0.4"
            },
            "require-dev": {
                "bamarni/composer-bin-plugin": "^1.2"
            },
            "suggest": {
                "ext-pcntl": "Enabling the PCNTL extension makes PsySH a lot happier :)",
                "ext-pdo-sqlite": "The doc command requires SQLite to work.",
                "ext-posix": "If you have PCNTL, you'll want the POSIX extension as well."
            },
            "bin": [
                "bin/psysh"
            ],
            "type": "library",
            "extra": {
                "bamarni-bin": {
                    "bin-links": false,
                    "forward-command": false
                },
                "branch-alias": {
                    "dev-main": "0.12.x-dev"
                }
            },
            "autoload": {
                "files": [
                    "src/functions.php"
                ],
                "psr-4": {
                    "Psy\\": "src/"
                }
            },
            "notification-url": "https://packagist.org/downloads/",
            "license": [
                "MIT"
            ],
            "authors": [
                {
                    "name": "Justin Hileman",
                    "email": "justin@justinhileman.info"
                }
            ],
            "description": "An interactive shell for modern PHP.",
            "homepage": "https://psysh.org",
            "keywords": [
                "REPL",
                "console",
                "interactive",
                "shell"
            ],
            "support": {
                "issues": "https://github.com/bobthecow/psysh/issues",
                "source": "https://github.com/bobthecow/psysh/tree/v0.12.12"
            },
            "time": "2025-09-20T13:46:31+00:00"
        },
        {
            "name": "ralouphie/getallheaders",
            "version": "3.0.3",
            "source": {
                "type": "git",
                "url": "https://github.com/ralouphie/getallheaders.git",
                "reference": "120b605dfeb996808c31b6477290a714d356e822"
            },
            "dist": {
                "type": "zip",
                "url": "https://api.github.com/repos/ralouphie/getallheaders/zipball/120b605dfeb996808c31b6477290a714d356e822",
                "reference": "120b605dfeb996808c31b6477290a714d356e822",
                "shasum": ""
            },
            "require": {
                "php": ">=5.6"
            },
            "require-dev": {
                "php-coveralls/php-coveralls": "^2.1",
                "phpunit/phpunit": "^5 || ^6.5"
            },
            "type": "library",
            "autoload": {
                "files": [
                    "src/getallheaders.php"
                ]
            },
            "notification-url": "https://packagist.org/downloads/",
            "license": [
                "MIT"
            ],
            "authors": [
                {
                    "name": "Ralph Khattar",
                    "email": "ralph.khattar@gmail.com"
                }
            ],
            "description": "A polyfill for getallheaders.",
            "support": {
                "issues": "https://github.com/ralouphie/getallheaders/issues",
                "source": "https://github.com/ralouphie/getallheaders/tree/develop"
            },
            "time": "2019-03-08T08:55:37+00:00"
        },
        {
            "name": "ramsey/collection",
            "version": "2.1.1",
            "source": {
                "type": "git",
                "url": "https://github.com/ramsey/collection.git",
                "reference": "344572933ad0181accbf4ba763e85a0306a8c5e2"
            },
            "dist": {
                "type": "zip",
                "url": "https://api.github.com/repos/ramsey/collection/zipball/344572933ad0181accbf4ba763e85a0306a8c5e2",
                "reference": "344572933ad0181accbf4ba763e85a0306a8c5e2",
                "shasum": ""
            },
            "require": {
                "php": "^8.1"
            },
            "require-dev": {
                "captainhook/plugin-composer": "^5.3",
                "ergebnis/composer-normalize": "^2.45",
                "fakerphp/faker": "^1.24",
                "hamcrest/hamcrest-php": "^2.0",
                "jangregor/phpstan-prophecy": "^2.1",
                "mockery/mockery": "^1.6",
                "php-parallel-lint/php-console-highlighter": "^1.0",
                "php-parallel-lint/php-parallel-lint": "^1.4",
                "phpspec/prophecy-phpunit": "^2.3",
                "phpstan/extension-installer": "^1.4",
                "phpstan/phpstan": "^2.1",
                "phpstan/phpstan-mockery": "^2.0",
                "phpstan/phpstan-phpunit": "^2.0",
                "phpunit/phpunit": "^10.5",
                "ramsey/coding-standard": "^2.3",
                "ramsey/conventional-commits": "^1.6",
                "roave/security-advisories": "dev-latest"
            },
            "type": "library",
            "extra": {
                "captainhook": {
                    "force-install": true
                },
                "ramsey/conventional-commits": {
                    "configFile": "conventional-commits.json"
                }
            },
            "autoload": {
                "psr-4": {
                    "Ramsey\\Collection\\": "src/"
                }
            },
            "notification-url": "https://packagist.org/downloads/",
            "license": [
                "MIT"
            ],
            "authors": [
                {
                    "name": "Ben Ramsey",
                    "email": "ben@benramsey.com",
                    "homepage": "https://benramsey.com"
                }
            ],
            "description": "A PHP library for representing and manipulating collections.",
            "keywords": [
                "array",
                "collection",
                "hash",
                "map",
                "queue",
                "set"
            ],
            "support": {
                "issues": "https://github.com/ramsey/collection/issues",
                "source": "https://github.com/ramsey/collection/tree/2.1.1"
            },
            "time": "2025-03-22T05:38:12+00:00"
        },
        {
            "name": "ramsey/uuid",
            "version": "4.9.1",
            "source": {
                "type": "git",
                "url": "https://github.com/ramsey/uuid.git",
                "reference": "81f941f6f729b1e3ceea61d9d014f8b6c6800440"
            },
            "dist": {
                "type": "zip",
                "url": "https://api.github.com/repos/ramsey/uuid/zipball/81f941f6f729b1e3ceea61d9d014f8b6c6800440",
                "reference": "81f941f6f729b1e3ceea61d9d014f8b6c6800440",
                "shasum": ""
            },
            "require": {
                "brick/math": "^0.8.8 || ^0.9 || ^0.10 || ^0.11 || ^0.12 || ^0.13 || ^0.14",
                "php": "^8.0",
                "ramsey/collection": "^1.2 || ^2.0"
            },
            "replace": {
                "rhumsaa/uuid": "self.version"
            },
            "require-dev": {
                "captainhook/captainhook": "^5.25",
                "captainhook/plugin-composer": "^5.3",
                "dealerdirect/phpcodesniffer-composer-installer": "^1.0",
                "ergebnis/composer-normalize": "^2.47",
                "mockery/mockery": "^1.6",
                "paragonie/random-lib": "^2",
                "php-mock/php-mock": "^2.6",
                "php-mock/php-mock-mockery": "^1.5",
                "php-parallel-lint/php-parallel-lint": "^1.4.0",
                "phpbench/phpbench": "^1.2.14",
                "phpstan/extension-installer": "^1.4",
                "phpstan/phpstan": "^2.1",
                "phpstan/phpstan-mockery": "^2.0",
                "phpstan/phpstan-phpunit": "^2.0",
                "phpunit/phpunit": "^9.6",
                "slevomat/coding-standard": "^8.18",
                "squizlabs/php_codesniffer": "^3.13"
            },
            "suggest": {
                "ext-bcmath": "Enables faster math with arbitrary-precision integers using BCMath.",
                "ext-gmp": "Enables faster math with arbitrary-precision integers using GMP.",
                "ext-uuid": "Enables the use of PeclUuidTimeGenerator and PeclUuidRandomGenerator.",
                "paragonie/random-lib": "Provides RandomLib for use with the RandomLibAdapter",
                "ramsey/uuid-doctrine": "Allows the use of Ramsey\\Uuid\\Uuid as Doctrine field type."
            },
            "type": "library",
            "extra": {
                "captainhook": {
                    "force-install": true
                }
            },
            "autoload": {
                "files": [
                    "src/functions.php"
                ],
                "psr-4": {
                    "Ramsey\\Uuid\\": "src/"
                }
            },
            "notification-url": "https://packagist.org/downloads/",
            "license": [
                "MIT"
            ],
            "description": "A PHP library for generating and working with universally unique identifiers (UUIDs).",
            "keywords": [
                "guid",
                "identifier",
                "uuid"
            ],
            "support": {
                "issues": "https://github.com/ramsey/uuid/issues",
                "source": "https://github.com/ramsey/uuid/tree/4.9.1"
            },
            "time": "2025-09-04T20:59:21+00:00"
        },
        {
            "name": "ryangjchandler/blade-capture-directive",
            "version": "v1.1.0",
            "source": {
                "type": "git",
                "url": "https://github.com/ryangjchandler/blade-capture-directive.git",
                "reference": "bbb1513dfd89eaec87a47fe0c449a7e3d4a1976d"
            },
            "dist": {
                "type": "zip",
                "url": "https://api.github.com/repos/ryangjchandler/blade-capture-directive/zipball/bbb1513dfd89eaec87a47fe0c449a7e3d4a1976d",
                "reference": "bbb1513dfd89eaec87a47fe0c449a7e3d4a1976d",
                "shasum": ""
            },
            "require": {
                "illuminate/contracts": "^10.0|^11.0|^12.0",
                "php": "^8.1",
                "spatie/laravel-package-tools": "^1.9.2"
            },
            "require-dev": {
                "nunomaduro/collision": "^7.0|^8.0",
                "nunomaduro/larastan": "^2.0|^3.0",
                "orchestra/testbench": "^8.0|^9.0|^10.0",
                "pestphp/pest": "^2.0|^3.7",
                "pestphp/pest-plugin-laravel": "^2.0|^3.1",
                "phpstan/extension-installer": "^1.1",
                "phpstan/phpstan-deprecation-rules": "^1.0|^2.0",
                "phpstan/phpstan-phpunit": "^1.0|^2.0",
                "phpunit/phpunit": "^10.0|^11.5.3",
                "spatie/laravel-ray": "^1.26"
            },
            "type": "library",
            "extra": {
                "laravel": {
                    "aliases": {
                        "BladeCaptureDirective": "RyanChandler\\BladeCaptureDirective\\Facades\\BladeCaptureDirective"
                    },
                    "providers": [
                        "RyanChandler\\BladeCaptureDirective\\BladeCaptureDirectiveServiceProvider"
                    ]
                }
            },
            "autoload": {
                "psr-4": {
                    "RyanChandler\\BladeCaptureDirective\\": "src",
                    "RyanChandler\\BladeCaptureDirective\\Database\\Factories\\": "database/factories"
                }
            },
            "notification-url": "https://packagist.org/downloads/",
            "license": [
                "MIT"
            ],
            "authors": [
                {
                    "name": "Ryan Chandler",
                    "email": "support@ryangjchandler.co.uk",
                    "role": "Developer"
                }
            ],
            "description": "Create inline partials in your Blade templates with ease.",
            "homepage": "https://github.com/ryangjchandler/blade-capture-directive",
            "keywords": [
                "blade-capture-directive",
                "laravel",
                "ryangjchandler"
            ],
            "support": {
                "issues": "https://github.com/ryangjchandler/blade-capture-directive/issues",
                "source": "https://github.com/ryangjchandler/blade-capture-directive/tree/v1.1.0"
            },
            "funding": [
                {
                    "url": "https://github.com/ryangjchandler",
                    "type": "github"
                }
            ],
            "time": "2025-02-25T09:09:36+00:00"
        },
        {
            "name": "spatie/browsershot",
            "version": "5.0.11",
            "source": {
                "type": "git",
                "url": "https://github.com/spatie/browsershot.git",
                "reference": "f84d9c332899596d0884922772593a10e3925969"
            },
            "dist": {
                "type": "zip",
                "url": "https://api.github.com/repos/spatie/browsershot/zipball/f84d9c332899596d0884922772593a10e3925969",
                "reference": "f84d9c332899596d0884922772593a10e3925969",
                "shasum": ""
            },
            "require": {
                "ext-fileinfo": "*",
                "ext-json": "*",
                "php": "^8.2",
                "spatie/temporary-directory": "^2.0",
                "symfony/process": "^6.0|^7.0"
            },
            "require-dev": {
                "pestphp/pest": "^3.0",
                "spatie/image": "^3.6",
                "spatie/pdf-to-text": "^1.52",
                "spatie/phpunit-snapshot-assertions": "^4.2.3|^5.0"
            },
            "type": "library",
            "autoload": {
                "psr-4": {
                    "Spatie\\Browsershot\\": "src"
                }
            },
            "notification-url": "https://packagist.org/downloads/",
            "license": [
                "MIT"
            ],
            "authors": [
                {
                    "name": "Freek Van der Herten",
                    "email": "freek@spatie.be",
                    "homepage": "https://github.com/freekmurze",
                    "role": "Developer"
                }
            ],
            "description": "Convert a webpage to an image or pdf using headless Chrome",
            "homepage": "https://github.com/spatie/browsershot",
            "keywords": [
                "chrome",
                "convert",
                "headless",
                "image",
                "pdf",
                "puppeteer",
                "screenshot",
                "webpage"
            ],
            "support": {
                "source": "https://github.com/spatie/browsershot/tree/5.0.11"
            },
            "funding": [
                {
                    "url": "https://github.com/spatie",
                    "type": "github"
                }
            ],
            "time": "2025-10-08T07:40:52+00:00"
        },
        {
            "name": "spatie/color",
            "version": "1.8.0",
            "source": {
                "type": "git",
                "url": "https://github.com/spatie/color.git",
                "reference": "142af7fec069a420babea80a5412eb2f646dcd8c"
            },
            "dist": {
                "type": "zip",
                "url": "https://api.github.com/repos/spatie/color/zipball/142af7fec069a420babea80a5412eb2f646dcd8c",
                "reference": "142af7fec069a420babea80a5412eb2f646dcd8c",
                "shasum": ""
            },
            "require": {
                "php": "^7.3|^8.0"
            },
            "require-dev": {
                "pestphp/pest": "^1.22",
                "phpunit/phpunit": "^6.5||^9.0"
            },
            "type": "library",
            "autoload": {
                "psr-4": {
                    "Spatie\\Color\\": "src"
                }
            },
            "notification-url": "https://packagist.org/downloads/",
            "license": [
                "MIT"
            ],
            "authors": [
                {
                    "name": "Sebastian De Deyne",
                    "email": "sebastian@spatie.be",
                    "homepage": "https://spatie.be",
                    "role": "Developer"
                }
            ],
            "description": "A little library to handle color conversions",
            "homepage": "https://github.com/spatie/color",
            "keywords": [
                "color",
                "conversion",
                "rgb",
                "spatie"
            ],
            "support": {
                "issues": "https://github.com/spatie/color/issues",
                "source": "https://github.com/spatie/color/tree/1.8.0"
            },
            "funding": [
                {
                    "url": "https://github.com/spatie",
                    "type": "github"
                }
            ],
            "time": "2025-02-10T09:22:41+00:00"
        },
        {
            "name": "spatie/crawler",
            "version": "8.4.3",
            "source": {
                "type": "git",
                "url": "https://github.com/spatie/crawler.git",
                "reference": "4f4c3ead439e7e57085c0b802bc4e5b44fb7d751"
            },
            "dist": {
                "type": "zip",
                "url": "https://api.github.com/repos/spatie/crawler/zipball/4f4c3ead439e7e57085c0b802bc4e5b44fb7d751",
                "reference": "4f4c3ead439e7e57085c0b802bc4e5b44fb7d751",
                "shasum": ""
            },
            "require": {
                "guzzlehttp/guzzle": "^7.3",
                "guzzlehttp/psr7": "^2.0",
                "illuminate/collections": "^10.0|^11.0|^12.0",
                "nicmart/tree": "^0.9",
                "php": "^8.2",
                "spatie/browsershot": "^5.0.5",
                "spatie/robots-txt": "^2.0",
                "symfony/dom-crawler": "^6.0|^7.0"
            },
            "require-dev": {
                "pestphp/pest": "^2.0|^3.0",
                "spatie/ray": "^1.37"
            },
            "type": "library",
            "autoload": {
                "psr-4": {
                    "Spatie\\Crawler\\": "src"
                }
            },
            "notification-url": "https://packagist.org/downloads/",
            "license": [
                "MIT"
            ],
            "authors": [
                {
                    "name": "Freek Van der Herten",
                    "email": "freek@spatie.be"
                }
            ],
            "description": "Crawl all internal links found on a website",
            "homepage": "https://github.com/spatie/crawler",
            "keywords": [
                "crawler",
                "link",
                "spatie",
                "website"
            ],
            "support": {
                "issues": "https://github.com/spatie/crawler/issues",
                "source": "https://github.com/spatie/crawler/tree/8.4.3"
            },
            "funding": [
                {
                    "url": "https://spatie.be/open-source/support-us",
                    "type": "custom"
                },
                {
                    "url": "https://github.com/spatie",
                    "type": "github"
                }
            ],
            "time": "2025-05-20T09:00:51+00:00"
        },
        {
            "name": "spatie/invade",
            "version": "2.1.0",
            "source": {
                "type": "git",
                "url": "https://github.com/spatie/invade.git",
                "reference": "b920f6411d21df4e8610a138e2e87ae4957d7f63"
            },
            "dist": {
                "type": "zip",
                "url": "https://api.github.com/repos/spatie/invade/zipball/b920f6411d21df4e8610a138e2e87ae4957d7f63",
                "reference": "b920f6411d21df4e8610a138e2e87ae4957d7f63",
                "shasum": ""
            },
            "require": {
                "php": "^8.0"
            },
            "require-dev": {
                "pestphp/pest": "^1.20",
                "phpstan/phpstan": "^1.4",
                "spatie/ray": "^1.28"
            },
            "type": "library",
            "autoload": {
                "files": [
                    "src/functions.php"
                ],
                "psr-4": {
                    "Spatie\\Invade\\": "src"
                }
            },
            "notification-url": "https://packagist.org/downloads/",
            "license": [
                "MIT"
            ],
            "authors": [
                {
                    "name": "Freek Van der Herten",
                    "email": "freek@spatie.be",
                    "role": "Developer"
                }
            ],
            "description": "A PHP function to work with private properties and methods",
            "homepage": "https://github.com/spatie/invade",
            "keywords": [
                "invade",
                "spatie"
            ],
            "support": {
                "source": "https://github.com/spatie/invade/tree/2.1.0"
            },
            "funding": [
                {
                    "url": "https://github.com/spatie",
                    "type": "github"
                }
            ],
            "time": "2024-05-17T09:06:10+00:00"
        },
        {
            "name": "spatie/laravel-medialibrary",
            "version": "11.15.0",
            "source": {
                "type": "git",
                "url": "https://github.com/spatie/laravel-medialibrary.git",
                "reference": "9d1e9731d36817d1649bc584b2c40c0c9d4bcfac"
            },
            "dist": {
                "type": "zip",
                "url": "https://api.github.com/repos/spatie/laravel-medialibrary/zipball/9d1e9731d36817d1649bc584b2c40c0c9d4bcfac",
                "reference": "9d1e9731d36817d1649bc584b2c40c0c9d4bcfac",
                "shasum": ""
            },
            "require": {
                "composer/semver": "^3.4",
                "ext-exif": "*",
                "ext-fileinfo": "*",
                "ext-json": "*",
                "illuminate/bus": "^10.2|^11.0|^12.0",
                "illuminate/conditionable": "^10.2|^11.0|^12.0",
                "illuminate/console": "^10.2|^11.0|^12.0",
                "illuminate/database": "^10.2|^11.0|^12.0",
                "illuminate/pipeline": "^10.2|^11.0|^12.0",
                "illuminate/support": "^10.2|^11.0|^12.0",
                "maennchen/zipstream-php": "^3.1",
                "php": "^8.2",
                "spatie/image": "^3.3.2",
                "spatie/laravel-package-tools": "^1.16.1",
                "spatie/temporary-directory": "^2.2",
                "symfony/console": "^6.4.1|^7.0"
            },
            "conflict": {
                "php-ffmpeg/php-ffmpeg": "<0.6.1"
            },
            "require-dev": {
                "aws/aws-sdk-php": "^3.293.10",
                "ext-imagick": "*",
                "ext-pdo_sqlite": "*",
                "ext-zip": "*",
                "guzzlehttp/guzzle": "^7.8.1",
                "larastan/larastan": "^2.7|^3.0",
                "league/flysystem-aws-s3-v3": "^3.22",
                "mockery/mockery": "^1.6.7",
                "orchestra/testbench": "^7.0|^8.17|^9.0|^10.0",
                "pestphp/pest": "^2.28|^3.5",
                "phpstan/extension-installer": "^1.3.1",
                "spatie/laravel-ray": "^1.33",
                "spatie/pdf-to-image": "^2.2|^3.0",
                "spatie/pest-expectations": "^1.13",
                "spatie/pest-plugin-snapshots": "^2.1"
            },
            "suggest": {
                "league/flysystem-aws-s3-v3": "Required to use AWS S3 file storage",
                "php-ffmpeg/php-ffmpeg": "Required for generating video thumbnails",
                "spatie/pdf-to-image": "Required for generating thumbnails of PDFs and SVGs"
            },
            "type": "library",
            "extra": {
                "laravel": {
                    "providers": [
                        "Spatie\\MediaLibrary\\MediaLibraryServiceProvider"
                    ]
                }
            },
            "autoload": {
                "psr-4": {
                    "Spatie\\MediaLibrary\\": "src"
                }
            },
            "notification-url": "https://packagist.org/downloads/",
            "license": [
                "MIT"
            ],
            "authors": [
                {
                    "name": "Freek Van der Herten",
                    "email": "freek@spatie.be",
                    "homepage": "https://spatie.be",
                    "role": "Developer"
                }
            ],
            "description": "Associate files with Eloquent models",
            "homepage": "https://github.com/spatie/laravel-medialibrary",
            "keywords": [
                "cms",
                "conversion",
                "downloads",
                "images",
                "laravel",
                "laravel-medialibrary",
                "media",
                "spatie"
            ],
            "support": {
                "issues": "https://github.com/spatie/laravel-medialibrary/issues",
                "source": "https://github.com/spatie/laravel-medialibrary/tree/11.15.0"
            },
            "funding": [
                {
                    "url": "https://spatie.be/open-source/support-us",
                    "type": "custom"
                },
                {
                    "url": "https://github.com/spatie",
                    "type": "github"
                }
            ],
            "time": "2025-09-19T06:51:45+00:00"
        },
        {
            "name": "spatie/laravel-package-tools",
            "version": "1.92.7",
            "source": {
                "type": "git",
                "url": "https://github.com/spatie/laravel-package-tools.git",
                "reference": "f09a799850b1ed765103a4f0b4355006360c49a5"
            },
            "dist": {
                "type": "zip",
                "url": "https://api.github.com/repos/spatie/laravel-package-tools/zipball/f09a799850b1ed765103a4f0b4355006360c49a5",
                "reference": "f09a799850b1ed765103a4f0b4355006360c49a5",
                "shasum": ""
            },
            "require": {
                "illuminate/contracts": "^9.28|^10.0|^11.0|^12.0",
                "php": "^8.0"
            },
            "require-dev": {
                "mockery/mockery": "^1.5",
                "orchestra/testbench": "^7.7|^8.0|^9.0|^10.0",
                "pestphp/pest": "^1.23|^2.1|^3.1",
                "phpunit/php-code-coverage": "^9.0|^10.0|^11.0",
                "phpunit/phpunit": "^9.5.24|^10.5|^11.5",
                "spatie/pest-plugin-test-time": "^1.1|^2.2"
            },
            "type": "library",
            "autoload": {
                "psr-4": {
                    "Spatie\\LaravelPackageTools\\": "src"
                }
            },
            "notification-url": "https://packagist.org/downloads/",
            "license": [
                "MIT"
            ],
            "authors": [
                {
                    "name": "Freek Van der Herten",
                    "email": "freek@spatie.be",
                    "role": "Developer"
                }
            ],
            "description": "Tools for creating Laravel packages",
            "homepage": "https://github.com/spatie/laravel-package-tools",
            "keywords": [
                "laravel-package-tools",
                "spatie"
            ],
            "support": {
                "issues": "https://github.com/spatie/laravel-package-tools/issues",
                "source": "https://github.com/spatie/laravel-package-tools/tree/1.92.7"
            },
            "funding": [
                {
                    "url": "https://github.com/spatie",
                    "type": "github"
                }
            ],
            "time": "2025-07-17T15:46:43+00:00"
        },
        {
            "name": "spatie/laravel-settings",
            "version": "3.4.4",
            "source": {
                "type": "git",
                "url": "https://github.com/spatie/laravel-settings.git",
                "reference": "fd0eb5a832131b56cd98834b93be3425ee28e333"
            },
            "dist": {
                "type": "zip",
                "url": "https://api.github.com/repos/spatie/laravel-settings/zipball/fd0eb5a832131b56cd98834b93be3425ee28e333",
                "reference": "fd0eb5a832131b56cd98834b93be3425ee28e333",
                "shasum": ""
            },
            "require": {
                "ext-json": "*",
                "illuminate/database": "^11.0|^12.0",
                "php": "^8.2",
                "phpdocumentor/type-resolver": "^1.5",
                "spatie/temporary-directory": "^1.3|^2.0"
            },
            "require-dev": {
                "ext-redis": "*",
                "mockery/mockery": "^1.4",
                "orchestra/testbench": "^9.0|^10.0",
                "pestphp/pest": "^2.0|^3.0",
                "pestphp/pest-plugin-laravel": "^2.0|^3.0",
                "phpstan/extension-installer": "^1.1",
                "phpstan/phpstan-deprecation-rules": "^1.0",
                "phpstan/phpstan-phpunit": "^1.0",
                "spatie/laravel-data": "^2.0.0|^4.0.0",
                "spatie/pest-plugin-snapshots": "^2.0",
                "spatie/phpunit-snapshot-assertions": "^4.2|^5.0",
                "spatie/ray": "^1.36"
            },
            "suggest": {
                "spatie/data-transfer-object": "Allows for DTO casting to settings. (deprecated)"
            },
            "type": "library",
            "extra": {
                "laravel": {
                    "providers": [
                        "Spatie\\LaravelSettings\\LaravelSettingsServiceProvider"
                    ]
                }
            },
            "autoload": {
                "psr-4": {
                    "Spatie\\LaravelSettings\\": "src"
                }
            },
            "notification-url": "https://packagist.org/downloads/",
            "license": [
                "MIT"
            ],
            "authors": [
                {
                    "name": "Ruben Van Assche",
                    "email": "ruben@spatie.be",
                    "homepage": "https://spatie.be",
                    "role": "Developer"
                }
            ],
            "description": "Store your application settings",
            "homepage": "https://github.com/spatie/laravel-settings",
            "keywords": [
                "laravel-settings",
                "spatie"
            ],
            "support": {
                "issues": "https://github.com/spatie/laravel-settings/issues",
                "source": "https://github.com/spatie/laravel-settings/tree/3.4.4"
            },
            "funding": [
                {
                    "url": "https://spatie.be/open-source/support-us",
                    "type": "custom"
                },
                {
                    "url": "https://github.com/spatie",
                    "type": "github"
                }
            ],
            "time": "2025-04-11T11:35:56+00:00"
        },
        {
            "name": "spatie/laravel-sitemap",
            "version": "7.3.7",
            "source": {
                "type": "git",
                "url": "https://github.com/spatie/laravel-sitemap.git",
                "reference": "077b36c64bc4f373f4d95a1ac6ee1c0624acfdd3"
            },
            "dist": {
                "type": "zip",
                "url": "https://api.github.com/repos/spatie/laravel-sitemap/zipball/077b36c64bc4f373f4d95a1ac6ee1c0624acfdd3",
                "reference": "077b36c64bc4f373f4d95a1ac6ee1c0624acfdd3",
                "shasum": ""
            },
            "require": {
                "guzzlehttp/guzzle": "^7.8",
                "illuminate/support": "^11.0|^12.0",
                "nesbot/carbon": "^2.71|^3.0",
                "php": "^8.2||^8.3||^8.4",
                "spatie/crawler": "^8.0.1",
                "spatie/laravel-package-tools": "^1.16.1",
                "symfony/dom-crawler": "^6.3.4|^7.0"
            },
            "require-dev": {
                "mockery/mockery": "^1.6.6",
                "orchestra/testbench": "^9.0|^10.0",
                "pestphp/pest": "^3.7.4",
                "spatie/pest-plugin-snapshots": "^2.1",
                "spatie/phpunit-snapshot-assertions": "^5.1.2",
                "spatie/temporary-directory": "^2.2"
            },
            "type": "library",
            "extra": {
                "laravel": {
                    "providers": [
                        "Spatie\\Sitemap\\SitemapServiceProvider"
                    ]
                }
            },
            "autoload": {
                "psr-4": {
                    "Spatie\\Sitemap\\": "src"
                }
            },
            "notification-url": "https://packagist.org/downloads/",
            "license": [
                "MIT"
            ],
            "authors": [
                {
                    "name": "Freek Van der Herten",
                    "email": "freek@spatie.be",
                    "homepage": "https://spatie.be",
                    "role": "Developer"
                }
            ],
            "description": "Create and generate sitemaps with ease",
            "homepage": "https://github.com/spatie/laravel-sitemap",
            "keywords": [
                "laravel-sitemap",
                "spatie"
            ],
            "support": {
                "source": "https://github.com/spatie/laravel-sitemap/tree/7.3.7"
            },
            "funding": [
                {
                    "url": "https://spatie.be/open-source/support-us",
                    "type": "custom"
                }
            ],
            "time": "2025-08-25T08:07:09+00:00"
        },
        {
            "name": "spatie/robots-txt",
            "version": "2.5.2",
            "source": {
                "type": "git",
                "url": "https://github.com/spatie/robots-txt.git",
                "reference": "1b59dde3fd4e1b71967b40841369c6e9779282f3"
            },
            "dist": {
                "type": "zip",
                "url": "https://api.github.com/repos/spatie/robots-txt/zipball/1b59dde3fd4e1b71967b40841369c6e9779282f3",
                "reference": "1b59dde3fd4e1b71967b40841369c6e9779282f3",
                "shasum": ""
            },
            "require": {
                "php": "^8.1"
            },
            "require-dev": {
                "phpunit/phpunit": "^11.5.2"
            },
            "type": "library",
            "autoload": {
                "psr-4": {
                    "Spatie\\Robots\\": "src"
                }
            },
            "notification-url": "https://packagist.org/downloads/",
            "license": [
                "MIT"
            ],
            "authors": [
                {
                    "name": "Brent Roose",
                    "email": "brent@spatie.be",
                    "homepage": "https://spatie.be",
                    "role": "Developer"
                }
            ],
            "description": "Determine if a page may be crawled from robots.txt and robots meta tags",
            "homepage": "https://github.com/spatie/robots-txt",
            "keywords": [
                "robots-txt",
                "spatie"
            ],
            "support": {
                "issues": "https://github.com/spatie/robots-txt/issues",
                "source": "https://github.com/spatie/robots-txt/tree/2.5.2"
            },
            "funding": [
                {
                    "url": "https://spatie.be/open-source/support-us",
                    "type": "custom"
                },
                {
                    "url": "https://github.com/spatie",
                    "type": "github"
                }
            ],
            "time": "2025-09-19T10:37:01+00:00"
        },
        {
            "name": "spatie/temporary-directory",
            "version": "2.3.0",
            "source": {
                "type": "git",
                "url": "https://github.com/spatie/temporary-directory.git",
                "reference": "580eddfe9a0a41a902cac6eeb8f066b42e65a32b"
            },
            "dist": {
                "type": "zip",
                "url": "https://api.github.com/repos/spatie/temporary-directory/zipball/580eddfe9a0a41a902cac6eeb8f066b42e65a32b",
                "reference": "580eddfe9a0a41a902cac6eeb8f066b42e65a32b",
                "shasum": ""
            },
            "require": {
                "php": "^8.0"
            },
            "require-dev": {
                "phpunit/phpunit": "^9.5"
            },
            "type": "library",
            "autoload": {
                "psr-4": {
                    "Spatie\\TemporaryDirectory\\": "src"
                }
            },
            "notification-url": "https://packagist.org/downloads/",
            "license": [
                "MIT"
            ],
            "authors": [
                {
                    "name": "Alex Vanderbist",
                    "email": "alex@spatie.be",
                    "homepage": "https://spatie.be",
                    "role": "Developer"
                }
            ],
            "description": "Easily create, use and destroy temporary directories",
            "homepage": "https://github.com/spatie/temporary-directory",
            "keywords": [
                "php",
                "spatie",
                "temporary-directory"
            ],
            "support": {
                "issues": "https://github.com/spatie/temporary-directory/issues",
                "source": "https://github.com/spatie/temporary-directory/tree/2.3.0"
            },
            "funding": [
                {
                    "url": "https://spatie.be/open-source/support-us",
                    "type": "custom"
                },
                {
                    "url": "https://github.com/spatie",
                    "type": "github"
                }
            ],
            "time": "2025-01-13T13:04:43+00:00"
        },
        {
            "name": "spatie/laravel-settings",
            "version": "3.4.4",
            "source": {
                "type": "git",
                "url": "https://github.com/spatie/laravel-settings.git",
                "reference": "fd0eb5a832131b56cd98834b93be3425ee28e333"
            },
            "dist": {
                "type": "zip",
                "url": "https://api.github.com/repos/spatie/laravel-settings/zipball/fd0eb5a832131b56cd98834b93be3425ee28e333",
                "reference": "fd0eb5a832131b56cd98834b93be3425ee28e333",
                "shasum": ""
            },
            "require": {
                "ext-json": "*",
                "illuminate/database": "^11.0|^12.0",
                "php": "^8.2",
                "phpdocumentor/type-resolver": "^1.5",
                "spatie/temporary-directory": "^1.3|^2.0"
            },
            "require-dev": {
                "ext-redis": "*",
                "mockery/mockery": "^1.4",
                "orchestra/testbench": "^9.0|^10.0",
                "pestphp/pest": "^2.0|^3.0",
                "pestphp/pest-plugin-laravel": "^2.0|^3.0",
                "phpstan/extension-installer": "^1.1",
                "phpstan/phpstan-deprecation-rules": "^1.0",
                "phpstan/phpstan-phpunit": "^1.0",
                "spatie/laravel-data": "^2.0.0|^4.0.0",
                "spatie/pest-plugin-snapshots": "^2.0",
                "spatie/phpunit-snapshot-assertions": "^4.2|^5.0",
                "spatie/ray": "^1.36"
            },
            "suggest": {
                "spatie/data-transfer-object": "Allows for DTO casting to settings. (deprecated)"
            },
            "type": "library",
            "extra": {
                "laravel": {
                    "providers": [
                        "Spatie\\LaravelSettings\\LaravelSettingsServiceProvider"
                    ]
                }
            },
            "autoload": {
                "psr-4": {
                    "Spatie\\LaravelSettings\\": "src"
                }
            },
            "notification-url": "https://packagist.org/downloads/",
            "license": [
                "MIT"
            ],
            "authors": [
                {
                    "name": "Ruben Van Assche",
                    "email": "ruben@spatie.be",
                    "homepage": "https://spatie.be",
                    "role": "Developer"
                }
            ],
            "description": "Store your application settings",
            "homepage": "https://github.com/spatie/laravel-settings",
            "keywords": [
                "laravel-settings",
                "spatie"
            ],
            "support": {
                "issues": "https://github.com/spatie/laravel-settings/issues",
                "source": "https://github.com/spatie/laravel-settings/tree/3.4.4"
            },
            "funding": [
                {
                    "url": "https://spatie.be/open-source/support-us",
                    "type": "custom"
                },
                {
                    "url": "https://github.com/spatie",
                    "type": "github"
                }
            ],
            "time": "2025-04-11T11:35:56+00:00"
        },
        {
            "name": "spatie/temporary-directory",
            "version": "2.3.0",
            "source": {
                "type": "git",
                "url": "https://github.com/spatie/temporary-directory.git",
                "reference": "580eddfe9a0a41a902cac6eeb8f066b42e65a32b"
            },
            "dist": {
                "type": "zip",
                "url": "https://api.github.com/repos/spatie/temporary-directory/zipball/580eddfe9a0a41a902cac6eeb8f066b42e65a32b",
                "reference": "580eddfe9a0a41a902cac6eeb8f066b42e65a32b",
                "shasum": ""
            },
            "require": {
                "php": "^8.0"
            },
            "require-dev": {
                "phpunit/phpunit": "^9.5"
            },
            "type": "library",
            "autoload": {
                "psr-4": {
                    "Spatie\\TemporaryDirectory\\": "src"
                }
            },
            "notification-url": "https://packagist.org/downloads/",
            "license": [
                "MIT"
            ],
            "authors": [
                {
                    "name": "Alex Vanderbist",
                    "email": "alex@spatie.be",
                    "homepage": "https://spatie.be",
                    "role": "Developer"
                }
            ],
            "description": "Easily create, use and destroy temporary directories",
            "homepage": "https://github.com/spatie/temporary-directory",
            "keywords": [
                "php",
                "spatie",
                "temporary-directory"
            ],
            "support": {
                "issues": "https://github.com/spatie/temporary-directory/issues",
                "source": "https://github.com/spatie/temporary-directory/tree/2.3.0"
            },
            "funding": [
                {
                    "url": "https://spatie.be/open-source/support-us",
                    "type": "custom"
                },
                {
                    "url": "https://github.com/spatie",
                    "type": "github"
                }
            ],
            "time": "2025-01-13T13:04:43+00:00"
        },
        {
            "name": "symfony/clock",
            "version": "v7.3.0",
            "source": {
                "type": "git",
                "url": "https://github.com/symfony/clock.git",
                "reference": "b81435fbd6648ea425d1ee96a2d8e68f4ceacd24"
            },
            "dist": {
                "type": "zip",
                "url": "https://api.github.com/repos/symfony/clock/zipball/b81435fbd6648ea425d1ee96a2d8e68f4ceacd24",
                "reference": "b81435fbd6648ea425d1ee96a2d8e68f4ceacd24",
                "shasum": ""
            },
            "require": {
                "php": ">=8.2",
                "psr/clock": "^1.0",
                "symfony/polyfill-php83": "^1.28"
            },
            "provide": {
                "psr/clock-implementation": "1.0"
            },
            "type": "library",
            "autoload": {
                "files": [
                    "Resources/now.php"
                ],
                "psr-4": {
                    "Symfony\\Component\\Clock\\": ""
                },
                "exclude-from-classmap": [
                    "/Tests/"
                ]
            },
            "notification-url": "https://packagist.org/downloads/",
            "license": [
                "MIT"
            ],
            "authors": [
                {
                    "name": "Nicolas Grekas",
                    "email": "p@tchwork.com"
                },
                {
                    "name": "Symfony Community",
                    "homepage": "https://symfony.com/contributors"
                }
            ],
            "description": "Decouples applications from the system clock",
            "homepage": "https://symfony.com",
            "keywords": [
                "clock",
                "psr20",
                "time"
            ],
            "support": {
                "source": "https://github.com/symfony/clock/tree/v7.3.0"
            },
            "funding": [
                {
                    "url": "https://symfony.com/sponsor",
                    "type": "custom"
                },
                {
                    "url": "https://github.com/fabpot",
                    "type": "github"
                },
                {
                    "url": "https://tidelift.com/funding/github/packagist/symfony/symfony",
                    "type": "tidelift"
                }
            ],
            "time": "2024-09-25T14:21:43+00:00"
        },
        {
            "name": "symfony/console",
            "version": "v7.3.4",
            "source": {
                "type": "git",
                "url": "https://github.com/symfony/console.git",
                "reference": "2b9c5fafbac0399a20a2e82429e2bd735dcfb7db"
            },
            "dist": {
                "type": "zip",
                "url": "https://api.github.com/repos/symfony/console/zipball/2b9c5fafbac0399a20a2e82429e2bd735dcfb7db",
                "reference": "2b9c5fafbac0399a20a2e82429e2bd735dcfb7db",
                "shasum": ""
            },
            "require": {
                "php": ">=8.2",
                "symfony/deprecation-contracts": "^2.5|^3",
                "symfony/polyfill-mbstring": "~1.0",
                "symfony/service-contracts": "^2.5|^3",
                "symfony/string": "^7.2"
            },
            "conflict": {
                "symfony/dependency-injection": "<6.4",
                "symfony/dotenv": "<6.4",
                "symfony/event-dispatcher": "<6.4",
                "symfony/lock": "<6.4",
                "symfony/process": "<6.4"
            },
            "provide": {
                "psr/log-implementation": "1.0|2.0|3.0"
            },
            "require-dev": {
                "psr/log": "^1|^2|^3",
                "symfony/config": "^6.4|^7.0",
                "symfony/dependency-injection": "^6.4|^7.0",
                "symfony/event-dispatcher": "^6.4|^7.0",
                "symfony/http-foundation": "^6.4|^7.0",
                "symfony/http-kernel": "^6.4|^7.0",
                "symfony/lock": "^6.4|^7.0",
                "symfony/messenger": "^6.4|^7.0",
                "symfony/process": "^6.4|^7.0",
                "symfony/stopwatch": "^6.4|^7.0",
                "symfony/var-dumper": "^6.4|^7.0"
            },
            "type": "library",
            "autoload": {
                "psr-4": {
                    "Symfony\\Component\\Console\\": ""
                },
                "exclude-from-classmap": [
                    "/Tests/"
                ]
            },
            "notification-url": "https://packagist.org/downloads/",
            "license": [
                "MIT"
            ],
            "authors": [
                {
                    "name": "Fabien Potencier",
                    "email": "fabien@symfony.com"
                },
                {
                    "name": "Symfony Community",
                    "homepage": "https://symfony.com/contributors"
                }
            ],
            "description": "Eases the creation of beautiful and testable command line interfaces",
            "homepage": "https://symfony.com",
            "keywords": [
                "cli",
                "command-line",
                "console",
                "terminal"
            ],
            "support": {
                "source": "https://github.com/symfony/console/tree/v7.3.4"
            },
            "funding": [
                {
                    "url": "https://symfony.com/sponsor",
                    "type": "custom"
                },
                {
                    "url": "https://github.com/fabpot",
                    "type": "github"
                },
                {
                    "url": "https://github.com/nicolas-grekas",
                    "type": "github"
                },
                {
                    "url": "https://tidelift.com/funding/github/packagist/symfony/symfony",
                    "type": "tidelift"
                }
            ],
            "time": "2025-09-22T15:31:00+00:00"
        },
        {
            "name": "symfony/css-selector",
            "version": "v7.3.0",
            "source": {
                "type": "git",
                "url": "https://github.com/symfony/css-selector.git",
                "reference": "601a5ce9aaad7bf10797e3663faefce9e26c24e2"
            },
            "dist": {
                "type": "zip",
                "url": "https://api.github.com/repos/symfony/css-selector/zipball/601a5ce9aaad7bf10797e3663faefce9e26c24e2",
                "reference": "601a5ce9aaad7bf10797e3663faefce9e26c24e2",
                "shasum": ""
            },
            "require": {
                "php": ">=8.2"
            },
            "type": "library",
            "autoload": {
                "psr-4": {
                    "Symfony\\Component\\CssSelector\\": ""
                },
                "exclude-from-classmap": [
                    "/Tests/"
                ]
            },
            "notification-url": "https://packagist.org/downloads/",
            "license": [
                "MIT"
            ],
            "authors": [
                {
                    "name": "Fabien Potencier",
                    "email": "fabien@symfony.com"
                },
                {
                    "name": "Jean-François Simon",
                    "email": "jeanfrancois.simon@sensiolabs.com"
                },
                {
                    "name": "Symfony Community",
                    "homepage": "https://symfony.com/contributors"
                }
            ],
            "description": "Converts CSS selectors to XPath expressions",
            "homepage": "https://symfony.com",
            "support": {
                "source": "https://github.com/symfony/css-selector/tree/v7.3.0"
            },
            "funding": [
                {
                    "url": "https://symfony.com/sponsor",
                    "type": "custom"
                },
                {
                    "url": "https://github.com/fabpot",
                    "type": "github"
                },
                {
                    "url": "https://tidelift.com/funding/github/packagist/symfony/symfony",
                    "type": "tidelift"
                }
            ],
            "time": "2024-09-25T14:21:43+00:00"
        },
        {
            "name": "symfony/deprecation-contracts",
            "version": "v3.6.0",
            "source": {
                "type": "git",
                "url": "https://github.com/symfony/deprecation-contracts.git",
                "reference": "63afe740e99a13ba87ec199bb07bbdee937a5b62"
            },
            "dist": {
                "type": "zip",
                "url": "https://api.github.com/repos/symfony/deprecation-contracts/zipball/63afe740e99a13ba87ec199bb07bbdee937a5b62",
                "reference": "63afe740e99a13ba87ec199bb07bbdee937a5b62",
                "shasum": ""
            },
            "require": {
                "php": ">=8.1"
            },
            "type": "library",
            "extra": {
                "thanks": {
                    "url": "https://github.com/symfony/contracts",
                    "name": "symfony/contracts"
                },
                "branch-alias": {
                    "dev-main": "3.6-dev"
                }
            },
            "autoload": {
                "files": [
                    "function.php"
                ]
            },
            "notification-url": "https://packagist.org/downloads/",
            "license": [
                "MIT"
            ],
            "authors": [
                {
                    "name": "Nicolas Grekas",
                    "email": "p@tchwork.com"
                },
                {
                    "name": "Symfony Community",
                    "homepage": "https://symfony.com/contributors"
                }
            ],
            "description": "A generic function and convention to trigger deprecation notices",
            "homepage": "https://symfony.com",
            "support": {
                "source": "https://github.com/symfony/deprecation-contracts/tree/v3.6.0"
            },
            "funding": [
                {
                    "url": "https://symfony.com/sponsor",
                    "type": "custom"
                },
                {
                    "url": "https://github.com/fabpot",
                    "type": "github"
                },
                {
                    "url": "https://tidelift.com/funding/github/packagist/symfony/symfony",
                    "type": "tidelift"
                }
            ],
            "time": "2024-09-25T14:21:43+00:00"
        },
        {
            "name": "symfony/dom-crawler",
            "version": "v7.3.3",
            "source": {
                "type": "git",
                "url": "https://github.com/symfony/dom-crawler.git",
                "reference": "efa076ea0eeff504383ff0dcf827ea5ce15690ba"
            },
            "dist": {
                "type": "zip",
                "url": "https://api.github.com/repos/symfony/dom-crawler/zipball/efa076ea0eeff504383ff0dcf827ea5ce15690ba",
                "reference": "efa076ea0eeff504383ff0dcf827ea5ce15690ba",
                "shasum": ""
            },
            "require": {
                "masterminds/html5": "^2.6",
                "php": ">=8.2",
                "symfony/polyfill-ctype": "~1.8",
                "symfony/polyfill-mbstring": "~1.0"
            },
            "require-dev": {
                "symfony/css-selector": "^6.4|^7.0"
            },
            "type": "library",
            "autoload": {
                "psr-4": {
                    "Symfony\\Component\\DomCrawler\\": ""
                },
                "exclude-from-classmap": [
                    "/Tests/"
                ]
            },
            "notification-url": "https://packagist.org/downloads/",
            "license": [
                "MIT"
            ],
            "authors": [
                {
                    "name": "Fabien Potencier",
                    "email": "fabien@symfony.com"
                },
                {
                    "name": "Symfony Community",
                    "homepage": "https://symfony.com/contributors"
                }
            ],
            "description": "Eases DOM navigation for HTML and XML documents",
            "homepage": "https://symfony.com",
            "support": {
                "source": "https://github.com/symfony/dom-crawler/tree/v7.3.3"
            },
            "funding": [
                {
                    "url": "https://symfony.com/sponsor",
                    "type": "custom"
                },
                {
                    "url": "https://github.com/fabpot",
                    "type": "github"
                },
                {
                    "url": "https://github.com/nicolas-grekas",
                    "type": "github"
                },
                {
                    "url": "https://tidelift.com/funding/github/packagist/symfony/symfony",
                    "type": "tidelift"
                }
            ],
            "time": "2025-08-06T20:13:54+00:00"
        },
        {
            "name": "symfony/error-handler",
            "version": "v7.3.4",
            "source": {
                "type": "git",
                "url": "https://github.com/symfony/error-handler.git",
                "reference": "99f81bc944ab8e5dae4f21b4ca9972698bbad0e4"
            },
            "dist": {
                "type": "zip",
                "url": "https://api.github.com/repos/symfony/error-handler/zipball/99f81bc944ab8e5dae4f21b4ca9972698bbad0e4",
                "reference": "99f81bc944ab8e5dae4f21b4ca9972698bbad0e4",
                "shasum": ""
            },
            "require": {
                "php": ">=8.2",
                "psr/log": "^1|^2|^3",
                "symfony/var-dumper": "^6.4|^7.0"
            },
            "conflict": {
                "symfony/deprecation-contracts": "<2.5",
                "symfony/http-kernel": "<6.4"
            },
            "require-dev": {
                "symfony/console": "^6.4|^7.0",
                "symfony/deprecation-contracts": "^2.5|^3",
                "symfony/http-kernel": "^6.4|^7.0",
                "symfony/serializer": "^6.4|^7.0",
                "symfony/webpack-encore-bundle": "^1.0|^2.0"
            },
            "bin": [
                "Resources/bin/patch-type-declarations"
            ],
            "type": "library",
            "autoload": {
                "psr-4": {
                    "Symfony\\Component\\ErrorHandler\\": ""
                },
                "exclude-from-classmap": [
                    "/Tests/"
                ]
            },
            "notification-url": "https://packagist.org/downloads/",
            "license": [
                "MIT"
            ],
            "authors": [
                {
                    "name": "Fabien Potencier",
                    "email": "fabien@symfony.com"
                },
                {
                    "name": "Symfony Community",
                    "homepage": "https://symfony.com/contributors"
                }
            ],
            "description": "Provides tools to manage errors and ease debugging PHP code",
            "homepage": "https://symfony.com",
            "support": {
                "source": "https://github.com/symfony/error-handler/tree/v7.3.4"
            },
            "funding": [
                {
                    "url": "https://symfony.com/sponsor",
                    "type": "custom"
                },
                {
                    "url": "https://github.com/fabpot",
                    "type": "github"
                },
                {
                    "url": "https://github.com/nicolas-grekas",
                    "type": "github"
                },
                {
                    "url": "https://tidelift.com/funding/github/packagist/symfony/symfony",
                    "type": "tidelift"
                }
            ],
            "time": "2025-09-11T10:12:26+00:00"
        },
        {
            "name": "symfony/event-dispatcher",
            "version": "v7.3.3",
            "source": {
                "type": "git",
                "url": "https://github.com/symfony/event-dispatcher.git",
                "reference": "b7dc69e71de420ac04bc9ab830cf3ffebba48191"
            },
            "dist": {
                "type": "zip",
                "url": "https://api.github.com/repos/symfony/event-dispatcher/zipball/b7dc69e71de420ac04bc9ab830cf3ffebba48191",
                "reference": "b7dc69e71de420ac04bc9ab830cf3ffebba48191",
                "shasum": ""
            },
            "require": {
                "php": ">=8.2",
                "symfony/event-dispatcher-contracts": "^2.5|^3"
            },
            "conflict": {
                "symfony/dependency-injection": "<6.4",
                "symfony/service-contracts": "<2.5"
            },
            "provide": {
                "psr/event-dispatcher-implementation": "1.0",
                "symfony/event-dispatcher-implementation": "2.0|3.0"
            },
            "require-dev": {
                "psr/log": "^1|^2|^3",
                "symfony/config": "^6.4|^7.0",
                "symfony/dependency-injection": "^6.4|^7.0",
                "symfony/error-handler": "^6.4|^7.0",
                "symfony/expression-language": "^6.4|^7.0",
                "symfony/http-foundation": "^6.4|^7.0",
                "symfony/service-contracts": "^2.5|^3",
                "symfony/stopwatch": "^6.4|^7.0"
            },
            "type": "library",
            "autoload": {
                "psr-4": {
                    "Symfony\\Component\\EventDispatcher\\": ""
                },
                "exclude-from-classmap": [
                    "/Tests/"
                ]
            },
            "notification-url": "https://packagist.org/downloads/",
            "license": [
                "MIT"
            ],
            "authors": [
                {
                    "name": "Fabien Potencier",
                    "email": "fabien@symfony.com"
                },
                {
                    "name": "Symfony Community",
                    "homepage": "https://symfony.com/contributors"
                }
            ],
            "description": "Provides tools that allow your application components to communicate with each other by dispatching events and listening to them",
            "homepage": "https://symfony.com",
            "support": {
                "source": "https://github.com/symfony/event-dispatcher/tree/v7.3.3"
            },
            "funding": [
                {
                    "url": "https://symfony.com/sponsor",
                    "type": "custom"
                },
                {
                    "url": "https://github.com/fabpot",
                    "type": "github"
                },
                {
                    "url": "https://github.com/nicolas-grekas",
                    "type": "github"
                },
                {
                    "url": "https://tidelift.com/funding/github/packagist/symfony/symfony",
                    "type": "tidelift"
                }
            ],
            "time": "2025-08-13T11:49:31+00:00"
        },
        {
            "name": "symfony/event-dispatcher-contracts",
            "version": "v3.6.0",
            "source": {
                "type": "git",
                "url": "https://github.com/symfony/event-dispatcher-contracts.git",
                "reference": "59eb412e93815df44f05f342958efa9f46b1e586"
            },
            "dist": {
                "type": "zip",
                "url": "https://api.github.com/repos/symfony/event-dispatcher-contracts/zipball/59eb412e93815df44f05f342958efa9f46b1e586",
                "reference": "59eb412e93815df44f05f342958efa9f46b1e586",
                "shasum": ""
            },
            "require": {
                "php": ">=8.1",
                "psr/event-dispatcher": "^1"
            },
            "type": "library",
            "extra": {
                "thanks": {
                    "url": "https://github.com/symfony/contracts",
                    "name": "symfony/contracts"
                },
                "branch-alias": {
                    "dev-main": "3.6-dev"
                }
            },
            "autoload": {
                "psr-4": {
                    "Symfony\\Contracts\\EventDispatcher\\": ""
                }
            },
            "notification-url": "https://packagist.org/downloads/",
            "license": [
                "MIT"
            ],
            "authors": [
                {
                    "name": "Nicolas Grekas",
                    "email": "p@tchwork.com"
                },
                {
                    "name": "Symfony Community",
                    "homepage": "https://symfony.com/contributors"
                }
            ],
            "description": "Generic abstractions related to dispatching event",
            "homepage": "https://symfony.com",
            "keywords": [
                "abstractions",
                "contracts",
                "decoupling",
                "interfaces",
                "interoperability",
                "standards"
            ],
            "support": {
                "source": "https://github.com/symfony/event-dispatcher-contracts/tree/v3.6.0"
            },
            "funding": [
                {
                    "url": "https://symfony.com/sponsor",
                    "type": "custom"
                },
                {
                    "url": "https://github.com/fabpot",
                    "type": "github"
                },
                {
                    "url": "https://tidelift.com/funding/github/packagist/symfony/symfony",
                    "type": "tidelift"
                }
            ],
            "time": "2024-09-25T14:21:43+00:00"
        },
        {
            "name": "symfony/finder",
            "version": "v7.3.2",
            "source": {
                "type": "git",
                "url": "https://github.com/symfony/finder.git",
                "reference": "2a6614966ba1074fa93dae0bc804227422df4dfe"
            },
            "dist": {
                "type": "zip",
                "url": "https://api.github.com/repos/symfony/finder/zipball/2a6614966ba1074fa93dae0bc804227422df4dfe",
                "reference": "2a6614966ba1074fa93dae0bc804227422df4dfe",
                "shasum": ""
            },
            "require": {
                "php": ">=8.2"
            },
            "require-dev": {
                "symfony/filesystem": "^6.4|^7.0"
            },
            "type": "library",
            "autoload": {
                "psr-4": {
                    "Symfony\\Component\\Finder\\": ""
                },
                "exclude-from-classmap": [
                    "/Tests/"
                ]
            },
            "notification-url": "https://packagist.org/downloads/",
            "license": [
                "MIT"
            ],
            "authors": [
                {
                    "name": "Fabien Potencier",
                    "email": "fabien@symfony.com"
                },
                {
                    "name": "Symfony Community",
                    "homepage": "https://symfony.com/contributors"
                }
            ],
            "description": "Finds files and directories via an intuitive fluent interface",
            "homepage": "https://symfony.com",
            "support": {
                "source": "https://github.com/symfony/finder/tree/v7.3.2"
            },
            "funding": [
                {
                    "url": "https://symfony.com/sponsor",
                    "type": "custom"
                },
                {
                    "url": "https://github.com/fabpot",
                    "type": "github"
                },
                {
                    "url": "https://github.com/nicolas-grekas",
                    "type": "github"
                },
                {
                    "url": "https://tidelift.com/funding/github/packagist/symfony/symfony",
                    "type": "tidelift"
                }
            ],
            "time": "2025-07-15T13:41:35+00:00"
        },
        {
            "name": "symfony/html-sanitizer",
            "version": "v7.3.3",
            "source": {
                "type": "git",
                "url": "https://github.com/symfony/html-sanitizer.git",
                "reference": "8740fc48979f649dee8b8fc51a2698e5c190bf12"
            },
            "dist": {
                "type": "zip",
                "url": "https://api.github.com/repos/symfony/html-sanitizer/zipball/8740fc48979f649dee8b8fc51a2698e5c190bf12",
                "reference": "8740fc48979f649dee8b8fc51a2698e5c190bf12",
                "shasum": ""
            },
            "require": {
                "ext-dom": "*",
                "league/uri": "^6.5|^7.0",
                "masterminds/html5": "^2.7.2",
                "php": ">=8.2"
            },
            "type": "library",
            "autoload": {
                "psr-4": {
                    "Symfony\\Component\\HtmlSanitizer\\": ""
                },
                "exclude-from-classmap": [
                    "/Tests/"
                ]
            },
            "notification-url": "https://packagist.org/downloads/",
            "license": [
                "MIT"
            ],
            "authors": [
                {
                    "name": "Titouan Galopin",
                    "email": "galopintitouan@gmail.com"
                },
                {
                    "name": "Symfony Community",
                    "homepage": "https://symfony.com/contributors"
                }
            ],
            "description": "Provides an object-oriented API to sanitize untrusted HTML input for safe insertion into a document's DOM.",
            "homepage": "https://symfony.com",
            "keywords": [
                "Purifier",
                "html",
                "sanitizer"
            ],
            "support": {
                "source": "https://github.com/symfony/html-sanitizer/tree/v7.3.3"
            },
            "funding": [
                {
                    "url": "https://symfony.com/sponsor",
                    "type": "custom"
                },
                {
                    "url": "https://github.com/fabpot",
                    "type": "github"
                },
                {
                    "url": "https://github.com/nicolas-grekas",
                    "type": "github"
                },
                {
                    "url": "https://tidelift.com/funding/github/packagist/symfony/symfony",
                    "type": "tidelift"
                }
            ],
            "time": "2025-08-12T10:34:03+00:00"
        },
        {
            "name": "symfony/http-foundation",
            "version": "v7.3.4",
            "source": {
                "type": "git",
                "url": "https://github.com/symfony/http-foundation.git",
                "reference": "c061c7c18918b1b64268771aad04b40be41dd2e6"
            },
            "dist": {
                "type": "zip",
                "url": "https://api.github.com/repos/symfony/http-foundation/zipball/c061c7c18918b1b64268771aad04b40be41dd2e6",
                "reference": "c061c7c18918b1b64268771aad04b40be41dd2e6",
                "shasum": ""
            },
            "require": {
                "php": ">=8.2",
                "symfony/deprecation-contracts": "^2.5|^3.0",
                "symfony/polyfill-mbstring": "~1.1",
                "symfony/polyfill-php83": "^1.27"
            },
            "conflict": {
                "doctrine/dbal": "<3.6",
                "symfony/cache": "<6.4.12|>=7.0,<7.1.5"
            },
            "require-dev": {
                "doctrine/dbal": "^3.6|^4",
                "predis/predis": "^1.1|^2.0",
                "symfony/cache": "^6.4.12|^7.1.5",
                "symfony/clock": "^6.4|^7.0",
                "symfony/dependency-injection": "^6.4|^7.0",
                "symfony/expression-language": "^6.4|^7.0",
                "symfony/http-kernel": "^6.4|^7.0",
                "symfony/mime": "^6.4|^7.0",
                "symfony/rate-limiter": "^6.4|^7.0"
            },
            "type": "library",
            "autoload": {
                "psr-4": {
                    "Symfony\\Component\\HttpFoundation\\": ""
                },
                "exclude-from-classmap": [
                    "/Tests/"
                ]
            },
            "notification-url": "https://packagist.org/downloads/",
            "license": [
                "MIT"
            ],
            "authors": [
                {
                    "name": "Fabien Potencier",
                    "email": "fabien@symfony.com"
                },
                {
                    "name": "Symfony Community",
                    "homepage": "https://symfony.com/contributors"
                }
            ],
            "description": "Defines an object-oriented layer for the HTTP specification",
            "homepage": "https://symfony.com",
            "support": {
                "source": "https://github.com/symfony/http-foundation/tree/v7.3.4"
            },
            "funding": [
                {
                    "url": "https://symfony.com/sponsor",
                    "type": "custom"
                },
                {
                    "url": "https://github.com/fabpot",
                    "type": "github"
                },
                {
                    "url": "https://github.com/nicolas-grekas",
                    "type": "github"
                },
                {
                    "url": "https://tidelift.com/funding/github/packagist/symfony/symfony",
                    "type": "tidelift"
                }
            ],
            "time": "2025-09-16T08:38:17+00:00"
        },
        {
            "name": "symfony/http-kernel",
            "version": "v7.3.4",
            "source": {
                "type": "git",
                "url": "https://github.com/symfony/http-kernel.git",
                "reference": "b796dffea7821f035047235e076b60ca2446e3cf"
            },
            "dist": {
                "type": "zip",
                "url": "https://api.github.com/repos/symfony/http-kernel/zipball/b796dffea7821f035047235e076b60ca2446e3cf",
                "reference": "b796dffea7821f035047235e076b60ca2446e3cf",
                "shasum": ""
            },
            "require": {
                "php": ">=8.2",
                "psr/log": "^1|^2|^3",
                "symfony/deprecation-contracts": "^2.5|^3",
                "symfony/error-handler": "^6.4|^7.0",
                "symfony/event-dispatcher": "^7.3",
                "symfony/http-foundation": "^7.3",
                "symfony/polyfill-ctype": "^1.8"
            },
            "conflict": {
                "symfony/browser-kit": "<6.4",
                "symfony/cache": "<6.4",
                "symfony/config": "<6.4",
                "symfony/console": "<6.4",
                "symfony/dependency-injection": "<6.4",
                "symfony/doctrine-bridge": "<6.4",
                "symfony/form": "<6.4",
                "symfony/http-client": "<6.4",
                "symfony/http-client-contracts": "<2.5",
                "symfony/mailer": "<6.4",
                "symfony/messenger": "<6.4",
                "symfony/translation": "<6.4",
                "symfony/translation-contracts": "<2.5",
                "symfony/twig-bridge": "<6.4",
                "symfony/validator": "<6.4",
                "symfony/var-dumper": "<6.4",
                "twig/twig": "<3.12"
            },
            "provide": {
                "psr/log-implementation": "1.0|2.0|3.0"
            },
            "require-dev": {
                "psr/cache": "^1.0|^2.0|^3.0",
                "symfony/browser-kit": "^6.4|^7.0",
                "symfony/clock": "^6.4|^7.0",
                "symfony/config": "^6.4|^7.0",
                "symfony/console": "^6.4|^7.0",
                "symfony/css-selector": "^6.4|^7.0",
                "symfony/dependency-injection": "^6.4|^7.0",
                "symfony/dom-crawler": "^6.4|^7.0",
                "symfony/expression-language": "^6.4|^7.0",
                "symfony/finder": "^6.4|^7.0",
                "symfony/http-client-contracts": "^2.5|^3",
                "symfony/process": "^6.4|^7.0",
                "symfony/property-access": "^7.1",
                "symfony/routing": "^6.4|^7.0",
                "symfony/serializer": "^7.1",
                "symfony/stopwatch": "^6.4|^7.0",
                "symfony/translation": "^6.4|^7.0",
                "symfony/translation-contracts": "^2.5|^3",
                "symfony/uid": "^6.4|^7.0",
                "symfony/validator": "^6.4|^7.0",
                "symfony/var-dumper": "^6.4|^7.0",
                "symfony/var-exporter": "^6.4|^7.0",
                "twig/twig": "^3.12"
            },
            "type": "library",
            "autoload": {
                "psr-4": {
                    "Symfony\\Component\\HttpKernel\\": ""
                },
                "exclude-from-classmap": [
                    "/Tests/"
                ]
            },
            "notification-url": "https://packagist.org/downloads/",
            "license": [
                "MIT"
            ],
            "authors": [
                {
                    "name": "Fabien Potencier",
                    "email": "fabien@symfony.com"
                },
                {
                    "name": "Symfony Community",
                    "homepage": "https://symfony.com/contributors"
                }
            ],
            "description": "Provides a structured process for converting a Request into a Response",
            "homepage": "https://symfony.com",
            "support": {
                "source": "https://github.com/symfony/http-kernel/tree/v7.3.4"
            },
            "funding": [
                {
                    "url": "https://symfony.com/sponsor",
                    "type": "custom"
                },
                {
                    "url": "https://github.com/fabpot",
                    "type": "github"
                },
                {
                    "url": "https://github.com/nicolas-grekas",
                    "type": "github"
                },
                {
                    "url": "https://tidelift.com/funding/github/packagist/symfony/symfony",
                    "type": "tidelift"
                }
            ],
            "time": "2025-09-27T12:32:17+00:00"
        },
        {
            "name": "symfony/mailer",
            "version": "v7.3.4",
            "source": {
                "type": "git",
                "url": "https://github.com/symfony/mailer.git",
                "reference": "ab97ef2f7acf0216955f5845484235113047a31d"
            },
            "dist": {
                "type": "zip",
                "url": "https://api.github.com/repos/symfony/mailer/zipball/ab97ef2f7acf0216955f5845484235113047a31d",
                "reference": "ab97ef2f7acf0216955f5845484235113047a31d",
                "shasum": ""
            },
            "require": {
                "egulias/email-validator": "^2.1.10|^3|^4",
                "php": ">=8.2",
                "psr/event-dispatcher": "^1",
                "psr/log": "^1|^2|^3",
                "symfony/event-dispatcher": "^6.4|^7.0",
                "symfony/mime": "^7.2",
                "symfony/service-contracts": "^2.5|^3"
            },
            "conflict": {
                "symfony/http-client-contracts": "<2.5",
                "symfony/http-kernel": "<6.4",
                "symfony/messenger": "<6.4",
                "symfony/mime": "<6.4",
                "symfony/twig-bridge": "<6.4"
            },
            "require-dev": {
                "symfony/console": "^6.4|^7.0",
                "symfony/http-client": "^6.4|^7.0",
                "symfony/messenger": "^6.4|^7.0",
                "symfony/twig-bridge": "^6.4|^7.0"
            },
            "type": "library",
            "autoload": {
                "psr-4": {
                    "Symfony\\Component\\Mailer\\": ""
                },
                "exclude-from-classmap": [
                    "/Tests/"
                ]
            },
            "notification-url": "https://packagist.org/downloads/",
            "license": [
                "MIT"
            ],
            "authors": [
                {
                    "name": "Fabien Potencier",
                    "email": "fabien@symfony.com"
                },
                {
                    "name": "Symfony Community",
                    "homepage": "https://symfony.com/contributors"
                }
            ],
            "description": "Helps sending emails",
            "homepage": "https://symfony.com",
            "support": {
                "source": "https://github.com/symfony/mailer/tree/v7.3.4"
            },
            "funding": [
                {
                    "url": "https://symfony.com/sponsor",
                    "type": "custom"
                },
                {
                    "url": "https://github.com/fabpot",
                    "type": "github"
                },
                {
                    "url": "https://github.com/nicolas-grekas",
                    "type": "github"
                },
                {
                    "url": "https://tidelift.com/funding/github/packagist/symfony/symfony",
                    "type": "tidelift"
                }
            ],
            "time": "2025-09-17T05:51:54+00:00"
        },
        {
            "name": "symfony/mime",
            "version": "v7.3.4",
            "source": {
                "type": "git",
                "url": "https://github.com/symfony/mime.git",
                "reference": "b1b828f69cbaf887fa835a091869e55df91d0e35"
            },
            "dist": {
                "type": "zip",
                "url": "https://api.github.com/repos/symfony/mime/zipball/b1b828f69cbaf887fa835a091869e55df91d0e35",
                "reference": "b1b828f69cbaf887fa835a091869e55df91d0e35",
                "shasum": ""
            },
            "require": {
                "php": ">=8.2",
                "symfony/polyfill-intl-idn": "^1.10",
                "symfony/polyfill-mbstring": "^1.0"
            },
            "conflict": {
                "egulias/email-validator": "~3.0.0",
                "phpdocumentor/reflection-docblock": "<3.2.2",
                "phpdocumentor/type-resolver": "<1.4.0",
                "symfony/mailer": "<6.4",
                "symfony/serializer": "<6.4.3|>7.0,<7.0.3"
            },
            "require-dev": {
                "egulias/email-validator": "^2.1.10|^3.1|^4",
                "league/html-to-markdown": "^5.0",
                "phpdocumentor/reflection-docblock": "^3.0|^4.0|^5.0",
                "symfony/dependency-injection": "^6.4|^7.0",
                "symfony/process": "^6.4|^7.0",
                "symfony/property-access": "^6.4|^7.0",
                "symfony/property-info": "^6.4|^7.0",
                "symfony/serializer": "^6.4.3|^7.0.3"
            },
            "type": "library",
            "autoload": {
                "psr-4": {
                    "Symfony\\Component\\Mime\\": ""
                },
                "exclude-from-classmap": [
                    "/Tests/"
                ]
            },
            "notification-url": "https://packagist.org/downloads/",
            "license": [
                "MIT"
            ],
            "authors": [
                {
                    "name": "Fabien Potencier",
                    "email": "fabien@symfony.com"
                },
                {
                    "name": "Symfony Community",
                    "homepage": "https://symfony.com/contributors"
                }
            ],
            "description": "Allows manipulating MIME messages",
            "homepage": "https://symfony.com",
            "keywords": [
                "mime",
                "mime-type"
            ],
            "support": {
                "source": "https://github.com/symfony/mime/tree/v7.3.4"
            },
            "funding": [
                {
                    "url": "https://symfony.com/sponsor",
                    "type": "custom"
                },
                {
                    "url": "https://github.com/fabpot",
                    "type": "github"
                },
                {
                    "url": "https://github.com/nicolas-grekas",
                    "type": "github"
                },
                {
                    "url": "https://tidelift.com/funding/github/packagist/symfony/symfony",
                    "type": "tidelift"
                }
            ],
            "time": "2025-09-16T08:38:17+00:00"
        },
        {
            "name": "symfony/polyfill-ctype",
            "version": "v1.33.0",
            "source": {
                "type": "git",
                "url": "https://github.com/symfony/polyfill-ctype.git",
                "reference": "a3cc8b044a6ea513310cbd48ef7333b384945638"
            },
            "dist": {
                "type": "zip",
                "url": "https://api.github.com/repos/symfony/polyfill-ctype/zipball/a3cc8b044a6ea513310cbd48ef7333b384945638",
                "reference": "a3cc8b044a6ea513310cbd48ef7333b384945638",
                "shasum": ""
            },
            "require": {
                "php": ">=7.2"
            },
            "provide": {
                "ext-ctype": "*"
            },
            "suggest": {
                "ext-ctype": "For best performance"
            },
            "type": "library",
            "extra": {
                "thanks": {
                    "url": "https://github.com/symfony/polyfill",
                    "name": "symfony/polyfill"
                }
            },
            "autoload": {
                "files": [
                    "bootstrap.php"
                ],
                "psr-4": {
                    "Symfony\\Polyfill\\Ctype\\": ""
                }
            },
            "notification-url": "https://packagist.org/downloads/",
            "license": [
                "MIT"
            ],
            "authors": [
                {
                    "name": "Gert de Pagter",
                    "email": "BackEndTea@gmail.com"
                },
                {
                    "name": "Symfony Community",
                    "homepage": "https://symfony.com/contributors"
                }
            ],
            "description": "Symfony polyfill for ctype functions",
            "homepage": "https://symfony.com",
            "keywords": [
                "compatibility",
                "ctype",
                "polyfill",
                "portable"
            ],
            "support": {
                "source": "https://github.com/symfony/polyfill-ctype/tree/v1.33.0"
            },
            "funding": [
                {
                    "url": "https://symfony.com/sponsor",
                    "type": "custom"
                },
                {
                    "url": "https://github.com/fabpot",
                    "type": "github"
                },
                {
                    "url": "https://github.com/nicolas-grekas",
                    "type": "github"
                },
                {
                    "url": "https://tidelift.com/funding/github/packagist/symfony/symfony",
                    "type": "tidelift"
                }
            ],
            "time": "2024-09-09T11:45:10+00:00"
        },
        {
            "name": "symfony/polyfill-intl-grapheme",
            "version": "v1.33.0",
            "source": {
                "type": "git",
                "url": "https://github.com/symfony/polyfill-intl-grapheme.git",
                "reference": "380872130d3a5dd3ace2f4010d95125fde5d5c70"
            },
            "dist": {
                "type": "zip",
                "url": "https://api.github.com/repos/symfony/polyfill-intl-grapheme/zipball/380872130d3a5dd3ace2f4010d95125fde5d5c70",
                "reference": "380872130d3a5dd3ace2f4010d95125fde5d5c70",
                "shasum": ""
            },
            "require": {
                "php": ">=7.2"
            },
            "suggest": {
                "ext-intl": "For best performance"
            },
            "type": "library",
            "extra": {
                "thanks": {
                    "url": "https://github.com/symfony/polyfill",
                    "name": "symfony/polyfill"
                }
            },
            "autoload": {
                "files": [
                    "bootstrap.php"
                ],
                "psr-4": {
                    "Symfony\\Polyfill\\Intl\\Grapheme\\": ""
                }
            },
            "notification-url": "https://packagist.org/downloads/",
            "license": [
                "MIT"
            ],
            "authors": [
                {
                    "name": "Nicolas Grekas",
                    "email": "p@tchwork.com"
                },
                {
                    "name": "Symfony Community",
                    "homepage": "https://symfony.com/contributors"
                }
            ],
            "description": "Symfony polyfill for intl's grapheme_* functions",
            "homepage": "https://symfony.com",
            "keywords": [
                "compatibility",
                "grapheme",
                "intl",
                "polyfill",
                "portable",
                "shim"
            ],
            "support": {
                "source": "https://github.com/symfony/polyfill-intl-grapheme/tree/v1.33.0"
            },
            "funding": [
                {
                    "url": "https://symfony.com/sponsor",
                    "type": "custom"
                },
                {
                    "url": "https://github.com/fabpot",
                    "type": "github"
                },
                {
                    "url": "https://github.com/nicolas-grekas",
                    "type": "github"
                },
                {
                    "url": "https://tidelift.com/funding/github/packagist/symfony/symfony",
                    "type": "tidelift"
                }
            ],
            "time": "2025-06-27T09:58:17+00:00"
        },
        {
            "name": "symfony/polyfill-intl-idn",
            "version": "v1.33.0",
            "source": {
                "type": "git",
                "url": "https://github.com/symfony/polyfill-intl-idn.git",
                "reference": "9614ac4d8061dc257ecc64cba1b140873dce8ad3"
            },
            "dist": {
                "type": "zip",
                "url": "https://api.github.com/repos/symfony/polyfill-intl-idn/zipball/9614ac4d8061dc257ecc64cba1b140873dce8ad3",
                "reference": "9614ac4d8061dc257ecc64cba1b140873dce8ad3",
                "shasum": ""
            },
            "require": {
                "php": ">=7.2",
                "symfony/polyfill-intl-normalizer": "^1.10"
            },
            "suggest": {
                "ext-intl": "For best performance"
            },
            "type": "library",
            "extra": {
                "thanks": {
                    "url": "https://github.com/symfony/polyfill",
                    "name": "symfony/polyfill"
                }
            },
            "autoload": {
                "files": [
                    "bootstrap.php"
                ],
                "psr-4": {
                    "Symfony\\Polyfill\\Intl\\Idn\\": ""
                }
            },
            "notification-url": "https://packagist.org/downloads/",
            "license": [
                "MIT"
            ],
            "authors": [
                {
                    "name": "Laurent Bassin",
                    "email": "laurent@bassin.info"
                },
                {
                    "name": "Trevor Rowbotham",
                    "email": "trevor.rowbotham@pm.me"
                },
                {
                    "name": "Symfony Community",
                    "homepage": "https://symfony.com/contributors"
                }
            ],
            "description": "Symfony polyfill for intl's idn_to_ascii and idn_to_utf8 functions",
            "homepage": "https://symfony.com",
            "keywords": [
                "compatibility",
                "idn",
                "intl",
                "polyfill",
                "portable",
                "shim"
            ],
            "support": {
                "source": "https://github.com/symfony/polyfill-intl-idn/tree/v1.33.0"
            },
            "funding": [
                {
                    "url": "https://symfony.com/sponsor",
                    "type": "custom"
                },
                {
                    "url": "https://github.com/fabpot",
                    "type": "github"
                },
                {
                    "url": "https://github.com/nicolas-grekas",
                    "type": "github"
                },
                {
                    "url": "https://tidelift.com/funding/github/packagist/symfony/symfony",
                    "type": "tidelift"
                }
            ],
            "time": "2024-09-10T14:38:51+00:00"
        },
        {
            "name": "symfony/polyfill-intl-normalizer",
            "version": "v1.33.0",
            "source": {
                "type": "git",
                "url": "https://github.com/symfony/polyfill-intl-normalizer.git",
                "reference": "3833d7255cc303546435cb650316bff708a1c75c"
            },
            "dist": {
                "type": "zip",
                "url": "https://api.github.com/repos/symfony/polyfill-intl-normalizer/zipball/3833d7255cc303546435cb650316bff708a1c75c",
                "reference": "3833d7255cc303546435cb650316bff708a1c75c",
                "shasum": ""
            },
            "require": {
                "php": ">=7.2"
            },
            "suggest": {
                "ext-intl": "For best performance"
            },
            "type": "library",
            "extra": {
                "thanks": {
                    "url": "https://github.com/symfony/polyfill",
                    "name": "symfony/polyfill"
                }
            },
            "autoload": {
                "files": [
                    "bootstrap.php"
                ],
                "psr-4": {
                    "Symfony\\Polyfill\\Intl\\Normalizer\\": ""
                },
                "classmap": [
                    "Resources/stubs"
                ]
            },
            "notification-url": "https://packagist.org/downloads/",
            "license": [
                "MIT"
            ],
            "authors": [
                {
                    "name": "Nicolas Grekas",
                    "email": "p@tchwork.com"
                },
                {
                    "name": "Symfony Community",
                    "homepage": "https://symfony.com/contributors"
                }
            ],
            "description": "Symfony polyfill for intl's Normalizer class and related functions",
            "homepage": "https://symfony.com",
            "keywords": [
                "compatibility",
                "intl",
                "normalizer",
                "polyfill",
                "portable",
                "shim"
            ],
            "support": {
                "source": "https://github.com/symfony/polyfill-intl-normalizer/tree/v1.33.0"
            },
            "funding": [
                {
                    "url": "https://symfony.com/sponsor",
                    "type": "custom"
                },
                {
                    "url": "https://github.com/fabpot",
                    "type": "github"
                },
                {
                    "url": "https://github.com/nicolas-grekas",
                    "type": "github"
                },
                {
                    "url": "https://tidelift.com/funding/github/packagist/symfony/symfony",
                    "type": "tidelift"
                }
            ],
            "time": "2024-09-09T11:45:10+00:00"
        },
        {
            "name": "symfony/polyfill-mbstring",
            "version": "v1.33.0",
            "source": {
                "type": "git",
                "url": "https://github.com/symfony/polyfill-mbstring.git",
                "reference": "6d857f4d76bd4b343eac26d6b539585d2bc56493"
            },
            "dist": {
                "type": "zip",
                "url": "https://api.github.com/repos/symfony/polyfill-mbstring/zipball/6d857f4d76bd4b343eac26d6b539585d2bc56493",
                "reference": "6d857f4d76bd4b343eac26d6b539585d2bc56493",
                "shasum": ""
            },
            "require": {
                "ext-iconv": "*",
                "php": ">=7.2"
            },
            "provide": {
                "ext-mbstring": "*"
            },
            "suggest": {
                "ext-mbstring": "For best performance"
            },
            "type": "library",
            "extra": {
                "thanks": {
                    "url": "https://github.com/symfony/polyfill",
                    "name": "symfony/polyfill"
                }
            },
            "autoload": {
                "files": [
                    "bootstrap.php"
                ],
                "psr-4": {
                    "Symfony\\Polyfill\\Mbstring\\": ""
                }
            },
            "notification-url": "https://packagist.org/downloads/",
            "license": [
                "MIT"
            ],
            "authors": [
                {
                    "name": "Nicolas Grekas",
                    "email": "p@tchwork.com"
                },
                {
                    "name": "Symfony Community",
                    "homepage": "https://symfony.com/contributors"
                }
            ],
            "description": "Symfony polyfill for the Mbstring extension",
            "homepage": "https://symfony.com",
            "keywords": [
                "compatibility",
                "mbstring",
                "polyfill",
                "portable",
                "shim"
            ],
            "support": {
                "source": "https://github.com/symfony/polyfill-mbstring/tree/v1.33.0"
            },
            "funding": [
                {
                    "url": "https://symfony.com/sponsor",
                    "type": "custom"
                },
                {
                    "url": "https://github.com/fabpot",
                    "type": "github"
                },
                {
                    "url": "https://github.com/nicolas-grekas",
                    "type": "github"
                },
                {
                    "url": "https://tidelift.com/funding/github/packagist/symfony/symfony",
                    "type": "tidelift"
                }
            ],
            "time": "2024-12-23T08:48:59+00:00"
        },
        {
            "name": "symfony/polyfill-php80",
            "version": "v1.33.0",
            "source": {
                "type": "git",
                "url": "https://github.com/symfony/polyfill-php80.git",
                "reference": "0cc9dd0f17f61d8131e7df6b84bd344899fe2608"
            },
            "dist": {
                "type": "zip",
                "url": "https://api.github.com/repos/symfony/polyfill-php80/zipball/0cc9dd0f17f61d8131e7df6b84bd344899fe2608",
                "reference": "0cc9dd0f17f61d8131e7df6b84bd344899fe2608",
                "shasum": ""
            },
            "require": {
                "php": ">=7.2"
            },
            "type": "library",
            "extra": {
                "thanks": {
                    "url": "https://github.com/symfony/polyfill",
                    "name": "symfony/polyfill"
                }
            },
            "autoload": {
                "files": [
                    "bootstrap.php"
                ],
                "psr-4": {
                    "Symfony\\Polyfill\\Php80\\": ""
                },
                "classmap": [
                    "Resources/stubs"
                ]
            },
            "notification-url": "https://packagist.org/downloads/",
            "license": [
                "MIT"
            ],
            "authors": [
                {
                    "name": "Ion Bazan",
                    "email": "ion.bazan@gmail.com"
                },
                {
                    "name": "Nicolas Grekas",
                    "email": "p@tchwork.com"
                },
                {
                    "name": "Symfony Community",
                    "homepage": "https://symfony.com/contributors"
                }
            ],
            "description": "Symfony polyfill backporting some PHP 8.0+ features to lower PHP versions",
            "homepage": "https://symfony.com",
            "keywords": [
                "compatibility",
                "polyfill",
                "portable",
                "shim"
            ],
            "support": {
                "source": "https://github.com/symfony/polyfill-php80/tree/v1.33.0"
            },
            "funding": [
                {
                    "url": "https://symfony.com/sponsor",
                    "type": "custom"
                },
                {
                    "url": "https://github.com/fabpot",
                    "type": "github"
                },
                {
                    "url": "https://github.com/nicolas-grekas",
                    "type": "github"
                },
                {
                    "url": "https://tidelift.com/funding/github/packagist/symfony/symfony",
                    "type": "tidelift"
                }
            ],
            "time": "2025-01-02T08:10:11+00:00"
        },
        {
            "name": "symfony/polyfill-php83",
            "version": "v1.33.0",
            "source": {
                "type": "git",
                "url": "https://github.com/symfony/polyfill-php83.git",
                "reference": "17f6f9a6b1735c0f163024d959f700cfbc5155e5"
            },
            "dist": {
                "type": "zip",
                "url": "https://api.github.com/repos/symfony/polyfill-php83/zipball/17f6f9a6b1735c0f163024d959f700cfbc5155e5",
                "reference": "17f6f9a6b1735c0f163024d959f700cfbc5155e5",
                "shasum": ""
            },
            "require": {
                "php": ">=7.2"
            },
            "type": "library",
            "extra": {
                "thanks": {
                    "url": "https://github.com/symfony/polyfill",
                    "name": "symfony/polyfill"
                }
            },
            "autoload": {
                "files": [
                    "bootstrap.php"
                ],
                "psr-4": {
                    "Symfony\\Polyfill\\Php83\\": ""
                },
                "classmap": [
                    "Resources/stubs"
                ]
            },
            "notification-url": "https://packagist.org/downloads/",
            "license": [
                "MIT"
            ],
            "authors": [
                {
                    "name": "Nicolas Grekas",
                    "email": "p@tchwork.com"
                },
                {
                    "name": "Symfony Community",
                    "homepage": "https://symfony.com/contributors"
                }
            ],
            "description": "Symfony polyfill backporting some PHP 8.3+ features to lower PHP versions",
            "homepage": "https://symfony.com",
            "keywords": [
                "compatibility",
                "polyfill",
                "portable",
                "shim"
            ],
            "support": {
                "source": "https://github.com/symfony/polyfill-php83/tree/v1.33.0"
            },
            "funding": [
                {
                    "url": "https://symfony.com/sponsor",
                    "type": "custom"
                },
                {
                    "url": "https://github.com/fabpot",
                    "type": "github"
                },
                {
                    "url": "https://github.com/nicolas-grekas",
                    "type": "github"
                },
                {
                    "url": "https://tidelift.com/funding/github/packagist/symfony/symfony",
                    "type": "tidelift"
                }
            ],
            "time": "2025-07-08T02:45:35+00:00"
        },
        {
            "name": "symfony/polyfill-php84",
            "version": "v1.33.0",
            "source": {
                "type": "git",
                "url": "https://github.com/symfony/polyfill-php84.git",
                "reference": "d8ced4d875142b6a7426000426b8abc631d6b191"
            },
            "dist": {
                "type": "zip",
                "url": "https://api.github.com/repos/symfony/polyfill-php84/zipball/d8ced4d875142b6a7426000426b8abc631d6b191",
                "reference": "d8ced4d875142b6a7426000426b8abc631d6b191",
                "shasum": ""
            },
            "require": {
                "php": ">=7.2"
            },
            "type": "library",
            "extra": {
                "thanks": {
                    "url": "https://github.com/symfony/polyfill",
                    "name": "symfony/polyfill"
                }
            },
            "autoload": {
                "files": [
                    "bootstrap.php"
                ],
                "psr-4": {
                    "Symfony\\Polyfill\\Php84\\": ""
                },
                "classmap": [
                    "Resources/stubs"
                ]
            },
            "notification-url": "https://packagist.org/downloads/",
            "license": [
                "MIT"
            ],
            "authors": [
                {
                    "name": "Nicolas Grekas",
                    "email": "p@tchwork.com"
                },
                {
                    "name": "Symfony Community",
                    "homepage": "https://symfony.com/contributors"
                }
            ],
            "description": "Symfony polyfill backporting some PHP 8.4+ features to lower PHP versions",
            "homepage": "https://symfony.com",
            "keywords": [
                "compatibility",
                "polyfill",
                "portable",
                "shim"
            ],
            "support": {
                "source": "https://github.com/symfony/polyfill-php84/tree/v1.33.0"
            },
            "funding": [
                {
                    "url": "https://symfony.com/sponsor",
                    "type": "custom"
                },
                {
                    "url": "https://github.com/fabpot",
                    "type": "github"
                },
                {
                    "url": "https://github.com/nicolas-grekas",
                    "type": "github"
                },
                {
                    "url": "https://tidelift.com/funding/github/packagist/symfony/symfony",
                    "type": "tidelift"
                }
            ],
            "time": "2025-06-24T13:30:11+00:00"
        },
        {
            "name": "symfony/polyfill-php85",
            "version": "v1.33.0",
            "source": {
                "type": "git",
                "url": "https://github.com/symfony/polyfill-php85.git",
                "reference": "d4e5fcd4ab3d998ab16c0db48e6cbb9a01993f91"
            },
            "dist": {
                "type": "zip",
                "url": "https://api.github.com/repos/symfony/polyfill-php85/zipball/d4e5fcd4ab3d998ab16c0db48e6cbb9a01993f91",
                "reference": "d4e5fcd4ab3d998ab16c0db48e6cbb9a01993f91",
                "shasum": ""
            },
            "require": {
                "php": ">=7.2"
            },
            "type": "library",
            "extra": {
                "thanks": {
                    "url": "https://github.com/symfony/polyfill",
                    "name": "symfony/polyfill"
                }
            },
            "autoload": {
                "files": [
                    "bootstrap.php"
                ],
                "psr-4": {
                    "Symfony\\Polyfill\\Php85\\": ""
                },
                "classmap": [
                    "Resources/stubs"
                ]
            },
            "notification-url": "https://packagist.org/downloads/",
            "license": [
                "MIT"
            ],
            "authors": [
                {
                    "name": "Nicolas Grekas",
                    "email": "p@tchwork.com"
                },
                {
                    "name": "Symfony Community",
                    "homepage": "https://symfony.com/contributors"
                }
            ],
            "description": "Symfony polyfill backporting some PHP 8.5+ features to lower PHP versions",
            "homepage": "https://symfony.com",
            "keywords": [
                "compatibility",
                "polyfill",
                "portable",
                "shim"
            ],
            "support": {
                "source": "https://github.com/symfony/polyfill-php85/tree/v1.33.0"
            },
            "funding": [
                {
                    "url": "https://symfony.com/sponsor",
                    "type": "custom"
                },
                {
                    "url": "https://github.com/fabpot",
                    "type": "github"
                },
                {
                    "url": "https://github.com/nicolas-grekas",
                    "type": "github"
                },
                {
                    "url": "https://tidelift.com/funding/github/packagist/symfony/symfony",
                    "type": "tidelift"
                }
            ],
            "time": "2025-06-23T16:12:55+00:00"
        },
        {
            "name": "symfony/polyfill-uuid",
            "version": "v1.33.0",
            "source": {
                "type": "git",
                "url": "https://github.com/symfony/polyfill-uuid.git",
                "reference": "21533be36c24be3f4b1669c4725c7d1d2bab4ae2"
            },
            "dist": {
                "type": "zip",
                "url": "https://api.github.com/repos/symfony/polyfill-uuid/zipball/21533be36c24be3f4b1669c4725c7d1d2bab4ae2",
                "reference": "21533be36c24be3f4b1669c4725c7d1d2bab4ae2",
                "shasum": ""
            },
            "require": {
                "php": ">=7.2"
            },
            "provide": {
                "ext-uuid": "*"
            },
            "suggest": {
                "ext-uuid": "For best performance"
            },
            "type": "library",
            "extra": {
                "thanks": {
                    "url": "https://github.com/symfony/polyfill",
                    "name": "symfony/polyfill"
                }
            },
            "autoload": {
                "files": [
                    "bootstrap.php"
                ],
                "psr-4": {
                    "Symfony\\Polyfill\\Uuid\\": ""
                }
            },
            "notification-url": "https://packagist.org/downloads/",
            "license": [
                "MIT"
            ],
            "authors": [
                {
                    "name": "Grégoire Pineau",
                    "email": "lyrixx@lyrixx.info"
                },
                {
                    "name": "Symfony Community",
                    "homepage": "https://symfony.com/contributors"
                }
            ],
            "description": "Symfony polyfill for uuid functions",
            "homepage": "https://symfony.com",
            "keywords": [
                "compatibility",
                "polyfill",
                "portable",
                "uuid"
            ],
            "support": {
                "source": "https://github.com/symfony/polyfill-uuid/tree/v1.33.0"
            },
            "funding": [
                {
                    "url": "https://symfony.com/sponsor",
                    "type": "custom"
                },
                {
                    "url": "https://github.com/fabpot",
                    "type": "github"
                },
                {
                    "url": "https://github.com/nicolas-grekas",
                    "type": "github"
                },
                {
                    "url": "https://tidelift.com/funding/github/packagist/symfony/symfony",
                    "type": "tidelift"
                }
            ],
            "time": "2024-09-09T11:45:10+00:00"
        },
        {
            "name": "symfony/process",
            "version": "v7.3.4",
            "source": {
                "type": "git",
                "url": "https://github.com/symfony/process.git",
                "reference": "f24f8f316367b30810810d4eb30c543d7003ff3b"
            },
            "dist": {
                "type": "zip",
                "url": "https://api.github.com/repos/symfony/process/zipball/f24f8f316367b30810810d4eb30c543d7003ff3b",
                "reference": "f24f8f316367b30810810d4eb30c543d7003ff3b",
                "shasum": ""
            },
            "require": {
                "php": ">=8.2"
            },
            "type": "library",
            "autoload": {
                "psr-4": {
                    "Symfony\\Component\\Process\\": ""
                },
                "exclude-from-classmap": [
                    "/Tests/"
                ]
            },
            "notification-url": "https://packagist.org/downloads/",
            "license": [
                "MIT"
            ],
            "authors": [
                {
                    "name": "Fabien Potencier",
                    "email": "fabien@symfony.com"
                },
                {
                    "name": "Symfony Community",
                    "homepage": "https://symfony.com/contributors"
                }
            ],
            "description": "Executes commands in sub-processes",
            "homepage": "https://symfony.com",
            "support": {
                "source": "https://github.com/symfony/process/tree/v7.3.4"
            },
            "funding": [
                {
                    "url": "https://symfony.com/sponsor",
                    "type": "custom"
                },
                {
                    "url": "https://github.com/fabpot",
                    "type": "github"
                },
                {
                    "url": "https://github.com/nicolas-grekas",
                    "type": "github"
                },
                {
                    "url": "https://tidelift.com/funding/github/packagist/symfony/symfony",
                    "type": "tidelift"
                }
            ],
            "time": "2025-09-11T10:12:26+00:00"
        },
        {
            "name": "symfony/routing",
            "version": "v7.3.4",
            "source": {
                "type": "git",
                "url": "https://github.com/symfony/routing.git",
                "reference": "8dc648e159e9bac02b703b9fbd937f19ba13d07c"
            },
            "dist": {
                "type": "zip",
                "url": "https://api.github.com/repos/symfony/routing/zipball/8dc648e159e9bac02b703b9fbd937f19ba13d07c",
                "reference": "8dc648e159e9bac02b703b9fbd937f19ba13d07c",
                "shasum": ""
            },
            "require": {
                "php": ">=8.2",
                "symfony/deprecation-contracts": "^2.5|^3"
            },
            "conflict": {
                "symfony/config": "<6.4",
                "symfony/dependency-injection": "<6.4",
                "symfony/yaml": "<6.4"
            },
            "require-dev": {
                "psr/log": "^1|^2|^3",
                "symfony/config": "^6.4|^7.0",
                "symfony/dependency-injection": "^6.4|^7.0",
                "symfony/expression-language": "^6.4|^7.0",
                "symfony/http-foundation": "^6.4|^7.0",
                "symfony/yaml": "^6.4|^7.0"
            },
            "type": "library",
            "autoload": {
                "psr-4": {
                    "Symfony\\Component\\Routing\\": ""
                },
                "exclude-from-classmap": [
                    "/Tests/"
                ]
            },
            "notification-url": "https://packagist.org/downloads/",
            "license": [
                "MIT"
            ],
            "authors": [
                {
                    "name": "Fabien Potencier",
                    "email": "fabien@symfony.com"
                },
                {
                    "name": "Symfony Community",
                    "homepage": "https://symfony.com/contributors"
                }
            ],
            "description": "Maps an HTTP request to a set of configuration variables",
            "homepage": "https://symfony.com",
            "keywords": [
                "router",
                "routing",
                "uri",
                "url"
            ],
            "support": {
                "source": "https://github.com/symfony/routing/tree/v7.3.4"
            },
            "funding": [
                {
                    "url": "https://symfony.com/sponsor",
                    "type": "custom"
                },
                {
                    "url": "https://github.com/fabpot",
                    "type": "github"
                },
                {
                    "url": "https://github.com/nicolas-grekas",
                    "type": "github"
                },
                {
                    "url": "https://tidelift.com/funding/github/packagist/symfony/symfony",
                    "type": "tidelift"
                }
            ],
            "time": "2025-09-11T10:12:26+00:00"
        },
        {
            "name": "symfony/service-contracts",
            "version": "v3.6.0",
            "source": {
                "type": "git",
                "url": "https://github.com/symfony/service-contracts.git",
                "reference": "f021b05a130d35510bd6b25fe9053c2a8a15d5d4"
            },
            "dist": {
                "type": "zip",
                "url": "https://api.github.com/repos/symfony/service-contracts/zipball/f021b05a130d35510bd6b25fe9053c2a8a15d5d4",
                "reference": "f021b05a130d35510bd6b25fe9053c2a8a15d5d4",
                "shasum": ""
            },
            "require": {
                "php": ">=8.1",
                "psr/container": "^1.1|^2.0",
                "symfony/deprecation-contracts": "^2.5|^3"
            },
            "conflict": {
                "ext-psr": "<1.1|>=2"
            },
            "type": "library",
            "extra": {
                "thanks": {
                    "url": "https://github.com/symfony/contracts",
                    "name": "symfony/contracts"
                },
                "branch-alias": {
                    "dev-main": "3.6-dev"
                }
            },
            "autoload": {
                "psr-4": {
                    "Symfony\\Contracts\\Service\\": ""
                },
                "exclude-from-classmap": [
                    "/Test/"
                ]
            },
            "notification-url": "https://packagist.org/downloads/",
            "license": [
                "MIT"
            ],
            "authors": [
                {
                    "name": "Nicolas Grekas",
                    "email": "p@tchwork.com"
                },
                {
                    "name": "Symfony Community",
                    "homepage": "https://symfony.com/contributors"
                }
            ],
            "description": "Generic abstractions related to writing services",
            "homepage": "https://symfony.com",
            "keywords": [
                "abstractions",
                "contracts",
                "decoupling",
                "interfaces",
                "interoperability",
                "standards"
            ],
            "support": {
                "source": "https://github.com/symfony/service-contracts/tree/v3.6.0"
            },
            "funding": [
                {
                    "url": "https://symfony.com/sponsor",
                    "type": "custom"
                },
                {
                    "url": "https://github.com/fabpot",
                    "type": "github"
                },
                {
                    "url": "https://tidelift.com/funding/github/packagist/symfony/symfony",
                    "type": "tidelift"
                }
            ],
            "time": "2025-04-25T09:37:31+00:00"
        },
        {
            "name": "symfony/string",
            "version": "v7.3.4",
            "source": {
                "type": "git",
                "url": "https://github.com/symfony/string.git",
                "reference": "f96476035142921000338bad71e5247fbc138872"
            },
            "dist": {
                "type": "zip",
                "url": "https://api.github.com/repos/symfony/string/zipball/f96476035142921000338bad71e5247fbc138872",
                "reference": "f96476035142921000338bad71e5247fbc138872",
                "shasum": ""
            },
            "require": {
                "php": ">=8.2",
                "symfony/polyfill-ctype": "~1.8",
                "symfony/polyfill-intl-grapheme": "~1.0",
                "symfony/polyfill-intl-normalizer": "~1.0",
                "symfony/polyfill-mbstring": "~1.0"
            },
            "conflict": {
                "symfony/translation-contracts": "<2.5"
            },
            "require-dev": {
                "symfony/emoji": "^7.1",
                "symfony/http-client": "^6.4|^7.0",
                "symfony/intl": "^6.4|^7.0",
                "symfony/translation-contracts": "^2.5|^3.0",
                "symfony/var-exporter": "^6.4|^7.0"
            },
            "type": "library",
            "autoload": {
                "files": [
                    "Resources/functions.php"
                ],
                "psr-4": {
                    "Symfony\\Component\\String\\": ""
                },
                "exclude-from-classmap": [
                    "/Tests/"
                ]
            },
            "notification-url": "https://packagist.org/downloads/",
            "license": [
                "MIT"
            ],
            "authors": [
                {
                    "name": "Nicolas Grekas",
                    "email": "p@tchwork.com"
                },
                {
                    "name": "Symfony Community",
                    "homepage": "https://symfony.com/contributors"
                }
            ],
            "description": "Provides an object-oriented API to strings and deals with bytes, UTF-8 code points and grapheme clusters in a unified way",
            "homepage": "https://symfony.com",
            "keywords": [
                "grapheme",
                "i18n",
                "string",
                "unicode",
                "utf-8",
                "utf8"
            ],
            "support": {
                "source": "https://github.com/symfony/string/tree/v7.3.4"
            },
            "funding": [
                {
                    "url": "https://symfony.com/sponsor",
                    "type": "custom"
                },
                {
                    "url": "https://github.com/fabpot",
                    "type": "github"
                },
                {
                    "url": "https://github.com/nicolas-grekas",
                    "type": "github"
                },
                {
                    "url": "https://tidelift.com/funding/github/packagist/symfony/symfony",
                    "type": "tidelift"
                }
            ],
            "time": "2025-09-11T14:36:48+00:00"
        },
        {
            "name": "symfony/translation",
            "version": "v7.3.4",
            "source": {
                "type": "git",
                "url": "https://github.com/symfony/translation.git",
                "reference": "ec25870502d0c7072d086e8ffba1420c85965174"
            },
            "dist": {
                "type": "zip",
                "url": "https://api.github.com/repos/symfony/translation/zipball/ec25870502d0c7072d086e8ffba1420c85965174",
                "reference": "ec25870502d0c7072d086e8ffba1420c85965174",
                "shasum": ""
            },
            "require": {
                "php": ">=8.2",
                "symfony/deprecation-contracts": "^2.5|^3",
                "symfony/polyfill-mbstring": "~1.0",
                "symfony/translation-contracts": "^2.5|^3.0"
            },
            "conflict": {
                "nikic/php-parser": "<5.0",
                "symfony/config": "<6.4",
                "symfony/console": "<6.4",
                "symfony/dependency-injection": "<6.4",
                "symfony/http-client-contracts": "<2.5",
                "symfony/http-kernel": "<6.4",
                "symfony/service-contracts": "<2.5",
                "symfony/twig-bundle": "<6.4",
                "symfony/yaml": "<6.4"
            },
            "provide": {
                "symfony/translation-implementation": "2.3|3.0"
            },
            "require-dev": {
                "nikic/php-parser": "^5.0",
                "psr/log": "^1|^2|^3",
                "symfony/config": "^6.4|^7.0",
                "symfony/console": "^6.4|^7.0",
                "symfony/dependency-injection": "^6.4|^7.0",
                "symfony/finder": "^6.4|^7.0",
                "symfony/http-client-contracts": "^2.5|^3.0",
                "symfony/http-kernel": "^6.4|^7.0",
                "symfony/intl": "^6.4|^7.0",
                "symfony/polyfill-intl-icu": "^1.21",
                "symfony/routing": "^6.4|^7.0",
                "symfony/service-contracts": "^2.5|^3",
                "symfony/yaml": "^6.4|^7.0"
            },
            "type": "library",
            "autoload": {
                "files": [
                    "Resources/functions.php"
                ],
                "psr-4": {
                    "Symfony\\Component\\Translation\\": ""
                },
                "exclude-from-classmap": [
                    "/Tests/"
                ]
            },
            "notification-url": "https://packagist.org/downloads/",
            "license": [
                "MIT"
            ],
            "authors": [
                {
                    "name": "Fabien Potencier",
                    "email": "fabien@symfony.com"
                },
                {
                    "name": "Symfony Community",
                    "homepage": "https://symfony.com/contributors"
                }
            ],
            "description": "Provides tools to internationalize your application",
            "homepage": "https://symfony.com",
            "support": {
                "source": "https://github.com/symfony/translation/tree/v7.3.4"
            },
            "funding": [
                {
                    "url": "https://symfony.com/sponsor",
                    "type": "custom"
                },
                {
                    "url": "https://github.com/fabpot",
                    "type": "github"
                },
                {
                    "url": "https://github.com/nicolas-grekas",
                    "type": "github"
                },
                {
                    "url": "https://tidelift.com/funding/github/packagist/symfony/symfony",
                    "type": "tidelift"
                }
            ],
            "time": "2025-09-07T11:39:36+00:00"
        },
        {
            "name": "symfony/translation-contracts",
            "version": "v3.6.0",
            "source": {
                "type": "git",
                "url": "https://github.com/symfony/translation-contracts.git",
                "reference": "df210c7a2573f1913b2d17cc95f90f53a73d8f7d"
            },
            "dist": {
                "type": "zip",
                "url": "https://api.github.com/repos/symfony/translation-contracts/zipball/df210c7a2573f1913b2d17cc95f90f53a73d8f7d",
                "reference": "df210c7a2573f1913b2d17cc95f90f53a73d8f7d",
                "shasum": ""
            },
            "require": {
                "php": ">=8.1"
            },
            "type": "library",
            "extra": {
                "thanks": {
                    "url": "https://github.com/symfony/contracts",
                    "name": "symfony/contracts"
                },
                "branch-alias": {
                    "dev-main": "3.6-dev"
                }
            },
            "autoload": {
                "psr-4": {
                    "Symfony\\Contracts\\Translation\\": ""
                },
                "exclude-from-classmap": [
                    "/Test/"
                ]
            },
            "notification-url": "https://packagist.org/downloads/",
            "license": [
                "MIT"
            ],
            "authors": [
                {
                    "name": "Nicolas Grekas",
                    "email": "p@tchwork.com"
                },
                {
                    "name": "Symfony Community",
                    "homepage": "https://symfony.com/contributors"
                }
            ],
            "description": "Generic abstractions related to translation",
            "homepage": "https://symfony.com",
            "keywords": [
                "abstractions",
                "contracts",
                "decoupling",
                "interfaces",
                "interoperability",
                "standards"
            ],
            "support": {
                "source": "https://github.com/symfony/translation-contracts/tree/v3.6.0"
            },
            "funding": [
                {
                    "url": "https://symfony.com/sponsor",
                    "type": "custom"
                },
                {
                    "url": "https://github.com/fabpot",
                    "type": "github"
                },
                {
                    "url": "https://tidelift.com/funding/github/packagist/symfony/symfony",
                    "type": "tidelift"
                }
            ],
            "time": "2024-09-27T08:32:26+00:00"
        },
        {
            "name": "symfony/uid",
            "version": "v7.3.1",
            "source": {
                "type": "git",
                "url": "https://github.com/symfony/uid.git",
                "reference": "a69f69f3159b852651a6bf45a9fdd149520525bb"
            },
            "dist": {
                "type": "zip",
                "url": "https://api.github.com/repos/symfony/uid/zipball/a69f69f3159b852651a6bf45a9fdd149520525bb",
                "reference": "a69f69f3159b852651a6bf45a9fdd149520525bb",
                "shasum": ""
            },
            "require": {
                "php": ">=8.2",
                "symfony/polyfill-uuid": "^1.15"
            },
            "require-dev": {
                "symfony/console": "^6.4|^7.0"
            },
            "type": "library",
            "autoload": {
                "psr-4": {
                    "Symfony\\Component\\Uid\\": ""
                },
                "exclude-from-classmap": [
                    "/Tests/"
                ]
            },
            "notification-url": "https://packagist.org/downloads/",
            "license": [
                "MIT"
            ],
            "authors": [
                {
                    "name": "Grégoire Pineau",
                    "email": "lyrixx@lyrixx.info"
                },
                {
                    "name": "Nicolas Grekas",
                    "email": "p@tchwork.com"
                },
                {
                    "name": "Symfony Community",
                    "homepage": "https://symfony.com/contributors"
                }
            ],
            "description": "Provides an object-oriented API to generate and represent UIDs",
            "homepage": "https://symfony.com",
            "keywords": [
                "UID",
                "ulid",
                "uuid"
            ],
            "support": {
                "source": "https://github.com/symfony/uid/tree/v7.3.1"
            },
            "funding": [
                {
                    "url": "https://symfony.com/sponsor",
                    "type": "custom"
                },
                {
                    "url": "https://github.com/fabpot",
                    "type": "github"
                },
                {
                    "url": "https://tidelift.com/funding/github/packagist/symfony/symfony",
                    "type": "tidelift"
                }
            ],
            "time": "2025-06-27T19:55:54+00:00"
        },
        {
            "name": "symfony/var-dumper",
            "version": "v7.3.4",
            "source": {
                "type": "git",
                "url": "https://github.com/symfony/var-dumper.git",
                "reference": "b8abe7daf2730d07dfd4b2ee1cecbf0dd2fbdabb"
            },
            "dist": {
                "type": "zip",
                "url": "https://api.github.com/repos/symfony/var-dumper/zipball/b8abe7daf2730d07dfd4b2ee1cecbf0dd2fbdabb",
                "reference": "b8abe7daf2730d07dfd4b2ee1cecbf0dd2fbdabb",
                "shasum": ""
            },
            "require": {
                "php": ">=8.2",
                "symfony/deprecation-contracts": "^2.5|^3",
                "symfony/polyfill-mbstring": "~1.0"
            },
            "conflict": {
                "symfony/console": "<6.4"
            },
            "require-dev": {
                "symfony/console": "^6.4|^7.0",
                "symfony/http-kernel": "^6.4|^7.0",
                "symfony/process": "^6.4|^7.0",
                "symfony/uid": "^6.4|^7.0",
                "twig/twig": "^3.12"
            },
            "bin": [
                "Resources/bin/var-dump-server"
            ],
            "type": "library",
            "autoload": {
                "files": [
                    "Resources/functions/dump.php"
                ],
                "psr-4": {
                    "Symfony\\Component\\VarDumper\\": ""
                },
                "exclude-from-classmap": [
                    "/Tests/"
                ]
            },
            "notification-url": "https://packagist.org/downloads/",
            "license": [
                "MIT"
            ],
            "authors": [
                {
                    "name": "Nicolas Grekas",
                    "email": "p@tchwork.com"
                },
                {
                    "name": "Symfony Community",
                    "homepage": "https://symfony.com/contributors"
                }
            ],
            "description": "Provides mechanisms for walking through any arbitrary PHP variable",
            "homepage": "https://symfony.com",
            "keywords": [
                "debug",
                "dump"
            ],
            "support": {
                "source": "https://github.com/symfony/var-dumper/tree/v7.3.4"
            },
            "funding": [
                {
                    "url": "https://symfony.com/sponsor",
                    "type": "custom"
                },
                {
                    "url": "https://github.com/fabpot",
                    "type": "github"
                },
                {
                    "url": "https://github.com/nicolas-grekas",
                    "type": "github"
                },
                {
                    "url": "https://tidelift.com/funding/github/packagist/symfony/symfony",
                    "type": "tidelift"
                }
            ],
            "time": "2025-09-11T10:12:26+00:00"
        },
        {
<<<<<<< HEAD
            "name": "tempest/highlight",
            "version": "2.13.1",
            "source": {
                "type": "git",
                "url": "https://github.com/tempestphp/highlight.git",
                "reference": "b3efa9bedc6a6524a7e9328327cb0ce477b5b9d6"
            },
            "dist": {
                "type": "zip",
                "url": "https://api.github.com/repos/tempestphp/highlight/zipball/b3efa9bedc6a6524a7e9328327cb0ce477b5b9d6",
                "reference": "b3efa9bedc6a6524a7e9328327cb0ce477b5b9d6",
                "shasum": ""
            },
            "require": {
                "php": "^8.4"
            },
            "require-dev": {
                "assertchris/ellison": "^1.0.2",
                "friendsofphp/php-cs-fixer": "^3.84",
                "league/commonmark": "^2.4",
                "phpstan/phpstan": "^1.12.0",
                "phpunit/phpunit": "^10.0",
                "symfony/var-dumper": "^6.4|^7.0"
            },
            "suggest": {
                "assertchris/ellison": "Allows you to analyse sentence complexity",
                "league/commonmark": "Adds markdown support"
            },
            "type": "library",
            "autoload": {
                "psr-4": {
                    "Tempest\\Highlight\\": "src/"
=======
            "name": "tightenco/ziggy",
            "version": "v2.6.0",
            "source": {
                "type": "git",
                "url": "https://github.com/tighten/ziggy.git",
                "reference": "cccc6035c109daab03a33926b3a8499bedbed01f"
            },
            "dist": {
                "type": "zip",
                "url": "https://api.github.com/repos/tighten/ziggy/zipball/cccc6035c109daab03a33926b3a8499bedbed01f",
                "reference": "cccc6035c109daab03a33926b3a8499bedbed01f",
                "shasum": ""
            },
            "require": {
                "ext-json": "*",
                "laravel/framework": ">=9.0",
                "php": ">=8.1"
            },
            "require-dev": {
                "laravel/folio": "^1.1",
                "orchestra/testbench": "^7.0 || ^8.0 || ^9.0 || ^10.0",
                "pestphp/pest": "^2.26|^3.0",
                "pestphp/pest-plugin-laravel": "^2.4|^3.0"
            },
            "type": "library",
            "extra": {
                "laravel": {
                    "providers": [
                        "Tighten\\Ziggy\\ZiggyServiceProvider"
                    ]
                }
            },
            "autoload": {
                "psr-4": {
                    "Tighten\\Ziggy\\": "src/"
>>>>>>> 834992bb
                }
            },
            "notification-url": "https://packagist.org/downloads/",
            "license": [
                "MIT"
            ],
            "authors": [
                {
<<<<<<< HEAD
                    "name": "Brent Roose",
                    "email": "brendt@stitcher.io"
                }
            ],
            "description": "Fast, extensible, server-side code highlighting",
            "support": {
                "issues": "https://github.com/tempestphp/highlight/issues",
                "source": "https://github.com/tempestphp/highlight/tree/2.13.1"
            },
            "funding": [
                {
                    "url": "https://github.com/brendt",
                    "type": "github"
                }
            ],
            "time": "2025-07-18T12:38:05+00:00"
=======
                    "name": "Daniel Coulbourne",
                    "email": "daniel@tighten.co"
                },
                {
                    "name": "Jake Bathman",
                    "email": "jake@tighten.co"
                },
                {
                    "name": "Jacob Baker-Kretzmar",
                    "email": "jacob@tighten.co"
                }
            ],
            "description": "Use your Laravel named routes in JavaScript.",
            "homepage": "https://github.com/tighten/ziggy",
            "keywords": [
                "Ziggy",
                "javascript",
                "laravel",
                "routes"
            ],
            "support": {
                "issues": "https://github.com/tighten/ziggy/issues",
                "source": "https://github.com/tighten/ziggy/tree/v2.6.0"
            },
            "time": "2025-09-15T00:00:26+00:00"
>>>>>>> 834992bb
        },
        {
            "name": "tijsverkoyen/css-to-inline-styles",
            "version": "v2.3.0",
            "source": {
                "type": "git",
                "url": "https://github.com/tijsverkoyen/CssToInlineStyles.git",
                "reference": "0d72ac1c00084279c1816675284073c5a337c20d"
            },
            "dist": {
                "type": "zip",
                "url": "https://api.github.com/repos/tijsverkoyen/CssToInlineStyles/zipball/0d72ac1c00084279c1816675284073c5a337c20d",
                "reference": "0d72ac1c00084279c1816675284073c5a337c20d",
                "shasum": ""
            },
            "require": {
                "ext-dom": "*",
                "ext-libxml": "*",
                "php": "^7.4 || ^8.0",
                "symfony/css-selector": "^5.4 || ^6.0 || ^7.0"
            },
            "require-dev": {
                "phpstan/phpstan": "^2.0",
                "phpstan/phpstan-phpunit": "^2.0",
                "phpunit/phpunit": "^8.5.21 || ^9.5.10"
            },
            "type": "library",
            "extra": {
                "branch-alias": {
                    "dev-master": "2.x-dev"
                }
            },
            "autoload": {
                "psr-4": {
                    "TijsVerkoyen\\CssToInlineStyles\\": "src"
                }
            },
            "notification-url": "https://packagist.org/downloads/",
            "license": [
                "BSD-3-Clause"
            ],
            "authors": [
                {
                    "name": "Tijs Verkoyen",
                    "email": "css_to_inline_styles@verkoyen.eu",
                    "role": "Developer"
                }
            ],
            "description": "CssToInlineStyles is a class that enables you to convert HTML-pages/files into HTML-pages/files with inline styles. This is very useful when you're sending emails.",
            "homepage": "https://github.com/tijsverkoyen/CssToInlineStyles",
            "support": {
                "issues": "https://github.com/tijsverkoyen/CssToInlineStyles/issues",
                "source": "https://github.com/tijsverkoyen/CssToInlineStyles/tree/v2.3.0"
            },
            "time": "2024-12-21T16:25:41+00:00"
        },
        {
            "name": "tomatophp/console-helpers",
            "version": "v1.1.0",
            "source": {
                "type": "git",
                "url": "https://github.com/tomatophp/console-helpers.git",
                "reference": "69dd818a2bfa7d038467fb526be6c9b573d36a34"
            },
            "dist": {
                "type": "zip",
                "url": "https://api.github.com/repos/tomatophp/console-helpers/zipball/69dd818a2bfa7d038467fb526be6c9b573d36a34",
                "reference": "69dd818a2bfa7d038467fb526be6c9b573d36a34",
                "shasum": ""
            },
            "type": "library",
            "extra": {
                "laravel": {
                    "providers": [
                        "TomatoPHP\\ConsoleHelpers\\ConsoleHelpersServiceProvider"
                    ]
                }
            },
            "autoload": {
                "psr-4": {
                    "TomatoPHP\\ConsoleHelpers\\": "src/"
                }
            },
            "notification-url": "https://packagist.org/downloads/",
            "license": [
                "MIT"
            ],
            "authors": [
                {
                    "name": "Fady Mondy",
                    "email": "EngFadyMondy@gmail.com"
                }
            ],
            "description": "tons of helper you need for you artisan command line application",
            "keywords": [
                "application",
                "artisan",
                "command",
                "console",
                "helpers",
                "line"
            ],
            "support": {
                "issues": "https://github.com/tomatophp/console-helpers/issues",
                "source": "https://github.com/tomatophp/console-helpers/tree/v1.1.0"
            },
            "funding": [
                {
                    "url": "https://github.com/3x1io",
                    "type": "github"
                }
            ],
            "time": "2023-02-12T12:00:38+00:00"
        },
        {
            "name": "tomatophp/filament-locations",
            "version": "2.0.0",
            "source": {
                "type": "git",
                "url": "https://github.com/tomatophp/filament-locations.git",
                "reference": "ab265e7f6081d21745b84660e441dfdd81ba06d7"
            },
            "dist": {
                "type": "zip",
                "url": "https://api.github.com/repos/tomatophp/filament-locations/zipball/ab265e7f6081d21745b84660e441dfdd81ba06d7",
                "reference": "ab265e7f6081d21745b84660e441dfdd81ba06d7",
                "shasum": ""
            },
            "require": {
                "calebporzio/sushi": "*",
                "filament/filament": "^3.2",
                "php": "^8.1|^8.2",
                "tomatophp/console-helpers": "^1.1",
                "tomatophp/filament-settings-hub": "^2.0"
            },
            "require-dev": {
                "laravel/pint": "^1.18",
                "livewire/livewire": "^2.10|^3.0",
                "nunomaduro/larastan": "^2.9",
                "orchestra/testbench": "^9.5",
                "pestphp/pest": "^2.36",
                "pestphp/pest-plugin-laravel": "^2.4",
                "pestphp/pest-plugin-livewire": "^2.1",
                "phpstan/extension-installer": "^1.4",
                "phpstan/phpstan-deprecation-rules": "^1.2",
                "phpstan/phpstan-phpunit": "^1.4"
            },
            "type": "library",
            "extra": {
                "laravel": {
                    "providers": [
                        "TomatoPHP\\FilamentLocations\\FilamentLocationsServiceProvider"
                    ]
                }
            },
            "autoload": {
                "psr-4": {
                    "TomatoPHP\\FilamentLocations\\": "src/"
                }
            },
            "notification-url": "https://packagist.org/downloads/",
            "license": [
                "MIT"
            ],
            "authors": [
                {
                    "name": "Fady Mondy",
                    "email": "info@3x1.io"
                }
            ],
            "description": "Database Seeds for Countries / Cities / Areas / Languages / Currancy with ready to use resources for FilamentPHP",
            "keywords": [
                "area",
                "city",
                "country",
                "database",
                "filament",
                "laravel",
                "locations",
                "php"
            ],
            "support": {
                "issues": "https://github.com/tomatophp/filament-locations/issues",
                "source": "https://github.com/tomatophp/filament-locations/tree/v2.0.0"
            },
            "funding": [
                {
                    "url": "https://github.com/3x1io",
                    "type": "github"
                }
            ],
            "time": "2024-11-27T12:36:49+00:00"
        },
        {
            "name": "tomatophp/filament-settings-hub",
            "version": "2.0.2",
            "source": {
                "type": "git",
                "url": "https://github.com/tomatophp/filament-settings-hub.git",
                "reference": "5a34d39f768d901dd728f2228a5a9e305b13696c"
            },
            "dist": {
                "type": "zip",
                "url": "https://api.github.com/repos/tomatophp/filament-settings-hub/zipball/5a34d39f768d901dd728f2228a5a9e305b13696c",
                "reference": "5a34d39f768d901dd728f2228a5a9e305b13696c",
                "shasum": ""
            },
            "require": {
                "filament/filament": "^3.3",
                "filament/notifications": "^3.3",
                "filament/spatie-laravel-settings-plugin": "^3.3",
                "php": "^8.2|^8.3|^8.4",
                "spatie/laravel-sitemap": "^7.3",
                "tomatophp/console-helpers": "^1.1"
            },
            "require-dev": {
                "laravel/pint": "^1.21",
                "livewire/livewire": "^2.10|^3.0",
                "nunomaduro/larastan": "^3.1",
                "orchestra/testbench": "^10.0",
                "pestphp/pest": "^3.7",
                "pestphp/pest-plugin-laravel": "^3.1",
                "pestphp/pest-plugin-livewire": "^3.0",
                "phpstan/extension-installer": "^1.4",
                "phpstan/phpstan-deprecation-rules": "^2.0",
                "phpstan/phpstan-phpunit": "^2.0"
            },
            "type": "library",
            "extra": {
                "laravel": {
                    "providers": [
                        "TomatoPHP\\FilamentSettingsHub\\FilamentSettingsHubServiceProvider"
                    ]
                }
            },
            "autoload": {
                "psr-4": {
                    "TomatoPHP\\FilamentSettingsHub\\": "src/"
                }
            },
            "notification-url": "https://packagist.org/downloads/",
            "license": [
                "MIT"
            ],
            "authors": [
                {
                    "name": "Fady Mondy",
                    "email": "info@3x1.io"
                }
            ],
            "description": "Manage your Filament app settings with GUI and helpers",
            "keywords": [
                "Settings",
                "filament",
                "laravel",
                "php",
                "spatie-integrations",
                "tomatophp"
            ],
            "support": {
                "issues": "https://github.com/tomatophp/filament-settings-hub/issues",
                "source": "https://github.com/tomatophp/filament-settings-hub/tree/v2.0.2"
            },
            "funding": [
                {
                    "url": "https://github.com/3x1io",
                    "type": "github"
                }
            ],
            "time": "2025-02-26T03:03:24+00:00"
        },
        {
            "name": "vlucas/phpdotenv",
            "version": "v5.6.2",
            "source": {
                "type": "git",
                "url": "https://github.com/vlucas/phpdotenv.git",
                "reference": "24ac4c74f91ee2c193fa1aaa5c249cb0822809af"
            },
            "dist": {
                "type": "zip",
                "url": "https://api.github.com/repos/vlucas/phpdotenv/zipball/24ac4c74f91ee2c193fa1aaa5c249cb0822809af",
                "reference": "24ac4c74f91ee2c193fa1aaa5c249cb0822809af",
                "shasum": ""
            },
            "require": {
                "ext-pcre": "*",
                "graham-campbell/result-type": "^1.1.3",
                "php": "^7.2.5 || ^8.0",
                "phpoption/phpoption": "^1.9.3",
                "symfony/polyfill-ctype": "^1.24",
                "symfony/polyfill-mbstring": "^1.24",
                "symfony/polyfill-php80": "^1.24"
            },
            "require-dev": {
                "bamarni/composer-bin-plugin": "^1.8.2",
                "ext-filter": "*",
                "phpunit/phpunit": "^8.5.34 || ^9.6.13 || ^10.4.2"
            },
            "suggest": {
                "ext-filter": "Required to use the boolean validator."
            },
            "type": "library",
            "extra": {
                "bamarni-bin": {
                    "bin-links": true,
                    "forward-command": false
                },
                "branch-alias": {
                    "dev-master": "5.6-dev"
                }
            },
            "autoload": {
                "psr-4": {
                    "Dotenv\\": "src/"
                }
            },
            "notification-url": "https://packagist.org/downloads/",
            "license": [
                "BSD-3-Clause"
            ],
            "authors": [
                {
                    "name": "Graham Campbell",
                    "email": "hello@gjcampbell.co.uk",
                    "homepage": "https://github.com/GrahamCampbell"
                },
                {
                    "name": "Vance Lucas",
                    "email": "vance@vancelucas.com",
                    "homepage": "https://github.com/vlucas"
                }
            ],
            "description": "Loads environment variables from `.env` to `getenv()`, `$_ENV` and `$_SERVER` automagically.",
            "keywords": [
                "dotenv",
                "env",
                "environment"
            ],
            "support": {
                "issues": "https://github.com/vlucas/phpdotenv/issues",
                "source": "https://github.com/vlucas/phpdotenv/tree/v5.6.2"
            },
            "funding": [
                {
                    "url": "https://github.com/GrahamCampbell",
                    "type": "github"
                },
                {
                    "url": "https://tidelift.com/funding/github/packagist/vlucas/phpdotenv",
                    "type": "tidelift"
                }
            ],
            "time": "2025-04-30T23:37:27+00:00"
        },
        {
            "name": "voku/portable-ascii",
            "version": "2.0.3",
            "source": {
                "type": "git",
                "url": "https://github.com/voku/portable-ascii.git",
                "reference": "b1d923f88091c6bf09699efcd7c8a1b1bfd7351d"
            },
            "dist": {
                "type": "zip",
                "url": "https://api.github.com/repos/voku/portable-ascii/zipball/b1d923f88091c6bf09699efcd7c8a1b1bfd7351d",
                "reference": "b1d923f88091c6bf09699efcd7c8a1b1bfd7351d",
                "shasum": ""
            },
            "require": {
                "php": ">=7.0.0"
            },
            "require-dev": {
                "phpunit/phpunit": "~6.0 || ~7.0 || ~9.0"
            },
            "suggest": {
                "ext-intl": "Use Intl for transliterator_transliterate() support"
            },
            "type": "library",
            "autoload": {
                "psr-4": {
                    "voku\\": "src/voku/"
                }
            },
            "notification-url": "https://packagist.org/downloads/",
            "license": [
                "MIT"
            ],
            "authors": [
                {
                    "name": "Lars Moelleken",
                    "homepage": "https://www.moelleken.org/"
                }
            ],
            "description": "Portable ASCII library - performance optimized (ascii) string functions for php.",
            "homepage": "https://github.com/voku/portable-ascii",
            "keywords": [
                "ascii",
                "clean",
                "php"
            ],
            "support": {
                "issues": "https://github.com/voku/portable-ascii/issues",
                "source": "https://github.com/voku/portable-ascii/tree/2.0.3"
            },
            "funding": [
                {
                    "url": "https://www.paypal.me/moelleken",
                    "type": "custom"
                },
                {
                    "url": "https://github.com/voku",
                    "type": "github"
                },
                {
                    "url": "https://opencollective.com/portable-ascii",
                    "type": "open_collective"
                },
                {
                    "url": "https://www.patreon.com/voku",
                    "type": "patreon"
                },
                {
                    "url": "https://tidelift.com/funding/github/packagist/voku/portable-ascii",
                    "type": "tidelift"
                }
            ],
            "time": "2024-11-21T01:49:47+00:00"
        },
        {
            "name": "webmozart/assert",
            "version": "1.11.0",
            "source": {
                "type": "git",
                "url": "https://github.com/webmozarts/assert.git",
                "reference": "11cb2199493b2f8a3b53e7f19068fc6aac760991"
            },
            "dist": {
                "type": "zip",
                "url": "https://api.github.com/repos/webmozarts/assert/zipball/11cb2199493b2f8a3b53e7f19068fc6aac760991",
                "reference": "11cb2199493b2f8a3b53e7f19068fc6aac760991",
                "shasum": ""
            },
            "require": {
                "ext-ctype": "*",
                "php": "^7.2 || ^8.0"
            },
            "conflict": {
                "phpstan/phpstan": "<0.12.20",
                "vimeo/psalm": "<4.6.1 || 4.6.2"
            },
            "require-dev": {
                "phpunit/phpunit": "^8.5.13"
            },
            "type": "library",
            "extra": {
                "branch-alias": {
                    "dev-master": "1.10-dev"
                }
            },
            "autoload": {
                "psr-4": {
                    "Webmozart\\Assert\\": "src/"
                }
            },
            "notification-url": "https://packagist.org/downloads/",
            "license": [
                "MIT"
            ],
            "authors": [
                {
                    "name": "Bernhard Schussek",
                    "email": "bschussek@gmail.com"
                }
            ],
            "description": "Assertions to validate method input/output with nice error messages.",
            "keywords": [
                "assert",
                "check",
                "validate"
            ],
            "support": {
                "issues": "https://github.com/webmozarts/assert/issues",
                "source": "https://github.com/webmozarts/assert/tree/1.11.0"
            },
            "time": "2022-06-03T18:03:27+00:00"
        },
        {
            "name": "zpmlabs/filament-api-docs-builder",
            "version": "v1.0.1",
            "source": {
                "type": "git",
                "url": "https://github.com/ZPMLabs/filament-api-docs.git",
                "reference": "dda676e2d8d4efabb535a66960e6a9593ab03aaa"
            },
            "dist": {
                "type": "zip",
                "url": "https://api.github.com/repos/ZPMLabs/filament-api-docs/zipball/dda676e2d8d4efabb535a66960e6a9593ab03aaa",
                "reference": "dda676e2d8d4efabb535a66960e6a9593ab03aaa",
                "shasum": ""
            },
            "require": {
                "filament/filament": "^3.0",
                "guava/filament-icon-picker": "^2.2",
                "php": "^8.1",
                "spatie/laravel-package-tools": "^1.15.0",
                "tempest/highlight": "^2.10"
            },
            "require-dev": {
                "nunomaduro/collision": "^7.9",
                "orchestra/testbench": "^8.0",
                "pestphp/pest": "^2.1",
                "pestphp/pest-plugin-arch": "^2.0",
                "pestphp/pest-plugin-laravel": "^2.0"
            },
            "type": "library",
            "extra": {
                "laravel": {
                    "aliases": {
                        "FilamentApiDocsBuilder": "InfinityXTech\\FilamentApiDocsBuilder\\Facades\\FilamentApiDocsBuilder"
                    },
                    "providers": [
                        "InfinityXTech\\FilamentApiDocsBuilder\\FilamentApiDocsBuilderServiceProvider"
                    ]
                }
            },
            "autoload": {
                "psr-4": {
                    "InfinityXTech\\FilamentApiDocsBuilder\\": "src/",
                    "InfinityXTech\\FilamentApiDocsBuilder\\Database\\Factories\\": "database/factories/"
                }
            },
            "notification-url": "https://packagist.org/downloads/",
            "license": [
                "proprietary"
            ],
            "authors": [
                {
                    "name": "InfinityXTech",
                    "email": "developer@infinity-x.tech",
                    "role": "Developer"
                }
            ],
            "description": "This package will give you the best API docs building experience.",
            "homepage": "https://github.com/infinityxtech/filament-api-docs-builder",
            "keywords": [
                "InfinityXTech",
                "filament-api-docs-builder",
                "laravel"
            ],
            "support": {
                "issues": "https://github.com/infinityxtech/filament-api-docs-builder/issues",
                "source": "https://github.com/infinityxtech/filament-api-docs-builder"
            },
            "time": "2024-11-11T13:28:26+00:00"
        }
    ],
    "packages-dev": [
        {
            "name": "fakerphp/faker",
            "version": "v1.24.1",
            "source": {
                "type": "git",
                "url": "https://github.com/FakerPHP/Faker.git",
                "reference": "e0ee18eb1e6dc3cda3ce9fd97e5a0689a88a64b5"
            },
            "dist": {
                "type": "zip",
                "url": "https://api.github.com/repos/FakerPHP/Faker/zipball/e0ee18eb1e6dc3cda3ce9fd97e5a0689a88a64b5",
                "reference": "e0ee18eb1e6dc3cda3ce9fd97e5a0689a88a64b5",
                "shasum": ""
            },
            "require": {
                "php": "^7.4 || ^8.0",
                "psr/container": "^1.0 || ^2.0",
                "symfony/deprecation-contracts": "^2.2 || ^3.0"
            },
            "conflict": {
                "fzaninotto/faker": "*"
            },
            "require-dev": {
                "bamarni/composer-bin-plugin": "^1.4.1",
                "doctrine/persistence": "^1.3 || ^2.0",
                "ext-intl": "*",
                "phpunit/phpunit": "^9.5.26",
                "symfony/phpunit-bridge": "^5.4.16"
            },
            "suggest": {
                "doctrine/orm": "Required to use Faker\\ORM\\Doctrine",
                "ext-curl": "Required by Faker\\Provider\\Image to download images.",
                "ext-dom": "Required by Faker\\Provider\\HtmlLorem for generating random HTML.",
                "ext-iconv": "Required by Faker\\Provider\\ru_RU\\Text::realText() for generating real Russian text.",
                "ext-mbstring": "Required for multibyte Unicode string functionality."
            },
            "type": "library",
            "autoload": {
                "psr-4": {
                    "Faker\\": "src/Faker/"
                }
            },
            "notification-url": "https://packagist.org/downloads/",
            "license": [
                "MIT"
            ],
            "authors": [
                {
                    "name": "François Zaninotto"
                }
            ],
            "description": "Faker is a PHP library that generates fake data for you.",
            "keywords": [
                "data",
                "faker",
                "fixtures"
            ],
            "support": {
                "issues": "https://github.com/FakerPHP/Faker/issues",
                "source": "https://github.com/FakerPHP/Faker/tree/v1.24.1"
            },
            "time": "2024-11-21T13:46:39+00:00"
        },
        {
            "name": "filp/whoops",
            "version": "2.18.4",
            "source": {
                "type": "git",
                "url": "https://github.com/filp/whoops.git",
                "reference": "d2102955e48b9fd9ab24280a7ad12ed552752c4d"
            },
            "dist": {
                "type": "zip",
                "url": "https://api.github.com/repos/filp/whoops/zipball/d2102955e48b9fd9ab24280a7ad12ed552752c4d",
                "reference": "d2102955e48b9fd9ab24280a7ad12ed552752c4d",
                "shasum": ""
            },
            "require": {
                "php": "^7.1 || ^8.0",
                "psr/log": "^1.0.1 || ^2.0 || ^3.0"
            },
            "require-dev": {
                "mockery/mockery": "^1.0",
                "phpunit/phpunit": "^7.5.20 || ^8.5.8 || ^9.3.3",
                "symfony/var-dumper": "^4.0 || ^5.0"
            },
            "suggest": {
                "symfony/var-dumper": "Pretty print complex values better with var-dumper available",
                "whoops/soap": "Formats errors as SOAP responses"
            },
            "type": "library",
            "extra": {
                "branch-alias": {
                    "dev-master": "2.7-dev"
                }
            },
            "autoload": {
                "psr-4": {
                    "Whoops\\": "src/Whoops/"
                }
            },
            "notification-url": "https://packagist.org/downloads/",
            "license": [
                "MIT"
            ],
            "authors": [
                {
                    "name": "Filipe Dobreira",
                    "homepage": "https://github.com/filp",
                    "role": "Developer"
                }
            ],
            "description": "php error handling for cool kids",
            "homepage": "https://filp.github.io/whoops/",
            "keywords": [
                "error",
                "exception",
                "handling",
                "library",
                "throwable",
                "whoops"
            ],
            "support": {
                "issues": "https://github.com/filp/whoops/issues",
                "source": "https://github.com/filp/whoops/tree/2.18.4"
            },
            "funding": [
                {
                    "url": "https://github.com/denis-sokolov",
                    "type": "github"
                }
            ],
            "time": "2025-08-08T12:00:00+00:00"
        },
        {
            "name": "hamcrest/hamcrest-php",
            "version": "v2.1.1",
            "source": {
                "type": "git",
                "url": "https://github.com/hamcrest/hamcrest-php.git",
                "reference": "f8b1c0173b22fa6ec77a81fe63e5b01eba7e6487"
            },
            "dist": {
                "type": "zip",
                "url": "https://api.github.com/repos/hamcrest/hamcrest-php/zipball/f8b1c0173b22fa6ec77a81fe63e5b01eba7e6487",
                "reference": "f8b1c0173b22fa6ec77a81fe63e5b01eba7e6487",
                "shasum": ""
            },
            "require": {
                "php": "^7.4|^8.0"
            },
            "replace": {
                "cordoval/hamcrest-php": "*",
                "davedevelopment/hamcrest-php": "*",
                "kodova/hamcrest-php": "*"
            },
            "require-dev": {
                "phpunit/php-file-iterator": "^1.4 || ^2.0 || ^3.0",
                "phpunit/phpunit": "^4.8.36 || ^5.7 || ^6.5 || ^7.0 || ^8.0 || ^9.0"
            },
            "type": "library",
            "extra": {
                "branch-alias": {
                    "dev-master": "2.1-dev"
                }
            },
            "autoload": {
                "classmap": [
                    "hamcrest"
                ]
            },
            "notification-url": "https://packagist.org/downloads/",
            "license": [
                "BSD-3-Clause"
            ],
            "description": "This is the PHP port of Hamcrest Matchers",
            "keywords": [
                "test"
            ],
            "support": {
                "issues": "https://github.com/hamcrest/hamcrest-php/issues",
                "source": "https://github.com/hamcrest/hamcrest-php/tree/v2.1.1"
            },
            "time": "2025-04-30T06:54:44+00:00"
        },
        {
            "name": "laravel/boost",
            "version": "v1.4.0",
            "source": {
                "type": "git",
                "url": "https://github.com/laravel/boost.git",
                "reference": "8d2dedf7779c2e175a02a176dec38e6f9b35352b"
            },
            "dist": {
                "type": "zip",
                "url": "https://api.github.com/repos/laravel/boost/zipball/8d2dedf7779c2e175a02a176dec38e6f9b35352b",
                "reference": "8d2dedf7779c2e175a02a176dec38e6f9b35352b",
                "shasum": ""
            },
            "require": {
                "guzzlehttp/guzzle": "^7.10",
                "illuminate/console": "^10.49.0|^11.45.3|^12.28.1",
                "illuminate/contracts": "^10.49.0|^11.45.3|^12.28.1",
                "illuminate/routing": "^10.49.0|^11.45.3|^12.28.1",
                "illuminate/support": "^10.49.0|^11.45.3|^12.28.1",
                "laravel/mcp": "^0.2.0|^0.3.0",
                "laravel/prompts": "0.1.25|^0.3.6",
                "laravel/roster": "^0.2.8",
                "php": "^8.1"
            },
            "require-dev": {
                "laravel/pint": "1.20",
                "mockery/mockery": "^1.6.12",
                "orchestra/testbench": "^8.36.0|^9.15.0|^10.6",
                "pestphp/pest": "^2.36.0|^3.8.4",
                "phpstan/phpstan": "^2.1.27",
                "rector/rector": "^2.1"
            },
            "type": "library",
            "extra": {
                "laravel": {
                    "providers": [
                        "Laravel\\Boost\\BoostServiceProvider"
                    ]
                },
                "branch-alias": {
                    "dev-master": "1.x-dev"
                }
            },
            "autoload": {
                "psr-4": {
                    "Laravel\\Boost\\": "src/"
                }
            },
            "notification-url": "https://packagist.org/downloads/",
            "license": [
                "MIT"
            ],
            "description": "Laravel Boost accelerates AI-assisted development by providing the essential context and structure that AI needs to generate high-quality, Laravel-specific code.",
            "homepage": "https://github.com/laravel/boost",
            "keywords": [
                "ai",
                "dev",
                "laravel"
            ],
            "support": {
                "issues": "https://github.com/laravel/boost/issues",
                "source": "https://github.com/laravel/boost"
            },
            "time": "2025-10-14T01:13:19+00:00"
        },
        {
            "name": "laravel/mcp",
            "version": "v0.3.0",
            "source": {
                "type": "git",
                "url": "https://github.com/laravel/mcp.git",
                "reference": "4e1389eedb4741a624e26cc3660b31bae04c4342"
            },
            "dist": {
                "type": "zip",
                "url": "https://api.github.com/repos/laravel/mcp/zipball/4e1389eedb4741a624e26cc3660b31bae04c4342",
                "reference": "4e1389eedb4741a624e26cc3660b31bae04c4342",
                "shasum": ""
            },
            "require": {
                "ext-json": "*",
                "ext-mbstring": "*",
                "illuminate/console": "^10.49.0|^11.45.3|^12.28.1",
                "illuminate/container": "^10.49.0|^11.45.3|^12.28.1",
                "illuminate/contracts": "^10.49.0|^11.45.3|^12.28.1",
                "illuminate/http": "^10.49.0|^11.45.3|^12.28.1",
                "illuminate/json-schema": "^12.28.1",
                "illuminate/routing": "^10.49.0|^11.45.3|^12.28.1",
                "illuminate/support": "^10.49.0|^11.45.3|^12.28.1",
                "illuminate/validation": "^10.49.0|^11.45.3|^12.28.1",
                "php": "^8.1"
            },
            "require-dev": {
                "laravel/pint": "1.20.0",
                "orchestra/testbench": "^8.36.0|^9.15.0|^10.6.0",
                "pestphp/pest": "^2.36.0|^3.8.4|^4.1.0",
                "phpstan/phpstan": "^2.1.27",
                "rector/rector": "^2.1.7"
            },
            "type": "library",
            "extra": {
                "laravel": {
                    "aliases": {
                        "Mcp": "Laravel\\Mcp\\Server\\Facades\\Mcp"
                    },
                    "providers": [
                        "Laravel\\Mcp\\Server\\McpServiceProvider"
                    ]
                }
            },
            "autoload": {
                "psr-4": {
                    "Laravel\\Mcp\\": "src/",
                    "Laravel\\Mcp\\Server\\": "src/Server/"
                }
            },
            "notification-url": "https://packagist.org/downloads/",
            "license": [
                "MIT"
            ],
            "authors": [
                {
                    "name": "Taylor Otwell",
                    "email": "taylor@laravel.com"
                }
            ],
            "description": "Rapidly build MCP servers for your Laravel applications.",
            "homepage": "https://github.com/laravel/mcp",
            "keywords": [
                "laravel",
                "mcp"
            ],
            "support": {
                "issues": "https://github.com/laravel/mcp/issues",
                "source": "https://github.com/laravel/mcp"
            },
            "time": "2025-10-07T14:28:56+00:00"
        },
        {
            "name": "laravel/pail",
            "version": "v1.2.3",
            "source": {
                "type": "git",
                "url": "https://github.com/laravel/pail.git",
                "reference": "8cc3d575c1f0e57eeb923f366a37528c50d2385a"
            },
            "dist": {
                "type": "zip",
                "url": "https://api.github.com/repos/laravel/pail/zipball/8cc3d575c1f0e57eeb923f366a37528c50d2385a",
                "reference": "8cc3d575c1f0e57eeb923f366a37528c50d2385a",
                "shasum": ""
            },
            "require": {
                "ext-mbstring": "*",
                "illuminate/console": "^10.24|^11.0|^12.0",
                "illuminate/contracts": "^10.24|^11.0|^12.0",
                "illuminate/log": "^10.24|^11.0|^12.0",
                "illuminate/process": "^10.24|^11.0|^12.0",
                "illuminate/support": "^10.24|^11.0|^12.0",
                "nunomaduro/termwind": "^1.15|^2.0",
                "php": "^8.2",
                "symfony/console": "^6.0|^7.0"
            },
            "require-dev": {
                "laravel/framework": "^10.24|^11.0|^12.0",
                "laravel/pint": "^1.13",
                "orchestra/testbench-core": "^8.13|^9.0|^10.0",
                "pestphp/pest": "^2.20|^3.0",
                "pestphp/pest-plugin-type-coverage": "^2.3|^3.0",
                "phpstan/phpstan": "^1.12.27",
                "symfony/var-dumper": "^6.3|^7.0"
            },
            "type": "library",
            "extra": {
                "laravel": {
                    "providers": [
                        "Laravel\\Pail\\PailServiceProvider"
                    ]
                },
                "branch-alias": {
                    "dev-main": "1.x-dev"
                }
            },
            "autoload": {
                "psr-4": {
                    "Laravel\\Pail\\": "src/"
                }
            },
            "notification-url": "https://packagist.org/downloads/",
            "license": [
                "MIT"
            ],
            "authors": [
                {
                    "name": "Taylor Otwell",
                    "email": "taylor@laravel.com"
                },
                {
                    "name": "Nuno Maduro",
                    "email": "enunomaduro@gmail.com"
                }
            ],
            "description": "Easily delve into your Laravel application's log files directly from the command line.",
            "homepage": "https://github.com/laravel/pail",
            "keywords": [
                "dev",
                "laravel",
                "logs",
                "php",
                "tail"
            ],
            "support": {
                "issues": "https://github.com/laravel/pail/issues",
                "source": "https://github.com/laravel/pail"
            },
            "time": "2025-06-05T13:55:57+00:00"
        },
        {
            "name": "laravel/pint",
            "version": "v1.25.1",
            "source": {
                "type": "git",
                "url": "https://github.com/laravel/pint.git",
                "reference": "5016e263f95d97670d71b9a987bd8996ade6d8d9"
            },
            "dist": {
                "type": "zip",
                "url": "https://api.github.com/repos/laravel/pint/zipball/5016e263f95d97670d71b9a987bd8996ade6d8d9",
                "reference": "5016e263f95d97670d71b9a987bd8996ade6d8d9",
                "shasum": ""
            },
            "require": {
                "ext-json": "*",
                "ext-mbstring": "*",
                "ext-tokenizer": "*",
                "ext-xml": "*",
                "php": "^8.2.0"
            },
            "require-dev": {
                "friendsofphp/php-cs-fixer": "^3.87.2",
                "illuminate/view": "^11.46.0",
                "larastan/larastan": "^3.7.1",
                "laravel-zero/framework": "^11.45.0",
                "mockery/mockery": "^1.6.12",
                "nunomaduro/termwind": "^2.3.1",
                "pestphp/pest": "^2.36.0"
            },
            "bin": [
                "builds/pint"
            ],
            "type": "project",
            "autoload": {
                "psr-4": {
                    "App\\": "app/",
                    "Database\\Seeders\\": "database/seeders/",
                    "Database\\Factories\\": "database/factories/"
                }
            },
            "notification-url": "https://packagist.org/downloads/",
            "license": [
                "MIT"
            ],
            "authors": [
                {
                    "name": "Nuno Maduro",
                    "email": "enunomaduro@gmail.com"
                }
            ],
            "description": "An opinionated code formatter for PHP.",
            "homepage": "https://laravel.com",
            "keywords": [
                "format",
                "formatter",
                "lint",
                "linter",
                "php"
            ],
            "support": {
                "issues": "https://github.com/laravel/pint/issues",
                "source": "https://github.com/laravel/pint"
            },
            "time": "2025-09-19T02:57:12+00:00"
        },
        {
            "name": "laravel/roster",
            "version": "v0.2.8",
            "source": {
                "type": "git",
                "url": "https://github.com/laravel/roster.git",
                "reference": "832a6db43743bf08a58691da207f977ec8dc43aa"
            },
            "dist": {
                "type": "zip",
                "url": "https://api.github.com/repos/laravel/roster/zipball/832a6db43743bf08a58691da207f977ec8dc43aa",
                "reference": "832a6db43743bf08a58691da207f977ec8dc43aa",
                "shasum": ""
            },
            "require": {
                "illuminate/console": "^10.0|^11.0|^12.0",
                "illuminate/contracts": "^10.0|^11.0|^12.0",
                "illuminate/routing": "^10.0|^11.0|^12.0",
                "illuminate/support": "^10.0|^11.0|^12.0",
                "php": "^8.1|^8.2",
                "symfony/yaml": "^6.4|^7.2"
            },
            "require-dev": {
                "laravel/pint": "^1.14",
                "mockery/mockery": "^1.6",
                "orchestra/testbench": "^8.22.0|^9.0|^10.0",
                "pestphp/pest": "^2.0|^3.0",
                "phpstan/phpstan": "^2.0"
            },
            "type": "library",
            "extra": {
                "laravel": {
                    "providers": [
                        "Laravel\\Roster\\RosterServiceProvider"
                    ]
                },
                "branch-alias": {
                    "dev-master": "1.x-dev"
                }
            },
            "autoload": {
                "psr-4": {
                    "Laravel\\Roster\\": "src/"
                }
            },
            "notification-url": "https://packagist.org/downloads/",
            "license": [
                "MIT"
            ],
            "description": "Detect packages & approaches in use within a Laravel project",
            "homepage": "https://github.com/laravel/roster",
            "keywords": [
                "dev",
                "laravel"
            ],
            "support": {
                "issues": "https://github.com/laravel/roster/issues",
                "source": "https://github.com/laravel/roster"
            },
            "time": "2025-09-22T13:28:47+00:00"
        },
        {
            "name": "laravel/sail",
            "version": "v1.46.0",
            "source": {
                "type": "git",
                "url": "https://github.com/laravel/sail.git",
                "reference": "eb90c4f113c4a9637b8fdd16e24cfc64f2b0ae6e"
            },
            "dist": {
                "type": "zip",
                "url": "https://api.github.com/repos/laravel/sail/zipball/eb90c4f113c4a9637b8fdd16e24cfc64f2b0ae6e",
                "reference": "eb90c4f113c4a9637b8fdd16e24cfc64f2b0ae6e",
                "shasum": ""
            },
            "require": {
                "illuminate/console": "^9.52.16|^10.0|^11.0|^12.0",
                "illuminate/contracts": "^9.52.16|^10.0|^11.0|^12.0",
                "illuminate/support": "^9.52.16|^10.0|^11.0|^12.0",
                "php": "^8.0",
                "symfony/console": "^6.0|^7.0",
                "symfony/yaml": "^6.0|^7.0"
            },
            "require-dev": {
                "orchestra/testbench": "^7.0|^8.0|^9.0|^10.0",
                "phpstan/phpstan": "^1.10"
            },
            "bin": [
                "bin/sail"
            ],
            "type": "library",
            "extra": {
                "laravel": {
                    "providers": [
                        "Laravel\\Sail\\SailServiceProvider"
                    ]
                }
            },
            "autoload": {
                "psr-4": {
                    "Laravel\\Sail\\": "src/"
                }
            },
            "notification-url": "https://packagist.org/downloads/",
            "license": [
                "MIT"
            ],
            "authors": [
                {
                    "name": "Taylor Otwell",
                    "email": "taylor@laravel.com"
                }
            ],
            "description": "Docker files for running a basic Laravel application.",
            "keywords": [
                "docker",
                "laravel"
            ],
            "support": {
                "issues": "https://github.com/laravel/sail/issues",
                "source": "https://github.com/laravel/sail"
            },
            "time": "2025-09-23T13:44:39+00:00"
        },
        {
            "name": "mockery/mockery",
            "version": "1.6.12",
            "source": {
                "type": "git",
                "url": "https://github.com/mockery/mockery.git",
                "reference": "1f4efdd7d3beafe9807b08156dfcb176d18f1699"
            },
            "dist": {
                "type": "zip",
                "url": "https://api.github.com/repos/mockery/mockery/zipball/1f4efdd7d3beafe9807b08156dfcb176d18f1699",
                "reference": "1f4efdd7d3beafe9807b08156dfcb176d18f1699",
                "shasum": ""
            },
            "require": {
                "hamcrest/hamcrest-php": "^2.0.1",
                "lib-pcre": ">=7.0",
                "php": ">=7.3"
            },
            "conflict": {
                "phpunit/phpunit": "<8.0"
            },
            "require-dev": {
                "phpunit/phpunit": "^8.5 || ^9.6.17",
                "symplify/easy-coding-standard": "^12.1.14"
            },
            "type": "library",
            "autoload": {
                "files": [
                    "library/helpers.php",
                    "library/Mockery.php"
                ],
                "psr-4": {
                    "Mockery\\": "library/Mockery"
                }
            },
            "notification-url": "https://packagist.org/downloads/",
            "license": [
                "BSD-3-Clause"
            ],
            "authors": [
                {
                    "name": "Pádraic Brady",
                    "email": "padraic.brady@gmail.com",
                    "homepage": "https://github.com/padraic",
                    "role": "Author"
                },
                {
                    "name": "Dave Marshall",
                    "email": "dave.marshall@atstsolutions.co.uk",
                    "homepage": "https://davedevelopment.co.uk",
                    "role": "Developer"
                },
                {
                    "name": "Nathanael Esayeas",
                    "email": "nathanael.esayeas@protonmail.com",
                    "homepage": "https://github.com/ghostwriter",
                    "role": "Lead Developer"
                }
            ],
            "description": "Mockery is a simple yet flexible PHP mock object framework",
            "homepage": "https://github.com/mockery/mockery",
            "keywords": [
                "BDD",
                "TDD",
                "library",
                "mock",
                "mock objects",
                "mockery",
                "stub",
                "test",
                "test double",
                "testing"
            ],
            "support": {
                "docs": "https://docs.mockery.io/",
                "issues": "https://github.com/mockery/mockery/issues",
                "rss": "https://github.com/mockery/mockery/releases.atom",
                "security": "https://github.com/mockery/mockery/security/advisories",
                "source": "https://github.com/mockery/mockery"
            },
            "time": "2024-05-16T03:13:13+00:00"
        },
        {
            "name": "myclabs/deep-copy",
            "version": "1.13.4",
            "source": {
                "type": "git",
                "url": "https://github.com/myclabs/DeepCopy.git",
                "reference": "07d290f0c47959fd5eed98c95ee5602db07e0b6a"
            },
            "dist": {
                "type": "zip",
                "url": "https://api.github.com/repos/myclabs/DeepCopy/zipball/07d290f0c47959fd5eed98c95ee5602db07e0b6a",
                "reference": "07d290f0c47959fd5eed98c95ee5602db07e0b6a",
                "shasum": ""
            },
            "require": {
                "php": "^7.1 || ^8.0"
            },
            "conflict": {
                "doctrine/collections": "<1.6.8",
                "doctrine/common": "<2.13.3 || >=3 <3.2.2"
            },
            "require-dev": {
                "doctrine/collections": "^1.6.8",
                "doctrine/common": "^2.13.3 || ^3.2.2",
                "phpspec/prophecy": "^1.10",
                "phpunit/phpunit": "^7.5.20 || ^8.5.23 || ^9.5.13"
            },
            "type": "library",
            "autoload": {
                "files": [
                    "src/DeepCopy/deep_copy.php"
                ],
                "psr-4": {
                    "DeepCopy\\": "src/DeepCopy/"
                }
            },
            "notification-url": "https://packagist.org/downloads/",
            "license": [
                "MIT"
            ],
            "description": "Create deep copies (clones) of your objects",
            "keywords": [
                "clone",
                "copy",
                "duplicate",
                "object",
                "object graph"
            ],
            "support": {
                "issues": "https://github.com/myclabs/DeepCopy/issues",
                "source": "https://github.com/myclabs/DeepCopy/tree/1.13.4"
            },
            "funding": [
                {
                    "url": "https://tidelift.com/funding/github/packagist/myclabs/deep-copy",
                    "type": "tidelift"
                }
            ],
            "time": "2025-08-01T08:46:24+00:00"
        },
        {
            "name": "nunomaduro/collision",
            "version": "v8.8.2",
            "source": {
                "type": "git",
                "url": "https://github.com/nunomaduro/collision.git",
                "reference": "60207965f9b7b7a4ce15a0f75d57f9dadb105bdb"
            },
            "dist": {
                "type": "zip",
                "url": "https://api.github.com/repos/nunomaduro/collision/zipball/60207965f9b7b7a4ce15a0f75d57f9dadb105bdb",
                "reference": "60207965f9b7b7a4ce15a0f75d57f9dadb105bdb",
                "shasum": ""
            },
            "require": {
                "filp/whoops": "^2.18.1",
                "nunomaduro/termwind": "^2.3.1",
                "php": "^8.2.0",
                "symfony/console": "^7.3.0"
            },
            "conflict": {
                "laravel/framework": "<11.44.2 || >=13.0.0",
                "phpunit/phpunit": "<11.5.15 || >=13.0.0"
            },
            "require-dev": {
                "brianium/paratest": "^7.8.3",
                "larastan/larastan": "^3.4.2",
                "laravel/framework": "^11.44.2 || ^12.18",
                "laravel/pint": "^1.22.1",
                "laravel/sail": "^1.43.1",
                "laravel/sanctum": "^4.1.1",
                "laravel/tinker": "^2.10.1",
                "orchestra/testbench-core": "^9.12.0 || ^10.4",
                "pestphp/pest": "^3.8.2",
                "sebastian/environment": "^7.2.1 || ^8.0"
            },
            "type": "library",
            "extra": {
                "laravel": {
                    "providers": [
                        "NunoMaduro\\Collision\\Adapters\\Laravel\\CollisionServiceProvider"
                    ]
                },
                "branch-alias": {
                    "dev-8.x": "8.x-dev"
                }
            },
            "autoload": {
                "files": [
                    "./src/Adapters/Phpunit/Autoload.php"
                ],
                "psr-4": {
                    "NunoMaduro\\Collision\\": "src/"
                }
            },
            "notification-url": "https://packagist.org/downloads/",
            "license": [
                "MIT"
            ],
            "authors": [
                {
                    "name": "Nuno Maduro",
                    "email": "enunomaduro@gmail.com"
                }
            ],
            "description": "Cli error handling for console/command-line PHP applications.",
            "keywords": [
                "artisan",
                "cli",
                "command-line",
                "console",
                "dev",
                "error",
                "handling",
                "laravel",
                "laravel-zero",
                "php",
                "symfony"
            ],
            "support": {
                "issues": "https://github.com/nunomaduro/collision/issues",
                "source": "https://github.com/nunomaduro/collision"
            },
            "funding": [
                {
                    "url": "https://www.paypal.com/paypalme/enunomaduro",
                    "type": "custom"
                },
                {
                    "url": "https://github.com/nunomaduro",
                    "type": "github"
                },
                {
                    "url": "https://www.patreon.com/nunomaduro",
                    "type": "patreon"
                }
            ],
            "time": "2025-06-25T02:12:12+00:00"
        },
        {
            "name": "phar-io/manifest",
            "version": "2.0.4",
            "source": {
                "type": "git",
                "url": "https://github.com/phar-io/manifest.git",
                "reference": "54750ef60c58e43759730615a392c31c80e23176"
            },
            "dist": {
                "type": "zip",
                "url": "https://api.github.com/repos/phar-io/manifest/zipball/54750ef60c58e43759730615a392c31c80e23176",
                "reference": "54750ef60c58e43759730615a392c31c80e23176",
                "shasum": ""
            },
            "require": {
                "ext-dom": "*",
                "ext-libxml": "*",
                "ext-phar": "*",
                "ext-xmlwriter": "*",
                "phar-io/version": "^3.0.1",
                "php": "^7.2 || ^8.0"
            },
            "type": "library",
            "extra": {
                "branch-alias": {
                    "dev-master": "2.0.x-dev"
                }
            },
            "autoload": {
                "classmap": [
                    "src/"
                ]
            },
            "notification-url": "https://packagist.org/downloads/",
            "license": [
                "BSD-3-Clause"
            ],
            "authors": [
                {
                    "name": "Arne Blankerts",
                    "email": "arne@blankerts.de",
                    "role": "Developer"
                },
                {
                    "name": "Sebastian Heuer",
                    "email": "sebastian@phpeople.de",
                    "role": "Developer"
                },
                {
                    "name": "Sebastian Bergmann",
                    "email": "sebastian@phpunit.de",
                    "role": "Developer"
                }
            ],
            "description": "Component for reading phar.io manifest information from a PHP Archive (PHAR)",
            "support": {
                "issues": "https://github.com/phar-io/manifest/issues",
                "source": "https://github.com/phar-io/manifest/tree/2.0.4"
            },
            "funding": [
                {
                    "url": "https://github.com/theseer",
                    "type": "github"
                }
            ],
            "time": "2024-03-03T12:33:53+00:00"
        },
        {
            "name": "phar-io/version",
            "version": "3.2.1",
            "source": {
                "type": "git",
                "url": "https://github.com/phar-io/version.git",
                "reference": "4f7fd7836c6f332bb2933569e566a0d6c4cbed74"
            },
            "dist": {
                "type": "zip",
                "url": "https://api.github.com/repos/phar-io/version/zipball/4f7fd7836c6f332bb2933569e566a0d6c4cbed74",
                "reference": "4f7fd7836c6f332bb2933569e566a0d6c4cbed74",
                "shasum": ""
            },
            "require": {
                "php": "^7.2 || ^8.0"
            },
            "type": "library",
            "autoload": {
                "classmap": [
                    "src/"
                ]
            },
            "notification-url": "https://packagist.org/downloads/",
            "license": [
                "BSD-3-Clause"
            ],
            "authors": [
                {
                    "name": "Arne Blankerts",
                    "email": "arne@blankerts.de",
                    "role": "Developer"
                },
                {
                    "name": "Sebastian Heuer",
                    "email": "sebastian@phpeople.de",
                    "role": "Developer"
                },
                {
                    "name": "Sebastian Bergmann",
                    "email": "sebastian@phpunit.de",
                    "role": "Developer"
                }
            ],
            "description": "Library for handling version information and constraints",
            "support": {
                "issues": "https://github.com/phar-io/version/issues",
                "source": "https://github.com/phar-io/version/tree/3.2.1"
            },
            "time": "2022-02-21T01:04:05+00:00"
        },
        {
            "name": "phpstan/phpstan",
            "version": "1.12.32",
            "dist": {
                "type": "zip",
                "url": "https://api.github.com/repos/phpstan/phpstan/zipball/2770dcdf5078d0b0d53f94317e06affe88419aa8",
                "reference": "2770dcdf5078d0b0d53f94317e06affe88419aa8",
                "shasum": ""
            },
            "require": {
                "php": "^7.2|^8.0"
            },
            "conflict": {
                "phpstan/phpstan-shim": "*"
            },
            "bin": [
                "phpstan",
                "phpstan.phar"
            ],
            "type": "library",
            "autoload": {
                "files": [
                    "bootstrap.php"
                ]
            },
            "notification-url": "https://packagist.org/downloads/",
            "license": [
                "MIT"
            ],
            "description": "PHPStan - PHP Static Analysis Tool",
            "keywords": [
                "dev",
                "static analysis"
            ],
            "support": {
                "docs": "https://phpstan.org/user-guide/getting-started",
                "forum": "https://github.com/phpstan/phpstan/discussions",
                "issues": "https://github.com/phpstan/phpstan/issues",
                "security": "https://github.com/phpstan/phpstan/security/policy",
                "source": "https://github.com/phpstan/phpstan-src"
            },
            "funding": [
                {
                    "url": "https://github.com/ondrejmirtes",
                    "type": "github"
                },
                {
                    "url": "https://github.com/phpstan",
                    "type": "github"
                }
            ],
            "time": "2025-09-30T10:16:31+00:00"
        },
        {
            "name": "phpunit/php-code-coverage",
            "version": "11.0.11",
            "source": {
                "type": "git",
                "url": "https://github.com/sebastianbergmann/php-code-coverage.git",
                "reference": "4f7722aa9a7b76aa775e2d9d4e95d1ea16eeeef4"
            },
            "dist": {
                "type": "zip",
                "url": "https://api.github.com/repos/sebastianbergmann/php-code-coverage/zipball/4f7722aa9a7b76aa775e2d9d4e95d1ea16eeeef4",
                "reference": "4f7722aa9a7b76aa775e2d9d4e95d1ea16eeeef4",
                "shasum": ""
            },
            "require": {
                "ext-dom": "*",
                "ext-libxml": "*",
                "ext-xmlwriter": "*",
                "nikic/php-parser": "^5.4.0",
                "php": ">=8.2",
                "phpunit/php-file-iterator": "^5.1.0",
                "phpunit/php-text-template": "^4.0.1",
                "sebastian/code-unit-reverse-lookup": "^4.0.1",
                "sebastian/complexity": "^4.0.1",
                "sebastian/environment": "^7.2.0",
                "sebastian/lines-of-code": "^3.0.1",
                "sebastian/version": "^5.0.2",
                "theseer/tokenizer": "^1.2.3"
            },
            "require-dev": {
                "phpunit/phpunit": "^11.5.2"
            },
            "suggest": {
                "ext-pcov": "PHP extension that provides line coverage",
                "ext-xdebug": "PHP extension that provides line coverage as well as branch and path coverage"
            },
            "type": "library",
            "extra": {
                "branch-alias": {
                    "dev-main": "11.0.x-dev"
                }
            },
            "autoload": {
                "classmap": [
                    "src/"
                ]
            },
            "notification-url": "https://packagist.org/downloads/",
            "license": [
                "BSD-3-Clause"
            ],
            "authors": [
                {
                    "name": "Sebastian Bergmann",
                    "email": "sebastian@phpunit.de",
                    "role": "lead"
                }
            ],
            "description": "Library that provides collection, processing, and rendering functionality for PHP code coverage information.",
            "homepage": "https://github.com/sebastianbergmann/php-code-coverage",
            "keywords": [
                "coverage",
                "testing",
                "xunit"
            ],
            "support": {
                "issues": "https://github.com/sebastianbergmann/php-code-coverage/issues",
                "security": "https://github.com/sebastianbergmann/php-code-coverage/security/policy",
                "source": "https://github.com/sebastianbergmann/php-code-coverage/tree/11.0.11"
            },
            "funding": [
                {
                    "url": "https://github.com/sebastianbergmann",
                    "type": "github"
                },
                {
                    "url": "https://liberapay.com/sebastianbergmann",
                    "type": "liberapay"
                },
                {
                    "url": "https://thanks.dev/u/gh/sebastianbergmann",
                    "type": "thanks_dev"
                },
                {
                    "url": "https://tidelift.com/funding/github/packagist/phpunit/php-code-coverage",
                    "type": "tidelift"
                }
            ],
            "time": "2025-08-27T14:37:49+00:00"
        },
        {
            "name": "phpunit/php-file-iterator",
            "version": "5.1.0",
            "source": {
                "type": "git",
                "url": "https://github.com/sebastianbergmann/php-file-iterator.git",
                "reference": "118cfaaa8bc5aef3287bf315b6060b1174754af6"
            },
            "dist": {
                "type": "zip",
                "url": "https://api.github.com/repos/sebastianbergmann/php-file-iterator/zipball/118cfaaa8bc5aef3287bf315b6060b1174754af6",
                "reference": "118cfaaa8bc5aef3287bf315b6060b1174754af6",
                "shasum": ""
            },
            "require": {
                "php": ">=8.2"
            },
            "require-dev": {
                "phpunit/phpunit": "^11.0"
            },
            "type": "library",
            "extra": {
                "branch-alias": {
                    "dev-main": "5.0-dev"
                }
            },
            "autoload": {
                "classmap": [
                    "src/"
                ]
            },
            "notification-url": "https://packagist.org/downloads/",
            "license": [
                "BSD-3-Clause"
            ],
            "authors": [
                {
                    "name": "Sebastian Bergmann",
                    "email": "sebastian@phpunit.de",
                    "role": "lead"
                }
            ],
            "description": "FilterIterator implementation that filters files based on a list of suffixes.",
            "homepage": "https://github.com/sebastianbergmann/php-file-iterator/",
            "keywords": [
                "filesystem",
                "iterator"
            ],
            "support": {
                "issues": "https://github.com/sebastianbergmann/php-file-iterator/issues",
                "security": "https://github.com/sebastianbergmann/php-file-iterator/security/policy",
                "source": "https://github.com/sebastianbergmann/php-file-iterator/tree/5.1.0"
            },
            "funding": [
                {
                    "url": "https://github.com/sebastianbergmann",
                    "type": "github"
                }
            ],
            "time": "2024-08-27T05:02:59+00:00"
        },
        {
            "name": "phpunit/php-invoker",
            "version": "5.0.1",
            "source": {
                "type": "git",
                "url": "https://github.com/sebastianbergmann/php-invoker.git",
                "reference": "c1ca3814734c07492b3d4c5f794f4b0995333da2"
            },
            "dist": {
                "type": "zip",
                "url": "https://api.github.com/repos/sebastianbergmann/php-invoker/zipball/c1ca3814734c07492b3d4c5f794f4b0995333da2",
                "reference": "c1ca3814734c07492b3d4c5f794f4b0995333da2",
                "shasum": ""
            },
            "require": {
                "php": ">=8.2"
            },
            "require-dev": {
                "ext-pcntl": "*",
                "phpunit/phpunit": "^11.0"
            },
            "suggest": {
                "ext-pcntl": "*"
            },
            "type": "library",
            "extra": {
                "branch-alias": {
                    "dev-main": "5.0-dev"
                }
            },
            "autoload": {
                "classmap": [
                    "src/"
                ]
            },
            "notification-url": "https://packagist.org/downloads/",
            "license": [
                "BSD-3-Clause"
            ],
            "authors": [
                {
                    "name": "Sebastian Bergmann",
                    "email": "sebastian@phpunit.de",
                    "role": "lead"
                }
            ],
            "description": "Invoke callables with a timeout",
            "homepage": "https://github.com/sebastianbergmann/php-invoker/",
            "keywords": [
                "process"
            ],
            "support": {
                "issues": "https://github.com/sebastianbergmann/php-invoker/issues",
                "security": "https://github.com/sebastianbergmann/php-invoker/security/policy",
                "source": "https://github.com/sebastianbergmann/php-invoker/tree/5.0.1"
            },
            "funding": [
                {
                    "url": "https://github.com/sebastianbergmann",
                    "type": "github"
                }
            ],
            "time": "2024-07-03T05:07:44+00:00"
        },
        {
            "name": "phpunit/php-text-template",
            "version": "4.0.1",
            "source": {
                "type": "git",
                "url": "https://github.com/sebastianbergmann/php-text-template.git",
                "reference": "3e0404dc6b300e6bf56415467ebcb3fe4f33e964"
            },
            "dist": {
                "type": "zip",
                "url": "https://api.github.com/repos/sebastianbergmann/php-text-template/zipball/3e0404dc6b300e6bf56415467ebcb3fe4f33e964",
                "reference": "3e0404dc6b300e6bf56415467ebcb3fe4f33e964",
                "shasum": ""
            },
            "require": {
                "php": ">=8.2"
            },
            "require-dev": {
                "phpunit/phpunit": "^11.0"
            },
            "type": "library",
            "extra": {
                "branch-alias": {
                    "dev-main": "4.0-dev"
                }
            },
            "autoload": {
                "classmap": [
                    "src/"
                ]
            },
            "notification-url": "https://packagist.org/downloads/",
            "license": [
                "BSD-3-Clause"
            ],
            "authors": [
                {
                    "name": "Sebastian Bergmann",
                    "email": "sebastian@phpunit.de",
                    "role": "lead"
                }
            ],
            "description": "Simple template engine.",
            "homepage": "https://github.com/sebastianbergmann/php-text-template/",
            "keywords": [
                "template"
            ],
            "support": {
                "issues": "https://github.com/sebastianbergmann/php-text-template/issues",
                "security": "https://github.com/sebastianbergmann/php-text-template/security/policy",
                "source": "https://github.com/sebastianbergmann/php-text-template/tree/4.0.1"
            },
            "funding": [
                {
                    "url": "https://github.com/sebastianbergmann",
                    "type": "github"
                }
            ],
            "time": "2024-07-03T05:08:43+00:00"
        },
        {
            "name": "phpunit/php-timer",
            "version": "7.0.1",
            "source": {
                "type": "git",
                "url": "https://github.com/sebastianbergmann/php-timer.git",
                "reference": "3b415def83fbcb41f991d9ebf16ae4ad8b7837b3"
            },
            "dist": {
                "type": "zip",
                "url": "https://api.github.com/repos/sebastianbergmann/php-timer/zipball/3b415def83fbcb41f991d9ebf16ae4ad8b7837b3",
                "reference": "3b415def83fbcb41f991d9ebf16ae4ad8b7837b3",
                "shasum": ""
            },
            "require": {
                "php": ">=8.2"
            },
            "require-dev": {
                "phpunit/phpunit": "^11.0"
            },
            "type": "library",
            "extra": {
                "branch-alias": {
                    "dev-main": "7.0-dev"
                }
            },
            "autoload": {
                "classmap": [
                    "src/"
                ]
            },
            "notification-url": "https://packagist.org/downloads/",
            "license": [
                "BSD-3-Clause"
            ],
            "authors": [
                {
                    "name": "Sebastian Bergmann",
                    "email": "sebastian@phpunit.de",
                    "role": "lead"
                }
            ],
            "description": "Utility class for timing",
            "homepage": "https://github.com/sebastianbergmann/php-timer/",
            "keywords": [
                "timer"
            ],
            "support": {
                "issues": "https://github.com/sebastianbergmann/php-timer/issues",
                "security": "https://github.com/sebastianbergmann/php-timer/security/policy",
                "source": "https://github.com/sebastianbergmann/php-timer/tree/7.0.1"
            },
            "funding": [
                {
                    "url": "https://github.com/sebastianbergmann",
                    "type": "github"
                }
            ],
            "time": "2024-07-03T05:09:35+00:00"
        },
        {
            "name": "phpunit/phpunit",
            "version": "11.5.42",
            "source": {
                "type": "git",
                "url": "https://github.com/sebastianbergmann/phpunit.git",
                "reference": "1c6cb5dfe412af3d0dfd414cfd110e3b9cfdbc3c"
            },
            "dist": {
                "type": "zip",
                "url": "https://api.github.com/repos/sebastianbergmann/phpunit/zipball/1c6cb5dfe412af3d0dfd414cfd110e3b9cfdbc3c",
                "reference": "1c6cb5dfe412af3d0dfd414cfd110e3b9cfdbc3c",
                "shasum": ""
            },
            "require": {
                "ext-dom": "*",
                "ext-json": "*",
                "ext-libxml": "*",
                "ext-mbstring": "*",
                "ext-xml": "*",
                "ext-xmlwriter": "*",
                "myclabs/deep-copy": "^1.13.4",
                "phar-io/manifest": "^2.0.4",
                "phar-io/version": "^3.2.1",
                "php": ">=8.2",
                "phpunit/php-code-coverage": "^11.0.11",
                "phpunit/php-file-iterator": "^5.1.0",
                "phpunit/php-invoker": "^5.0.1",
                "phpunit/php-text-template": "^4.0.1",
                "phpunit/php-timer": "^7.0.1",
                "sebastian/cli-parser": "^3.0.2",
                "sebastian/code-unit": "^3.0.3",
                "sebastian/comparator": "^6.3.2",
                "sebastian/diff": "^6.0.2",
                "sebastian/environment": "^7.2.1",
                "sebastian/exporter": "^6.3.2",
                "sebastian/global-state": "^7.0.2",
                "sebastian/object-enumerator": "^6.0.1",
                "sebastian/type": "^5.1.3",
                "sebastian/version": "^5.0.2",
                "staabm/side-effects-detector": "^1.0.5"
            },
            "suggest": {
                "ext-soap": "To be able to generate mocks based on WSDL files"
            },
            "bin": [
                "phpunit"
            ],
            "type": "library",
            "extra": {
                "branch-alias": {
                    "dev-main": "11.5-dev"
                }
            },
            "autoload": {
                "files": [
                    "src/Framework/Assert/Functions.php"
                ],
                "classmap": [
                    "src/"
                ]
            },
            "notification-url": "https://packagist.org/downloads/",
            "license": [
                "BSD-3-Clause"
            ],
            "authors": [
                {
                    "name": "Sebastian Bergmann",
                    "email": "sebastian@phpunit.de",
                    "role": "lead"
                }
            ],
            "description": "The PHP Unit Testing framework.",
            "homepage": "https://phpunit.de/",
            "keywords": [
                "phpunit",
                "testing",
                "xunit"
            ],
            "support": {
                "issues": "https://github.com/sebastianbergmann/phpunit/issues",
                "security": "https://github.com/sebastianbergmann/phpunit/security/policy",
                "source": "https://github.com/sebastianbergmann/phpunit/tree/11.5.42"
            },
            "funding": [
                {
                    "url": "https://phpunit.de/sponsors.html",
                    "type": "custom"
                },
                {
                    "url": "https://github.com/sebastianbergmann",
                    "type": "github"
                },
                {
                    "url": "https://liberapay.com/sebastianbergmann",
                    "type": "liberapay"
                },
                {
                    "url": "https://thanks.dev/u/gh/sebastianbergmann",
                    "type": "thanks_dev"
                },
                {
                    "url": "https://tidelift.com/funding/github/packagist/phpunit/phpunit",
                    "type": "tidelift"
                }
            ],
            "time": "2025-09-28T12:09:13+00:00"
        },
        {
            "name": "sebastian/cli-parser",
            "version": "3.0.2",
            "source": {
                "type": "git",
                "url": "https://github.com/sebastianbergmann/cli-parser.git",
                "reference": "15c5dd40dc4f38794d383bb95465193f5e0ae180"
            },
            "dist": {
                "type": "zip",
                "url": "https://api.github.com/repos/sebastianbergmann/cli-parser/zipball/15c5dd40dc4f38794d383bb95465193f5e0ae180",
                "reference": "15c5dd40dc4f38794d383bb95465193f5e0ae180",
                "shasum": ""
            },
            "require": {
                "php": ">=8.2"
            },
            "require-dev": {
                "phpunit/phpunit": "^11.0"
            },
            "type": "library",
            "extra": {
                "branch-alias": {
                    "dev-main": "3.0-dev"
                }
            },
            "autoload": {
                "classmap": [
                    "src/"
                ]
            },
            "notification-url": "https://packagist.org/downloads/",
            "license": [
                "BSD-3-Clause"
            ],
            "authors": [
                {
                    "name": "Sebastian Bergmann",
                    "email": "sebastian@phpunit.de",
                    "role": "lead"
                }
            ],
            "description": "Library for parsing CLI options",
            "homepage": "https://github.com/sebastianbergmann/cli-parser",
            "support": {
                "issues": "https://github.com/sebastianbergmann/cli-parser/issues",
                "security": "https://github.com/sebastianbergmann/cli-parser/security/policy",
                "source": "https://github.com/sebastianbergmann/cli-parser/tree/3.0.2"
            },
            "funding": [
                {
                    "url": "https://github.com/sebastianbergmann",
                    "type": "github"
                }
            ],
            "time": "2024-07-03T04:41:36+00:00"
        },
        {
            "name": "sebastian/code-unit",
            "version": "3.0.3",
            "source": {
                "type": "git",
                "url": "https://github.com/sebastianbergmann/code-unit.git",
                "reference": "54391c61e4af8078e5b276ab082b6d3c54c9ad64"
            },
            "dist": {
                "type": "zip",
                "url": "https://api.github.com/repos/sebastianbergmann/code-unit/zipball/54391c61e4af8078e5b276ab082b6d3c54c9ad64",
                "reference": "54391c61e4af8078e5b276ab082b6d3c54c9ad64",
                "shasum": ""
            },
            "require": {
                "php": ">=8.2"
            },
            "require-dev": {
                "phpunit/phpunit": "^11.5"
            },
            "type": "library",
            "extra": {
                "branch-alias": {
                    "dev-main": "3.0-dev"
                }
            },
            "autoload": {
                "classmap": [
                    "src/"
                ]
            },
            "notification-url": "https://packagist.org/downloads/",
            "license": [
                "BSD-3-Clause"
            ],
            "authors": [
                {
                    "name": "Sebastian Bergmann",
                    "email": "sebastian@phpunit.de",
                    "role": "lead"
                }
            ],
            "description": "Collection of value objects that represent the PHP code units",
            "homepage": "https://github.com/sebastianbergmann/code-unit",
            "support": {
                "issues": "https://github.com/sebastianbergmann/code-unit/issues",
                "security": "https://github.com/sebastianbergmann/code-unit/security/policy",
                "source": "https://github.com/sebastianbergmann/code-unit/tree/3.0.3"
            },
            "funding": [
                {
                    "url": "https://github.com/sebastianbergmann",
                    "type": "github"
                }
            ],
            "time": "2025-03-19T07:56:08+00:00"
        },
        {
            "name": "sebastian/code-unit-reverse-lookup",
            "version": "4.0.1",
            "source": {
                "type": "git",
                "url": "https://github.com/sebastianbergmann/code-unit-reverse-lookup.git",
                "reference": "183a9b2632194febd219bb9246eee421dad8d45e"
            },
            "dist": {
                "type": "zip",
                "url": "https://api.github.com/repos/sebastianbergmann/code-unit-reverse-lookup/zipball/183a9b2632194febd219bb9246eee421dad8d45e",
                "reference": "183a9b2632194febd219bb9246eee421dad8d45e",
                "shasum": ""
            },
            "require": {
                "php": ">=8.2"
            },
            "require-dev": {
                "phpunit/phpunit": "^11.0"
            },
            "type": "library",
            "extra": {
                "branch-alias": {
                    "dev-main": "4.0-dev"
                }
            },
            "autoload": {
                "classmap": [
                    "src/"
                ]
            },
            "notification-url": "https://packagist.org/downloads/",
            "license": [
                "BSD-3-Clause"
            ],
            "authors": [
                {
                    "name": "Sebastian Bergmann",
                    "email": "sebastian@phpunit.de"
                }
            ],
            "description": "Looks up which function or method a line of code belongs to",
            "homepage": "https://github.com/sebastianbergmann/code-unit-reverse-lookup/",
            "support": {
                "issues": "https://github.com/sebastianbergmann/code-unit-reverse-lookup/issues",
                "security": "https://github.com/sebastianbergmann/code-unit-reverse-lookup/security/policy",
                "source": "https://github.com/sebastianbergmann/code-unit-reverse-lookup/tree/4.0.1"
            },
            "funding": [
                {
                    "url": "https://github.com/sebastianbergmann",
                    "type": "github"
                }
            ],
            "time": "2024-07-03T04:45:54+00:00"
        },
        {
            "name": "sebastian/comparator",
            "version": "6.3.2",
            "source": {
                "type": "git",
                "url": "https://github.com/sebastianbergmann/comparator.git",
                "reference": "85c77556683e6eee4323e4c5468641ca0237e2e8"
            },
            "dist": {
                "type": "zip",
                "url": "https://api.github.com/repos/sebastianbergmann/comparator/zipball/85c77556683e6eee4323e4c5468641ca0237e2e8",
                "reference": "85c77556683e6eee4323e4c5468641ca0237e2e8",
                "shasum": ""
            },
            "require": {
                "ext-dom": "*",
                "ext-mbstring": "*",
                "php": ">=8.2",
                "sebastian/diff": "^6.0",
                "sebastian/exporter": "^6.0"
            },
            "require-dev": {
                "phpunit/phpunit": "^11.4"
            },
            "suggest": {
                "ext-bcmath": "For comparing BcMath\\Number objects"
            },
            "type": "library",
            "extra": {
                "branch-alias": {
                    "dev-main": "6.3-dev"
                }
            },
            "autoload": {
                "classmap": [
                    "src/"
                ]
            },
            "notification-url": "https://packagist.org/downloads/",
            "license": [
                "BSD-3-Clause"
            ],
            "authors": [
                {
                    "name": "Sebastian Bergmann",
                    "email": "sebastian@phpunit.de"
                },
                {
                    "name": "Jeff Welch",
                    "email": "whatthejeff@gmail.com"
                },
                {
                    "name": "Volker Dusch",
                    "email": "github@wallbash.com"
                },
                {
                    "name": "Bernhard Schussek",
                    "email": "bschussek@2bepublished.at"
                }
            ],
            "description": "Provides the functionality to compare PHP values for equality",
            "homepage": "https://github.com/sebastianbergmann/comparator",
            "keywords": [
                "comparator",
                "compare",
                "equality"
            ],
            "support": {
                "issues": "https://github.com/sebastianbergmann/comparator/issues",
                "security": "https://github.com/sebastianbergmann/comparator/security/policy",
                "source": "https://github.com/sebastianbergmann/comparator/tree/6.3.2"
            },
            "funding": [
                {
                    "url": "https://github.com/sebastianbergmann",
                    "type": "github"
                },
                {
                    "url": "https://liberapay.com/sebastianbergmann",
                    "type": "liberapay"
                },
                {
                    "url": "https://thanks.dev/u/gh/sebastianbergmann",
                    "type": "thanks_dev"
                },
                {
                    "url": "https://tidelift.com/funding/github/packagist/sebastian/comparator",
                    "type": "tidelift"
                }
            ],
            "time": "2025-08-10T08:07:46+00:00"
        },
        {
            "name": "sebastian/complexity",
            "version": "4.0.1",
            "source": {
                "type": "git",
                "url": "https://github.com/sebastianbergmann/complexity.git",
                "reference": "ee41d384ab1906c68852636b6de493846e13e5a0"
            },
            "dist": {
                "type": "zip",
                "url": "https://api.github.com/repos/sebastianbergmann/complexity/zipball/ee41d384ab1906c68852636b6de493846e13e5a0",
                "reference": "ee41d384ab1906c68852636b6de493846e13e5a0",
                "shasum": ""
            },
            "require": {
                "nikic/php-parser": "^5.0",
                "php": ">=8.2"
            },
            "require-dev": {
                "phpunit/phpunit": "^11.0"
            },
            "type": "library",
            "extra": {
                "branch-alias": {
                    "dev-main": "4.0-dev"
                }
            },
            "autoload": {
                "classmap": [
                    "src/"
                ]
            },
            "notification-url": "https://packagist.org/downloads/",
            "license": [
                "BSD-3-Clause"
            ],
            "authors": [
                {
                    "name": "Sebastian Bergmann",
                    "email": "sebastian@phpunit.de",
                    "role": "lead"
                }
            ],
            "description": "Library for calculating the complexity of PHP code units",
            "homepage": "https://github.com/sebastianbergmann/complexity",
            "support": {
                "issues": "https://github.com/sebastianbergmann/complexity/issues",
                "security": "https://github.com/sebastianbergmann/complexity/security/policy",
                "source": "https://github.com/sebastianbergmann/complexity/tree/4.0.1"
            },
            "funding": [
                {
                    "url": "https://github.com/sebastianbergmann",
                    "type": "github"
                }
            ],
            "time": "2024-07-03T04:49:50+00:00"
        },
        {
            "name": "sebastian/diff",
            "version": "6.0.2",
            "source": {
                "type": "git",
                "url": "https://github.com/sebastianbergmann/diff.git",
                "reference": "b4ccd857127db5d41a5b676f24b51371d76d8544"
            },
            "dist": {
                "type": "zip",
                "url": "https://api.github.com/repos/sebastianbergmann/diff/zipball/b4ccd857127db5d41a5b676f24b51371d76d8544",
                "reference": "b4ccd857127db5d41a5b676f24b51371d76d8544",
                "shasum": ""
            },
            "require": {
                "php": ">=8.2"
            },
            "require-dev": {
                "phpunit/phpunit": "^11.0",
                "symfony/process": "^4.2 || ^5"
            },
            "type": "library",
            "extra": {
                "branch-alias": {
                    "dev-main": "6.0-dev"
                }
            },
            "autoload": {
                "classmap": [
                    "src/"
                ]
            },
            "notification-url": "https://packagist.org/downloads/",
            "license": [
                "BSD-3-Clause"
            ],
            "authors": [
                {
                    "name": "Sebastian Bergmann",
                    "email": "sebastian@phpunit.de"
                },
                {
                    "name": "Kore Nordmann",
                    "email": "mail@kore-nordmann.de"
                }
            ],
            "description": "Diff implementation",
            "homepage": "https://github.com/sebastianbergmann/diff",
            "keywords": [
                "diff",
                "udiff",
                "unidiff",
                "unified diff"
            ],
            "support": {
                "issues": "https://github.com/sebastianbergmann/diff/issues",
                "security": "https://github.com/sebastianbergmann/diff/security/policy",
                "source": "https://github.com/sebastianbergmann/diff/tree/6.0.2"
            },
            "funding": [
                {
                    "url": "https://github.com/sebastianbergmann",
                    "type": "github"
                }
            ],
            "time": "2024-07-03T04:53:05+00:00"
        },
        {
            "name": "sebastian/environment",
            "version": "7.2.1",
            "source": {
                "type": "git",
                "url": "https://github.com/sebastianbergmann/environment.git",
                "reference": "a5c75038693ad2e8d4b6c15ba2403532647830c4"
            },
            "dist": {
                "type": "zip",
                "url": "https://api.github.com/repos/sebastianbergmann/environment/zipball/a5c75038693ad2e8d4b6c15ba2403532647830c4",
                "reference": "a5c75038693ad2e8d4b6c15ba2403532647830c4",
                "shasum": ""
            },
            "require": {
                "php": ">=8.2"
            },
            "require-dev": {
                "phpunit/phpunit": "^11.3"
            },
            "suggest": {
                "ext-posix": "*"
            },
            "type": "library",
            "extra": {
                "branch-alias": {
                    "dev-main": "7.2-dev"
                }
            },
            "autoload": {
                "classmap": [
                    "src/"
                ]
            },
            "notification-url": "https://packagist.org/downloads/",
            "license": [
                "BSD-3-Clause"
            ],
            "authors": [
                {
                    "name": "Sebastian Bergmann",
                    "email": "sebastian@phpunit.de"
                }
            ],
            "description": "Provides functionality to handle HHVM/PHP environments",
            "homepage": "https://github.com/sebastianbergmann/environment",
            "keywords": [
                "Xdebug",
                "environment",
                "hhvm"
            ],
            "support": {
                "issues": "https://github.com/sebastianbergmann/environment/issues",
                "security": "https://github.com/sebastianbergmann/environment/security/policy",
                "source": "https://github.com/sebastianbergmann/environment/tree/7.2.1"
            },
            "funding": [
                {
                    "url": "https://github.com/sebastianbergmann",
                    "type": "github"
                },
                {
                    "url": "https://liberapay.com/sebastianbergmann",
                    "type": "liberapay"
                },
                {
                    "url": "https://thanks.dev/u/gh/sebastianbergmann",
                    "type": "thanks_dev"
                },
                {
                    "url": "https://tidelift.com/funding/github/packagist/sebastian/environment",
                    "type": "tidelift"
                }
            ],
            "time": "2025-05-21T11:55:47+00:00"
        },
        {
            "name": "sebastian/exporter",
            "version": "6.3.2",
            "source": {
                "type": "git",
                "url": "https://github.com/sebastianbergmann/exporter.git",
                "reference": "70a298763b40b213ec087c51c739efcaa90bcd74"
            },
            "dist": {
                "type": "zip",
                "url": "https://api.github.com/repos/sebastianbergmann/exporter/zipball/70a298763b40b213ec087c51c739efcaa90bcd74",
                "reference": "70a298763b40b213ec087c51c739efcaa90bcd74",
                "shasum": ""
            },
            "require": {
                "ext-mbstring": "*",
                "php": ">=8.2",
                "sebastian/recursion-context": "^6.0"
            },
            "require-dev": {
                "phpunit/phpunit": "^11.3"
            },
            "type": "library",
            "extra": {
                "branch-alias": {
                    "dev-main": "6.3-dev"
                }
            },
            "autoload": {
                "classmap": [
                    "src/"
                ]
            },
            "notification-url": "https://packagist.org/downloads/",
            "license": [
                "BSD-3-Clause"
            ],
            "authors": [
                {
                    "name": "Sebastian Bergmann",
                    "email": "sebastian@phpunit.de"
                },
                {
                    "name": "Jeff Welch",
                    "email": "whatthejeff@gmail.com"
                },
                {
                    "name": "Volker Dusch",
                    "email": "github@wallbash.com"
                },
                {
                    "name": "Adam Harvey",
                    "email": "aharvey@php.net"
                },
                {
                    "name": "Bernhard Schussek",
                    "email": "bschussek@gmail.com"
                }
            ],
            "description": "Provides the functionality to export PHP variables for visualization",
            "homepage": "https://www.github.com/sebastianbergmann/exporter",
            "keywords": [
                "export",
                "exporter"
            ],
            "support": {
                "issues": "https://github.com/sebastianbergmann/exporter/issues",
                "security": "https://github.com/sebastianbergmann/exporter/security/policy",
                "source": "https://github.com/sebastianbergmann/exporter/tree/6.3.2"
            },
            "funding": [
                {
                    "url": "https://github.com/sebastianbergmann",
                    "type": "github"
                },
                {
                    "url": "https://liberapay.com/sebastianbergmann",
                    "type": "liberapay"
                },
                {
                    "url": "https://thanks.dev/u/gh/sebastianbergmann",
                    "type": "thanks_dev"
                },
                {
                    "url": "https://tidelift.com/funding/github/packagist/sebastian/exporter",
                    "type": "tidelift"
                }
            ],
            "time": "2025-09-24T06:12:51+00:00"
        },
        {
            "name": "sebastian/global-state",
            "version": "7.0.2",
            "source": {
                "type": "git",
                "url": "https://github.com/sebastianbergmann/global-state.git",
                "reference": "3be331570a721f9a4b5917f4209773de17f747d7"
            },
            "dist": {
                "type": "zip",
                "url": "https://api.github.com/repos/sebastianbergmann/global-state/zipball/3be331570a721f9a4b5917f4209773de17f747d7",
                "reference": "3be331570a721f9a4b5917f4209773de17f747d7",
                "shasum": ""
            },
            "require": {
                "php": ">=8.2",
                "sebastian/object-reflector": "^4.0",
                "sebastian/recursion-context": "^6.0"
            },
            "require-dev": {
                "ext-dom": "*",
                "phpunit/phpunit": "^11.0"
            },
            "type": "library",
            "extra": {
                "branch-alias": {
                    "dev-main": "7.0-dev"
                }
            },
            "autoload": {
                "classmap": [
                    "src/"
                ]
            },
            "notification-url": "https://packagist.org/downloads/",
            "license": [
                "BSD-3-Clause"
            ],
            "authors": [
                {
                    "name": "Sebastian Bergmann",
                    "email": "sebastian@phpunit.de"
                }
            ],
            "description": "Snapshotting of global state",
            "homepage": "https://www.github.com/sebastianbergmann/global-state",
            "keywords": [
                "global state"
            ],
            "support": {
                "issues": "https://github.com/sebastianbergmann/global-state/issues",
                "security": "https://github.com/sebastianbergmann/global-state/security/policy",
                "source": "https://github.com/sebastianbergmann/global-state/tree/7.0.2"
            },
            "funding": [
                {
                    "url": "https://github.com/sebastianbergmann",
                    "type": "github"
                }
            ],
            "time": "2024-07-03T04:57:36+00:00"
        },
        {
            "name": "sebastian/lines-of-code",
            "version": "3.0.1",
            "source": {
                "type": "git",
                "url": "https://github.com/sebastianbergmann/lines-of-code.git",
                "reference": "d36ad0d782e5756913e42ad87cb2890f4ffe467a"
            },
            "dist": {
                "type": "zip",
                "url": "https://api.github.com/repos/sebastianbergmann/lines-of-code/zipball/d36ad0d782e5756913e42ad87cb2890f4ffe467a",
                "reference": "d36ad0d782e5756913e42ad87cb2890f4ffe467a",
                "shasum": ""
            },
            "require": {
                "nikic/php-parser": "^5.0",
                "php": ">=8.2"
            },
            "require-dev": {
                "phpunit/phpunit": "^11.0"
            },
            "type": "library",
            "extra": {
                "branch-alias": {
                    "dev-main": "3.0-dev"
                }
            },
            "autoload": {
                "classmap": [
                    "src/"
                ]
            },
            "notification-url": "https://packagist.org/downloads/",
            "license": [
                "BSD-3-Clause"
            ],
            "authors": [
                {
                    "name": "Sebastian Bergmann",
                    "email": "sebastian@phpunit.de",
                    "role": "lead"
                }
            ],
            "description": "Library for counting the lines of code in PHP source code",
            "homepage": "https://github.com/sebastianbergmann/lines-of-code",
            "support": {
                "issues": "https://github.com/sebastianbergmann/lines-of-code/issues",
                "security": "https://github.com/sebastianbergmann/lines-of-code/security/policy",
                "source": "https://github.com/sebastianbergmann/lines-of-code/tree/3.0.1"
            },
            "funding": [
                {
                    "url": "https://github.com/sebastianbergmann",
                    "type": "github"
                }
            ],
            "time": "2024-07-03T04:58:38+00:00"
        },
        {
            "name": "sebastian/object-enumerator",
            "version": "6.0.1",
            "source": {
                "type": "git",
                "url": "https://github.com/sebastianbergmann/object-enumerator.git",
                "reference": "f5b498e631a74204185071eb41f33f38d64608aa"
            },
            "dist": {
                "type": "zip",
                "url": "https://api.github.com/repos/sebastianbergmann/object-enumerator/zipball/f5b498e631a74204185071eb41f33f38d64608aa",
                "reference": "f5b498e631a74204185071eb41f33f38d64608aa",
                "shasum": ""
            },
            "require": {
                "php": ">=8.2",
                "sebastian/object-reflector": "^4.0",
                "sebastian/recursion-context": "^6.0"
            },
            "require-dev": {
                "phpunit/phpunit": "^11.0"
            },
            "type": "library",
            "extra": {
                "branch-alias": {
                    "dev-main": "6.0-dev"
                }
            },
            "autoload": {
                "classmap": [
                    "src/"
                ]
            },
            "notification-url": "https://packagist.org/downloads/",
            "license": [
                "BSD-3-Clause"
            ],
            "authors": [
                {
                    "name": "Sebastian Bergmann",
                    "email": "sebastian@phpunit.de"
                }
            ],
            "description": "Traverses array structures and object graphs to enumerate all referenced objects",
            "homepage": "https://github.com/sebastianbergmann/object-enumerator/",
            "support": {
                "issues": "https://github.com/sebastianbergmann/object-enumerator/issues",
                "security": "https://github.com/sebastianbergmann/object-enumerator/security/policy",
                "source": "https://github.com/sebastianbergmann/object-enumerator/tree/6.0.1"
            },
            "funding": [
                {
                    "url": "https://github.com/sebastianbergmann",
                    "type": "github"
                }
            ],
            "time": "2024-07-03T05:00:13+00:00"
        },
        {
            "name": "sebastian/object-reflector",
            "version": "4.0.1",
            "source": {
                "type": "git",
                "url": "https://github.com/sebastianbergmann/object-reflector.git",
                "reference": "6e1a43b411b2ad34146dee7524cb13a068bb35f9"
            },
            "dist": {
                "type": "zip",
                "url": "https://api.github.com/repos/sebastianbergmann/object-reflector/zipball/6e1a43b411b2ad34146dee7524cb13a068bb35f9",
                "reference": "6e1a43b411b2ad34146dee7524cb13a068bb35f9",
                "shasum": ""
            },
            "require": {
                "php": ">=8.2"
            },
            "require-dev": {
                "phpunit/phpunit": "^11.0"
            },
            "type": "library",
            "extra": {
                "branch-alias": {
                    "dev-main": "4.0-dev"
                }
            },
            "autoload": {
                "classmap": [
                    "src/"
                ]
            },
            "notification-url": "https://packagist.org/downloads/",
            "license": [
                "BSD-3-Clause"
            ],
            "authors": [
                {
                    "name": "Sebastian Bergmann",
                    "email": "sebastian@phpunit.de"
                }
            ],
            "description": "Allows reflection of object attributes, including inherited and non-public ones",
            "homepage": "https://github.com/sebastianbergmann/object-reflector/",
            "support": {
                "issues": "https://github.com/sebastianbergmann/object-reflector/issues",
                "security": "https://github.com/sebastianbergmann/object-reflector/security/policy",
                "source": "https://github.com/sebastianbergmann/object-reflector/tree/4.0.1"
            },
            "funding": [
                {
                    "url": "https://github.com/sebastianbergmann",
                    "type": "github"
                }
            ],
            "time": "2024-07-03T05:01:32+00:00"
        },
        {
            "name": "sebastian/recursion-context",
            "version": "6.0.3",
            "source": {
                "type": "git",
                "url": "https://github.com/sebastianbergmann/recursion-context.git",
                "reference": "f6458abbf32a6c8174f8f26261475dc133b3d9dc"
            },
            "dist": {
                "type": "zip",
                "url": "https://api.github.com/repos/sebastianbergmann/recursion-context/zipball/f6458abbf32a6c8174f8f26261475dc133b3d9dc",
                "reference": "f6458abbf32a6c8174f8f26261475dc133b3d9dc",
                "shasum": ""
            },
            "require": {
                "php": ">=8.2"
            },
            "require-dev": {
                "phpunit/phpunit": "^11.3"
            },
            "type": "library",
            "extra": {
                "branch-alias": {
                    "dev-main": "6.0-dev"
                }
            },
            "autoload": {
                "classmap": [
                    "src/"
                ]
            },
            "notification-url": "https://packagist.org/downloads/",
            "license": [
                "BSD-3-Clause"
            ],
            "authors": [
                {
                    "name": "Sebastian Bergmann",
                    "email": "sebastian@phpunit.de"
                },
                {
                    "name": "Jeff Welch",
                    "email": "whatthejeff@gmail.com"
                },
                {
                    "name": "Adam Harvey",
                    "email": "aharvey@php.net"
                }
            ],
            "description": "Provides functionality to recursively process PHP variables",
            "homepage": "https://github.com/sebastianbergmann/recursion-context",
            "support": {
                "issues": "https://github.com/sebastianbergmann/recursion-context/issues",
                "security": "https://github.com/sebastianbergmann/recursion-context/security/policy",
                "source": "https://github.com/sebastianbergmann/recursion-context/tree/6.0.3"
            },
            "funding": [
                {
                    "url": "https://github.com/sebastianbergmann",
                    "type": "github"
                },
                {
                    "url": "https://liberapay.com/sebastianbergmann",
                    "type": "liberapay"
                },
                {
                    "url": "https://thanks.dev/u/gh/sebastianbergmann",
                    "type": "thanks_dev"
                },
                {
                    "url": "https://tidelift.com/funding/github/packagist/sebastian/recursion-context",
                    "type": "tidelift"
                }
            ],
            "time": "2025-08-13T04:42:22+00:00"
        },
        {
            "name": "sebastian/type",
            "version": "5.1.3",
            "source": {
                "type": "git",
                "url": "https://github.com/sebastianbergmann/type.git",
                "reference": "f77d2d4e78738c98d9a68d2596fe5e8fa380f449"
            },
            "dist": {
                "type": "zip",
                "url": "https://api.github.com/repos/sebastianbergmann/type/zipball/f77d2d4e78738c98d9a68d2596fe5e8fa380f449",
                "reference": "f77d2d4e78738c98d9a68d2596fe5e8fa380f449",
                "shasum": ""
            },
            "require": {
                "php": ">=8.2"
            },
            "require-dev": {
                "phpunit/phpunit": "^11.3"
            },
            "type": "library",
            "extra": {
                "branch-alias": {
                    "dev-main": "5.1-dev"
                }
            },
            "autoload": {
                "classmap": [
                    "src/"
                ]
            },
            "notification-url": "https://packagist.org/downloads/",
            "license": [
                "BSD-3-Clause"
            ],
            "authors": [
                {
                    "name": "Sebastian Bergmann",
                    "email": "sebastian@phpunit.de",
                    "role": "lead"
                }
            ],
            "description": "Collection of value objects that represent the types of the PHP type system",
            "homepage": "https://github.com/sebastianbergmann/type",
            "support": {
                "issues": "https://github.com/sebastianbergmann/type/issues",
                "security": "https://github.com/sebastianbergmann/type/security/policy",
                "source": "https://github.com/sebastianbergmann/type/tree/5.1.3"
            },
            "funding": [
                {
                    "url": "https://github.com/sebastianbergmann",
                    "type": "github"
                },
                {
                    "url": "https://liberapay.com/sebastianbergmann",
                    "type": "liberapay"
                },
                {
                    "url": "https://thanks.dev/u/gh/sebastianbergmann",
                    "type": "thanks_dev"
                },
                {
                    "url": "https://tidelift.com/funding/github/packagist/sebastian/type",
                    "type": "tidelift"
                }
            ],
            "time": "2025-08-09T06:55:48+00:00"
        },
        {
            "name": "sebastian/version",
            "version": "5.0.2",
            "source": {
                "type": "git",
                "url": "https://github.com/sebastianbergmann/version.git",
                "reference": "c687e3387b99f5b03b6caa64c74b63e2936ff874"
            },
            "dist": {
                "type": "zip",
                "url": "https://api.github.com/repos/sebastianbergmann/version/zipball/c687e3387b99f5b03b6caa64c74b63e2936ff874",
                "reference": "c687e3387b99f5b03b6caa64c74b63e2936ff874",
                "shasum": ""
            },
            "require": {
                "php": ">=8.2"
            },
            "type": "library",
            "extra": {
                "branch-alias": {
                    "dev-main": "5.0-dev"
                }
            },
            "autoload": {
                "classmap": [
                    "src/"
                ]
            },
            "notification-url": "https://packagist.org/downloads/",
            "license": [
                "BSD-3-Clause"
            ],
            "authors": [
                {
                    "name": "Sebastian Bergmann",
                    "email": "sebastian@phpunit.de",
                    "role": "lead"
                }
            ],
            "description": "Library that helps with managing the version number of Git-hosted PHP projects",
            "homepage": "https://github.com/sebastianbergmann/version",
            "support": {
                "issues": "https://github.com/sebastianbergmann/version/issues",
                "security": "https://github.com/sebastianbergmann/version/security/policy",
                "source": "https://github.com/sebastianbergmann/version/tree/5.0.2"
            },
            "funding": [
                {
                    "url": "https://github.com/sebastianbergmann",
                    "type": "github"
                }
            ],
            "time": "2024-10-09T05:16:32+00:00"
        },
        {
            "name": "staabm/side-effects-detector",
            "version": "1.0.5",
            "source": {
                "type": "git",
                "url": "https://github.com/staabm/side-effects-detector.git",
                "reference": "d8334211a140ce329c13726d4a715adbddd0a163"
            },
            "dist": {
                "type": "zip",
                "url": "https://api.github.com/repos/staabm/side-effects-detector/zipball/d8334211a140ce329c13726d4a715adbddd0a163",
                "reference": "d8334211a140ce329c13726d4a715adbddd0a163",
                "shasum": ""
            },
            "require": {
                "ext-tokenizer": "*",
                "php": "^7.4 || ^8.0"
            },
            "require-dev": {
                "phpstan/extension-installer": "^1.4.3",
                "phpstan/phpstan": "^1.12.6",
                "phpunit/phpunit": "^9.6.21",
                "symfony/var-dumper": "^5.4.43",
                "tomasvotruba/type-coverage": "1.0.0",
                "tomasvotruba/unused-public": "1.0.0"
            },
            "type": "library",
            "autoload": {
                "classmap": [
                    "lib/"
                ]
            },
            "notification-url": "https://packagist.org/downloads/",
            "license": [
                "MIT"
            ],
            "description": "A static analysis tool to detect side effects in PHP code",
            "keywords": [
                "static analysis"
            ],
            "support": {
                "issues": "https://github.com/staabm/side-effects-detector/issues",
                "source": "https://github.com/staabm/side-effects-detector/tree/1.0.5"
            },
            "funding": [
                {
                    "url": "https://github.com/staabm",
                    "type": "github"
                }
            ],
            "time": "2024-10-20T05:08:20+00:00"
        },
        {
            "name": "symfony/yaml",
            "version": "v7.3.3",
            "source": {
                "type": "git",
                "url": "https://github.com/symfony/yaml.git",
                "reference": "d4f4a66866fe2451f61296924767280ab5732d9d"
            },
            "dist": {
                "type": "zip",
                "url": "https://api.github.com/repos/symfony/yaml/zipball/d4f4a66866fe2451f61296924767280ab5732d9d",
                "reference": "d4f4a66866fe2451f61296924767280ab5732d9d",
                "shasum": ""
            },
            "require": {
                "php": ">=8.2",
                "symfony/deprecation-contracts": "^2.5|^3.0",
                "symfony/polyfill-ctype": "^1.8"
            },
            "conflict": {
                "symfony/console": "<6.4"
            },
            "require-dev": {
                "symfony/console": "^6.4|^7.0"
            },
            "bin": [
                "Resources/bin/yaml-lint"
            ],
            "type": "library",
            "autoload": {
                "psr-4": {
                    "Symfony\\Component\\Yaml\\": ""
                },
                "exclude-from-classmap": [
                    "/Tests/"
                ]
            },
            "notification-url": "https://packagist.org/downloads/",
            "license": [
                "MIT"
            ],
            "authors": [
                {
                    "name": "Fabien Potencier",
                    "email": "fabien@symfony.com"
                },
                {
                    "name": "Symfony Community",
                    "homepage": "https://symfony.com/contributors"
                }
            ],
            "description": "Loads and dumps YAML files",
            "homepage": "https://symfony.com",
            "support": {
                "source": "https://github.com/symfony/yaml/tree/v7.3.3"
            },
            "funding": [
                {
                    "url": "https://symfony.com/sponsor",
                    "type": "custom"
                },
                {
                    "url": "https://github.com/fabpot",
                    "type": "github"
                },
                {
                    "url": "https://github.com/nicolas-grekas",
                    "type": "github"
                },
                {
                    "url": "https://tidelift.com/funding/github/packagist/symfony/symfony",
                    "type": "tidelift"
                }
            ],
            "time": "2025-08-27T11:34:33+00:00"
        },
        {
            "name": "theseer/tokenizer",
            "version": "1.2.3",
            "source": {
                "type": "git",
                "url": "https://github.com/theseer/tokenizer.git",
                "reference": "737eda637ed5e28c3413cb1ebe8bb52cbf1ca7a2"
            },
            "dist": {
                "type": "zip",
                "url": "https://api.github.com/repos/theseer/tokenizer/zipball/737eda637ed5e28c3413cb1ebe8bb52cbf1ca7a2",
                "reference": "737eda637ed5e28c3413cb1ebe8bb52cbf1ca7a2",
                "shasum": ""
            },
            "require": {
                "ext-dom": "*",
                "ext-tokenizer": "*",
                "ext-xmlwriter": "*",
                "php": "^7.2 || ^8.0"
            },
            "type": "library",
            "autoload": {
                "classmap": [
                    "src/"
                ]
            },
            "notification-url": "https://packagist.org/downloads/",
            "license": [
                "BSD-3-Clause"
            ],
            "authors": [
                {
                    "name": "Arne Blankerts",
                    "email": "arne@blankerts.de",
                    "role": "Developer"
                }
            ],
            "description": "A small library for converting tokenized PHP source code into XML and potentially other formats",
            "support": {
                "issues": "https://github.com/theseer/tokenizer/issues",
                "source": "https://github.com/theseer/tokenizer/tree/1.2.3"
            },
            "funding": [
                {
                    "url": "https://github.com/theseer",
                    "type": "github"
                }
            ],
            "time": "2024-03-03T12:36:25+00:00"
        }
    ],
    "aliases": [],
    "minimum-stability": "stable",
    "stability-flags": {},
    "prefer-stable": true,
    "prefer-lowest": false,
    "platform": {
        "php": "^8.3"
    },
    "platform-dev": {},
    "plugin-api-version": "2.6.0"
}<|MERGE_RESOLUTION|>--- conflicted
+++ resolved
@@ -4,11 +4,7 @@
         "Read more about it at https://getcomposer.org/doc/01-basic-usage.md#installing-dependencies",
         "This file is @generated automatically"
     ],
-<<<<<<< HEAD
-    "content-hash": "9def59e532b61496cedade5610163838",
-=======
     "content-hash": "f78766225968cda0f4adb41ac6d624eb",
->>>>>>> 834992bb
     "packages": [
         {
             "name": "anourvalar/eloquent-serialize",
@@ -5934,285 +5930,6 @@
             "time": "2025-04-11T11:35:56+00:00"
         },
         {
-            "name": "spatie/laravel-sitemap",
-            "version": "7.3.7",
-            "source": {
-                "type": "git",
-                "url": "https://github.com/spatie/laravel-sitemap.git",
-                "reference": "077b36c64bc4f373f4d95a1ac6ee1c0624acfdd3"
-            },
-            "dist": {
-                "type": "zip",
-                "url": "https://api.github.com/repos/spatie/laravel-sitemap/zipball/077b36c64bc4f373f4d95a1ac6ee1c0624acfdd3",
-                "reference": "077b36c64bc4f373f4d95a1ac6ee1c0624acfdd3",
-                "shasum": ""
-            },
-            "require": {
-                "guzzlehttp/guzzle": "^7.8",
-                "illuminate/support": "^11.0|^12.0",
-                "nesbot/carbon": "^2.71|^3.0",
-                "php": "^8.2||^8.3||^8.4",
-                "spatie/crawler": "^8.0.1",
-                "spatie/laravel-package-tools": "^1.16.1",
-                "symfony/dom-crawler": "^6.3.4|^7.0"
-            },
-            "require-dev": {
-                "mockery/mockery": "^1.6.6",
-                "orchestra/testbench": "^9.0|^10.0",
-                "pestphp/pest": "^3.7.4",
-                "spatie/pest-plugin-snapshots": "^2.1",
-                "spatie/phpunit-snapshot-assertions": "^5.1.2",
-                "spatie/temporary-directory": "^2.2"
-            },
-            "type": "library",
-            "extra": {
-                "laravel": {
-                    "providers": [
-                        "Spatie\\Sitemap\\SitemapServiceProvider"
-                    ]
-                }
-            },
-            "autoload": {
-                "psr-4": {
-                    "Spatie\\Sitemap\\": "src"
-                }
-            },
-            "notification-url": "https://packagist.org/downloads/",
-            "license": [
-                "MIT"
-            ],
-            "authors": [
-                {
-                    "name": "Freek Van der Herten",
-                    "email": "freek@spatie.be",
-                    "homepage": "https://spatie.be",
-                    "role": "Developer"
-                }
-            ],
-            "description": "Create and generate sitemaps with ease",
-            "homepage": "https://github.com/spatie/laravel-sitemap",
-            "keywords": [
-                "laravel-sitemap",
-                "spatie"
-            ],
-            "support": {
-                "source": "https://github.com/spatie/laravel-sitemap/tree/7.3.7"
-            },
-            "funding": [
-                {
-                    "url": "https://spatie.be/open-source/support-us",
-                    "type": "custom"
-                }
-            ],
-            "time": "2025-08-25T08:07:09+00:00"
-        },
-        {
-            "name": "spatie/robots-txt",
-            "version": "2.5.2",
-            "source": {
-                "type": "git",
-                "url": "https://github.com/spatie/robots-txt.git",
-                "reference": "1b59dde3fd4e1b71967b40841369c6e9779282f3"
-            },
-            "dist": {
-                "type": "zip",
-                "url": "https://api.github.com/repos/spatie/robots-txt/zipball/1b59dde3fd4e1b71967b40841369c6e9779282f3",
-                "reference": "1b59dde3fd4e1b71967b40841369c6e9779282f3",
-                "shasum": ""
-            },
-            "require": {
-                "php": "^8.1"
-            },
-            "require-dev": {
-                "phpunit/phpunit": "^11.5.2"
-            },
-            "type": "library",
-            "autoload": {
-                "psr-4": {
-                    "Spatie\\Robots\\": "src"
-                }
-            },
-            "notification-url": "https://packagist.org/downloads/",
-            "license": [
-                "MIT"
-            ],
-            "authors": [
-                {
-                    "name": "Brent Roose",
-                    "email": "brent@spatie.be",
-                    "homepage": "https://spatie.be",
-                    "role": "Developer"
-                }
-            ],
-            "description": "Determine if a page may be crawled from robots.txt and robots meta tags",
-            "homepage": "https://github.com/spatie/robots-txt",
-            "keywords": [
-                "robots-txt",
-                "spatie"
-            ],
-            "support": {
-                "issues": "https://github.com/spatie/robots-txt/issues",
-                "source": "https://github.com/spatie/robots-txt/tree/2.5.2"
-            },
-            "funding": [
-                {
-                    "url": "https://spatie.be/open-source/support-us",
-                    "type": "custom"
-                },
-                {
-                    "url": "https://github.com/spatie",
-                    "type": "github"
-                }
-            ],
-            "time": "2025-09-19T10:37:01+00:00"
-        },
-        {
-            "name": "spatie/temporary-directory",
-            "version": "2.3.0",
-            "source": {
-                "type": "git",
-                "url": "https://github.com/spatie/temporary-directory.git",
-                "reference": "580eddfe9a0a41a902cac6eeb8f066b42e65a32b"
-            },
-            "dist": {
-                "type": "zip",
-                "url": "https://api.github.com/repos/spatie/temporary-directory/zipball/580eddfe9a0a41a902cac6eeb8f066b42e65a32b",
-                "reference": "580eddfe9a0a41a902cac6eeb8f066b42e65a32b",
-                "shasum": ""
-            },
-            "require": {
-                "php": "^8.0"
-            },
-            "require-dev": {
-                "phpunit/phpunit": "^9.5"
-            },
-            "type": "library",
-            "autoload": {
-                "psr-4": {
-                    "Spatie\\TemporaryDirectory\\": "src"
-                }
-            },
-            "notification-url": "https://packagist.org/downloads/",
-            "license": [
-                "MIT"
-            ],
-            "authors": [
-                {
-                    "name": "Alex Vanderbist",
-                    "email": "alex@spatie.be",
-                    "homepage": "https://spatie.be",
-                    "role": "Developer"
-                }
-            ],
-            "description": "Easily create, use and destroy temporary directories",
-            "homepage": "https://github.com/spatie/temporary-directory",
-            "keywords": [
-                "php",
-                "spatie",
-                "temporary-directory"
-            ],
-            "support": {
-                "issues": "https://github.com/spatie/temporary-directory/issues",
-                "source": "https://github.com/spatie/temporary-directory/tree/2.3.0"
-            },
-            "funding": [
-                {
-                    "url": "https://spatie.be/open-source/support-us",
-                    "type": "custom"
-                },
-                {
-                    "url": "https://github.com/spatie",
-                    "type": "github"
-                }
-            ],
-            "time": "2025-01-13T13:04:43+00:00"
-        },
-        {
-            "name": "spatie/laravel-settings",
-            "version": "3.4.4",
-            "source": {
-                "type": "git",
-                "url": "https://github.com/spatie/laravel-settings.git",
-                "reference": "fd0eb5a832131b56cd98834b93be3425ee28e333"
-            },
-            "dist": {
-                "type": "zip",
-                "url": "https://api.github.com/repos/spatie/laravel-settings/zipball/fd0eb5a832131b56cd98834b93be3425ee28e333",
-                "reference": "fd0eb5a832131b56cd98834b93be3425ee28e333",
-                "shasum": ""
-            },
-            "require": {
-                "ext-json": "*",
-                "illuminate/database": "^11.0|^12.0",
-                "php": "^8.2",
-                "phpdocumentor/type-resolver": "^1.5",
-                "spatie/temporary-directory": "^1.3|^2.0"
-            },
-            "require-dev": {
-                "ext-redis": "*",
-                "mockery/mockery": "^1.4",
-                "orchestra/testbench": "^9.0|^10.0",
-                "pestphp/pest": "^2.0|^3.0",
-                "pestphp/pest-plugin-laravel": "^2.0|^3.0",
-                "phpstan/extension-installer": "^1.1",
-                "phpstan/phpstan-deprecation-rules": "^1.0",
-                "phpstan/phpstan-phpunit": "^1.0",
-                "spatie/laravel-data": "^2.0.0|^4.0.0",
-                "spatie/pest-plugin-snapshots": "^2.0",
-                "spatie/phpunit-snapshot-assertions": "^4.2|^5.0",
-                "spatie/ray": "^1.36"
-            },
-            "suggest": {
-                "spatie/data-transfer-object": "Allows for DTO casting to settings. (deprecated)"
-            },
-            "type": "library",
-            "extra": {
-                "laravel": {
-                    "providers": [
-                        "Spatie\\LaravelSettings\\LaravelSettingsServiceProvider"
-                    ]
-                }
-            },
-            "autoload": {
-                "psr-4": {
-                    "Spatie\\LaravelSettings\\": "src"
-                }
-            },
-            "notification-url": "https://packagist.org/downloads/",
-            "license": [
-                "MIT"
-            ],
-            "authors": [
-                {
-                    "name": "Ruben Van Assche",
-                    "email": "ruben@spatie.be",
-                    "homepage": "https://spatie.be",
-                    "role": "Developer"
-                }
-            ],
-            "description": "Store your application settings",
-            "homepage": "https://github.com/spatie/laravel-settings",
-            "keywords": [
-                "laravel-settings",
-                "spatie"
-            ],
-            "support": {
-                "issues": "https://github.com/spatie/laravel-settings/issues",
-                "source": "https://github.com/spatie/laravel-settings/tree/3.4.4"
-            },
-            "funding": [
-                {
-                    "url": "https://spatie.be/open-source/support-us",
-                    "type": "custom"
-                },
-                {
-                    "url": "https://github.com/spatie",
-                    "type": "github"
-                }
-            ],
-            "time": "2025-04-11T11:35:56+00:00"
-        },
-        {
             "name": "spatie/temporary-directory",
             "version": "2.3.0",
             "source": {
@@ -8895,40 +8612,6 @@
             "time": "2025-09-11T10:12:26+00:00"
         },
         {
-<<<<<<< HEAD
-            "name": "tempest/highlight",
-            "version": "2.13.1",
-            "source": {
-                "type": "git",
-                "url": "https://github.com/tempestphp/highlight.git",
-                "reference": "b3efa9bedc6a6524a7e9328327cb0ce477b5b9d6"
-            },
-            "dist": {
-                "type": "zip",
-                "url": "https://api.github.com/repos/tempestphp/highlight/zipball/b3efa9bedc6a6524a7e9328327cb0ce477b5b9d6",
-                "reference": "b3efa9bedc6a6524a7e9328327cb0ce477b5b9d6",
-                "shasum": ""
-            },
-            "require": {
-                "php": "^8.4"
-            },
-            "require-dev": {
-                "assertchris/ellison": "^1.0.2",
-                "friendsofphp/php-cs-fixer": "^3.84",
-                "league/commonmark": "^2.4",
-                "phpstan/phpstan": "^1.12.0",
-                "phpunit/phpunit": "^10.0",
-                "symfony/var-dumper": "^6.4|^7.0"
-            },
-            "suggest": {
-                "assertchris/ellison": "Allows you to analyse sentence complexity",
-                "league/commonmark": "Adds markdown support"
-            },
-            "type": "library",
-            "autoload": {
-                "psr-4": {
-                    "Tempest\\Highlight\\": "src/"
-=======
             "name": "tightenco/ziggy",
             "version": "v2.6.0",
             "source": {
@@ -8964,33 +8647,14 @@
             "autoload": {
                 "psr-4": {
                     "Tighten\\Ziggy\\": "src/"
->>>>>>> 834992bb
-                }
-            },
-            "notification-url": "https://packagist.org/downloads/",
-            "license": [
-                "MIT"
-            ],
-            "authors": [
-                {
-<<<<<<< HEAD
-                    "name": "Brent Roose",
-                    "email": "brendt@stitcher.io"
-                }
-            ],
-            "description": "Fast, extensible, server-side code highlighting",
-            "support": {
-                "issues": "https://github.com/tempestphp/highlight/issues",
-                "source": "https://github.com/tempestphp/highlight/tree/2.13.1"
-            },
-            "funding": [
-                {
-                    "url": "https://github.com/brendt",
-                    "type": "github"
-                }
-            ],
-            "time": "2025-07-18T12:38:05+00:00"
-=======
+                }
+            },
+            "notification-url": "https://packagist.org/downloads/",
+            "license": [
+                "MIT"
+            ],
+            "authors": [
+                {
                     "name": "Daniel Coulbourne",
                     "email": "daniel@tighten.co"
                 },
@@ -9016,7 +8680,6 @@
                 "source": "https://github.com/tighten/ziggy/tree/v2.6.0"
             },
             "time": "2025-09-15T00:00:26+00:00"
->>>>>>> 834992bb
         },
         {
             "name": "tijsverkoyen/css-to-inline-styles",
