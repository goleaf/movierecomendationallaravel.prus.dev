{
    "_readme": [
        "This file locks the dependencies of your project to a known state",
        "Read more about it at https://getcomposer.org/doc/01-basic-usage.md#installing-dependencies",
        "This file is @generated automatically"
    ],
<<<<<<< HEAD
    "content-hash": "de668724a65a4d98cb8bba57873d307a",
=======
    "content-hash": "66cef35ca337e7d90e33fdc9751303bf",
>>>>>>> 6c1158c3
    "packages": [
        {
            "name": "anourvalar/eloquent-serialize",
            "version": "1.3.4",
            "source": {
                "type": "git",
                "url": "https://github.com/AnourValar/eloquent-serialize.git",
                "reference": "0934a98866e02b73e38696961a9d7984b834c9d9"
            },
            "dist": {
                "type": "zip",
                "url": "https://api.github.com/repos/AnourValar/eloquent-serialize/zipball/0934a98866e02b73e38696961a9d7984b834c9d9",
                "reference": "0934a98866e02b73e38696961a9d7984b834c9d9",
                "shasum": ""
            },
            "require": {
                "laravel/framework": "^8.0|^9.0|^10.0|^11.0|^12.0",
                "php": "^7.4|^8.0"
            },
            "require-dev": {
                "friendsofphp/php-cs-fixer": "^3.26",
                "laravel/legacy-factories": "^1.1",
                "orchestra/testbench": "^6.0|^7.0|^8.0|^9.0|^10.0",
                "phpstan/phpstan": "^2.0",
                "phpunit/phpunit": "^9.5|^10.5|^11.0",
                "psalm/plugin-laravel": "^2.8|^3.0",
                "squizlabs/php_codesniffer": "^3.7"
            },
            "type": "library",
            "extra": {
                "laravel": {
                    "aliases": {
                        "EloquentSerialize": "AnourValar\\EloquentSerialize\\Facades\\EloquentSerializeFacade"
                    }
                }
            },
            "autoload": {
                "psr-4": {
                    "AnourValar\\EloquentSerialize\\": "src/"
                }
            },
            "notification-url": "https://packagist.org/downloads/",
            "license": [
                "MIT"
            ],
            "description": "Laravel Query Builder (Eloquent) serialization",
            "homepage": "https://github.com/AnourValar/eloquent-serialize",
            "keywords": [
                "anourvalar",
                "builder",
                "copy",
                "eloquent",
                "job",
                "laravel",
                "query",
                "querybuilder",
                "queue",
                "serializable",
                "serialization",
                "serialize"
            ],
            "support": {
                "issues": "https://github.com/AnourValar/eloquent-serialize/issues",
                "source": "https://github.com/AnourValar/eloquent-serialize/tree/1.3.4"
            },
            "time": "2025-07-30T15:45:57+00:00"
        },
        {
            "name": "blade-ui-kit/blade-heroicons",
            "version": "2.6.0",
            "source": {
                "type": "git",
                "url": "https://github.com/driesvints/blade-heroicons.git",
                "reference": "4553b2a1f6c76f0ac7f3bc0de4c0cfa06a097d19"
            },
            "dist": {
                "type": "zip",
                "url": "https://api.github.com/repos/driesvints/blade-heroicons/zipball/4553b2a1f6c76f0ac7f3bc0de4c0cfa06a097d19",
                "reference": "4553b2a1f6c76f0ac7f3bc0de4c0cfa06a097d19",
                "shasum": ""
            },
            "require": {
                "blade-ui-kit/blade-icons": "^1.6",
                "illuminate/support": "^9.0|^10.0|^11.0|^12.0",
                "php": "^8.0"
            },
            "require-dev": {
                "orchestra/testbench": "^7.0|^8.0|^9.0|^10.0",
                "phpunit/phpunit": "^9.0|^10.5|^11.0"
            },
            "type": "library",
            "extra": {
                "laravel": {
                    "providers": [
                        "BladeUI\\Heroicons\\BladeHeroiconsServiceProvider"
                    ]
                }
            },
            "autoload": {
                "psr-4": {
                    "BladeUI\\Heroicons\\": "src"
                }
            },
            "notification-url": "https://packagist.org/downloads/",
            "license": [
                "MIT"
            ],
            "authors": [
                {
                    "name": "Dries Vints",
                    "homepage": "https://driesvints.com"
                }
            ],
            "description": "A package to easily make use of Heroicons in your Laravel Blade views.",
            "homepage": "https://github.com/blade-ui-kit/blade-heroicons",
            "keywords": [
                "Heroicons",
                "blade",
                "laravel"
            ],
            "support": {
                "issues": "https://github.com/driesvints/blade-heroicons/issues",
                "source": "https://github.com/driesvints/blade-heroicons/tree/2.6.0"
            },
            "funding": [
                {
                    "url": "https://github.com/sponsors/driesvints",
                    "type": "github"
                },
                {
                    "url": "https://www.paypal.com/paypalme/driesvints",
                    "type": "paypal"
                }
            ],
            "time": "2025-02-13T20:53:33+00:00"
        },
        {
            "name": "blade-ui-kit/blade-icons",
            "version": "1.8.0",
            "source": {
                "type": "git",
                "url": "https://github.com/driesvints/blade-icons.git",
                "reference": "7b743f27476acb2ed04cb518213d78abe096e814"
            },
            "dist": {
                "type": "zip",
                "url": "https://api.github.com/repos/driesvints/blade-icons/zipball/7b743f27476acb2ed04cb518213d78abe096e814",
                "reference": "7b743f27476acb2ed04cb518213d78abe096e814",
                "shasum": ""
            },
            "require": {
                "illuminate/contracts": "^8.0|^9.0|^10.0|^11.0|^12.0",
                "illuminate/filesystem": "^8.0|^9.0|^10.0|^11.0|^12.0",
                "illuminate/support": "^8.0|^9.0|^10.0|^11.0|^12.0",
                "illuminate/view": "^8.0|^9.0|^10.0|^11.0|^12.0",
                "php": "^7.4|^8.0",
                "symfony/console": "^5.3|^6.0|^7.0",
                "symfony/finder": "^5.3|^6.0|^7.0"
            },
            "require-dev": {
                "mockery/mockery": "^1.5.1",
                "orchestra/testbench": "^6.0|^7.0|^8.0|^9.0|^10.0",
                "phpunit/phpunit": "^9.0|^10.5|^11.0"
            },
            "bin": [
                "bin/blade-icons-generate"
            ],
            "type": "library",
            "extra": {
                "laravel": {
                    "providers": [
                        "BladeUI\\Icons\\BladeIconsServiceProvider"
                    ]
                }
            },
            "autoload": {
                "files": [
                    "src/helpers.php"
                ],
                "psr-4": {
                    "BladeUI\\Icons\\": "src"
                }
            },
            "notification-url": "https://packagist.org/downloads/",
            "license": [
                "MIT"
            ],
            "authors": [
                {
                    "name": "Dries Vints",
                    "homepage": "https://driesvints.com"
                }
            ],
            "description": "A package to easily make use of icons in your Laravel Blade views.",
            "homepage": "https://github.com/blade-ui-kit/blade-icons",
            "keywords": [
                "blade",
                "icons",
                "laravel",
                "svg"
            ],
            "support": {
                "issues": "https://github.com/blade-ui-kit/blade-icons/issues",
                "source": "https://github.com/blade-ui-kit/blade-icons"
            },
            "funding": [
                {
                    "url": "https://github.com/sponsors/driesvints",
                    "type": "github"
                },
                {
                    "url": "https://www.paypal.com/paypalme/driesvints",
                    "type": "paypal"
                }
            ],
            "time": "2025-02-13T20:35:06+00:00"
        },
        {
            "name": "brick/math",
            "version": "0.14.0",
            "source": {
                "type": "git",
                "url": "https://github.com/brick/math.git",
                "reference": "113a8ee2656b882d4c3164fa31aa6e12cbb7aaa2"
            },
            "dist": {
                "type": "zip",
                "url": "https://api.github.com/repos/brick/math/zipball/113a8ee2656b882d4c3164fa31aa6e12cbb7aaa2",
                "reference": "113a8ee2656b882d4c3164fa31aa6e12cbb7aaa2",
                "shasum": ""
            },
            "require": {
                "php": "^8.2"
            },
            "require-dev": {
                "php-coveralls/php-coveralls": "^2.2",
                "phpstan/phpstan": "2.1.22",
                "phpunit/phpunit": "^11.5"
            },
            "type": "library",
            "autoload": {
                "psr-4": {
                    "Brick\\Math\\": "src/"
                }
            },
            "notification-url": "https://packagist.org/downloads/",
            "license": [
                "MIT"
            ],
            "description": "Arbitrary-precision arithmetic library",
            "keywords": [
                "Arbitrary-precision",
                "BigInteger",
                "BigRational",
                "arithmetic",
                "bigdecimal",
                "bignum",
                "bignumber",
                "brick",
                "decimal",
                "integer",
                "math",
                "mathematics",
                "rational"
            ],
            "support": {
                "issues": "https://github.com/brick/math/issues",
                "source": "https://github.com/brick/math/tree/0.14.0"
            },
            "funding": [
                {
                    "url": "https://github.com/BenMorel",
                    "type": "github"
                }
            ],
            "time": "2025-08-29T12:40:03+00:00"
        },
        {
            "name": "calebporzio/sushi",
            "version": "v2.5.3",
            "source": {
                "type": "git",
                "url": "https://github.com/calebporzio/sushi.git",
                "reference": "bf184973f943216b2aaa8dbc79631ea806038bb1"
            },
            "dist": {
                "type": "zip",
                "url": "https://api.github.com/repos/calebporzio/sushi/zipball/bf184973f943216b2aaa8dbc79631ea806038bb1",
                "reference": "bf184973f943216b2aaa8dbc79631ea806038bb1",
                "shasum": ""
            },
            "require": {
                "ext-pdo_sqlite": "*",
                "ext-sqlite3": "*",
                "illuminate/database": "^5.8 || ^6.0 || ^7.0 || ^8.0 || ^9.0 || ^10.0 || ^11.0 || ^12.0",
                "illuminate/support": "^5.8 || ^6.0 || ^7.0 || ^8.0 || ^9.0 || ^10.0 || ^11.0 || ^12.0",
                "php": "^7.1.3|^8.0"
            },
            "require-dev": {
                "doctrine/dbal": "^2.9 || ^3.1.4",
                "orchestra/testbench": "3.8.* || 3.9.* || ^4.0 || ^5.0 || ^6.0 || ^7.0 || ^8.0 || ^9.0 || ^10.0",
                "phpunit/phpunit": "^7.5 || ^8.4 || ^9.0 || ^10.0 || ^11.0"
            },
            "type": "library",
            "autoload": {
                "psr-4": {
                    "Sushi\\": "src/"
                }
            },
            "notification-url": "https://packagist.org/downloads/",
            "license": [
                "MIT"
            ],
            "authors": [
                {
                    "name": "Caleb Porzio",
                    "email": "calebporzio@gmail.com"
                }
            ],
            "description": "Eloquent's missing \"array\" driver.",
            "support": {
                "source": "https://github.com/calebporzio/sushi/tree/v2.5.3"
            },
            "funding": [
                {
                    "url": "https://github.com/calebporzio",
                    "type": "github"
                }
            ],
            "time": "2025-02-13T21:03:57+00:00"
        },
        {
            "name": "carbonphp/carbon-doctrine-types",
            "version": "3.2.0",
            "source": {
                "type": "git",
                "url": "https://github.com/CarbonPHP/carbon-doctrine-types.git",
                "reference": "18ba5ddfec8976260ead6e866180bd5d2f71aa1d"
            },
            "dist": {
                "type": "zip",
                "url": "https://api.github.com/repos/CarbonPHP/carbon-doctrine-types/zipball/18ba5ddfec8976260ead6e866180bd5d2f71aa1d",
                "reference": "18ba5ddfec8976260ead6e866180bd5d2f71aa1d",
                "shasum": ""
            },
            "require": {
                "php": "^8.1"
            },
            "conflict": {
                "doctrine/dbal": "<4.0.0 || >=5.0.0"
            },
            "require-dev": {
                "doctrine/dbal": "^4.0.0",
                "nesbot/carbon": "^2.71.0 || ^3.0.0",
                "phpunit/phpunit": "^10.3"
            },
            "type": "library",
            "autoload": {
                "psr-4": {
                    "Carbon\\Doctrine\\": "src/Carbon/Doctrine/"
                }
            },
            "notification-url": "https://packagist.org/downloads/",
            "license": [
                "MIT"
            ],
            "authors": [
                {
                    "name": "KyleKatarn",
                    "email": "kylekatarnls@gmail.com"
                }
            ],
            "description": "Types to use Carbon in Doctrine",
            "keywords": [
                "carbon",
                "date",
                "datetime",
                "doctrine",
                "time"
            ],
            "support": {
                "issues": "https://github.com/CarbonPHP/carbon-doctrine-types/issues",
                "source": "https://github.com/CarbonPHP/carbon-doctrine-types/tree/3.2.0"
            },
            "funding": [
                {
                    "url": "https://github.com/kylekatarnls",
                    "type": "github"
                },
                {
                    "url": "https://opencollective.com/Carbon",
                    "type": "open_collective"
                },
                {
                    "url": "https://tidelift.com/funding/github/packagist/nesbot/carbon",
                    "type": "tidelift"
                }
            ],
            "time": "2024-02-09T16:56:22+00:00"
        },
        {
            "name": "composer/pcre",
            "version": "3.3.2",
            "source": {
                "type": "git",
                "url": "https://github.com/composer/pcre.git",
                "reference": "b2bed4734f0cc156ee1fe9c0da2550420d99a21e"
            },
            "dist": {
                "type": "zip",
                "url": "https://api.github.com/repos/composer/pcre/zipball/b2bed4734f0cc156ee1fe9c0da2550420d99a21e",
                "reference": "b2bed4734f0cc156ee1fe9c0da2550420d99a21e",
                "shasum": ""
            },
            "require": {
                "php": "^7.4 || ^8.0"
            },
            "conflict": {
                "phpstan/phpstan": "<1.11.10"
            },
            "require-dev": {
                "phpstan/phpstan": "^1.12 || ^2",
                "phpstan/phpstan-strict-rules": "^1 || ^2",
                "phpunit/phpunit": "^8 || ^9"
            },
            "type": "library",
            "extra": {
                "phpstan": {
                    "includes": [
                        "extension.neon"
                    ]
                },
                "branch-alias": {
                    "dev-main": "3.x-dev"
                }
            },
            "autoload": {
                "psr-4": {
                    "Composer\\Pcre\\": "src"
                }
            },
            "notification-url": "https://packagist.org/downloads/",
            "license": [
                "MIT"
            ],
            "authors": [
                {
                    "name": "Jordi Boggiano",
                    "email": "j.boggiano@seld.be",
                    "homepage": "http://seld.be"
                }
            ],
            "description": "PCRE wrapping library that offers type-safe preg_* replacements.",
            "keywords": [
                "PCRE",
                "preg",
                "regex",
                "regular expression"
            ],
            "support": {
                "issues": "https://github.com/composer/pcre/issues",
                "source": "https://github.com/composer/pcre/tree/3.3.2"
            },
            "funding": [
                {
                    "url": "https://packagist.com",
                    "type": "custom"
                },
                {
                    "url": "https://github.com/composer",
                    "type": "github"
                },
                {
                    "url": "https://tidelift.com/funding/github/packagist/composer/composer",
                    "type": "tidelift"
                }
            ],
            "time": "2024-11-12T16:29:46+00:00"
        },
        {
            "name": "composer/semver",
            "version": "3.4.4",
            "source": {
                "type": "git",
                "url": "https://github.com/composer/semver.git",
                "reference": "198166618906cb2de69b95d7d47e5fa8aa1b2b95"
            },
            "dist": {
                "type": "zip",
                "url": "https://api.github.com/repos/composer/semver/zipball/198166618906cb2de69b95d7d47e5fa8aa1b2b95",
                "reference": "198166618906cb2de69b95d7d47e5fa8aa1b2b95",
                "shasum": ""
            },
            "require": {
                "php": "^5.3.2 || ^7.0 || ^8.0"
            },
            "require-dev": {
                "phpstan/phpstan": "^1.11",
                "symfony/phpunit-bridge": "^3 || ^7"
            },
            "type": "library",
            "extra": {
                "branch-alias": {
                    "dev-main": "3.x-dev"
                }
            },
            "autoload": {
                "psr-4": {
                    "Composer\\Semver\\": "src"
                }
            },
            "notification-url": "https://packagist.org/downloads/",
            "license": [
                "MIT"
            ],
            "authors": [
                {
                    "name": "Nils Adermann",
                    "email": "naderman@naderman.de",
                    "homepage": "http://www.naderman.de"
                },
                {
                    "name": "Jordi Boggiano",
                    "email": "j.boggiano@seld.be",
                    "homepage": "http://seld.be"
                },
                {
                    "name": "Rob Bast",
                    "email": "rob.bast@gmail.com",
                    "homepage": "http://robbast.nl"
                }
            ],
            "description": "Semver library that offers utilities, version constraint parsing and validation.",
            "keywords": [
                "semantic",
                "semver",
                "validation",
                "versioning"
            ],
            "support": {
                "irc": "ircs://irc.libera.chat:6697/composer",
                "issues": "https://github.com/composer/semver/issues",
                "source": "https://github.com/composer/semver/tree/3.4.4"
            },
            "funding": [
                {
                    "url": "https://packagist.com",
                    "type": "custom"
                },
                {
                    "url": "https://github.com/composer",
                    "type": "github"
                }
            ],
            "time": "2025-08-20T19:15:30+00:00"
        },
        {
            "name": "danharrin/date-format-converter",
            "version": "v0.3.1",
            "source": {
                "type": "git",
                "url": "https://github.com/danharrin/date-format-converter.git",
                "reference": "7c31171bc981e48726729a5f3a05a2d2b63f0b1e"
            },
            "dist": {
                "type": "zip",
                "url": "https://api.github.com/repos/danharrin/date-format-converter/zipball/7c31171bc981e48726729a5f3a05a2d2b63f0b1e",
                "reference": "7c31171bc981e48726729a5f3a05a2d2b63f0b1e",
                "shasum": ""
            },
            "require": {
                "php": "^7.2|^8.0"
            },
            "type": "library",
            "autoload": {
                "files": [
                    "src/helpers.php",
                    "src/standards.php"
                ],
                "psr-4": {
                    "DanHarrin\\DateFormatConverter\\": "src/"
                }
            },
            "notification-url": "https://packagist.org/downloads/",
            "license": [
                "MIT"
            ],
            "authors": [
                {
                    "name": "Dan Harrin",
                    "email": "dan@danharrin.com"
                }
            ],
            "description": "Convert token-based date formats between standards.",
            "homepage": "https://github.com/danharrin/date-format-converter",
            "support": {
                "issues": "https://github.com/danharrin/date-format-converter/issues",
                "source": "https://github.com/danharrin/date-format-converter"
            },
            "funding": [
                {
                    "url": "https://github.com/danharrin",
                    "type": "github"
                }
            ],
            "time": "2024-06-13T09:38:44+00:00"
        },
        {
            "name": "danharrin/livewire-rate-limiting",
            "version": "v2.1.0",
            "source": {
                "type": "git",
                "url": "https://github.com/danharrin/livewire-rate-limiting.git",
                "reference": "14dde653a9ae8f38af07a0ba4921dc046235e1a0"
            },
            "dist": {
                "type": "zip",
                "url": "https://api.github.com/repos/danharrin/livewire-rate-limiting/zipball/14dde653a9ae8f38af07a0ba4921dc046235e1a0",
                "reference": "14dde653a9ae8f38af07a0ba4921dc046235e1a0",
                "shasum": ""
            },
            "require": {
                "illuminate/support": "^9.0|^10.0|^11.0|^12.0",
                "php": "^8.0"
            },
            "require-dev": {
                "livewire/livewire": "^3.0",
                "livewire/volt": "^1.3",
                "orchestra/testbench": "^7.0|^8.0|^9.0|^10.0",
                "phpunit/phpunit": "^9.0|^10.0|^11.5.3"
            },
            "type": "library",
            "autoload": {
                "psr-4": {
                    "DanHarrin\\LivewireRateLimiting\\": "src"
                }
            },
            "notification-url": "https://packagist.org/downloads/",
            "license": [
                "MIT"
            ],
            "authors": [
                {
                    "name": "Dan Harrin",
                    "email": "dan@danharrin.com"
                }
            ],
            "description": "Apply rate limiters to Laravel Livewire actions.",
            "homepage": "https://github.com/danharrin/livewire-rate-limiting",
            "support": {
                "issues": "https://github.com/danharrin/livewire-rate-limiting/issues",
                "source": "https://github.com/danharrin/livewire-rate-limiting"
            },
            "funding": [
                {
                    "url": "https://github.com/danharrin",
                    "type": "github"
                }
            ],
            "time": "2025-02-21T08:52:11+00:00"
        },
        {
            "name": "dflydev/dot-access-data",
            "version": "v3.0.3",
            "source": {
                "type": "git",
                "url": "https://github.com/dflydev/dflydev-dot-access-data.git",
                "reference": "a23a2bf4f31d3518f3ecb38660c95715dfead60f"
            },
            "dist": {
                "type": "zip",
                "url": "https://api.github.com/repos/dflydev/dflydev-dot-access-data/zipball/a23a2bf4f31d3518f3ecb38660c95715dfead60f",
                "reference": "a23a2bf4f31d3518f3ecb38660c95715dfead60f",
                "shasum": ""
            },
            "require": {
                "php": "^7.1 || ^8.0"
            },
            "require-dev": {
                "phpstan/phpstan": "^0.12.42",
                "phpunit/phpunit": "^7.5 || ^8.5 || ^9.3",
                "scrutinizer/ocular": "1.6.0",
                "squizlabs/php_codesniffer": "^3.5",
                "vimeo/psalm": "^4.0.0"
            },
            "type": "library",
            "extra": {
                "branch-alias": {
                    "dev-main": "3.x-dev"
                }
            },
            "autoload": {
                "psr-4": {
                    "Dflydev\\DotAccessData\\": "src/"
                }
            },
            "notification-url": "https://packagist.org/downloads/",
            "license": [
                "MIT"
            ],
            "authors": [
                {
                    "name": "Dragonfly Development Inc.",
                    "email": "info@dflydev.com",
                    "homepage": "http://dflydev.com"
                },
                {
                    "name": "Beau Simensen",
                    "email": "beau@dflydev.com",
                    "homepage": "http://beausimensen.com"
                },
                {
                    "name": "Carlos Frutos",
                    "email": "carlos@kiwing.it",
                    "homepage": "https://github.com/cfrutos"
                },
                {
                    "name": "Colin O'Dell",
                    "email": "colinodell@gmail.com",
                    "homepage": "https://www.colinodell.com"
                }
            ],
            "description": "Given a deep data structure, access data by dot notation.",
            "homepage": "https://github.com/dflydev/dflydev-dot-access-data",
            "keywords": [
                "access",
                "data",
                "dot",
                "notation"
            ],
            "support": {
                "issues": "https://github.com/dflydev/dflydev-dot-access-data/issues",
                "source": "https://github.com/dflydev/dflydev-dot-access-data/tree/v3.0.3"
            },
            "time": "2024-07-08T12:26:09+00:00"
        },
        {
            "name": "doctrine/dbal",
            "version": "4.3.4",
            "source": {
                "type": "git",
                "url": "https://github.com/doctrine/dbal.git",
                "reference": "1a2fbd0e93b8dec7c3d1ac2b6396a7b929b130dc"
            },
            "dist": {
                "type": "zip",
                "url": "https://api.github.com/repos/doctrine/dbal/zipball/1a2fbd0e93b8dec7c3d1ac2b6396a7b929b130dc",
                "reference": "1a2fbd0e93b8dec7c3d1ac2b6396a7b929b130dc",
                "shasum": ""
            },
            "require": {
                "doctrine/deprecations": "^1.1.5",
                "php": "^8.2",
                "psr/cache": "^1|^2|^3",
                "psr/log": "^1|^2|^3"
            },
            "require-dev": {
                "doctrine/coding-standard": "14.0.0",
                "fig/log-test": "^1",
                "jetbrains/phpstorm-stubs": "2023.2",
                "phpstan/phpstan": "2.1.30",
                "phpstan/phpstan-phpunit": "2.0.7",
                "phpstan/phpstan-strict-rules": "^2",
                "phpunit/phpunit": "11.5.23",
                "slevomat/coding-standard": "8.24.0",
                "squizlabs/php_codesniffer": "4.0.0",
                "symfony/cache": "^6.3.8|^7.0",
                "symfony/console": "^5.4|^6.3|^7.0"
            },
            "suggest": {
                "symfony/console": "For helpful console commands such as SQL execution and import of files."
            },
            "type": "library",
            "autoload": {
                "psr-4": {
                    "Doctrine\\DBAL\\": "src"
                }
            },
            "notification-url": "https://packagist.org/downloads/",
            "license": [
                "MIT"
            ],
            "authors": [
                {
                    "name": "Guilherme Blanco",
                    "email": "guilhermeblanco@gmail.com"
                },
                {
                    "name": "Roman Borschel",
                    "email": "roman@code-factory.org"
                },
                {
                    "name": "Benjamin Eberlei",
                    "email": "kontakt@beberlei.de"
                },
                {
                    "name": "Jonathan Wage",
                    "email": "jonwage@gmail.com"
                }
            ],
            "description": "Powerful PHP database abstraction layer (DBAL) with many features for database schema introspection and management.",
            "homepage": "https://www.doctrine-project.org/projects/dbal.html",
            "keywords": [
                "abstraction",
                "database",
                "db2",
                "dbal",
                "mariadb",
                "mssql",
                "mysql",
                "oci8",
                "oracle",
                "pdo",
                "pgsql",
                "postgresql",
                "queryobject",
                "sasql",
                "sql",
                "sqlite",
                "sqlserver",
                "sqlsrv"
            ],
            "support": {
                "issues": "https://github.com/doctrine/dbal/issues",
                "source": "https://github.com/doctrine/dbal/tree/4.3.4"
            },
            "funding": [
                {
                    "url": "https://www.doctrine-project.org/sponsorship.html",
                    "type": "custom"
                },
                {
                    "url": "https://www.patreon.com/phpdoctrine",
                    "type": "patreon"
                },
                {
                    "url": "https://tidelift.com/funding/github/packagist/doctrine%2Fdbal",
                    "type": "tidelift"
                }
            ],
            "time": "2025-10-09T09:11:36+00:00"
        },
        {
            "name": "doctrine/deprecations",
            "version": "1.1.5",
            "source": {
                "type": "git",
                "url": "https://github.com/doctrine/deprecations.git",
                "reference": "459c2f5dd3d6a4633d3b5f46ee2b1c40f57d3f38"
            },
            "dist": {
                "type": "zip",
                "url": "https://api.github.com/repos/doctrine/deprecations/zipball/459c2f5dd3d6a4633d3b5f46ee2b1c40f57d3f38",
                "reference": "459c2f5dd3d6a4633d3b5f46ee2b1c40f57d3f38",
                "shasum": ""
            },
            "require": {
                "php": "^7.1 || ^8.0"
            },
            "conflict": {
                "phpunit/phpunit": "<=7.5 || >=13"
            },
            "require-dev": {
                "doctrine/coding-standard": "^9 || ^12 || ^13",
                "phpstan/phpstan": "1.4.10 || 2.1.11",
                "phpstan/phpstan-phpunit": "^1.0 || ^2",
                "phpunit/phpunit": "^7.5 || ^8.5 || ^9.6 || ^10.5 || ^11.5 || ^12",
                "psr/log": "^1 || ^2 || ^3"
            },
            "suggest": {
                "psr/log": "Allows logging deprecations via PSR-3 logger implementation"
            },
            "type": "library",
            "autoload": {
                "psr-4": {
                    "Doctrine\\Deprecations\\": "src"
                }
            },
            "notification-url": "https://packagist.org/downloads/",
            "license": [
                "MIT"
            ],
            "description": "A small layer on top of trigger_error(E_USER_DEPRECATED) or PSR-3 logging with options to disable all deprecations or selectively for packages.",
            "homepage": "https://www.doctrine-project.org/",
            "support": {
                "issues": "https://github.com/doctrine/deprecations/issues",
                "source": "https://github.com/doctrine/deprecations/tree/1.1.5"
            },
            "time": "2025-04-07T20:06:18+00:00"
        },
        {
            "name": "doctrine/inflector",
            "version": "2.1.0",
            "source": {
                "type": "git",
                "url": "https://github.com/doctrine/inflector.git",
                "reference": "6d6c96277ea252fc1304627204c3d5e6e15faa3b"
            },
            "dist": {
                "type": "zip",
                "url": "https://api.github.com/repos/doctrine/inflector/zipball/6d6c96277ea252fc1304627204c3d5e6e15faa3b",
                "reference": "6d6c96277ea252fc1304627204c3d5e6e15faa3b",
                "shasum": ""
            },
            "require": {
                "php": "^7.2 || ^8.0"
            },
            "require-dev": {
                "doctrine/coding-standard": "^12.0 || ^13.0",
                "phpstan/phpstan": "^1.12 || ^2.0",
                "phpstan/phpstan-phpunit": "^1.4 || ^2.0",
                "phpstan/phpstan-strict-rules": "^1.6 || ^2.0",
                "phpunit/phpunit": "^8.5 || ^12.2"
            },
            "type": "library",
            "autoload": {
                "psr-4": {
                    "Doctrine\\Inflector\\": "src"
                }
            },
            "notification-url": "https://packagist.org/downloads/",
            "license": [
                "MIT"
            ],
            "authors": [
                {
                    "name": "Guilherme Blanco",
                    "email": "guilhermeblanco@gmail.com"
                },
                {
                    "name": "Roman Borschel",
                    "email": "roman@code-factory.org"
                },
                {
                    "name": "Benjamin Eberlei",
                    "email": "kontakt@beberlei.de"
                },
                {
                    "name": "Jonathan Wage",
                    "email": "jonwage@gmail.com"
                },
                {
                    "name": "Johannes Schmitt",
                    "email": "schmittjoh@gmail.com"
                }
            ],
            "description": "PHP Doctrine Inflector is a small library that can perform string manipulations with regard to upper/lowercase and singular/plural forms of words.",
            "homepage": "https://www.doctrine-project.org/projects/inflector.html",
            "keywords": [
                "inflection",
                "inflector",
                "lowercase",
                "manipulation",
                "php",
                "plural",
                "singular",
                "strings",
                "uppercase",
                "words"
            ],
            "support": {
                "issues": "https://github.com/doctrine/inflector/issues",
                "source": "https://github.com/doctrine/inflector/tree/2.1.0"
            },
            "funding": [
                {
                    "url": "https://www.doctrine-project.org/sponsorship.html",
                    "type": "custom"
                },
                {
                    "url": "https://www.patreon.com/phpdoctrine",
                    "type": "patreon"
                },
                {
                    "url": "https://tidelift.com/funding/github/packagist/doctrine%2Finflector",
                    "type": "tidelift"
                }
            ],
            "time": "2025-08-10T19:31:58+00:00"
        },
        {
            "name": "doctrine/lexer",
            "version": "3.0.1",
            "source": {
                "type": "git",
                "url": "https://github.com/doctrine/lexer.git",
                "reference": "31ad66abc0fc9e1a1f2d9bc6a42668d2fbbcd6dd"
            },
            "dist": {
                "type": "zip",
                "url": "https://api.github.com/repos/doctrine/lexer/zipball/31ad66abc0fc9e1a1f2d9bc6a42668d2fbbcd6dd",
                "reference": "31ad66abc0fc9e1a1f2d9bc6a42668d2fbbcd6dd",
                "shasum": ""
            },
            "require": {
                "php": "^8.1"
            },
            "require-dev": {
                "doctrine/coding-standard": "^12",
                "phpstan/phpstan": "^1.10",
                "phpunit/phpunit": "^10.5",
                "psalm/plugin-phpunit": "^0.18.3",
                "vimeo/psalm": "^5.21"
            },
            "type": "library",
            "autoload": {
                "psr-4": {
                    "Doctrine\\Common\\Lexer\\": "src"
                }
            },
            "notification-url": "https://packagist.org/downloads/",
            "license": [
                "MIT"
            ],
            "authors": [
                {
                    "name": "Guilherme Blanco",
                    "email": "guilhermeblanco@gmail.com"
                },
                {
                    "name": "Roman Borschel",
                    "email": "roman@code-factory.org"
                },
                {
                    "name": "Johannes Schmitt",
                    "email": "schmittjoh@gmail.com"
                }
            ],
            "description": "PHP Doctrine Lexer parser library that can be used in Top-Down, Recursive Descent Parsers.",
            "homepage": "https://www.doctrine-project.org/projects/lexer.html",
            "keywords": [
                "annotations",
                "docblock",
                "lexer",
                "parser",
                "php"
            ],
            "support": {
                "issues": "https://github.com/doctrine/lexer/issues",
                "source": "https://github.com/doctrine/lexer/tree/3.0.1"
            },
            "funding": [
                {
                    "url": "https://www.doctrine-project.org/sponsorship.html",
                    "type": "custom"
                },
                {
                    "url": "https://www.patreon.com/phpdoctrine",
                    "type": "patreon"
                },
                {
                    "url": "https://tidelift.com/funding/github/packagist/doctrine%2Flexer",
                    "type": "tidelift"
                }
            ],
            "time": "2024-02-05T11:56:58+00:00"
        },
        {
            "name": "dragonmantank/cron-expression",
            "version": "v3.4.0",
            "source": {
                "type": "git",
                "url": "https://github.com/dragonmantank/cron-expression.git",
                "reference": "8c784d071debd117328803d86b2097615b457500"
            },
            "dist": {
                "type": "zip",
                "url": "https://api.github.com/repos/dragonmantank/cron-expression/zipball/8c784d071debd117328803d86b2097615b457500",
                "reference": "8c784d071debd117328803d86b2097615b457500",
                "shasum": ""
            },
            "require": {
                "php": "^7.2|^8.0",
                "webmozart/assert": "^1.0"
            },
            "replace": {
                "mtdowling/cron-expression": "^1.0"
            },
            "require-dev": {
                "phpstan/extension-installer": "^1.0",
                "phpstan/phpstan": "^1.0",
                "phpunit/phpunit": "^7.0|^8.0|^9.0"
            },
            "type": "library",
            "extra": {
                "branch-alias": {
                    "dev-master": "3.x-dev"
                }
            },
            "autoload": {
                "psr-4": {
                    "Cron\\": "src/Cron/"
                }
            },
            "notification-url": "https://packagist.org/downloads/",
            "license": [
                "MIT"
            ],
            "authors": [
                {
                    "name": "Chris Tankersley",
                    "email": "chris@ctankersley.com",
                    "homepage": "https://github.com/dragonmantank"
                }
            ],
            "description": "CRON for PHP: Calculate the next or previous run date and determine if a CRON expression is due",
            "keywords": [
                "cron",
                "schedule"
            ],
            "support": {
                "issues": "https://github.com/dragonmantank/cron-expression/issues",
                "source": "https://github.com/dragonmantank/cron-expression/tree/v3.4.0"
            },
            "funding": [
                {
                    "url": "https://github.com/dragonmantank",
                    "type": "github"
                }
            ],
            "time": "2024-10-09T13:47:03+00:00"
        },
        {
            "name": "egulias/email-validator",
            "version": "4.0.4",
            "source": {
                "type": "git",
                "url": "https://github.com/egulias/EmailValidator.git",
                "reference": "d42c8731f0624ad6bdc8d3e5e9a4524f68801cfa"
            },
            "dist": {
                "type": "zip",
                "url": "https://api.github.com/repos/egulias/EmailValidator/zipball/d42c8731f0624ad6bdc8d3e5e9a4524f68801cfa",
                "reference": "d42c8731f0624ad6bdc8d3e5e9a4524f68801cfa",
                "shasum": ""
            },
            "require": {
                "doctrine/lexer": "^2.0 || ^3.0",
                "php": ">=8.1",
                "symfony/polyfill-intl-idn": "^1.26"
            },
            "require-dev": {
                "phpunit/phpunit": "^10.2",
                "vimeo/psalm": "^5.12"
            },
            "suggest": {
                "ext-intl": "PHP Internationalization Libraries are required to use the SpoofChecking validation"
            },
            "type": "library",
            "extra": {
                "branch-alias": {
                    "dev-master": "4.0.x-dev"
                }
            },
            "autoload": {
                "psr-4": {
                    "Egulias\\EmailValidator\\": "src"
                }
            },
            "notification-url": "https://packagist.org/downloads/",
            "license": [
                "MIT"
            ],
            "authors": [
                {
                    "name": "Eduardo Gulias Davis"
                }
            ],
            "description": "A library for validating emails against several RFCs",
            "homepage": "https://github.com/egulias/EmailValidator",
            "keywords": [
                "email",
                "emailvalidation",
                "emailvalidator",
                "validation",
                "validator"
            ],
            "support": {
                "issues": "https://github.com/egulias/EmailValidator/issues",
                "source": "https://github.com/egulias/EmailValidator/tree/4.0.4"
            },
            "funding": [
                {
                    "url": "https://github.com/egulias",
                    "type": "github"
                }
            ],
            "time": "2025-03-06T22:45:56+00:00"
        },
        {
            "name": "ezyang/htmlpurifier",
            "version": "v4.19.0",
            "source": {
                "type": "git",
                "url": "https://github.com/ezyang/htmlpurifier.git",
                "reference": "b287d2a16aceffbf6e0295559b39662612b77fcf"
            },
            "dist": {
                "type": "zip",
                "url": "https://api.github.com/repos/ezyang/htmlpurifier/zipball/b287d2a16aceffbf6e0295559b39662612b77fcf",
                "reference": "b287d2a16aceffbf6e0295559b39662612b77fcf",
                "shasum": ""
            },
            "require": {
                "php": "~5.6.0 || ~7.0.0 || ~7.1.0 || ~7.2.0 || ~7.3.0 || ~7.4.0 || ~8.0.0 || ~8.1.0 || ~8.2.0 || ~8.3.0 || ~8.4.0 || ~8.5.0"
            },
            "require-dev": {
                "cerdic/css-tidy": "^1.7 || ^2.0",
                "simpletest/simpletest": "dev-master"
            },
            "suggest": {
                "cerdic/css-tidy": "If you want to use the filter 'Filter.ExtractStyleBlocks'.",
                "ext-bcmath": "Used for unit conversion and imagecrash protection",
                "ext-iconv": "Converts text to and from non-UTF-8 encodings",
                "ext-tidy": "Used for pretty-printing HTML"
            },
            "type": "library",
            "autoload": {
                "files": [
                    "library/HTMLPurifier.composer.php"
                ],
                "psr-0": {
                    "HTMLPurifier": "library/"
                },
                "exclude-from-classmap": [
                    "/library/HTMLPurifier/Language/"
                ]
            },
            "notification-url": "https://packagist.org/downloads/",
            "license": [
                "LGPL-2.1-or-later"
            ],
            "authors": [
                {
                    "name": "Edward Z. Yang",
                    "email": "admin@htmlpurifier.org",
                    "homepage": "http://ezyang.com"
                }
            ],
            "description": "Standards compliant HTML filter written in PHP",
            "homepage": "http://htmlpurifier.org/",
            "keywords": [
                "html"
            ],
            "support": {
                "issues": "https://github.com/ezyang/htmlpurifier/issues",
                "source": "https://github.com/ezyang/htmlpurifier/tree/v4.19.0"
            },
            "time": "2025-10-17T16:34:55+00:00"
        },
        {
            "name": "filament/actions",
            "version": "v3.3.43",
            "source": {
                "type": "git",
                "url": "https://github.com/filamentphp/actions.git",
                "reference": "4582f2da9ed0660685b8e0849d32f106bc8a4b2d"
            },
            "dist": {
                "type": "zip",
                "url": "https://api.github.com/repos/filamentphp/actions/zipball/4582f2da9ed0660685b8e0849d32f106bc8a4b2d",
                "reference": "4582f2da9ed0660685b8e0849d32f106bc8a4b2d",
                "shasum": ""
            },
            "require": {
                "anourvalar/eloquent-serialize": "^1.2",
                "filament/forms": "self.version",
                "filament/infolists": "self.version",
                "filament/notifications": "self.version",
                "filament/support": "self.version",
                "illuminate/contracts": "^10.45|^11.0|^12.0",
                "illuminate/database": "^10.45|^11.0|^12.0",
                "illuminate/support": "^10.45|^11.0|^12.0",
                "league/csv": "^9.16",
                "openspout/openspout": "^4.23",
                "php": "^8.1",
                "spatie/laravel-package-tools": "^1.9"
            },
            "type": "library",
            "extra": {
                "laravel": {
                    "providers": [
                        "Filament\\Actions\\ActionsServiceProvider"
                    ]
                }
            },
            "autoload": {
                "psr-4": {
                    "Filament\\Actions\\": "src"
                }
            },
            "notification-url": "https://packagist.org/downloads/",
            "license": [
                "MIT"
            ],
            "description": "Easily add beautiful action modals to any Livewire component.",
            "homepage": "https://github.com/filamentphp/filament",
            "support": {
                "issues": "https://github.com/filamentphp/filament/issues",
                "source": "https://github.com/filamentphp/filament"
            },
            "time": "2025-09-28T22:06:00+00:00"
        },
        {
            "name": "filament/filament",
            "version": "v3.3.43",
            "source": {
                "type": "git",
                "url": "https://github.com/filamentphp/panels.git",
                "reference": "f61544ea879633e42e2ae8a2eafe034aecdad2b2"
            },
            "dist": {
                "type": "zip",
                "url": "https://api.github.com/repos/filamentphp/panels/zipball/f61544ea879633e42e2ae8a2eafe034aecdad2b2",
                "reference": "f61544ea879633e42e2ae8a2eafe034aecdad2b2",
                "shasum": ""
            },
            "require": {
                "danharrin/livewire-rate-limiting": "^0.3|^1.0|^2.0",
                "filament/actions": "self.version",
                "filament/forms": "self.version",
                "filament/infolists": "self.version",
                "filament/notifications": "self.version",
                "filament/support": "self.version",
                "filament/tables": "self.version",
                "filament/widgets": "self.version",
                "illuminate/auth": "^10.45|^11.0|^12.0",
                "illuminate/console": "^10.45|^11.0|^12.0",
                "illuminate/contracts": "^10.45|^11.0|^12.0",
                "illuminate/cookie": "^10.45|^11.0|^12.0",
                "illuminate/database": "^10.45|^11.0|^12.0",
                "illuminate/http": "^10.45|^11.0|^12.0",
                "illuminate/routing": "^10.45|^11.0|^12.0",
                "illuminate/session": "^10.45|^11.0|^12.0",
                "illuminate/support": "^10.45|^11.0|^12.0",
                "illuminate/view": "^10.45|^11.0|^12.0",
                "php": "^8.1",
                "spatie/laravel-package-tools": "^1.9"
            },
            "type": "library",
            "extra": {
                "laravel": {
                    "providers": [
                        "Filament\\FilamentServiceProvider"
                    ]
                }
            },
            "autoload": {
                "files": [
                    "src/global_helpers.php",
                    "src/helpers.php"
                ],
                "psr-4": {
                    "Filament\\": "src"
                }
            },
            "notification-url": "https://packagist.org/downloads/",
            "license": [
                "MIT"
            ],
            "description": "A collection of full-stack components for accelerated Laravel app development.",
            "homepage": "https://github.com/filamentphp/filament",
            "support": {
                "issues": "https://github.com/filamentphp/filament/issues",
                "source": "https://github.com/filamentphp/filament"
            },
            "time": "2025-09-28T22:06:09+00:00"
        },
        {
            "name": "filament/forms",
            "version": "v3.3.43",
            "source": {
                "type": "git",
                "url": "https://github.com/filamentphp/forms.git",
                "reference": "da5401bf3684b6abc6cf1d8e152f01b25d815319"
            },
            "dist": {
                "type": "zip",
                "url": "https://api.github.com/repos/filamentphp/forms/zipball/da5401bf3684b6abc6cf1d8e152f01b25d815319",
                "reference": "da5401bf3684b6abc6cf1d8e152f01b25d815319",
                "shasum": ""
            },
            "require": {
                "danharrin/date-format-converter": "^0.3",
                "filament/actions": "self.version",
                "filament/support": "self.version",
                "illuminate/console": "^10.45|^11.0|^12.0",
                "illuminate/contracts": "^10.45|^11.0|^12.0",
                "illuminate/database": "^10.45|^11.0|^12.0",
                "illuminate/filesystem": "^10.45|^11.0|^12.0",
                "illuminate/support": "^10.45|^11.0|^12.0",
                "illuminate/validation": "^10.45|^11.0|^12.0",
                "illuminate/view": "^10.45|^11.0|^12.0",
                "php": "^8.1",
                "spatie/laravel-package-tools": "^1.9"
            },
            "type": "library",
            "extra": {
                "laravel": {
                    "providers": [
                        "Filament\\Forms\\FormsServiceProvider"
                    ]
                }
            },
            "autoload": {
                "files": [
                    "src/helpers.php"
                ],
                "psr-4": {
                    "Filament\\Forms\\": "src"
                }
            },
            "notification-url": "https://packagist.org/downloads/",
            "license": [
                "MIT"
            ],
            "description": "Easily add beautiful forms to any Livewire component.",
            "homepage": "https://github.com/filamentphp/filament",
            "support": {
                "issues": "https://github.com/filamentphp/filament/issues",
                "source": "https://github.com/filamentphp/filament"
            },
            "time": "2025-10-06T21:42:10+00:00"
        },
        {
            "name": "filament/infolists",
            "version": "v3.3.43",
            "source": {
                "type": "git",
                "url": "https://github.com/filamentphp/infolists.git",
                "reference": "4533c2ccb6ef06ab7f27d81e27be0cdd4f5e72de"
            },
            "dist": {
                "type": "zip",
                "url": "https://api.github.com/repos/filamentphp/infolists/zipball/4533c2ccb6ef06ab7f27d81e27be0cdd4f5e72de",
                "reference": "4533c2ccb6ef06ab7f27d81e27be0cdd4f5e72de",
                "shasum": ""
            },
            "require": {
                "filament/actions": "self.version",
                "filament/support": "self.version",
                "illuminate/console": "^10.45|^11.0|^12.0",
                "illuminate/contracts": "^10.45|^11.0|^12.0",
                "illuminate/database": "^10.45|^11.0|^12.0",
                "illuminate/filesystem": "^10.45|^11.0|^12.0",
                "illuminate/support": "^10.45|^11.0|^12.0",
                "illuminate/view": "^10.45|^11.0|^12.0",
                "php": "^8.1",
                "spatie/laravel-package-tools": "^1.9"
            },
            "type": "library",
            "extra": {
                "laravel": {
                    "providers": [
                        "Filament\\Infolists\\InfolistsServiceProvider"
                    ]
                }
            },
            "autoload": {
                "psr-4": {
                    "Filament\\Infolists\\": "src"
                }
            },
            "notification-url": "https://packagist.org/downloads/",
            "license": [
                "MIT"
            ],
            "description": "Easily add beautiful read-only infolists to any Livewire component.",
            "homepage": "https://github.com/filamentphp/filament",
            "support": {
                "issues": "https://github.com/filamentphp/filament/issues",
                "source": "https://github.com/filamentphp/filament"
            },
            "time": "2025-08-12T13:15:27+00:00"
        },
        {
            "name": "filament/notifications",
            "version": "v3.3.43",
            "source": {
                "type": "git",
                "url": "https://github.com/filamentphp/notifications.git",
                "reference": "adc118c7fc34a423f3c01d6936ad0316f489949c"
            },
            "dist": {
                "type": "zip",
                "url": "https://api.github.com/repos/filamentphp/notifications/zipball/adc118c7fc34a423f3c01d6936ad0316f489949c",
                "reference": "adc118c7fc34a423f3c01d6936ad0316f489949c",
                "shasum": ""
            },
            "require": {
                "filament/actions": "self.version",
                "filament/support": "self.version",
                "illuminate/contracts": "^10.45|^11.0|^12.0",
                "illuminate/filesystem": "^10.45|^11.0|^12.0",
                "illuminate/notifications": "^10.45|^11.0|^12.0",
                "illuminate/support": "^10.45|^11.0|^12.0",
                "php": "^8.1",
                "spatie/laravel-package-tools": "^1.9"
            },
            "type": "library",
            "extra": {
                "laravel": {
                    "providers": [
                        "Filament\\Notifications\\NotificationsServiceProvider"
                    ]
                }
            },
            "autoload": {
                "files": [
                    "src/Testing/Autoload.php"
                ],
                "psr-4": {
                    "Filament\\Notifications\\": "src"
                }
            },
            "notification-url": "https://packagist.org/downloads/",
            "license": [
                "MIT"
            ],
            "description": "Easily add beautiful notifications to any Livewire app.",
            "homepage": "https://github.com/filamentphp/filament",
            "support": {
                "issues": "https://github.com/filamentphp/filament/issues",
                "source": "https://github.com/filamentphp/filament"
            },
            "time": "2025-07-08T20:42:18+00:00"
        },
        {
            "name": "filament/spatie-laravel-media-library-plugin",
            "version": "v3.3.43",
            "source": {
                "type": "git",
                "url": "https://github.com/filamentphp/spatie-laravel-media-library-plugin.git",
                "reference": "bd7c12baf30cc66b2f088bd0257b12071e15addf"
            },
            "dist": {
                "type": "zip",
                "url": "https://api.github.com/repos/filamentphp/spatie-laravel-media-library-plugin/zipball/bd7c12baf30cc66b2f088bd0257b12071e15addf",
                "reference": "bd7c12baf30cc66b2f088bd0257b12071e15addf",
                "shasum": ""
            },
            "require": {
                "filament/support": "self.version",
                "illuminate/support": "^10.45|^11.0|^12.0",
                "php": "^8.1",
                "spatie/laravel-medialibrary": "^10.0|^11.0"
            },
            "type": "library",
            "autoload": {
                "psr-4": {
                    "Filament\\": "src"
                }
            },
            "notification-url": "https://packagist.org/downloads/",
            "license": [
                "MIT"
            ],
            "description": "Filament support for `spatie/laravel-medialibrary`.",
            "homepage": "https://github.com/filamentphp/filament",
            "support": {
                "issues": "https://github.com/filamentphp/filament/issues",
                "source": "https://github.com/filamentphp/filament"
            },
            "time": "2025-07-08T20:42:14+00:00"
        },
        {
            "name": "filament/spatie-laravel-translatable-plugin",
            "version": "v3.3.43",
            "source": {
                "type": "git",
                "url": "https://github.com/filamentphp/spatie-laravel-translatable-plugin.git",
                "reference": "7de417487ee7a4edd9e66fb3243a27f84db3f543"
            },
            "dist": {
                "type": "zip",
                "url": "https://api.github.com/repos/filamentphp/spatie-laravel-translatable-plugin/zipball/7de417487ee7a4edd9e66fb3243a27f84db3f543",
                "reference": "7de417487ee7a4edd9e66fb3243a27f84db3f543",
                "shasum": ""
            },
            "require": {
                "filament/support": "self.version",
                "illuminate/support": "^10.45|^11.0|^12.0",
                "php": "^8.1",
                "spatie/laravel-translatable": "^6.0"
            },
            "type": "library",
            "extra": {
                "laravel": {
                    "providers": [
                        "Filament\\SpatieLaravelTranslatablePluginServiceProvider"
                    ]
                }
            },
            "autoload": {
                "psr-4": {
                    "Filament\\": "src"
                }
            },
            "notification-url": "https://packagist.org/downloads/",
            "license": [
                "MIT"
            ],
            "description": "Filament support for `spatie/laravel-translatable`.",
            "homepage": "https://github.com/filamentphp/filament",
            "support": {
                "issues": "https://github.com/filamentphp/filament/issues",
                "source": "https://github.com/filamentphp/filament"
            },
            "time": "2025-08-12T13:15:45+00:00"
        },
        {
            "name": "filament/support",
            "version": "v3.3.43",
            "source": {
                "type": "git",
                "url": "https://github.com/filamentphp/support.git",
                "reference": "afafd5e7a2f8cf052f70f989b52d82d0a1df5c78"
            },
            "dist": {
                "type": "zip",
                "url": "https://api.github.com/repos/filamentphp/support/zipball/afafd5e7a2f8cf052f70f989b52d82d0a1df5c78",
                "reference": "afafd5e7a2f8cf052f70f989b52d82d0a1df5c78",
                "shasum": ""
            },
            "require": {
                "blade-ui-kit/blade-heroicons": "^2.5",
                "doctrine/dbal": "^3.2|^4.0",
                "ext-intl": "*",
                "illuminate/contracts": "^10.45|^11.0|^12.0",
                "illuminate/support": "^10.45|^11.0|^12.0",
                "illuminate/view": "^10.45|^11.0|^12.0",
                "kirschbaum-development/eloquent-power-joins": "^3.0|^4.0",
                "livewire/livewire": "^3.5",
                "php": "^8.1",
                "ryangjchandler/blade-capture-directive": "^0.2|^0.3|^1.0",
                "spatie/color": "^1.5",
                "spatie/invade": "^1.0|^2.0",
                "spatie/laravel-package-tools": "^1.9",
                "symfony/console": "^6.0|^7.0",
                "symfony/html-sanitizer": "^6.1|^7.0"
            },
            "type": "library",
            "extra": {
                "laravel": {
                    "providers": [
                        "Filament\\Support\\SupportServiceProvider"
                    ]
                }
            },
            "autoload": {
                "files": [
                    "src/helpers.php"
                ],
                "psr-4": {
                    "Filament\\Support\\": "src"
                }
            },
            "notification-url": "https://packagist.org/downloads/",
            "license": [
                "MIT"
            ],
            "description": "Core helper methods and foundation code for all Filament packages.",
            "homepage": "https://github.com/filamentphp/filament",
            "support": {
                "issues": "https://github.com/filamentphp/filament/issues",
                "source": "https://github.com/filamentphp/filament"
            },
            "time": "2025-08-12T13:15:44+00:00"
        },
        {
            "name": "filament/tables",
            "version": "v3.3.43",
            "source": {
                "type": "git",
                "url": "https://github.com/filamentphp/tables.git",
                "reference": "2e1e3aeeeccd6b74e5d038325af52635d1108e4c"
            },
            "dist": {
                "type": "zip",
                "url": "https://api.github.com/repos/filamentphp/tables/zipball/2e1e3aeeeccd6b74e5d038325af52635d1108e4c",
                "reference": "2e1e3aeeeccd6b74e5d038325af52635d1108e4c",
                "shasum": ""
            },
            "require": {
                "filament/actions": "self.version",
                "filament/forms": "self.version",
                "filament/support": "self.version",
                "illuminate/console": "^10.45|^11.0|^12.0",
                "illuminate/contracts": "^10.45|^11.0|^12.0",
                "illuminate/database": "^10.45|^11.0|^12.0",
                "illuminate/filesystem": "^10.45|^11.0|^12.0",
                "illuminate/support": "^10.45|^11.0|^12.0",
                "illuminate/view": "^10.45|^11.0|^12.0",
                "php": "^8.1",
                "spatie/laravel-package-tools": "^1.9"
            },
            "type": "library",
            "extra": {
                "laravel": {
                    "providers": [
                        "Filament\\Tables\\TablesServiceProvider"
                    ]
                }
            },
            "autoload": {
                "psr-4": {
                    "Filament\\Tables\\": "src"
                }
            },
            "notification-url": "https://packagist.org/downloads/",
            "license": [
                "MIT"
            ],
            "description": "Easily add beautiful tables to any Livewire component.",
            "homepage": "https://github.com/filamentphp/filament",
            "support": {
                "issues": "https://github.com/filamentphp/filament/issues",
                "source": "https://github.com/filamentphp/filament"
            },
            "time": "2025-09-17T10:47:13+00:00"
        },
        {
            "name": "filament/widgets",
            "version": "v3.3.43",
            "source": {
                "type": "git",
                "url": "https://github.com/filamentphp/widgets.git",
                "reference": "5b956f884aaef479f6091463cb829e7c9f2afc2c"
            },
            "dist": {
                "type": "zip",
                "url": "https://api.github.com/repos/filamentphp/widgets/zipball/5b956f884aaef479f6091463cb829e7c9f2afc2c",
                "reference": "5b956f884aaef479f6091463cb829e7c9f2afc2c",
                "shasum": ""
            },
            "require": {
                "filament/support": "self.version",
                "php": "^8.1",
                "spatie/laravel-package-tools": "^1.9"
            },
            "type": "library",
            "extra": {
                "laravel": {
                    "providers": [
                        "Filament\\Widgets\\WidgetsServiceProvider"
                    ]
                }
            },
            "autoload": {
                "psr-4": {
                    "Filament\\Widgets\\": "src"
                }
            },
            "notification-url": "https://packagist.org/downloads/",
            "license": [
                "MIT"
            ],
            "description": "Easily add beautiful dashboard widgets to any Livewire component.",
            "homepage": "https://github.com/filamentphp/filament",
            "support": {
                "issues": "https://github.com/filamentphp/filament/issues",
                "source": "https://github.com/filamentphp/filament"
            },
            "time": "2025-06-12T15:11:14+00:00"
        },
        {
            "name": "fruitcake/php-cors",
            "version": "v1.3.0",
            "source": {
                "type": "git",
                "url": "https://github.com/fruitcake/php-cors.git",
                "reference": "3d158f36e7875e2f040f37bc0573956240a5a38b"
            },
            "dist": {
                "type": "zip",
                "url": "https://api.github.com/repos/fruitcake/php-cors/zipball/3d158f36e7875e2f040f37bc0573956240a5a38b",
                "reference": "3d158f36e7875e2f040f37bc0573956240a5a38b",
                "shasum": ""
            },
            "require": {
                "php": "^7.4|^8.0",
                "symfony/http-foundation": "^4.4|^5.4|^6|^7"
            },
            "require-dev": {
                "phpstan/phpstan": "^1.4",
                "phpunit/phpunit": "^9",
                "squizlabs/php_codesniffer": "^3.5"
            },
            "type": "library",
            "extra": {
                "branch-alias": {
                    "dev-master": "1.2-dev"
                }
            },
            "autoload": {
                "psr-4": {
                    "Fruitcake\\Cors\\": "src/"
                }
            },
            "notification-url": "https://packagist.org/downloads/",
            "license": [
                "MIT"
            ],
            "authors": [
                {
                    "name": "Fruitcake",
                    "homepage": "https://fruitcake.nl"
                },
                {
                    "name": "Barryvdh",
                    "email": "barryvdh@gmail.com"
                }
            ],
            "description": "Cross-origin resource sharing library for the Symfony HttpFoundation",
            "homepage": "https://github.com/fruitcake/php-cors",
            "keywords": [
                "cors",
                "laravel",
                "symfony"
            ],
            "support": {
                "issues": "https://github.com/fruitcake/php-cors/issues",
                "source": "https://github.com/fruitcake/php-cors/tree/v1.3.0"
            },
            "funding": [
                {
                    "url": "https://fruitcake.nl",
                    "type": "custom"
                },
                {
                    "url": "https://github.com/barryvdh",
                    "type": "github"
                }
            ],
            "time": "2023-10-12T05:21:21+00:00"
        },
        {
            "name": "graham-campbell/result-type",
            "version": "v1.1.3",
            "source": {
                "type": "git",
                "url": "https://github.com/GrahamCampbell/Result-Type.git",
                "reference": "3ba905c11371512af9d9bdd27d99b782216b6945"
            },
            "dist": {
                "type": "zip",
                "url": "https://api.github.com/repos/GrahamCampbell/Result-Type/zipball/3ba905c11371512af9d9bdd27d99b782216b6945",
                "reference": "3ba905c11371512af9d9bdd27d99b782216b6945",
                "shasum": ""
            },
            "require": {
                "php": "^7.2.5 || ^8.0",
                "phpoption/phpoption": "^1.9.3"
            },
            "require-dev": {
                "phpunit/phpunit": "^8.5.39 || ^9.6.20 || ^10.5.28"
            },
            "type": "library",
            "autoload": {
                "psr-4": {
                    "GrahamCampbell\\ResultType\\": "src/"
                }
            },
            "notification-url": "https://packagist.org/downloads/",
            "license": [
                "MIT"
            ],
            "authors": [
                {
                    "name": "Graham Campbell",
                    "email": "hello@gjcampbell.co.uk",
                    "homepage": "https://github.com/GrahamCampbell"
                }
            ],
            "description": "An Implementation Of The Result Type",
            "keywords": [
                "Graham Campbell",
                "GrahamCampbell",
                "Result Type",
                "Result-Type",
                "result"
            ],
            "support": {
                "issues": "https://github.com/GrahamCampbell/Result-Type/issues",
                "source": "https://github.com/GrahamCampbell/Result-Type/tree/v1.1.3"
            },
            "funding": [
                {
                    "url": "https://github.com/GrahamCampbell",
                    "type": "github"
                },
                {
                    "url": "https://tidelift.com/funding/github/packagist/graham-campbell/result-type",
                    "type": "tidelift"
                }
            ],
            "time": "2024-07-20T21:45:45+00:00"
        },
        {
            "name": "guzzlehttp/guzzle",
            "version": "7.10.0",
            "source": {
                "type": "git",
                "url": "https://github.com/guzzle/guzzle.git",
                "reference": "b51ac707cfa420b7bfd4e4d5e510ba8008e822b4"
            },
            "dist": {
                "type": "zip",
                "url": "https://api.github.com/repos/guzzle/guzzle/zipball/b51ac707cfa420b7bfd4e4d5e510ba8008e822b4",
                "reference": "b51ac707cfa420b7bfd4e4d5e510ba8008e822b4",
                "shasum": ""
            },
            "require": {
                "ext-json": "*",
                "guzzlehttp/promises": "^2.3",
                "guzzlehttp/psr7": "^2.8",
                "php": "^7.2.5 || ^8.0",
                "psr/http-client": "^1.0",
                "symfony/deprecation-contracts": "^2.2 || ^3.0"
            },
            "provide": {
                "psr/http-client-implementation": "1.0"
            },
            "require-dev": {
                "bamarni/composer-bin-plugin": "^1.8.2",
                "ext-curl": "*",
                "guzzle/client-integration-tests": "3.0.2",
                "php-http/message-factory": "^1.1",
                "phpunit/phpunit": "^8.5.39 || ^9.6.20",
                "psr/log": "^1.1 || ^2.0 || ^3.0"
            },
            "suggest": {
                "ext-curl": "Required for CURL handler support",
                "ext-intl": "Required for Internationalized Domain Name (IDN) support",
                "psr/log": "Required for using the Log middleware"
            },
            "type": "library",
            "extra": {
                "bamarni-bin": {
                    "bin-links": true,
                    "forward-command": false
                }
            },
            "autoload": {
                "files": [
                    "src/functions_include.php"
                ],
                "psr-4": {
                    "GuzzleHttp\\": "src/"
                }
            },
            "notification-url": "https://packagist.org/downloads/",
            "license": [
                "MIT"
            ],
            "authors": [
                {
                    "name": "Graham Campbell",
                    "email": "hello@gjcampbell.co.uk",
                    "homepage": "https://github.com/GrahamCampbell"
                },
                {
                    "name": "Michael Dowling",
                    "email": "mtdowling@gmail.com",
                    "homepage": "https://github.com/mtdowling"
                },
                {
                    "name": "Jeremy Lindblom",
                    "email": "jeremeamia@gmail.com",
                    "homepage": "https://github.com/jeremeamia"
                },
                {
                    "name": "George Mponos",
                    "email": "gmponos@gmail.com",
                    "homepage": "https://github.com/gmponos"
                },
                {
                    "name": "Tobias Nyholm",
                    "email": "tobias.nyholm@gmail.com",
                    "homepage": "https://github.com/Nyholm"
                },
                {
                    "name": "Márk Sági-Kazár",
                    "email": "mark.sagikazar@gmail.com",
                    "homepage": "https://github.com/sagikazarmark"
                },
                {
                    "name": "Tobias Schultze",
                    "email": "webmaster@tubo-world.de",
                    "homepage": "https://github.com/Tobion"
                }
            ],
            "description": "Guzzle is a PHP HTTP client library",
            "keywords": [
                "client",
                "curl",
                "framework",
                "http",
                "http client",
                "psr-18",
                "psr-7",
                "rest",
                "web service"
            ],
            "support": {
                "issues": "https://github.com/guzzle/guzzle/issues",
                "source": "https://github.com/guzzle/guzzle/tree/7.10.0"
            },
            "funding": [
                {
                    "url": "https://github.com/GrahamCampbell",
                    "type": "github"
                },
                {
                    "url": "https://github.com/Nyholm",
                    "type": "github"
                },
                {
                    "url": "https://tidelift.com/funding/github/packagist/guzzlehttp/guzzle",
                    "type": "tidelift"
                }
            ],
            "time": "2025-08-23T22:36:01+00:00"
        },
        {
            "name": "guzzlehttp/promises",
            "version": "2.3.0",
            "source": {
                "type": "git",
                "url": "https://github.com/guzzle/promises.git",
                "reference": "481557b130ef3790cf82b713667b43030dc9c957"
            },
            "dist": {
                "type": "zip",
                "url": "https://api.github.com/repos/guzzle/promises/zipball/481557b130ef3790cf82b713667b43030dc9c957",
                "reference": "481557b130ef3790cf82b713667b43030dc9c957",
                "shasum": ""
            },
            "require": {
                "php": "^7.2.5 || ^8.0"
            },
            "require-dev": {
                "bamarni/composer-bin-plugin": "^1.8.2",
                "phpunit/phpunit": "^8.5.44 || ^9.6.25"
            },
            "type": "library",
            "extra": {
                "bamarni-bin": {
                    "bin-links": true,
                    "forward-command": false
                }
            },
            "autoload": {
                "psr-4": {
                    "GuzzleHttp\\Promise\\": "src/"
                }
            },
            "notification-url": "https://packagist.org/downloads/",
            "license": [
                "MIT"
            ],
            "authors": [
                {
                    "name": "Graham Campbell",
                    "email": "hello@gjcampbell.co.uk",
                    "homepage": "https://github.com/GrahamCampbell"
                },
                {
                    "name": "Michael Dowling",
                    "email": "mtdowling@gmail.com",
                    "homepage": "https://github.com/mtdowling"
                },
                {
                    "name": "Tobias Nyholm",
                    "email": "tobias.nyholm@gmail.com",
                    "homepage": "https://github.com/Nyholm"
                },
                {
                    "name": "Tobias Schultze",
                    "email": "webmaster@tubo-world.de",
                    "homepage": "https://github.com/Tobion"
                }
            ],
            "description": "Guzzle promises library",
            "keywords": [
                "promise"
            ],
            "support": {
                "issues": "https://github.com/guzzle/promises/issues",
                "source": "https://github.com/guzzle/promises/tree/2.3.0"
            },
            "funding": [
                {
                    "url": "https://github.com/GrahamCampbell",
                    "type": "github"
                },
                {
                    "url": "https://github.com/Nyholm",
                    "type": "github"
                },
                {
                    "url": "https://tidelift.com/funding/github/packagist/guzzlehttp/promises",
                    "type": "tidelift"
                }
            ],
            "time": "2025-08-22T14:34:08+00:00"
        },
        {
            "name": "guzzlehttp/psr7",
            "version": "2.8.0",
            "source": {
                "type": "git",
                "url": "https://github.com/guzzle/psr7.git",
                "reference": "21dc724a0583619cd1652f673303492272778051"
            },
            "dist": {
                "type": "zip",
                "url": "https://api.github.com/repos/guzzle/psr7/zipball/21dc724a0583619cd1652f673303492272778051",
                "reference": "21dc724a0583619cd1652f673303492272778051",
                "shasum": ""
            },
            "require": {
                "php": "^7.2.5 || ^8.0",
                "psr/http-factory": "^1.0",
                "psr/http-message": "^1.1 || ^2.0",
                "ralouphie/getallheaders": "^3.0"
            },
            "provide": {
                "psr/http-factory-implementation": "1.0",
                "psr/http-message-implementation": "1.0"
            },
            "require-dev": {
                "bamarni/composer-bin-plugin": "^1.8.2",
                "http-interop/http-factory-tests": "0.9.0",
                "phpunit/phpunit": "^8.5.44 || ^9.6.25"
            },
            "suggest": {
                "laminas/laminas-httphandlerrunner": "Emit PSR-7 responses"
            },
            "type": "library",
            "extra": {
                "bamarni-bin": {
                    "bin-links": true,
                    "forward-command": false
                }
            },
            "autoload": {
                "psr-4": {
                    "GuzzleHttp\\Psr7\\": "src/"
                }
            },
            "notification-url": "https://packagist.org/downloads/",
            "license": [
                "MIT"
            ],
            "authors": [
                {
                    "name": "Graham Campbell",
                    "email": "hello@gjcampbell.co.uk",
                    "homepage": "https://github.com/GrahamCampbell"
                },
                {
                    "name": "Michael Dowling",
                    "email": "mtdowling@gmail.com",
                    "homepage": "https://github.com/mtdowling"
                },
                {
                    "name": "George Mponos",
                    "email": "gmponos@gmail.com",
                    "homepage": "https://github.com/gmponos"
                },
                {
                    "name": "Tobias Nyholm",
                    "email": "tobias.nyholm@gmail.com",
                    "homepage": "https://github.com/Nyholm"
                },
                {
                    "name": "Márk Sági-Kazár",
                    "email": "mark.sagikazar@gmail.com",
                    "homepage": "https://github.com/sagikazarmark"
                },
                {
                    "name": "Tobias Schultze",
                    "email": "webmaster@tubo-world.de",
                    "homepage": "https://github.com/Tobion"
                },
                {
                    "name": "Márk Sági-Kazár",
                    "email": "mark.sagikazar@gmail.com",
                    "homepage": "https://sagikazarmark.hu"
                }
            ],
            "description": "PSR-7 message implementation that also provides common utility methods",
            "keywords": [
                "http",
                "message",
                "psr-7",
                "request",
                "response",
                "stream",
                "uri",
                "url"
            ],
            "support": {
                "issues": "https://github.com/guzzle/psr7/issues",
                "source": "https://github.com/guzzle/psr7/tree/2.8.0"
            },
            "funding": [
                {
                    "url": "https://github.com/GrahamCampbell",
                    "type": "github"
                },
                {
                    "url": "https://github.com/Nyholm",
                    "type": "github"
                },
                {
                    "url": "https://tidelift.com/funding/github/packagist/guzzlehttp/psr7",
                    "type": "tidelift"
                }
            ],
            "time": "2025-08-23T21:21:41+00:00"
        },
        {
            "name": "guzzlehttp/uri-template",
            "version": "v1.0.5",
            "source": {
                "type": "git",
                "url": "https://github.com/guzzle/uri-template.git",
                "reference": "4f4bbd4e7172148801e76e3decc1e559bdee34e1"
            },
            "dist": {
                "type": "zip",
                "url": "https://api.github.com/repos/guzzle/uri-template/zipball/4f4bbd4e7172148801e76e3decc1e559bdee34e1",
                "reference": "4f4bbd4e7172148801e76e3decc1e559bdee34e1",
                "shasum": ""
            },
            "require": {
                "php": "^7.2.5 || ^8.0",
                "symfony/polyfill-php80": "^1.24"
            },
            "require-dev": {
                "bamarni/composer-bin-plugin": "^1.8.2",
                "phpunit/phpunit": "^8.5.44 || ^9.6.25",
                "uri-template/tests": "1.0.0"
            },
            "type": "library",
            "extra": {
                "bamarni-bin": {
                    "bin-links": true,
                    "forward-command": false
                }
            },
            "autoload": {
                "psr-4": {
                    "GuzzleHttp\\UriTemplate\\": "src"
                }
            },
            "notification-url": "https://packagist.org/downloads/",
            "license": [
                "MIT"
            ],
            "authors": [
                {
                    "name": "Graham Campbell",
                    "email": "hello@gjcampbell.co.uk",
                    "homepage": "https://github.com/GrahamCampbell"
                },
                {
                    "name": "Michael Dowling",
                    "email": "mtdowling@gmail.com",
                    "homepage": "https://github.com/mtdowling"
                },
                {
                    "name": "George Mponos",
                    "email": "gmponos@gmail.com",
                    "homepage": "https://github.com/gmponos"
                },
                {
                    "name": "Tobias Nyholm",
                    "email": "tobias.nyholm@gmail.com",
                    "homepage": "https://github.com/Nyholm"
                }
            ],
            "description": "A polyfill class for uri_template of PHP",
            "keywords": [
                "guzzlehttp",
                "uri-template"
            ],
            "support": {
                "issues": "https://github.com/guzzle/uri-template/issues",
                "source": "https://github.com/guzzle/uri-template/tree/v1.0.5"
            },
            "funding": [
                {
                    "url": "https://github.com/GrahamCampbell",
                    "type": "github"
                },
                {
                    "url": "https://github.com/Nyholm",
                    "type": "github"
                },
                {
                    "url": "https://tidelift.com/funding/github/packagist/guzzlehttp/uri-template",
                    "type": "tidelift"
                }
            ],
            "time": "2025-08-22T14:27:06+00:00"
        },
        {
            "name": "kirschbaum-development/eloquent-power-joins",
            "version": "4.2.8",
            "source": {
                "type": "git",
                "url": "https://github.com/kirschbaum-development/eloquent-power-joins.git",
                "reference": "d67c7e2efa886d2ef8bb29e86c3ddb9438ac6390"
            },
            "dist": {
                "type": "zip",
                "url": "https://api.github.com/repos/kirschbaum-development/eloquent-power-joins/zipball/d67c7e2efa886d2ef8bb29e86c3ddb9438ac6390",
                "reference": "d67c7e2efa886d2ef8bb29e86c3ddb9438ac6390",
                "shasum": ""
            },
            "require": {
                "illuminate/database": "^11.42|^12.0",
                "illuminate/support": "^11.42|^12.0",
                "php": "^8.2"
            },
            "require-dev": {
                "friendsofphp/php-cs-fixer": "dev-master",
                "laravel/legacy-factories": "^1.0@dev",
                "orchestra/testbench": "^9.0|^10.0",
                "phpunit/phpunit": "^10.0|^11.0"
            },
            "type": "library",
            "extra": {
                "laravel": {
                    "providers": [
                        "Kirschbaum\\PowerJoins\\PowerJoinsServiceProvider"
                    ]
                }
            },
            "autoload": {
                "psr-4": {
                    "Kirschbaum\\PowerJoins\\": "src"
                }
            },
            "notification-url": "https://packagist.org/downloads/",
            "license": [
                "MIT"
            ],
            "authors": [
                {
                    "name": "Luis Dalmolin",
                    "email": "luis.nh@gmail.com",
                    "role": "Developer"
                }
            ],
            "description": "The Laravel magic applied to joins.",
            "homepage": "https://github.com/kirschbaum-development/eloquent-power-joins",
            "keywords": [
                "eloquent",
                "join",
                "laravel",
                "mysql"
            ],
            "support": {
                "issues": "https://github.com/kirschbaum-development/eloquent-power-joins/issues",
                "source": "https://github.com/kirschbaum-development/eloquent-power-joins/tree/4.2.8"
            },
            "time": "2025-08-14T18:43:05+00:00"
        },
        {
            "name": "laravel/framework",
            "version": "v12.34.0",
            "source": {
                "type": "git",
                "url": "https://github.com/laravel/framework.git",
                "reference": "f9ec5a5d88bc8c468f17b59f88e05c8ac3c8d687"
            },
            "dist": {
                "type": "zip",
                "url": "https://api.github.com/repos/laravel/framework/zipball/f9ec5a5d88bc8c468f17b59f88e05c8ac3c8d687",
                "reference": "f9ec5a5d88bc8c468f17b59f88e05c8ac3c8d687",
                "shasum": ""
            },
            "require": {
                "brick/math": "^0.11|^0.12|^0.13|^0.14",
                "composer-runtime-api": "^2.2",
                "doctrine/inflector": "^2.0.5",
                "dragonmantank/cron-expression": "^3.4",
                "egulias/email-validator": "^3.2.1|^4.0",
                "ext-ctype": "*",
                "ext-filter": "*",
                "ext-hash": "*",
                "ext-mbstring": "*",
                "ext-openssl": "*",
                "ext-session": "*",
                "ext-tokenizer": "*",
                "fruitcake/php-cors": "^1.3",
                "guzzlehttp/guzzle": "^7.8.2",
                "guzzlehttp/uri-template": "^1.0",
                "laravel/prompts": "^0.3.0",
                "laravel/serializable-closure": "^1.3|^2.0",
                "league/commonmark": "^2.7",
                "league/flysystem": "^3.25.1",
                "league/flysystem-local": "^3.25.1",
                "league/uri": "^7.5.1",
                "monolog/monolog": "^3.0",
                "nesbot/carbon": "^3.8.4",
                "nunomaduro/termwind": "^2.0",
                "php": "^8.2",
                "psr/container": "^1.1.1|^2.0.1",
                "psr/log": "^1.0|^2.0|^3.0",
                "psr/simple-cache": "^1.0|^2.0|^3.0",
                "ramsey/uuid": "^4.7",
                "symfony/console": "^7.2.0",
                "symfony/error-handler": "^7.2.0",
                "symfony/finder": "^7.2.0",
                "symfony/http-foundation": "^7.2.0",
                "symfony/http-kernel": "^7.2.0",
                "symfony/mailer": "^7.2.0",
                "symfony/mime": "^7.2.0",
                "symfony/polyfill-php83": "^1.33",
                "symfony/polyfill-php84": "^1.33",
                "symfony/polyfill-php85": "^1.33",
                "symfony/process": "^7.2.0",
                "symfony/routing": "^7.2.0",
                "symfony/uid": "^7.2.0",
                "symfony/var-dumper": "^7.2.0",
                "tijsverkoyen/css-to-inline-styles": "^2.2.5",
                "vlucas/phpdotenv": "^5.6.1",
                "voku/portable-ascii": "^2.0.2"
            },
            "conflict": {
                "tightenco/collect": "<5.5.33"
            },
            "provide": {
                "psr/container-implementation": "1.1|2.0",
                "psr/log-implementation": "1.0|2.0|3.0",
                "psr/simple-cache-implementation": "1.0|2.0|3.0"
            },
            "replace": {
                "illuminate/auth": "self.version",
                "illuminate/broadcasting": "self.version",
                "illuminate/bus": "self.version",
                "illuminate/cache": "self.version",
                "illuminate/collections": "self.version",
                "illuminate/concurrency": "self.version",
                "illuminate/conditionable": "self.version",
                "illuminate/config": "self.version",
                "illuminate/console": "self.version",
                "illuminate/container": "self.version",
                "illuminate/contracts": "self.version",
                "illuminate/cookie": "self.version",
                "illuminate/database": "self.version",
                "illuminate/encryption": "self.version",
                "illuminate/events": "self.version",
                "illuminate/filesystem": "self.version",
                "illuminate/hashing": "self.version",
                "illuminate/http": "self.version",
                "illuminate/json-schema": "self.version",
                "illuminate/log": "self.version",
                "illuminate/macroable": "self.version",
                "illuminate/mail": "self.version",
                "illuminate/notifications": "self.version",
                "illuminate/pagination": "self.version",
                "illuminate/pipeline": "self.version",
                "illuminate/process": "self.version",
                "illuminate/queue": "self.version",
                "illuminate/redis": "self.version",
                "illuminate/routing": "self.version",
                "illuminate/session": "self.version",
                "illuminate/support": "self.version",
                "illuminate/testing": "self.version",
                "illuminate/translation": "self.version",
                "illuminate/validation": "self.version",
                "illuminate/view": "self.version",
                "spatie/once": "*"
            },
            "require-dev": {
                "ably/ably-php": "^1.0",
                "aws/aws-sdk-php": "^3.322.9",
                "ext-gmp": "*",
                "fakerphp/faker": "^1.24",
                "guzzlehttp/promises": "^2.0.3",
                "guzzlehttp/psr7": "^2.4",
                "laravel/pint": "^1.18",
                "league/flysystem-aws-s3-v3": "^3.25.1",
                "league/flysystem-ftp": "^3.25.1",
                "league/flysystem-path-prefixing": "^3.25.1",
                "league/flysystem-read-only": "^3.25.1",
                "league/flysystem-sftp-v3": "^3.25.1",
                "mockery/mockery": "^1.6.10",
                "opis/json-schema": "^2.4.1",
                "orchestra/testbench-core": "^10.7.0",
                "pda/pheanstalk": "^5.0.6|^7.0.0",
                "php-http/discovery": "^1.15",
                "phpstan/phpstan": "^2.0",
                "phpunit/phpunit": "^10.5.35|^11.5.3|^12.0.1",
                "predis/predis": "^2.3|^3.0",
                "resend/resend-php": "^0.10.0",
                "symfony/cache": "^7.2.0",
                "symfony/http-client": "^7.2.0",
                "symfony/psr-http-message-bridge": "^7.2.0",
                "symfony/translation": "^7.2.0"
            },
            "suggest": {
                "ably/ably-php": "Required to use the Ably broadcast driver (^1.0).",
                "aws/aws-sdk-php": "Required to use the SQS queue driver, DynamoDb failed job storage, and SES mail driver (^3.322.9).",
                "brianium/paratest": "Required to run tests in parallel (^7.0|^8.0).",
                "ext-apcu": "Required to use the APC cache driver.",
                "ext-fileinfo": "Required to use the Filesystem class.",
                "ext-ftp": "Required to use the Flysystem FTP driver.",
                "ext-gd": "Required to use Illuminate\\Http\\Testing\\FileFactory::image().",
                "ext-memcached": "Required to use the memcache cache driver.",
                "ext-pcntl": "Required to use all features of the queue worker and console signal trapping.",
                "ext-pdo": "Required to use all database features.",
                "ext-posix": "Required to use all features of the queue worker.",
                "ext-redis": "Required to use the Redis cache and queue drivers (^4.0|^5.0|^6.0).",
                "fakerphp/faker": "Required to generate fake data using the fake() helper (^1.23).",
                "filp/whoops": "Required for friendly error pages in development (^2.14.3).",
                "laravel/tinker": "Required to use the tinker console command (^2.0).",
                "league/flysystem-aws-s3-v3": "Required to use the Flysystem S3 driver (^3.25.1).",
                "league/flysystem-ftp": "Required to use the Flysystem FTP driver (^3.25.1).",
                "league/flysystem-path-prefixing": "Required to use the scoped driver (^3.25.1).",
                "league/flysystem-read-only": "Required to use read-only disks (^3.25.1)",
                "league/flysystem-sftp-v3": "Required to use the Flysystem SFTP driver (^3.25.1).",
                "mockery/mockery": "Required to use mocking (^1.6).",
                "pda/pheanstalk": "Required to use the beanstalk queue driver (^5.0).",
                "php-http/discovery": "Required to use PSR-7 bridging features (^1.15).",
                "phpunit/phpunit": "Required to use assertions and run tests (^10.5.35|^11.5.3|^12.0.1).",
                "predis/predis": "Required to use the predis connector (^2.3|^3.0).",
                "psr/http-message": "Required to allow Storage::put to accept a StreamInterface (^1.0).",
                "pusher/pusher-php-server": "Required to use the Pusher broadcast driver (^6.0|^7.0).",
                "resend/resend-php": "Required to enable support for the Resend mail transport (^0.10.0).",
                "symfony/cache": "Required to PSR-6 cache bridge (^7.2).",
                "symfony/filesystem": "Required to enable support for relative symbolic links (^7.2).",
                "symfony/http-client": "Required to enable support for the Symfony API mail transports (^7.2).",
                "symfony/mailgun-mailer": "Required to enable support for the Mailgun mail transport (^7.2).",
                "symfony/postmark-mailer": "Required to enable support for the Postmark mail transport (^7.2).",
                "symfony/psr-http-message-bridge": "Required to use PSR-7 bridging features (^7.2)."
            },
            "type": "library",
            "extra": {
                "branch-alias": {
                    "dev-master": "12.x-dev"
                }
            },
            "autoload": {
                "files": [
                    "src/Illuminate/Collections/functions.php",
                    "src/Illuminate/Collections/helpers.php",
                    "src/Illuminate/Events/functions.php",
                    "src/Illuminate/Filesystem/functions.php",
                    "src/Illuminate/Foundation/helpers.php",
                    "src/Illuminate/Log/functions.php",
                    "src/Illuminate/Support/functions.php",
                    "src/Illuminate/Support/helpers.php"
                ],
                "psr-4": {
                    "Illuminate\\": "src/Illuminate/",
                    "Illuminate\\Support\\": [
                        "src/Illuminate/Macroable/",
                        "src/Illuminate/Collections/",
                        "src/Illuminate/Conditionable/"
                    ]
                }
            },
            "notification-url": "https://packagist.org/downloads/",
            "license": [
                "MIT"
            ],
            "authors": [
                {
                    "name": "Taylor Otwell",
                    "email": "taylor@laravel.com"
                }
            ],
            "description": "The Laravel Framework.",
            "homepage": "https://laravel.com",
            "keywords": [
                "framework",
                "laravel"
            ],
            "support": {
                "issues": "https://github.com/laravel/framework/issues",
                "source": "https://github.com/laravel/framework"
            },
            "time": "2025-10-14T13:58:31+00:00"
        },
        {
            "name": "laravel/prompts",
            "version": "v0.3.7",
            "source": {
                "type": "git",
                "url": "https://github.com/laravel/prompts.git",
                "reference": "a1891d362714bc40c8d23b0b1d7090f022ea27cc"
            },
            "dist": {
                "type": "zip",
                "url": "https://api.github.com/repos/laravel/prompts/zipball/a1891d362714bc40c8d23b0b1d7090f022ea27cc",
                "reference": "a1891d362714bc40c8d23b0b1d7090f022ea27cc",
                "shasum": ""
            },
            "require": {
                "composer-runtime-api": "^2.2",
                "ext-mbstring": "*",
                "php": "^8.1",
                "symfony/console": "^6.2|^7.0"
            },
            "conflict": {
                "illuminate/console": ">=10.17.0 <10.25.0",
                "laravel/framework": ">=10.17.0 <10.25.0"
            },
            "require-dev": {
                "illuminate/collections": "^10.0|^11.0|^12.0",
                "mockery/mockery": "^1.5",
                "pestphp/pest": "^2.3|^3.4",
                "phpstan/phpstan": "^1.12.28",
                "phpstan/phpstan-mockery": "^1.1.3"
            },
            "suggest": {
                "ext-pcntl": "Required for the spinner to be animated."
            },
            "type": "library",
            "extra": {
                "branch-alias": {
                    "dev-main": "0.3.x-dev"
                }
            },
            "autoload": {
                "files": [
                    "src/helpers.php"
                ],
                "psr-4": {
                    "Laravel\\Prompts\\": "src/"
                }
            },
            "notification-url": "https://packagist.org/downloads/",
            "license": [
                "MIT"
            ],
            "description": "Add beautiful and user-friendly forms to your command-line applications.",
            "support": {
                "issues": "https://github.com/laravel/prompts/issues",
                "source": "https://github.com/laravel/prompts/tree/v0.3.7"
            },
            "time": "2025-09-19T13:47:56+00:00"
        },
        {
            "name": "laravel/serializable-closure",
            "version": "v2.0.6",
            "source": {
                "type": "git",
                "url": "https://github.com/laravel/serializable-closure.git",
                "reference": "038ce42edee619599a1debb7e81d7b3759492819"
            },
            "dist": {
                "type": "zip",
                "url": "https://api.github.com/repos/laravel/serializable-closure/zipball/038ce42edee619599a1debb7e81d7b3759492819",
                "reference": "038ce42edee619599a1debb7e81d7b3759492819",
                "shasum": ""
            },
            "require": {
                "php": "^8.1"
            },
            "require-dev": {
                "illuminate/support": "^10.0|^11.0|^12.0",
                "nesbot/carbon": "^2.67|^3.0",
                "pestphp/pest": "^2.36|^3.0",
                "phpstan/phpstan": "^2.0",
                "symfony/var-dumper": "^6.2.0|^7.0.0"
            },
            "type": "library",
            "extra": {
                "branch-alias": {
                    "dev-master": "2.x-dev"
                }
            },
            "autoload": {
                "psr-4": {
                    "Laravel\\SerializableClosure\\": "src/"
                }
            },
            "notification-url": "https://packagist.org/downloads/",
            "license": [
                "MIT"
            ],
            "authors": [
                {
                    "name": "Taylor Otwell",
                    "email": "taylor@laravel.com"
                },
                {
                    "name": "Nuno Maduro",
                    "email": "nuno@laravel.com"
                }
            ],
            "description": "Laravel Serializable Closure provides an easy and secure way to serialize closures in PHP.",
            "keywords": [
                "closure",
                "laravel",
                "serializable"
            ],
            "support": {
                "issues": "https://github.com/laravel/serializable-closure/issues",
                "source": "https://github.com/laravel/serializable-closure"
            },
            "time": "2025-10-09T13:42:30+00:00"
        },
        {
            "name": "laravel/tinker",
            "version": "v2.10.1",
            "source": {
                "type": "git",
                "url": "https://github.com/laravel/tinker.git",
                "reference": "22177cc71807d38f2810c6204d8f7183d88a57d3"
            },
            "dist": {
                "type": "zip",
                "url": "https://api.github.com/repos/laravel/tinker/zipball/22177cc71807d38f2810c6204d8f7183d88a57d3",
                "reference": "22177cc71807d38f2810c6204d8f7183d88a57d3",
                "shasum": ""
            },
            "require": {
                "illuminate/console": "^6.0|^7.0|^8.0|^9.0|^10.0|^11.0|^12.0",
                "illuminate/contracts": "^6.0|^7.0|^8.0|^9.0|^10.0|^11.0|^12.0",
                "illuminate/support": "^6.0|^7.0|^8.0|^9.0|^10.0|^11.0|^12.0",
                "php": "^7.2.5|^8.0",
                "psy/psysh": "^0.11.1|^0.12.0",
                "symfony/var-dumper": "^4.3.4|^5.0|^6.0|^7.0"
            },
            "require-dev": {
                "mockery/mockery": "~1.3.3|^1.4.2",
                "phpstan/phpstan": "^1.10",
                "phpunit/phpunit": "^8.5.8|^9.3.3|^10.0"
            },
            "suggest": {
                "illuminate/database": "The Illuminate Database package (^6.0|^7.0|^8.0|^9.0|^10.0|^11.0|^12.0)."
            },
            "type": "library",
            "extra": {
                "laravel": {
                    "providers": [
                        "Laravel\\Tinker\\TinkerServiceProvider"
                    ]
                }
            },
            "autoload": {
                "psr-4": {
                    "Laravel\\Tinker\\": "src/"
                }
            },
            "notification-url": "https://packagist.org/downloads/",
            "license": [
                "MIT"
            ],
            "authors": [
                {
                    "name": "Taylor Otwell",
                    "email": "taylor@laravel.com"
                }
            ],
            "description": "Powerful REPL for the Laravel framework.",
            "keywords": [
                "REPL",
                "Tinker",
                "laravel",
                "psysh"
            ],
            "support": {
                "issues": "https://github.com/laravel/tinker/issues",
                "source": "https://github.com/laravel/tinker/tree/v2.10.1"
            },
            "time": "2025-01-27T14:24:01+00:00"
        },
        {
            "name": "league/commonmark",
            "version": "2.7.1",
            "source": {
                "type": "git",
                "url": "https://github.com/thephpleague/commonmark.git",
                "reference": "10732241927d3971d28e7ea7b5712721fa2296ca"
            },
            "dist": {
                "type": "zip",
                "url": "https://api.github.com/repos/thephpleague/commonmark/zipball/10732241927d3971d28e7ea7b5712721fa2296ca",
                "reference": "10732241927d3971d28e7ea7b5712721fa2296ca",
                "shasum": ""
            },
            "require": {
                "ext-mbstring": "*",
                "league/config": "^1.1.1",
                "php": "^7.4 || ^8.0",
                "psr/event-dispatcher": "^1.0",
                "symfony/deprecation-contracts": "^2.1 || ^3.0",
                "symfony/polyfill-php80": "^1.16"
            },
            "require-dev": {
                "cebe/markdown": "^1.0",
                "commonmark/cmark": "0.31.1",
                "commonmark/commonmark.js": "0.31.1",
                "composer/package-versions-deprecated": "^1.8",
                "embed/embed": "^4.4",
                "erusev/parsedown": "^1.0",
                "ext-json": "*",
                "github/gfm": "0.29.0",
                "michelf/php-markdown": "^1.4 || ^2.0",
                "nyholm/psr7": "^1.5",
                "phpstan/phpstan": "^1.8.2",
                "phpunit/phpunit": "^9.5.21 || ^10.5.9 || ^11.0.0",
                "scrutinizer/ocular": "^1.8.1",
                "symfony/finder": "^5.3 | ^6.0 | ^7.0",
                "symfony/process": "^5.4 | ^6.0 | ^7.0",
                "symfony/yaml": "^2.3 | ^3.0 | ^4.0 | ^5.0 | ^6.0 | ^7.0",
                "unleashedtech/php-coding-standard": "^3.1.1",
                "vimeo/psalm": "^4.24.0 || ^5.0.0 || ^6.0.0"
            },
            "suggest": {
                "symfony/yaml": "v2.3+ required if using the Front Matter extension"
            },
            "type": "library",
            "extra": {
                "branch-alias": {
                    "dev-main": "2.8-dev"
                }
            },
            "autoload": {
                "psr-4": {
                    "League\\CommonMark\\": "src"
                }
            },
            "notification-url": "https://packagist.org/downloads/",
            "license": [
                "BSD-3-Clause"
            ],
            "authors": [
                {
                    "name": "Colin O'Dell",
                    "email": "colinodell@gmail.com",
                    "homepage": "https://www.colinodell.com",
                    "role": "Lead Developer"
                }
            ],
            "description": "Highly-extensible PHP Markdown parser which fully supports the CommonMark spec and GitHub-Flavored Markdown (GFM)",
            "homepage": "https://commonmark.thephpleague.com",
            "keywords": [
                "commonmark",
                "flavored",
                "gfm",
                "github",
                "github-flavored",
                "markdown",
                "md",
                "parser"
            ],
            "support": {
                "docs": "https://commonmark.thephpleague.com/",
                "forum": "https://github.com/thephpleague/commonmark/discussions",
                "issues": "https://github.com/thephpleague/commonmark/issues",
                "rss": "https://github.com/thephpleague/commonmark/releases.atom",
                "source": "https://github.com/thephpleague/commonmark"
            },
            "funding": [
                {
                    "url": "https://www.colinodell.com/sponsor",
                    "type": "custom"
                },
                {
                    "url": "https://www.paypal.me/colinpodell/10.00",
                    "type": "custom"
                },
                {
                    "url": "https://github.com/colinodell",
                    "type": "github"
                },
                {
                    "url": "https://tidelift.com/funding/github/packagist/league/commonmark",
                    "type": "tidelift"
                }
            ],
            "time": "2025-07-20T12:47:49+00:00"
        },
        {
            "name": "league/config",
            "version": "v1.2.0",
            "source": {
                "type": "git",
                "url": "https://github.com/thephpleague/config.git",
                "reference": "754b3604fb2984c71f4af4a9cbe7b57f346ec1f3"
            },
            "dist": {
                "type": "zip",
                "url": "https://api.github.com/repos/thephpleague/config/zipball/754b3604fb2984c71f4af4a9cbe7b57f346ec1f3",
                "reference": "754b3604fb2984c71f4af4a9cbe7b57f346ec1f3",
                "shasum": ""
            },
            "require": {
                "dflydev/dot-access-data": "^3.0.1",
                "nette/schema": "^1.2",
                "php": "^7.4 || ^8.0"
            },
            "require-dev": {
                "phpstan/phpstan": "^1.8.2",
                "phpunit/phpunit": "^9.5.5",
                "scrutinizer/ocular": "^1.8.1",
                "unleashedtech/php-coding-standard": "^3.1",
                "vimeo/psalm": "^4.7.3"
            },
            "type": "library",
            "extra": {
                "branch-alias": {
                    "dev-main": "1.2-dev"
                }
            },
            "autoload": {
                "psr-4": {
                    "League\\Config\\": "src"
                }
            },
            "notification-url": "https://packagist.org/downloads/",
            "license": [
                "BSD-3-Clause"
            ],
            "authors": [
                {
                    "name": "Colin O'Dell",
                    "email": "colinodell@gmail.com",
                    "homepage": "https://www.colinodell.com",
                    "role": "Lead Developer"
                }
            ],
            "description": "Define configuration arrays with strict schemas and access values with dot notation",
            "homepage": "https://config.thephpleague.com",
            "keywords": [
                "array",
                "config",
                "configuration",
                "dot",
                "dot-access",
                "nested",
                "schema"
            ],
            "support": {
                "docs": "https://config.thephpleague.com/",
                "issues": "https://github.com/thephpleague/config/issues",
                "rss": "https://github.com/thephpleague/config/releases.atom",
                "source": "https://github.com/thephpleague/config"
            },
            "funding": [
                {
                    "url": "https://www.colinodell.com/sponsor",
                    "type": "custom"
                },
                {
                    "url": "https://www.paypal.me/colinpodell/10.00",
                    "type": "custom"
                },
                {
                    "url": "https://github.com/colinodell",
                    "type": "github"
                }
            ],
            "time": "2022-12-11T20:36:23+00:00"
        },
        {
            "name": "league/csv",
            "version": "9.27.0",
            "source": {
                "type": "git",
                "url": "https://github.com/thephpleague/csv.git",
                "reference": "cb491b1ba3c42ff2bcd0113814f4256b42bae845"
            },
            "dist": {
                "type": "zip",
                "url": "https://api.github.com/repos/thephpleague/csv/zipball/cb491b1ba3c42ff2bcd0113814f4256b42bae845",
                "reference": "cb491b1ba3c42ff2bcd0113814f4256b42bae845",
                "shasum": ""
            },
            "require": {
                "ext-filter": "*",
                "php": "^8.1.2"
            },
            "require-dev": {
                "ext-dom": "*",
                "ext-xdebug": "*",
                "friendsofphp/php-cs-fixer": "^3.75.0",
                "phpbench/phpbench": "^1.4.1",
                "phpstan/phpstan": "^1.12.27",
                "phpstan/phpstan-deprecation-rules": "^1.2.1",
                "phpstan/phpstan-phpunit": "^1.4.2",
                "phpstan/phpstan-strict-rules": "^1.6.2",
                "phpunit/phpunit": "^10.5.16 || ^11.5.22 || ^12.3.6",
                "symfony/var-dumper": "^6.4.8 || ^7.3.0"
            },
            "suggest": {
                "ext-dom": "Required to use the XMLConverter and the HTMLConverter classes",
                "ext-iconv": "Needed to ease transcoding CSV using iconv stream filters",
                "ext-mbstring": "Needed to ease transcoding CSV using mb stream filters",
                "ext-mysqli": "Requiered to use the package with the MySQLi extension",
                "ext-pdo": "Required to use the package with the PDO extension",
                "ext-pgsql": "Requiered to use the package with the PgSQL extension",
                "ext-sqlite3": "Required to use the package with the SQLite3 extension"
            },
            "type": "library",
            "extra": {
                "branch-alias": {
                    "dev-master": "9.x-dev"
                }
            },
            "autoload": {
                "files": [
                    "src/functions_include.php"
                ],
                "psr-4": {
                    "League\\Csv\\": "src"
                }
            },
            "notification-url": "https://packagist.org/downloads/",
            "license": [
                "MIT"
            ],
            "authors": [
                {
                    "name": "Ignace Nyamagana Butera",
                    "email": "nyamsprod@gmail.com",
                    "homepage": "https://github.com/nyamsprod/",
                    "role": "Developer"
                }
            ],
            "description": "CSV data manipulation made easy in PHP",
            "homepage": "https://csv.thephpleague.com",
            "keywords": [
                "convert",
                "csv",
                "export",
                "filter",
                "import",
                "read",
                "transform",
                "write"
            ],
            "support": {
                "docs": "https://csv.thephpleague.com",
                "issues": "https://github.com/thephpleague/csv/issues",
                "rss": "https://github.com/thephpleague/csv/releases.atom",
                "source": "https://github.com/thephpleague/csv"
            },
            "funding": [
                {
                    "url": "https://github.com/sponsors/nyamsprod",
                    "type": "github"
                }
            ],
            "time": "2025-10-16T08:22:09+00:00"
        },
        {
            "name": "league/flysystem",
            "version": "3.30.0",
            "source": {
                "type": "git",
                "url": "https://github.com/thephpleague/flysystem.git",
                "reference": "2203e3151755d874bb2943649dae1eb8533ac93e"
            },
            "dist": {
                "type": "zip",
                "url": "https://api.github.com/repos/thephpleague/flysystem/zipball/2203e3151755d874bb2943649dae1eb8533ac93e",
                "reference": "2203e3151755d874bb2943649dae1eb8533ac93e",
                "shasum": ""
            },
            "require": {
                "league/flysystem-local": "^3.0.0",
                "league/mime-type-detection": "^1.0.0",
                "php": "^8.0.2"
            },
            "conflict": {
                "async-aws/core": "<1.19.0",
                "async-aws/s3": "<1.14.0",
                "aws/aws-sdk-php": "3.209.31 || 3.210.0",
                "guzzlehttp/guzzle": "<7.0",
                "guzzlehttp/ringphp": "<1.1.1",
                "phpseclib/phpseclib": "3.0.15",
                "symfony/http-client": "<5.2"
            },
            "require-dev": {
                "async-aws/s3": "^1.5 || ^2.0",
                "async-aws/simple-s3": "^1.1 || ^2.0",
                "aws/aws-sdk-php": "^3.295.10",
                "composer/semver": "^3.0",
                "ext-fileinfo": "*",
                "ext-ftp": "*",
                "ext-mongodb": "^1.3|^2",
                "ext-zip": "*",
                "friendsofphp/php-cs-fixer": "^3.5",
                "google/cloud-storage": "^1.23",
                "guzzlehttp/psr7": "^2.6",
                "microsoft/azure-storage-blob": "^1.1",
                "mongodb/mongodb": "^1.2|^2",
                "phpseclib/phpseclib": "^3.0.36",
                "phpstan/phpstan": "^1.10",
                "phpunit/phpunit": "^9.5.11|^10.0",
                "sabre/dav": "^4.6.0"
            },
            "type": "library",
            "autoload": {
                "psr-4": {
                    "League\\Flysystem\\": "src"
                }
            },
            "notification-url": "https://packagist.org/downloads/",
            "license": [
                "MIT"
            ],
            "authors": [
                {
                    "name": "Frank de Jonge",
                    "email": "info@frankdejonge.nl"
                }
            ],
            "description": "File storage abstraction for PHP",
            "keywords": [
                "WebDAV",
                "aws",
                "cloud",
                "file",
                "files",
                "filesystem",
                "filesystems",
                "ftp",
                "s3",
                "sftp",
                "storage"
            ],
            "support": {
                "issues": "https://github.com/thephpleague/flysystem/issues",
                "source": "https://github.com/thephpleague/flysystem/tree/3.30.0"
            },
            "time": "2025-06-25T13:29:59+00:00"
        },
        {
            "name": "league/flysystem-local",
            "version": "3.30.0",
            "source": {
                "type": "git",
                "url": "https://github.com/thephpleague/flysystem-local.git",
                "reference": "6691915f77c7fb69adfb87dcd550052dc184ee10"
            },
            "dist": {
                "type": "zip",
                "url": "https://api.github.com/repos/thephpleague/flysystem-local/zipball/6691915f77c7fb69adfb87dcd550052dc184ee10",
                "reference": "6691915f77c7fb69adfb87dcd550052dc184ee10",
                "shasum": ""
            },
            "require": {
                "ext-fileinfo": "*",
                "league/flysystem": "^3.0.0",
                "league/mime-type-detection": "^1.0.0",
                "php": "^8.0.2"
            },
            "type": "library",
            "autoload": {
                "psr-4": {
                    "League\\Flysystem\\Local\\": ""
                }
            },
            "notification-url": "https://packagist.org/downloads/",
            "license": [
                "MIT"
            ],
            "authors": [
                {
                    "name": "Frank de Jonge",
                    "email": "info@frankdejonge.nl"
                }
            ],
            "description": "Local filesystem adapter for Flysystem.",
            "keywords": [
                "Flysystem",
                "file",
                "files",
                "filesystem",
                "local"
            ],
            "support": {
                "source": "https://github.com/thephpleague/flysystem-local/tree/3.30.0"
            },
            "time": "2025-05-21T10:34:19+00:00"
        },
        {
            "name": "league/mime-type-detection",
            "version": "1.16.0",
            "source": {
                "type": "git",
                "url": "https://github.com/thephpleague/mime-type-detection.git",
                "reference": "2d6702ff215bf922936ccc1ad31007edc76451b9"
            },
            "dist": {
                "type": "zip",
                "url": "https://api.github.com/repos/thephpleague/mime-type-detection/zipball/2d6702ff215bf922936ccc1ad31007edc76451b9",
                "reference": "2d6702ff215bf922936ccc1ad31007edc76451b9",
                "shasum": ""
            },
            "require": {
                "ext-fileinfo": "*",
                "php": "^7.4 || ^8.0"
            },
            "require-dev": {
                "friendsofphp/php-cs-fixer": "^3.2",
                "phpstan/phpstan": "^0.12.68",
                "phpunit/phpunit": "^8.5.8 || ^9.3 || ^10.0"
            },
            "type": "library",
            "autoload": {
                "psr-4": {
                    "League\\MimeTypeDetection\\": "src"
                }
            },
            "notification-url": "https://packagist.org/downloads/",
            "license": [
                "MIT"
            ],
            "authors": [
                {
                    "name": "Frank de Jonge",
                    "email": "info@frankdejonge.nl"
                }
            ],
            "description": "Mime-type detection for Flysystem",
            "support": {
                "issues": "https://github.com/thephpleague/mime-type-detection/issues",
                "source": "https://github.com/thephpleague/mime-type-detection/tree/1.16.0"
            },
            "funding": [
                {
                    "url": "https://github.com/frankdejonge",
                    "type": "github"
                },
                {
                    "url": "https://tidelift.com/funding/github/packagist/league/flysystem",
                    "type": "tidelift"
                }
            ],
            "time": "2024-09-21T08:32:55+00:00"
        },
        {
            "name": "league/uri",
            "version": "7.5.1",
            "source": {
                "type": "git",
                "url": "https://github.com/thephpleague/uri.git",
                "reference": "81fb5145d2644324614cc532b28efd0215bda430"
            },
            "dist": {
                "type": "zip",
                "url": "https://api.github.com/repos/thephpleague/uri/zipball/81fb5145d2644324614cc532b28efd0215bda430",
                "reference": "81fb5145d2644324614cc532b28efd0215bda430",
                "shasum": ""
            },
            "require": {
                "league/uri-interfaces": "^7.5",
                "php": "^8.1"
            },
            "conflict": {
                "league/uri-schemes": "^1.0"
            },
            "suggest": {
                "ext-bcmath": "to improve IPV4 host parsing",
                "ext-fileinfo": "to create Data URI from file contennts",
                "ext-gmp": "to improve IPV4 host parsing",
                "ext-intl": "to handle IDN host with the best performance",
                "jeremykendall/php-domain-parser": "to resolve Public Suffix and Top Level Domain",
                "league/uri-components": "Needed to easily manipulate URI objects components",
                "php-64bit": "to improve IPV4 host parsing",
                "symfony/polyfill-intl-idn": "to handle IDN host via the Symfony polyfill if ext-intl is not present"
            },
            "type": "library",
            "extra": {
                "branch-alias": {
                    "dev-master": "7.x-dev"
                }
            },
            "autoload": {
                "psr-4": {
                    "League\\Uri\\": ""
                }
            },
            "notification-url": "https://packagist.org/downloads/",
            "license": [
                "MIT"
            ],
            "authors": [
                {
                    "name": "Ignace Nyamagana Butera",
                    "email": "nyamsprod@gmail.com",
                    "homepage": "https://nyamsprod.com"
                }
            ],
            "description": "URI manipulation library",
            "homepage": "https://uri.thephpleague.com",
            "keywords": [
                "data-uri",
                "file-uri",
                "ftp",
                "hostname",
                "http",
                "https",
                "middleware",
                "parse_str",
                "parse_url",
                "psr-7",
                "query-string",
                "querystring",
                "rfc3986",
                "rfc3987",
                "rfc6570",
                "uri",
                "uri-template",
                "url",
                "ws"
            ],
            "support": {
                "docs": "https://uri.thephpleague.com",
                "forum": "https://thephpleague.slack.com",
                "issues": "https://github.com/thephpleague/uri-src/issues",
                "source": "https://github.com/thephpleague/uri/tree/7.5.1"
            },
            "funding": [
                {
                    "url": "https://github.com/sponsors/nyamsprod",
                    "type": "github"
                }
            ],
            "time": "2024-12-08T08:40:02+00:00"
        },
        {
            "name": "league/uri-interfaces",
            "version": "7.5.0",
            "source": {
                "type": "git",
                "url": "https://github.com/thephpleague/uri-interfaces.git",
                "reference": "08cfc6c4f3d811584fb09c37e2849e6a7f9b0742"
            },
            "dist": {
                "type": "zip",
                "url": "https://api.github.com/repos/thephpleague/uri-interfaces/zipball/08cfc6c4f3d811584fb09c37e2849e6a7f9b0742",
                "reference": "08cfc6c4f3d811584fb09c37e2849e6a7f9b0742",
                "shasum": ""
            },
            "require": {
                "ext-filter": "*",
                "php": "^8.1",
                "psr/http-factory": "^1",
                "psr/http-message": "^1.1 || ^2.0"
            },
            "suggest": {
                "ext-bcmath": "to improve IPV4 host parsing",
                "ext-gmp": "to improve IPV4 host parsing",
                "ext-intl": "to handle IDN host with the best performance",
                "php-64bit": "to improve IPV4 host parsing",
                "symfony/polyfill-intl-idn": "to handle IDN host via the Symfony polyfill if ext-intl is not present"
            },
            "type": "library",
            "extra": {
                "branch-alias": {
                    "dev-master": "7.x-dev"
                }
            },
            "autoload": {
                "psr-4": {
                    "League\\Uri\\": ""
                }
            },
            "notification-url": "https://packagist.org/downloads/",
            "license": [
                "MIT"
            ],
            "authors": [
                {
                    "name": "Ignace Nyamagana Butera",
                    "email": "nyamsprod@gmail.com",
                    "homepage": "https://nyamsprod.com"
                }
            ],
            "description": "Common interfaces and classes for URI representation and interaction",
            "homepage": "https://uri.thephpleague.com",
            "keywords": [
                "data-uri",
                "file-uri",
                "ftp",
                "hostname",
                "http",
                "https",
                "parse_str",
                "parse_url",
                "psr-7",
                "query-string",
                "querystring",
                "rfc3986",
                "rfc3987",
                "rfc6570",
                "uri",
                "url",
                "ws"
            ],
            "support": {
                "docs": "https://uri.thephpleague.com",
                "forum": "https://thephpleague.slack.com",
                "issues": "https://github.com/thephpleague/uri-src/issues",
                "source": "https://github.com/thephpleague/uri-interfaces/tree/7.5.0"
            },
            "funding": [
                {
                    "url": "https://github.com/sponsors/nyamsprod",
                    "type": "github"
                }
            ],
            "time": "2024-12-08T08:18:47+00:00"
        },
        {
            "name": "livewire/livewire",
            "version": "v3.6.4",
            "source": {
                "type": "git",
                "url": "https://github.com/livewire/livewire.git",
                "reference": "ef04be759da41b14d2d129e670533180a44987dc"
            },
            "dist": {
                "type": "zip",
                "url": "https://api.github.com/repos/livewire/livewire/zipball/ef04be759da41b14d2d129e670533180a44987dc",
                "reference": "ef04be759da41b14d2d129e670533180a44987dc",
                "shasum": ""
            },
            "require": {
                "illuminate/database": "^10.0|^11.0|^12.0",
                "illuminate/routing": "^10.0|^11.0|^12.0",
                "illuminate/support": "^10.0|^11.0|^12.0",
                "illuminate/validation": "^10.0|^11.0|^12.0",
                "laravel/prompts": "^0.1.24|^0.2|^0.3",
                "league/mime-type-detection": "^1.9",
                "php": "^8.1",
                "symfony/console": "^6.0|^7.0",
                "symfony/http-kernel": "^6.2|^7.0"
            },
            "require-dev": {
                "calebporzio/sushi": "^2.1",
                "laravel/framework": "^10.15.0|^11.0|^12.0",
                "mockery/mockery": "^1.3.1",
                "orchestra/testbench": "^8.21.0|^9.0|^10.0",
                "orchestra/testbench-dusk": "^8.24|^9.1|^10.0",
                "phpunit/phpunit": "^10.4|^11.5",
                "psy/psysh": "^0.11.22|^0.12"
            },
            "type": "library",
            "extra": {
                "laravel": {
                    "aliases": {
                        "Livewire": "Livewire\\Livewire"
                    },
                    "providers": [
                        "Livewire\\LivewireServiceProvider"
                    ]
                }
            },
            "autoload": {
                "files": [
                    "src/helpers.php"
                ],
                "psr-4": {
                    "Livewire\\": "src/"
                }
            },
            "notification-url": "https://packagist.org/downloads/",
            "license": [
                "MIT"
            ],
            "authors": [
                {
                    "name": "Caleb Porzio",
                    "email": "calebporzio@gmail.com"
                }
            ],
            "description": "A front-end framework for Laravel.",
            "support": {
                "issues": "https://github.com/livewire/livewire/issues",
                "source": "https://github.com/livewire/livewire/tree/v3.6.4"
            },
            "funding": [
                {
                    "url": "https://github.com/livewire",
                    "type": "github"
                }
            ],
            "time": "2025-07-17T05:12:15+00:00"
        },
        {
            "name": "maatwebsite/excel",
            "version": "3.1.67",
            "source": {
                "type": "git",
                "url": "https://github.com/SpartnerNL/Laravel-Excel.git",
                "reference": "e508e34a502a3acc3329b464dad257378a7edb4d"
            },
            "dist": {
                "type": "zip",
                "url": "https://api.github.com/repos/SpartnerNL/Laravel-Excel/zipball/e508e34a502a3acc3329b464dad257378a7edb4d",
                "reference": "e508e34a502a3acc3329b464dad257378a7edb4d",
                "shasum": ""
            },
            "require": {
                "composer/semver": "^3.3",
                "ext-json": "*",
                "illuminate/support": "5.8.*||^6.0||^7.0||^8.0||^9.0||^10.0||^11.0||^12.0",
                "php": "^7.0||^8.0",
                "phpoffice/phpspreadsheet": "^1.30.0",
                "psr/simple-cache": "^1.0||^2.0||^3.0"
            },
            "require-dev": {
                "laravel/scout": "^7.0||^8.0||^9.0||^10.0",
                "orchestra/testbench": "^6.0||^7.0||^8.0||^9.0||^10.0",
                "predis/predis": "^1.1"
            },
            "type": "library",
            "extra": {
                "laravel": {
                    "aliases": {
                        "Excel": "Maatwebsite\\Excel\\Facades\\Excel"
                    },
                    "providers": [
                        "Maatwebsite\\Excel\\ExcelServiceProvider"
                    ]
                }
            },
            "autoload": {
                "psr-4": {
                    "Maatwebsite\\Excel\\": "src/"
                }
            },
            "notification-url": "https://packagist.org/downloads/",
            "license": [
                "MIT"
            ],
            "authors": [
                {
                    "name": "Patrick Brouwers",
                    "email": "patrick@spartner.nl"
                }
            ],
            "description": "Supercharged Excel exports and imports in Laravel",
            "keywords": [
                "PHPExcel",
                "batch",
                "csv",
                "excel",
                "export",
                "import",
                "laravel",
                "php",
                "phpspreadsheet"
            ],
            "support": {
                "issues": "https://github.com/SpartnerNL/Laravel-Excel/issues",
                "source": "https://github.com/SpartnerNL/Laravel-Excel/tree/3.1.67"
            },
            "funding": [
                {
                    "url": "https://laravel-excel.com/commercial-support",
                    "type": "custom"
                },
                {
                    "url": "https://github.com/patrickbrouwers",
                    "type": "github"
                }
            ],
            "time": "2025-08-26T09:13:16+00:00"
        },
        {
            "name": "maennchen/zipstream-php",
            "version": "3.2.0",
            "source": {
                "type": "git",
                "url": "https://github.com/maennchen/ZipStream-PHP.git",
                "reference": "9712d8fa4cdf9240380b01eb4be55ad8dcf71416"
            },
            "dist": {
                "type": "zip",
                "url": "https://api.github.com/repos/maennchen/ZipStream-PHP/zipball/9712d8fa4cdf9240380b01eb4be55ad8dcf71416",
                "reference": "9712d8fa4cdf9240380b01eb4be55ad8dcf71416",
                "shasum": ""
            },
            "require": {
                "ext-mbstring": "*",
                "ext-zlib": "*",
                "php-64bit": "^8.3"
            },
            "require-dev": {
                "brianium/paratest": "^7.7",
                "ext-zip": "*",
                "friendsofphp/php-cs-fixer": "^3.16",
                "guzzlehttp/guzzle": "^7.5",
                "mikey179/vfsstream": "^1.6",
                "php-coveralls/php-coveralls": "^2.5",
                "phpunit/phpunit": "^12.0",
                "vimeo/psalm": "^6.0"
            },
            "suggest": {
                "guzzlehttp/psr7": "^2.4",
                "psr/http-message": "^2.0"
            },
            "type": "library",
            "autoload": {
                "psr-4": {
                    "ZipStream\\": "src/"
                }
            },
            "notification-url": "https://packagist.org/downloads/",
            "license": [
                "MIT"
            ],
            "authors": [
                {
                    "name": "Paul Duncan",
                    "email": "pabs@pablotron.org"
                },
                {
                    "name": "Jonatan Männchen",
                    "email": "jonatan@maennchen.ch"
                },
                {
                    "name": "Jesse Donat",
                    "email": "donatj@gmail.com"
                },
                {
                    "name": "András Kolesár",
                    "email": "kolesar@kolesar.hu"
                }
            ],
            "description": "ZipStream is a library for dynamically streaming dynamic zip files from PHP without writing to the disk at all on the server.",
            "keywords": [
                "stream",
                "zip"
            ],
            "support": {
                "issues": "https://github.com/maennchen/ZipStream-PHP/issues",
                "source": "https://github.com/maennchen/ZipStream-PHP/tree/3.2.0"
            },
            "funding": [
                {
                    "url": "https://github.com/maennchen",
                    "type": "github"
                }
            ],
            "time": "2025-07-17T11:15:13+00:00"
        },
        {
            "name": "markbaker/complex",
            "version": "3.0.2",
            "source": {
                "type": "git",
                "url": "https://github.com/MarkBaker/PHPComplex.git",
                "reference": "95c56caa1cf5c766ad6d65b6344b807c1e8405b9"
            },
            "dist": {
                "type": "zip",
                "url": "https://api.github.com/repos/MarkBaker/PHPComplex/zipball/95c56caa1cf5c766ad6d65b6344b807c1e8405b9",
                "reference": "95c56caa1cf5c766ad6d65b6344b807c1e8405b9",
                "shasum": ""
            },
            "require": {
                "php": "^7.2 || ^8.0"
            },
            "require-dev": {
                "dealerdirect/phpcodesniffer-composer-installer": "dev-master",
                "phpcompatibility/php-compatibility": "^9.3",
                "phpunit/phpunit": "^7.0 || ^8.0 || ^9.0",
                "squizlabs/php_codesniffer": "^3.7"
            },
            "type": "library",
            "autoload": {
                "psr-4": {
                    "Complex\\": "classes/src/"
                }
            },
            "notification-url": "https://packagist.org/downloads/",
            "license": [
                "MIT"
            ],
            "authors": [
                {
                    "name": "Mark Baker",
                    "email": "mark@lange.demon.co.uk"
                }
            ],
            "description": "PHP Class for working with complex numbers",
            "homepage": "https://github.com/MarkBaker/PHPComplex",
            "keywords": [
                "complex",
                "mathematics"
            ],
            "support": {
                "issues": "https://github.com/MarkBaker/PHPComplex/issues",
                "source": "https://github.com/MarkBaker/PHPComplex/tree/3.0.2"
            },
            "time": "2022-12-06T16:21:08+00:00"
        },
        {
            "name": "markbaker/matrix",
            "version": "3.0.1",
            "source": {
                "type": "git",
                "url": "https://github.com/MarkBaker/PHPMatrix.git",
                "reference": "728434227fe21be27ff6d86621a1b13107a2562c"
            },
            "dist": {
                "type": "zip",
                "url": "https://api.github.com/repos/MarkBaker/PHPMatrix/zipball/728434227fe21be27ff6d86621a1b13107a2562c",
                "reference": "728434227fe21be27ff6d86621a1b13107a2562c",
                "shasum": ""
            },
            "require": {
                "php": "^7.1 || ^8.0"
            },
            "require-dev": {
                "dealerdirect/phpcodesniffer-composer-installer": "dev-master",
                "phpcompatibility/php-compatibility": "^9.3",
                "phpdocumentor/phpdocumentor": "2.*",
                "phploc/phploc": "^4.0",
                "phpmd/phpmd": "2.*",
                "phpunit/phpunit": "^7.0 || ^8.0 || ^9.0",
                "sebastian/phpcpd": "^4.0",
                "squizlabs/php_codesniffer": "^3.7"
            },
            "type": "library",
            "autoload": {
                "psr-4": {
                    "Matrix\\": "classes/src/"
                }
            },
            "notification-url": "https://packagist.org/downloads/",
            "license": [
                "MIT"
            ],
            "authors": [
                {
                    "name": "Mark Baker",
                    "email": "mark@demon-angel.eu"
                }
            ],
            "description": "PHP Class for working with matrices",
            "homepage": "https://github.com/MarkBaker/PHPMatrix",
            "keywords": [
                "mathematics",
                "matrix",
                "vector"
            ],
            "support": {
                "issues": "https://github.com/MarkBaker/PHPMatrix/issues",
                "source": "https://github.com/MarkBaker/PHPMatrix/tree/3.0.1"
            },
            "time": "2022-12-02T22:17:43+00:00"
        },
        {
            "name": "masterminds/html5",
            "version": "2.10.0",
            "source": {
                "type": "git",
                "url": "https://github.com/Masterminds/html5-php.git",
                "reference": "fcf91eb64359852f00d921887b219479b4f21251"
            },
            "dist": {
                "type": "zip",
                "url": "https://api.github.com/repos/Masterminds/html5-php/zipball/fcf91eb64359852f00d921887b219479b4f21251",
                "reference": "fcf91eb64359852f00d921887b219479b4f21251",
                "shasum": ""
            },
            "require": {
                "ext-dom": "*",
                "php": ">=5.3.0"
            },
            "require-dev": {
                "phpunit/phpunit": "^4.8.35 || ^5.7.21 || ^6 || ^7 || ^8 || ^9"
            },
            "type": "library",
            "extra": {
                "branch-alias": {
                    "dev-master": "2.7-dev"
                }
            },
            "autoload": {
                "psr-4": {
                    "Masterminds\\": "src"
                }
            },
            "notification-url": "https://packagist.org/downloads/",
            "license": [
                "MIT"
            ],
            "authors": [
                {
                    "name": "Matt Butcher",
                    "email": "technosophos@gmail.com"
                },
                {
                    "name": "Matt Farina",
                    "email": "matt@mattfarina.com"
                },
                {
                    "name": "Asmir Mustafic",
                    "email": "goetas@gmail.com"
                }
            ],
            "description": "An HTML5 parser and serializer.",
            "homepage": "http://masterminds.github.io/html5-php",
            "keywords": [
                "HTML5",
                "dom",
                "html",
                "parser",
                "querypath",
                "serializer",
                "xml"
            ],
            "support": {
                "issues": "https://github.com/Masterminds/html5-php/issues",
                "source": "https://github.com/Masterminds/html5-php/tree/2.10.0"
            },
            "time": "2025-07-25T09:04:22+00:00"
        },
        {
            "name": "monolog/monolog",
            "version": "3.9.0",
            "source": {
                "type": "git",
                "url": "https://github.com/Seldaek/monolog.git",
                "reference": "10d85740180ecba7896c87e06a166e0c95a0e3b6"
            },
            "dist": {
                "type": "zip",
                "url": "https://api.github.com/repos/Seldaek/monolog/zipball/10d85740180ecba7896c87e06a166e0c95a0e3b6",
                "reference": "10d85740180ecba7896c87e06a166e0c95a0e3b6",
                "shasum": ""
            },
            "require": {
                "php": ">=8.1",
                "psr/log": "^2.0 || ^3.0"
            },
            "provide": {
                "psr/log-implementation": "3.0.0"
            },
            "require-dev": {
                "aws/aws-sdk-php": "^3.0",
                "doctrine/couchdb": "~1.0@dev",
                "elasticsearch/elasticsearch": "^7 || ^8",
                "ext-json": "*",
                "graylog2/gelf-php": "^1.4.2 || ^2.0",
                "guzzlehttp/guzzle": "^7.4.5",
                "guzzlehttp/psr7": "^2.2",
                "mongodb/mongodb": "^1.8",
                "php-amqplib/php-amqplib": "~2.4 || ^3",
                "php-console/php-console": "^3.1.8",
                "phpstan/phpstan": "^2",
                "phpstan/phpstan-deprecation-rules": "^2",
                "phpstan/phpstan-strict-rules": "^2",
                "phpunit/phpunit": "^10.5.17 || ^11.0.7",
                "predis/predis": "^1.1 || ^2",
                "rollbar/rollbar": "^4.0",
                "ruflin/elastica": "^7 || ^8",
                "symfony/mailer": "^5.4 || ^6",
                "symfony/mime": "^5.4 || ^6"
            },
            "suggest": {
                "aws/aws-sdk-php": "Allow sending log messages to AWS services like DynamoDB",
                "doctrine/couchdb": "Allow sending log messages to a CouchDB server",
                "elasticsearch/elasticsearch": "Allow sending log messages to an Elasticsearch server via official client",
                "ext-amqp": "Allow sending log messages to an AMQP server (1.0+ required)",
                "ext-curl": "Required to send log messages using the IFTTTHandler, the LogglyHandler, the SendGridHandler, the SlackWebhookHandler or the TelegramBotHandler",
                "ext-mbstring": "Allow to work properly with unicode symbols",
                "ext-mongodb": "Allow sending log messages to a MongoDB server (via driver)",
                "ext-openssl": "Required to send log messages using SSL",
                "ext-sockets": "Allow sending log messages to a Syslog server (via UDP driver)",
                "graylog2/gelf-php": "Allow sending log messages to a GrayLog2 server",
                "mongodb/mongodb": "Allow sending log messages to a MongoDB server (via library)",
                "php-amqplib/php-amqplib": "Allow sending log messages to an AMQP server using php-amqplib",
                "rollbar/rollbar": "Allow sending log messages to Rollbar",
                "ruflin/elastica": "Allow sending log messages to an Elastic Search server"
            },
            "type": "library",
            "extra": {
                "branch-alias": {
                    "dev-main": "3.x-dev"
                }
            },
            "autoload": {
                "psr-4": {
                    "Monolog\\": "src/Monolog"
                }
            },
            "notification-url": "https://packagist.org/downloads/",
            "license": [
                "MIT"
            ],
            "authors": [
                {
                    "name": "Jordi Boggiano",
                    "email": "j.boggiano@seld.be",
                    "homepage": "https://seld.be"
                }
            ],
            "description": "Sends your logs to files, sockets, inboxes, databases and various web services",
            "homepage": "https://github.com/Seldaek/monolog",
            "keywords": [
                "log",
                "logging",
                "psr-3"
            ],
            "support": {
                "issues": "https://github.com/Seldaek/monolog/issues",
                "source": "https://github.com/Seldaek/monolog/tree/3.9.0"
            },
            "funding": [
                {
                    "url": "https://github.com/Seldaek",
                    "type": "github"
                },
                {
                    "url": "https://tidelift.com/funding/github/packagist/monolog/monolog",
                    "type": "tidelift"
                }
            ],
            "time": "2025-03-24T10:02:05+00:00"
        },
        {
            "name": "nesbot/carbon",
            "version": "3.10.3",
            "source": {
                "type": "git",
                "url": "https://github.com/CarbonPHP/carbon.git",
                "reference": "8e3643dcd149ae0fe1d2ff4f2c8e4bbfad7c165f"
            },
            "dist": {
                "type": "zip",
                "url": "https://api.github.com/repos/CarbonPHP/carbon/zipball/8e3643dcd149ae0fe1d2ff4f2c8e4bbfad7c165f",
                "reference": "8e3643dcd149ae0fe1d2ff4f2c8e4bbfad7c165f",
                "shasum": ""
            },
            "require": {
                "carbonphp/carbon-doctrine-types": "<100.0",
                "ext-json": "*",
                "php": "^8.1",
                "psr/clock": "^1.0",
                "symfony/clock": "^6.3.12 || ^7.0",
                "symfony/polyfill-mbstring": "^1.0",
                "symfony/translation": "^4.4.18 || ^5.2.1 || ^6.0 || ^7.0"
            },
            "provide": {
                "psr/clock-implementation": "1.0"
            },
            "require-dev": {
                "doctrine/dbal": "^3.6.3 || ^4.0",
                "doctrine/orm": "^2.15.2 || ^3.0",
                "friendsofphp/php-cs-fixer": "^v3.87.1",
                "kylekatarnls/multi-tester": "^2.5.3",
                "phpmd/phpmd": "^2.15.0",
                "phpstan/extension-installer": "^1.4.3",
                "phpstan/phpstan": "^2.1.22",
                "phpunit/phpunit": "^10.5.53",
                "squizlabs/php_codesniffer": "^3.13.4"
            },
            "bin": [
                "bin/carbon"
            ],
            "type": "library",
            "extra": {
                "laravel": {
                    "providers": [
                        "Carbon\\Laravel\\ServiceProvider"
                    ]
                },
                "phpstan": {
                    "includes": [
                        "extension.neon"
                    ]
                },
                "branch-alias": {
                    "dev-2.x": "2.x-dev",
                    "dev-master": "3.x-dev"
                }
            },
            "autoload": {
                "psr-4": {
                    "Carbon\\": "src/Carbon/"
                }
            },
            "notification-url": "https://packagist.org/downloads/",
            "license": [
                "MIT"
            ],
            "authors": [
                {
                    "name": "Brian Nesbitt",
                    "email": "brian@nesbot.com",
                    "homepage": "https://markido.com"
                },
                {
                    "name": "kylekatarnls",
                    "homepage": "https://github.com/kylekatarnls"
                }
            ],
            "description": "An API extension for DateTime that supports 281 different languages.",
            "homepage": "https://carbon.nesbot.com",
            "keywords": [
                "date",
                "datetime",
                "time"
            ],
            "support": {
                "docs": "https://carbon.nesbot.com/docs",
                "issues": "https://github.com/CarbonPHP/carbon/issues",
                "source": "https://github.com/CarbonPHP/carbon"
            },
            "funding": [
                {
                    "url": "https://github.com/sponsors/kylekatarnls",
                    "type": "github"
                },
                {
                    "url": "https://opencollective.com/Carbon#sponsor",
                    "type": "opencollective"
                },
                {
                    "url": "https://tidelift.com/subscription/pkg/packagist-nesbot-carbon?utm_source=packagist-nesbot-carbon&utm_medium=referral&utm_campaign=readme",
                    "type": "tidelift"
                }
            ],
            "time": "2025-09-06T13:39:36+00:00"
        },
        {
            "name": "nette/schema",
            "version": "v1.3.2",
            "source": {
                "type": "git",
                "url": "https://github.com/nette/schema.git",
                "reference": "da801d52f0354f70a638673c4a0f04e16529431d"
            },
            "dist": {
                "type": "zip",
                "url": "https://api.github.com/repos/nette/schema/zipball/da801d52f0354f70a638673c4a0f04e16529431d",
                "reference": "da801d52f0354f70a638673c4a0f04e16529431d",
                "shasum": ""
            },
            "require": {
                "nette/utils": "^4.0",
                "php": "8.1 - 8.4"
            },
            "require-dev": {
                "nette/tester": "^2.5.2",
                "phpstan/phpstan-nette": "^1.0",
                "tracy/tracy": "^2.8"
            },
            "type": "library",
            "extra": {
                "branch-alias": {
                    "dev-master": "1.3-dev"
                }
            },
            "autoload": {
                "classmap": [
                    "src/"
                ]
            },
            "notification-url": "https://packagist.org/downloads/",
            "license": [
                "BSD-3-Clause",
                "GPL-2.0-only",
                "GPL-3.0-only"
            ],
            "authors": [
                {
                    "name": "David Grudl",
                    "homepage": "https://davidgrudl.com"
                },
                {
                    "name": "Nette Community",
                    "homepage": "https://nette.org/contributors"
                }
            ],
            "description": "📐 Nette Schema: validating data structures against a given Schema.",
            "homepage": "https://nette.org",
            "keywords": [
                "config",
                "nette"
            ],
            "support": {
                "issues": "https://github.com/nette/schema/issues",
                "source": "https://github.com/nette/schema/tree/v1.3.2"
            },
            "time": "2024-10-06T23:10:23+00:00"
        },
        {
            "name": "nette/utils",
            "version": "v4.0.8",
            "source": {
                "type": "git",
                "url": "https://github.com/nette/utils.git",
                "reference": "c930ca4e3cf4f17dcfb03037703679d2396d2ede"
            },
            "dist": {
                "type": "zip",
                "url": "https://api.github.com/repos/nette/utils/zipball/c930ca4e3cf4f17dcfb03037703679d2396d2ede",
                "reference": "c930ca4e3cf4f17dcfb03037703679d2396d2ede",
                "shasum": ""
            },
            "require": {
                "php": "8.0 - 8.5"
            },
            "conflict": {
                "nette/finder": "<3",
                "nette/schema": "<1.2.2"
            },
            "require-dev": {
                "jetbrains/phpstorm-attributes": "^1.2",
                "nette/tester": "^2.5",
                "phpstan/phpstan-nette": "^2.0@stable",
                "tracy/tracy": "^2.9"
            },
            "suggest": {
                "ext-gd": "to use Image",
                "ext-iconv": "to use Strings::webalize(), toAscii(), chr() and reverse()",
                "ext-intl": "to use Strings::webalize(), toAscii(), normalize() and compare()",
                "ext-json": "to use Nette\\Utils\\Json",
                "ext-mbstring": "to use Strings::lower() etc...",
                "ext-tokenizer": "to use Nette\\Utils\\Reflection::getUseStatements()"
            },
            "type": "library",
            "extra": {
                "branch-alias": {
                    "dev-master": "4.0-dev"
                }
            },
            "autoload": {
                "psr-4": {
                    "Nette\\": "src"
                },
                "classmap": [
                    "src/"
                ]
            },
            "notification-url": "https://packagist.org/downloads/",
            "license": [
                "BSD-3-Clause",
                "GPL-2.0-only",
                "GPL-3.0-only"
            ],
            "authors": [
                {
                    "name": "David Grudl",
                    "homepage": "https://davidgrudl.com"
                },
                {
                    "name": "Nette Community",
                    "homepage": "https://nette.org/contributors"
                }
            ],
            "description": "🛠  Nette Utils: lightweight utilities for string & array manipulation, image handling, safe JSON encoding/decoding, validation, slug or strong password generating etc.",
            "homepage": "https://nette.org",
            "keywords": [
                "array",
                "core",
                "datetime",
                "images",
                "json",
                "nette",
                "paginator",
                "password",
                "slugify",
                "string",
                "unicode",
                "utf-8",
                "utility",
                "validation"
            ],
            "support": {
                "issues": "https://github.com/nette/utils/issues",
                "source": "https://github.com/nette/utils/tree/v4.0.8"
            },
            "time": "2025-08-06T21:43:34+00:00"
        },
        {
            "name": "nikic/php-parser",
            "version": "v5.6.1",
            "source": {
                "type": "git",
                "url": "https://github.com/nikic/PHP-Parser.git",
                "reference": "f103601b29efebd7ff4a1ca7b3eeea9e3336a2a2"
            },
            "dist": {
                "type": "zip",
                "url": "https://api.github.com/repos/nikic/PHP-Parser/zipball/f103601b29efebd7ff4a1ca7b3eeea9e3336a2a2",
                "reference": "f103601b29efebd7ff4a1ca7b3eeea9e3336a2a2",
                "shasum": ""
            },
            "require": {
                "ext-ctype": "*",
                "ext-json": "*",
                "ext-tokenizer": "*",
                "php": ">=7.4"
            },
            "require-dev": {
                "ircmaxell/php-yacc": "^0.0.7",
                "phpunit/phpunit": "^9.0"
            },
            "bin": [
                "bin/php-parse"
            ],
            "type": "library",
            "extra": {
                "branch-alias": {
                    "dev-master": "5.x-dev"
                }
            },
            "autoload": {
                "psr-4": {
                    "PhpParser\\": "lib/PhpParser"
                }
            },
            "notification-url": "https://packagist.org/downloads/",
            "license": [
                "BSD-3-Clause"
            ],
            "authors": [
                {
                    "name": "Nikita Popov"
                }
            ],
            "description": "A PHP parser written in PHP",
            "keywords": [
                "parser",
                "php"
            ],
            "support": {
                "issues": "https://github.com/nikic/PHP-Parser/issues",
                "source": "https://github.com/nikic/PHP-Parser/tree/v5.6.1"
            },
            "time": "2025-08-13T20:13:15+00:00"
        },
        {
            "name": "nunomaduro/termwind",
            "version": "v2.3.2",
            "source": {
                "type": "git",
                "url": "https://github.com/nunomaduro/termwind.git",
                "reference": "eb61920a53057a7debd718a5b89c2178032b52c0"
            },
            "dist": {
                "type": "zip",
                "url": "https://api.github.com/repos/nunomaduro/termwind/zipball/eb61920a53057a7debd718a5b89c2178032b52c0",
                "reference": "eb61920a53057a7debd718a5b89c2178032b52c0",
                "shasum": ""
            },
            "require": {
                "ext-mbstring": "*",
                "php": "^8.2",
                "symfony/console": "^7.3.4"
            },
            "require-dev": {
                "illuminate/console": "^11.46.1",
                "laravel/pint": "^1.25.1",
                "mockery/mockery": "^1.6.12",
                "pestphp/pest": "^2.36.0 || ^3.8.4",
                "phpstan/phpstan": "^1.12.32",
                "phpstan/phpstan-strict-rules": "^1.6.2",
                "symfony/var-dumper": "^7.3.4",
                "thecodingmachine/phpstan-strict-rules": "^1.0.0"
            },
            "type": "library",
            "extra": {
                "laravel": {
                    "providers": [
                        "Termwind\\Laravel\\TermwindServiceProvider"
                    ]
                },
                "branch-alias": {
                    "dev-2.x": "2.x-dev"
                }
            },
            "autoload": {
                "files": [
                    "src/Functions.php"
                ],
                "psr-4": {
                    "Termwind\\": "src/"
                }
            },
            "notification-url": "https://packagist.org/downloads/",
            "license": [
                "MIT"
            ],
            "authors": [
                {
                    "name": "Nuno Maduro",
                    "email": "enunomaduro@gmail.com"
                }
            ],
            "description": "Its like Tailwind CSS, but for the console.",
            "keywords": [
                "cli",
                "console",
                "css",
                "package",
                "php",
                "style"
            ],
            "support": {
                "issues": "https://github.com/nunomaduro/termwind/issues",
                "source": "https://github.com/nunomaduro/termwind/tree/v2.3.2"
            },
            "funding": [
                {
                    "url": "https://www.paypal.com/paypalme/enunomaduro",
                    "type": "custom"
                },
                {
                    "url": "https://github.com/nunomaduro",
                    "type": "github"
                },
                {
                    "url": "https://github.com/xiCO2k",
                    "type": "github"
                }
            ],
            "time": "2025-10-18T11:10:27+00:00"
        },
        {
            "name": "openspout/openspout",
            "version": "v4.32.0",
            "source": {
                "type": "git",
                "url": "https://github.com/openspout/openspout.git",
                "reference": "41f045c1f632e1474e15d4c7bc3abcb4a153563d"
            },
            "dist": {
                "type": "zip",
                "url": "https://api.github.com/repos/openspout/openspout/zipball/41f045c1f632e1474e15d4c7bc3abcb4a153563d",
                "reference": "41f045c1f632e1474e15d4c7bc3abcb4a153563d",
                "shasum": ""
            },
            "require": {
                "ext-dom": "*",
                "ext-fileinfo": "*",
                "ext-filter": "*",
                "ext-libxml": "*",
                "ext-xmlreader": "*",
                "ext-zip": "*",
                "php": "~8.3.0 || ~8.4.0 || ~8.5.0"
            },
            "require-dev": {
                "ext-zlib": "*",
                "friendsofphp/php-cs-fixer": "^3.86.0",
                "infection/infection": "^0.31.2",
                "phpbench/phpbench": "^1.4.1",
                "phpstan/phpstan": "^2.1.22",
                "phpstan/phpstan-phpunit": "^2.0.7",
                "phpstan/phpstan-strict-rules": "^2.0.6",
                "phpunit/phpunit": "^12.3.7"
            },
            "suggest": {
                "ext-iconv": "To handle non UTF-8 CSV files (if \"php-mbstring\" is not already installed or is too limited)",
                "ext-mbstring": "To handle non UTF-8 CSV files (if \"iconv\" is not already installed)"
            },
            "type": "library",
            "extra": {
                "branch-alias": {
                    "dev-master": "3.3.x-dev"
                }
            },
            "autoload": {
                "psr-4": {
                    "OpenSpout\\": "src/"
                }
            },
            "notification-url": "https://packagist.org/downloads/",
            "license": [
                "MIT"
            ],
            "authors": [
                {
                    "name": "Adrien Loison",
                    "email": "adrien@box.com"
                }
            ],
            "description": "PHP Library to read and write spreadsheet files (CSV, XLSX and ODS), in a fast and scalable way",
            "homepage": "https://github.com/openspout/openspout",
            "keywords": [
                "OOXML",
                "csv",
                "excel",
                "memory",
                "odf",
                "ods",
                "office",
                "open",
                "php",
                "read",
                "scale",
                "spreadsheet",
                "stream",
                "write",
                "xlsx"
            ],
            "support": {
                "issues": "https://github.com/openspout/openspout/issues",
                "source": "https://github.com/openspout/openspout/tree/v4.32.0"
            },
            "funding": [
                {
                    "url": "https://paypal.me/filippotessarotto",
                    "type": "custom"
                },
                {
                    "url": "https://github.com/Slamdunk",
                    "type": "github"
                }
            ],
            "time": "2025-09-03T16:03:54+00:00"
        },
        {
            "name": "phpoffice/phpspreadsheet",
            "version": "1.30.0",
            "source": {
                "type": "git",
                "url": "https://github.com/PHPOffice/PhpSpreadsheet.git",
                "reference": "2f39286e0136673778b7a142b3f0d141e43d1714"
            },
            "dist": {
                "type": "zip",
                "url": "https://api.github.com/repos/PHPOffice/PhpSpreadsheet/zipball/2f39286e0136673778b7a142b3f0d141e43d1714",
                "reference": "2f39286e0136673778b7a142b3f0d141e43d1714",
                "shasum": ""
            },
            "require": {
                "composer/pcre": "^1||^2||^3",
                "ext-ctype": "*",
                "ext-dom": "*",
                "ext-fileinfo": "*",
                "ext-gd": "*",
                "ext-iconv": "*",
                "ext-libxml": "*",
                "ext-mbstring": "*",
                "ext-simplexml": "*",
                "ext-xml": "*",
                "ext-xmlreader": "*",
                "ext-xmlwriter": "*",
                "ext-zip": "*",
                "ext-zlib": "*",
                "ezyang/htmlpurifier": "^4.15",
                "maennchen/zipstream-php": "^2.1 || ^3.0",
                "markbaker/complex": "^3.0",
                "markbaker/matrix": "^3.0",
                "php": "^7.4 || ^8.0",
                "psr/http-client": "^1.0",
                "psr/http-factory": "^1.0",
                "psr/simple-cache": "^1.0 || ^2.0 || ^3.0"
            },
            "require-dev": {
                "dealerdirect/phpcodesniffer-composer-installer": "dev-main",
                "dompdf/dompdf": "^1.0 || ^2.0 || ^3.0",
                "friendsofphp/php-cs-fixer": "^3.2",
                "mitoteam/jpgraph": "^10.3",
                "mpdf/mpdf": "^8.1.1",
                "phpcompatibility/php-compatibility": "^9.3",
                "phpstan/phpstan": "^1.1",
                "phpstan/phpstan-phpunit": "^1.0",
                "phpunit/phpunit": "^8.5 || ^9.0",
                "squizlabs/php_codesniffer": "^3.7",
                "tecnickcom/tcpdf": "^6.5"
            },
            "suggest": {
                "dompdf/dompdf": "Option for rendering PDF with PDF Writer",
                "ext-intl": "PHP Internationalization Functions",
                "mitoteam/jpgraph": "Option for rendering charts, or including charts with PDF or HTML Writers",
                "mpdf/mpdf": "Option for rendering PDF with PDF Writer",
                "tecnickcom/tcpdf": "Option for rendering PDF with PDF Writer"
            },
            "type": "library",
            "autoload": {
                "psr-4": {
                    "PhpOffice\\PhpSpreadsheet\\": "src/PhpSpreadsheet"
                }
            },
            "notification-url": "https://packagist.org/downloads/",
            "license": [
                "MIT"
            ],
            "authors": [
                {
                    "name": "Maarten Balliauw",
                    "homepage": "https://blog.maartenballiauw.be"
                },
                {
                    "name": "Mark Baker",
                    "homepage": "https://markbakeruk.net"
                },
                {
                    "name": "Franck Lefevre",
                    "homepage": "https://rootslabs.net"
                },
                {
                    "name": "Erik Tilt"
                },
                {
                    "name": "Adrien Crivelli"
                }
            ],
            "description": "PHPSpreadsheet - Read, Create and Write Spreadsheet documents in PHP - Spreadsheet engine",
            "homepage": "https://github.com/PHPOffice/PhpSpreadsheet",
            "keywords": [
                "OpenXML",
                "excel",
                "gnumeric",
                "ods",
                "php",
                "spreadsheet",
                "xls",
                "xlsx"
            ],
            "support": {
                "issues": "https://github.com/PHPOffice/PhpSpreadsheet/issues",
                "source": "https://github.com/PHPOffice/PhpSpreadsheet/tree/1.30.0"
            },
            "time": "2025-08-10T06:28:02+00:00"
        },
        {
            "name": "phpoption/phpoption",
            "version": "1.9.4",
            "source": {
                "type": "git",
                "url": "https://github.com/schmittjoh/php-option.git",
                "reference": "638a154f8d4ee6a5cfa96d6a34dfbe0cffa9566d"
            },
            "dist": {
                "type": "zip",
                "url": "https://api.github.com/repos/schmittjoh/php-option/zipball/638a154f8d4ee6a5cfa96d6a34dfbe0cffa9566d",
                "reference": "638a154f8d4ee6a5cfa96d6a34dfbe0cffa9566d",
                "shasum": ""
            },
            "require": {
                "php": "^7.2.5 || ^8.0"
            },
            "require-dev": {
                "bamarni/composer-bin-plugin": "^1.8.2",
                "phpunit/phpunit": "^8.5.44 || ^9.6.25 || ^10.5.53 || ^11.5.34"
            },
            "type": "library",
            "extra": {
                "bamarni-bin": {
                    "bin-links": true,
                    "forward-command": false
                },
                "branch-alias": {
                    "dev-master": "1.9-dev"
                }
            },
            "autoload": {
                "psr-4": {
                    "PhpOption\\": "src/PhpOption/"
                }
            },
            "notification-url": "https://packagist.org/downloads/",
            "license": [
                "Apache-2.0"
            ],
            "authors": [
                {
                    "name": "Johannes M. Schmitt",
                    "email": "schmittjoh@gmail.com",
                    "homepage": "https://github.com/schmittjoh"
                },
                {
                    "name": "Graham Campbell",
                    "email": "hello@gjcampbell.co.uk",
                    "homepage": "https://github.com/GrahamCampbell"
                }
            ],
            "description": "Option Type for PHP",
            "keywords": [
                "language",
                "option",
                "php",
                "type"
            ],
            "support": {
                "issues": "https://github.com/schmittjoh/php-option/issues",
                "source": "https://github.com/schmittjoh/php-option/tree/1.9.4"
            },
            "funding": [
                {
                    "url": "https://github.com/GrahamCampbell",
                    "type": "github"
                },
                {
                    "url": "https://tidelift.com/funding/github/packagist/phpoption/phpoption",
                    "type": "tidelift"
                }
            ],
            "time": "2025-08-21T11:53:16+00:00"
        },
        {
            "name": "predis/predis",
            "version": "v3.2.0",
            "source": {
                "type": "git",
                "url": "https://github.com/predis/predis.git",
                "reference": "9e9deec4dfd3ebf65d32eb368f498c646ba2ecd8"
            },
            "dist": {
                "type": "zip",
                "url": "https://api.github.com/repos/predis/predis/zipball/9e9deec4dfd3ebf65d32eb368f498c646ba2ecd8",
                "reference": "9e9deec4dfd3ebf65d32eb368f498c646ba2ecd8",
                "shasum": ""
            },
            "require": {
                "php": "^7.2 || ^8.0",
                "psr/http-message": "^1.0|^2.0"
            },
            "require-dev": {
                "friendsofphp/php-cs-fixer": "^3.3",
                "phpstan/phpstan": "^1.9",
                "phpunit/phpcov": "^6.0 || ^8.0",
                "phpunit/phpunit": "^8.0 || ~9.4.4"
            },
            "suggest": {
                "ext-relay": "Faster connection with in-memory caching (>=0.6.2)"
            },
            "type": "library",
            "autoload": {
                "psr-4": {
                    "Predis\\": "src/"
                }
            },
            "notification-url": "https://packagist.org/downloads/",
            "license": [
                "MIT"
            ],
            "authors": [
                {
                    "name": "Till Krüss",
                    "homepage": "https://till.im",
                    "role": "Maintainer"
                }
            ],
            "description": "A flexible and feature-complete Redis/Valkey client for PHP.",
            "homepage": "http://github.com/predis/predis",
            "keywords": [
                "nosql",
                "predis",
                "redis"
            ],
            "support": {
                "issues": "https://github.com/predis/predis/issues",
                "source": "https://github.com/predis/predis/tree/v3.2.0"
            },
            "funding": [
                {
                    "url": "https://github.com/sponsors/tillkruss",
                    "type": "github"
                }
            ],
            "time": "2025-08-06T06:41:24+00:00"
        },
        {
            "name": "psr/cache",
            "version": "3.0.0",
            "source": {
                "type": "git",
                "url": "https://github.com/php-fig/cache.git",
                "reference": "aa5030cfa5405eccfdcb1083ce040c2cb8d253bf"
            },
            "dist": {
                "type": "zip",
                "url": "https://api.github.com/repos/php-fig/cache/zipball/aa5030cfa5405eccfdcb1083ce040c2cb8d253bf",
                "reference": "aa5030cfa5405eccfdcb1083ce040c2cb8d253bf",
                "shasum": ""
            },
            "require": {
                "php": ">=8.0.0"
            },
            "type": "library",
            "extra": {
                "branch-alias": {
                    "dev-master": "1.0.x-dev"
                }
            },
            "autoload": {
                "psr-4": {
                    "Psr\\Cache\\": "src/"
                }
            },
            "notification-url": "https://packagist.org/downloads/",
            "license": [
                "MIT"
            ],
            "authors": [
                {
                    "name": "PHP-FIG",
                    "homepage": "https://www.php-fig.org/"
                }
            ],
            "description": "Common interface for caching libraries",
            "keywords": [
                "cache",
                "psr",
                "psr-6"
            ],
            "support": {
                "source": "https://github.com/php-fig/cache/tree/3.0.0"
            },
            "time": "2021-02-03T23:26:27+00:00"
        },
        {
            "name": "psr/clock",
            "version": "1.0.0",
            "source": {
                "type": "git",
                "url": "https://github.com/php-fig/clock.git",
                "reference": "e41a24703d4560fd0acb709162f73b8adfc3aa0d"
            },
            "dist": {
                "type": "zip",
                "url": "https://api.github.com/repos/php-fig/clock/zipball/e41a24703d4560fd0acb709162f73b8adfc3aa0d",
                "reference": "e41a24703d4560fd0acb709162f73b8adfc3aa0d",
                "shasum": ""
            },
            "require": {
                "php": "^7.0 || ^8.0"
            },
            "type": "library",
            "autoload": {
                "psr-4": {
                    "Psr\\Clock\\": "src/"
                }
            },
            "notification-url": "https://packagist.org/downloads/",
            "license": [
                "MIT"
            ],
            "authors": [
                {
                    "name": "PHP-FIG",
                    "homepage": "https://www.php-fig.org/"
                }
            ],
            "description": "Common interface for reading the clock.",
            "homepage": "https://github.com/php-fig/clock",
            "keywords": [
                "clock",
                "now",
                "psr",
                "psr-20",
                "time"
            ],
            "support": {
                "issues": "https://github.com/php-fig/clock/issues",
                "source": "https://github.com/php-fig/clock/tree/1.0.0"
            },
            "time": "2022-11-25T14:36:26+00:00"
        },
        {
            "name": "psr/container",
            "version": "2.0.2",
            "source": {
                "type": "git",
                "url": "https://github.com/php-fig/container.git",
                "reference": "c71ecc56dfe541dbd90c5360474fbc405f8d5963"
            },
            "dist": {
                "type": "zip",
                "url": "https://api.github.com/repos/php-fig/container/zipball/c71ecc56dfe541dbd90c5360474fbc405f8d5963",
                "reference": "c71ecc56dfe541dbd90c5360474fbc405f8d5963",
                "shasum": ""
            },
            "require": {
                "php": ">=7.4.0"
            },
            "type": "library",
            "extra": {
                "branch-alias": {
                    "dev-master": "2.0.x-dev"
                }
            },
            "autoload": {
                "psr-4": {
                    "Psr\\Container\\": "src/"
                }
            },
            "notification-url": "https://packagist.org/downloads/",
            "license": [
                "MIT"
            ],
            "authors": [
                {
                    "name": "PHP-FIG",
                    "homepage": "https://www.php-fig.org/"
                }
            ],
            "description": "Common Container Interface (PHP FIG PSR-11)",
            "homepage": "https://github.com/php-fig/container",
            "keywords": [
                "PSR-11",
                "container",
                "container-interface",
                "container-interop",
                "psr"
            ],
            "support": {
                "issues": "https://github.com/php-fig/container/issues",
                "source": "https://github.com/php-fig/container/tree/2.0.2"
            },
            "time": "2021-11-05T16:47:00+00:00"
        },
        {
            "name": "psr/event-dispatcher",
            "version": "1.0.0",
            "source": {
                "type": "git",
                "url": "https://github.com/php-fig/event-dispatcher.git",
                "reference": "dbefd12671e8a14ec7f180cab83036ed26714bb0"
            },
            "dist": {
                "type": "zip",
                "url": "https://api.github.com/repos/php-fig/event-dispatcher/zipball/dbefd12671e8a14ec7f180cab83036ed26714bb0",
                "reference": "dbefd12671e8a14ec7f180cab83036ed26714bb0",
                "shasum": ""
            },
            "require": {
                "php": ">=7.2.0"
            },
            "type": "library",
            "extra": {
                "branch-alias": {
                    "dev-master": "1.0.x-dev"
                }
            },
            "autoload": {
                "psr-4": {
                    "Psr\\EventDispatcher\\": "src/"
                }
            },
            "notification-url": "https://packagist.org/downloads/",
            "license": [
                "MIT"
            ],
            "authors": [
                {
                    "name": "PHP-FIG",
                    "homepage": "http://www.php-fig.org/"
                }
            ],
            "description": "Standard interfaces for event handling.",
            "keywords": [
                "events",
                "psr",
                "psr-14"
            ],
            "support": {
                "issues": "https://github.com/php-fig/event-dispatcher/issues",
                "source": "https://github.com/php-fig/event-dispatcher/tree/1.0.0"
            },
            "time": "2019-01-08T18:20:26+00:00"
        },
        {
            "name": "psr/http-client",
            "version": "1.0.3",
            "source": {
                "type": "git",
                "url": "https://github.com/php-fig/http-client.git",
                "reference": "bb5906edc1c324c9a05aa0873d40117941e5fa90"
            },
            "dist": {
                "type": "zip",
                "url": "https://api.github.com/repos/php-fig/http-client/zipball/bb5906edc1c324c9a05aa0873d40117941e5fa90",
                "reference": "bb5906edc1c324c9a05aa0873d40117941e5fa90",
                "shasum": ""
            },
            "require": {
                "php": "^7.0 || ^8.0",
                "psr/http-message": "^1.0 || ^2.0"
            },
            "type": "library",
            "extra": {
                "branch-alias": {
                    "dev-master": "1.0.x-dev"
                }
            },
            "autoload": {
                "psr-4": {
                    "Psr\\Http\\Client\\": "src/"
                }
            },
            "notification-url": "https://packagist.org/downloads/",
            "license": [
                "MIT"
            ],
            "authors": [
                {
                    "name": "PHP-FIG",
                    "homepage": "https://www.php-fig.org/"
                }
            ],
            "description": "Common interface for HTTP clients",
            "homepage": "https://github.com/php-fig/http-client",
            "keywords": [
                "http",
                "http-client",
                "psr",
                "psr-18"
            ],
            "support": {
                "source": "https://github.com/php-fig/http-client"
            },
            "time": "2023-09-23T14:17:50+00:00"
        },
        {
            "name": "psr/http-factory",
            "version": "1.1.0",
            "source": {
                "type": "git",
                "url": "https://github.com/php-fig/http-factory.git",
                "reference": "2b4765fddfe3b508ac62f829e852b1501d3f6e8a"
            },
            "dist": {
                "type": "zip",
                "url": "https://api.github.com/repos/php-fig/http-factory/zipball/2b4765fddfe3b508ac62f829e852b1501d3f6e8a",
                "reference": "2b4765fddfe3b508ac62f829e852b1501d3f6e8a",
                "shasum": ""
            },
            "require": {
                "php": ">=7.1",
                "psr/http-message": "^1.0 || ^2.0"
            },
            "type": "library",
            "extra": {
                "branch-alias": {
                    "dev-master": "1.0.x-dev"
                }
            },
            "autoload": {
                "psr-4": {
                    "Psr\\Http\\Message\\": "src/"
                }
            },
            "notification-url": "https://packagist.org/downloads/",
            "license": [
                "MIT"
            ],
            "authors": [
                {
                    "name": "PHP-FIG",
                    "homepage": "https://www.php-fig.org/"
                }
            ],
            "description": "PSR-17: Common interfaces for PSR-7 HTTP message factories",
            "keywords": [
                "factory",
                "http",
                "message",
                "psr",
                "psr-17",
                "psr-7",
                "request",
                "response"
            ],
            "support": {
                "source": "https://github.com/php-fig/http-factory"
            },
            "time": "2024-04-15T12:06:14+00:00"
        },
        {
            "name": "psr/http-message",
            "version": "2.0",
            "source": {
                "type": "git",
                "url": "https://github.com/php-fig/http-message.git",
                "reference": "402d35bcb92c70c026d1a6a9883f06b2ead23d71"
            },
            "dist": {
                "type": "zip",
                "url": "https://api.github.com/repos/php-fig/http-message/zipball/402d35bcb92c70c026d1a6a9883f06b2ead23d71",
                "reference": "402d35bcb92c70c026d1a6a9883f06b2ead23d71",
                "shasum": ""
            },
            "require": {
                "php": "^7.2 || ^8.0"
            },
            "type": "library",
            "extra": {
                "branch-alias": {
                    "dev-master": "2.0.x-dev"
                }
            },
            "autoload": {
                "psr-4": {
                    "Psr\\Http\\Message\\": "src/"
                }
            },
            "notification-url": "https://packagist.org/downloads/",
            "license": [
                "MIT"
            ],
            "authors": [
                {
                    "name": "PHP-FIG",
                    "homepage": "https://www.php-fig.org/"
                }
            ],
            "description": "Common interface for HTTP messages",
            "homepage": "https://github.com/php-fig/http-message",
            "keywords": [
                "http",
                "http-message",
                "psr",
                "psr-7",
                "request",
                "response"
            ],
            "support": {
                "source": "https://github.com/php-fig/http-message/tree/2.0"
            },
            "time": "2023-04-04T09:54:51+00:00"
        },
        {
            "name": "psr/log",
            "version": "3.0.2",
            "source": {
                "type": "git",
                "url": "https://github.com/php-fig/log.git",
                "reference": "f16e1d5863e37f8d8c2a01719f5b34baa2b714d3"
            },
            "dist": {
                "type": "zip",
                "url": "https://api.github.com/repos/php-fig/log/zipball/f16e1d5863e37f8d8c2a01719f5b34baa2b714d3",
                "reference": "f16e1d5863e37f8d8c2a01719f5b34baa2b714d3",
                "shasum": ""
            },
            "require": {
                "php": ">=8.0.0"
            },
            "type": "library",
            "extra": {
                "branch-alias": {
                    "dev-master": "3.x-dev"
                }
            },
            "autoload": {
                "psr-4": {
                    "Psr\\Log\\": "src"
                }
            },
            "notification-url": "https://packagist.org/downloads/",
            "license": [
                "MIT"
            ],
            "authors": [
                {
                    "name": "PHP-FIG",
                    "homepage": "https://www.php-fig.org/"
                }
            ],
            "description": "Common interface for logging libraries",
            "homepage": "https://github.com/php-fig/log",
            "keywords": [
                "log",
                "psr",
                "psr-3"
            ],
            "support": {
                "source": "https://github.com/php-fig/log/tree/3.0.2"
            },
            "time": "2024-09-11T13:17:53+00:00"
        },
        {
            "name": "psr/simple-cache",
            "version": "3.0.0",
            "source": {
                "type": "git",
                "url": "https://github.com/php-fig/simple-cache.git",
                "reference": "764e0b3939f5ca87cb904f570ef9be2d78a07865"
            },
            "dist": {
                "type": "zip",
                "url": "https://api.github.com/repos/php-fig/simple-cache/zipball/764e0b3939f5ca87cb904f570ef9be2d78a07865",
                "reference": "764e0b3939f5ca87cb904f570ef9be2d78a07865",
                "shasum": ""
            },
            "require": {
                "php": ">=8.0.0"
            },
            "type": "library",
            "extra": {
                "branch-alias": {
                    "dev-master": "3.0.x-dev"
                }
            },
            "autoload": {
                "psr-4": {
                    "Psr\\SimpleCache\\": "src/"
                }
            },
            "notification-url": "https://packagist.org/downloads/",
            "license": [
                "MIT"
            ],
            "authors": [
                {
                    "name": "PHP-FIG",
                    "homepage": "https://www.php-fig.org/"
                }
            ],
            "description": "Common interfaces for simple caching",
            "keywords": [
                "cache",
                "caching",
                "psr",
                "psr-16",
                "simple-cache"
            ],
            "support": {
                "source": "https://github.com/php-fig/simple-cache/tree/3.0.0"
            },
            "time": "2021-10-29T13:26:27+00:00"
        },
        {
            "name": "psy/psysh",
            "version": "v0.12.12",
            "source": {
                "type": "git",
                "url": "https://github.com/bobthecow/psysh.git",
                "reference": "cd23863404a40ccfaf733e3af4db2b459837f7e7"
            },
            "dist": {
                "type": "zip",
                "url": "https://api.github.com/repos/bobthecow/psysh/zipball/cd23863404a40ccfaf733e3af4db2b459837f7e7",
                "reference": "cd23863404a40ccfaf733e3af4db2b459837f7e7",
                "shasum": ""
            },
            "require": {
                "ext-json": "*",
                "ext-tokenizer": "*",
                "nikic/php-parser": "^5.0 || ^4.0",
                "php": "^8.0 || ^7.4",
                "symfony/console": "^7.0 || ^6.0 || ^5.0 || ^4.0 || ^3.4",
                "symfony/var-dumper": "^7.0 || ^6.0 || ^5.0 || ^4.0 || ^3.4"
            },
            "conflict": {
                "symfony/console": "4.4.37 || 5.3.14 || 5.3.15 || 5.4.3 || 5.4.4 || 6.0.3 || 6.0.4"
            },
            "require-dev": {
                "bamarni/composer-bin-plugin": "^1.2"
            },
            "suggest": {
                "ext-pcntl": "Enabling the PCNTL extension makes PsySH a lot happier :)",
                "ext-pdo-sqlite": "The doc command requires SQLite to work.",
                "ext-posix": "If you have PCNTL, you'll want the POSIX extension as well."
            },
            "bin": [
                "bin/psysh"
            ],
            "type": "library",
            "extra": {
                "bamarni-bin": {
                    "bin-links": false,
                    "forward-command": false
                },
                "branch-alias": {
                    "dev-main": "0.12.x-dev"
                }
            },
            "autoload": {
                "files": [
                    "src/functions.php"
                ],
                "psr-4": {
                    "Psy\\": "src/"
                }
            },
            "notification-url": "https://packagist.org/downloads/",
            "license": [
                "MIT"
            ],
            "authors": [
                {
                    "name": "Justin Hileman",
                    "email": "justin@justinhileman.info"
                }
            ],
            "description": "An interactive shell for modern PHP.",
            "homepage": "https://psysh.org",
            "keywords": [
                "REPL",
                "console",
                "interactive",
                "shell"
            ],
            "support": {
                "issues": "https://github.com/bobthecow/psysh/issues",
                "source": "https://github.com/bobthecow/psysh/tree/v0.12.12"
            },
            "time": "2025-09-20T13:46:31+00:00"
        },
        {
            "name": "ralouphie/getallheaders",
            "version": "3.0.3",
            "source": {
                "type": "git",
                "url": "https://github.com/ralouphie/getallheaders.git",
                "reference": "120b605dfeb996808c31b6477290a714d356e822"
            },
            "dist": {
                "type": "zip",
                "url": "https://api.github.com/repos/ralouphie/getallheaders/zipball/120b605dfeb996808c31b6477290a714d356e822",
                "reference": "120b605dfeb996808c31b6477290a714d356e822",
                "shasum": ""
            },
            "require": {
                "php": ">=5.6"
            },
            "require-dev": {
                "php-coveralls/php-coveralls": "^2.1",
                "phpunit/phpunit": "^5 || ^6.5"
            },
            "type": "library",
            "autoload": {
                "files": [
                    "src/getallheaders.php"
                ]
            },
            "notification-url": "https://packagist.org/downloads/",
            "license": [
                "MIT"
            ],
            "authors": [
                {
                    "name": "Ralph Khattar",
                    "email": "ralph.khattar@gmail.com"
                }
            ],
            "description": "A polyfill for getallheaders.",
            "support": {
                "issues": "https://github.com/ralouphie/getallheaders/issues",
                "source": "https://github.com/ralouphie/getallheaders/tree/develop"
            },
            "time": "2019-03-08T08:55:37+00:00"
        },
        {
            "name": "ramsey/collection",
            "version": "2.1.1",
            "source": {
                "type": "git",
                "url": "https://github.com/ramsey/collection.git",
                "reference": "344572933ad0181accbf4ba763e85a0306a8c5e2"
            },
            "dist": {
                "type": "zip",
                "url": "https://api.github.com/repos/ramsey/collection/zipball/344572933ad0181accbf4ba763e85a0306a8c5e2",
                "reference": "344572933ad0181accbf4ba763e85a0306a8c5e2",
                "shasum": ""
            },
            "require": {
                "php": "^8.1"
            },
            "require-dev": {
                "captainhook/plugin-composer": "^5.3",
                "ergebnis/composer-normalize": "^2.45",
                "fakerphp/faker": "^1.24",
                "hamcrest/hamcrest-php": "^2.0",
                "jangregor/phpstan-prophecy": "^2.1",
                "mockery/mockery": "^1.6",
                "php-parallel-lint/php-console-highlighter": "^1.0",
                "php-parallel-lint/php-parallel-lint": "^1.4",
                "phpspec/prophecy-phpunit": "^2.3",
                "phpstan/extension-installer": "^1.4",
                "phpstan/phpstan": "^2.1",
                "phpstan/phpstan-mockery": "^2.0",
                "phpstan/phpstan-phpunit": "^2.0",
                "phpunit/phpunit": "^10.5",
                "ramsey/coding-standard": "^2.3",
                "ramsey/conventional-commits": "^1.6",
                "roave/security-advisories": "dev-latest"
            },
            "type": "library",
            "extra": {
                "captainhook": {
                    "force-install": true
                },
                "ramsey/conventional-commits": {
                    "configFile": "conventional-commits.json"
                }
            },
            "autoload": {
                "psr-4": {
                    "Ramsey\\Collection\\": "src/"
                }
            },
            "notification-url": "https://packagist.org/downloads/",
            "license": [
                "MIT"
            ],
            "authors": [
                {
                    "name": "Ben Ramsey",
                    "email": "ben@benramsey.com",
                    "homepage": "https://benramsey.com"
                }
            ],
            "description": "A PHP library for representing and manipulating collections.",
            "keywords": [
                "array",
                "collection",
                "hash",
                "map",
                "queue",
                "set"
            ],
            "support": {
                "issues": "https://github.com/ramsey/collection/issues",
                "source": "https://github.com/ramsey/collection/tree/2.1.1"
            },
            "time": "2025-03-22T05:38:12+00:00"
        },
        {
            "name": "ramsey/uuid",
            "version": "4.9.1",
            "source": {
                "type": "git",
                "url": "https://github.com/ramsey/uuid.git",
                "reference": "81f941f6f729b1e3ceea61d9d014f8b6c6800440"
            },
            "dist": {
                "type": "zip",
                "url": "https://api.github.com/repos/ramsey/uuid/zipball/81f941f6f729b1e3ceea61d9d014f8b6c6800440",
                "reference": "81f941f6f729b1e3ceea61d9d014f8b6c6800440",
                "shasum": ""
            },
            "require": {
                "brick/math": "^0.8.8 || ^0.9 || ^0.10 || ^0.11 || ^0.12 || ^0.13 || ^0.14",
                "php": "^8.0",
                "ramsey/collection": "^1.2 || ^2.0"
            },
            "replace": {
                "rhumsaa/uuid": "self.version"
            },
            "require-dev": {
                "captainhook/captainhook": "^5.25",
                "captainhook/plugin-composer": "^5.3",
                "dealerdirect/phpcodesniffer-composer-installer": "^1.0",
                "ergebnis/composer-normalize": "^2.47",
                "mockery/mockery": "^1.6",
                "paragonie/random-lib": "^2",
                "php-mock/php-mock": "^2.6",
                "php-mock/php-mock-mockery": "^1.5",
                "php-parallel-lint/php-parallel-lint": "^1.4.0",
                "phpbench/phpbench": "^1.2.14",
                "phpstan/extension-installer": "^1.4",
                "phpstan/phpstan": "^2.1",
                "phpstan/phpstan-mockery": "^2.0",
                "phpstan/phpstan-phpunit": "^2.0",
                "phpunit/phpunit": "^9.6",
                "slevomat/coding-standard": "^8.18",
                "squizlabs/php_codesniffer": "^3.13"
            },
            "suggest": {
                "ext-bcmath": "Enables faster math with arbitrary-precision integers using BCMath.",
                "ext-gmp": "Enables faster math with arbitrary-precision integers using GMP.",
                "ext-uuid": "Enables the use of PeclUuidTimeGenerator and PeclUuidRandomGenerator.",
                "paragonie/random-lib": "Provides RandomLib for use with the RandomLibAdapter",
                "ramsey/uuid-doctrine": "Allows the use of Ramsey\\Uuid\\Uuid as Doctrine field type."
            },
            "type": "library",
            "extra": {
                "captainhook": {
                    "force-install": true
                }
            },
            "autoload": {
                "files": [
                    "src/functions.php"
                ],
                "psr-4": {
                    "Ramsey\\Uuid\\": "src/"
                }
            },
            "notification-url": "https://packagist.org/downloads/",
            "license": [
                "MIT"
            ],
            "description": "A PHP library for generating and working with universally unique identifiers (UUIDs).",
            "keywords": [
                "guid",
                "identifier",
                "uuid"
            ],
            "support": {
                "issues": "https://github.com/ramsey/uuid/issues",
                "source": "https://github.com/ramsey/uuid/tree/4.9.1"
            },
            "time": "2025-09-04T20:59:21+00:00"
        },
        {
            "name": "ryangjchandler/blade-capture-directive",
            "version": "v1.1.0",
            "source": {
                "type": "git",
                "url": "https://github.com/ryangjchandler/blade-capture-directive.git",
                "reference": "bbb1513dfd89eaec87a47fe0c449a7e3d4a1976d"
            },
            "dist": {
                "type": "zip",
                "url": "https://api.github.com/repos/ryangjchandler/blade-capture-directive/zipball/bbb1513dfd89eaec87a47fe0c449a7e3d4a1976d",
                "reference": "bbb1513dfd89eaec87a47fe0c449a7e3d4a1976d",
                "shasum": ""
            },
            "require": {
                "illuminate/contracts": "^10.0|^11.0|^12.0",
                "php": "^8.1",
                "spatie/laravel-package-tools": "^1.9.2"
            },
            "require-dev": {
                "nunomaduro/collision": "^7.0|^8.0",
                "nunomaduro/larastan": "^2.0|^3.0",
                "orchestra/testbench": "^8.0|^9.0|^10.0",
                "pestphp/pest": "^2.0|^3.7",
                "pestphp/pest-plugin-laravel": "^2.0|^3.1",
                "phpstan/extension-installer": "^1.1",
                "phpstan/phpstan-deprecation-rules": "^1.0|^2.0",
                "phpstan/phpstan-phpunit": "^1.0|^2.0",
                "phpunit/phpunit": "^10.0|^11.5.3",
                "spatie/laravel-ray": "^1.26"
            },
            "type": "library",
            "extra": {
                "laravel": {
                    "aliases": {
                        "BladeCaptureDirective": "RyanChandler\\BladeCaptureDirective\\Facades\\BladeCaptureDirective"
                    },
                    "providers": [
                        "RyanChandler\\BladeCaptureDirective\\BladeCaptureDirectiveServiceProvider"
                    ]
                }
            },
            "autoload": {
                "psr-4": {
                    "RyanChandler\\BladeCaptureDirective\\": "src",
                    "RyanChandler\\BladeCaptureDirective\\Database\\Factories\\": "database/factories"
                }
            },
            "notification-url": "https://packagist.org/downloads/",
            "license": [
                "MIT"
            ],
            "authors": [
                {
                    "name": "Ryan Chandler",
                    "email": "support@ryangjchandler.co.uk",
                    "role": "Developer"
                }
            ],
            "description": "Create inline partials in your Blade templates with ease.",
            "homepage": "https://github.com/ryangjchandler/blade-capture-directive",
            "keywords": [
                "blade-capture-directive",
                "laravel",
                "ryangjchandler"
            ],
            "support": {
                "issues": "https://github.com/ryangjchandler/blade-capture-directive/issues",
                "source": "https://github.com/ryangjchandler/blade-capture-directive/tree/v1.1.0"
            },
            "funding": [
                {
                    "url": "https://github.com/ryangjchandler",
                    "type": "github"
                }
            ],
            "time": "2025-02-25T09:09:36+00:00"
        },
        {
            "name": "spatie/color",
            "version": "1.8.0",
            "source": {
                "type": "git",
                "url": "https://github.com/spatie/color.git",
                "reference": "142af7fec069a420babea80a5412eb2f646dcd8c"
            },
            "dist": {
                "type": "zip",
                "url": "https://api.github.com/repos/spatie/color/zipball/142af7fec069a420babea80a5412eb2f646dcd8c",
                "reference": "142af7fec069a420babea80a5412eb2f646dcd8c",
                "shasum": ""
            },
            "require": {
                "php": "^7.3|^8.0"
            },
            "require-dev": {
                "pestphp/pest": "^1.22",
                "phpunit/phpunit": "^6.5||^9.0"
            },
            "type": "library",
            "autoload": {
                "psr-4": {
                    "Spatie\\Color\\": "src"
                }
            },
            "notification-url": "https://packagist.org/downloads/",
            "license": [
                "MIT"
            ],
            "authors": [
                {
                    "name": "Sebastian De Deyne",
                    "email": "sebastian@spatie.be",
                    "homepage": "https://spatie.be",
                    "role": "Developer"
                }
            ],
            "description": "A little library to handle color conversions",
            "homepage": "https://github.com/spatie/color",
            "keywords": [
                "color",
                "conversion",
                "rgb",
                "spatie"
            ],
            "support": {
                "issues": "https://github.com/spatie/color/issues",
                "source": "https://github.com/spatie/color/tree/1.8.0"
            },
            "funding": [
                {
                    "url": "https://github.com/spatie",
                    "type": "github"
                }
            ],
            "time": "2025-02-10T09:22:41+00:00"
        },
        {
            "name": "spatie/image",
            "version": "3.8.6",
            "source": {
                "type": "git",
                "url": "https://github.com/spatie/image.git",
                "reference": "0872c5968a7f044fe1e960c26433e54ceaede696"
            },
            "dist": {
                "type": "zip",
                "url": "https://api.github.com/repos/spatie/image/zipball/0872c5968a7f044fe1e960c26433e54ceaede696",
                "reference": "0872c5968a7f044fe1e960c26433e54ceaede696",
                "shasum": ""
            },
            "require": {
                "ext-exif": "*",
                "ext-json": "*",
                "ext-mbstring": "*",
                "php": "^8.2",
                "spatie/image-optimizer": "^1.7.5",
                "spatie/temporary-directory": "^2.2",
                "symfony/process": "^6.4|^7.0"
            },
            "require-dev": {
                "ext-gd": "*",
                "ext-imagick": "*",
                "laravel/sail": "^1.34",
                "pestphp/pest": "^2.28",
                "phpstan/phpstan": "^1.10.50",
                "spatie/pest-plugin-snapshots": "^2.1",
                "spatie/pixelmatch-php": "^1.0",
                "spatie/ray": "^1.40.1",
                "symfony/var-dumper": "^6.4|7.0"
            },
            "type": "library",
            "autoload": {
                "psr-4": {
                    "Spatie\\Image\\": "src"
                }
            },
            "notification-url": "https://packagist.org/downloads/",
            "license": [
                "MIT"
            ],
            "authors": [
                {
                    "name": "Freek Van der Herten",
                    "email": "freek@spatie.be",
                    "homepage": "https://spatie.be",
                    "role": "Developer"
                }
            ],
            "description": "Manipulate images with an expressive API",
            "homepage": "https://github.com/spatie/image",
            "keywords": [
                "image",
                "spatie"
            ],
            "support": {
                "source": "https://github.com/spatie/image/tree/3.8.6"
            },
            "funding": [
                {
                    "url": "https://spatie.be/open-source/support-us",
                    "type": "custom"
                },
                {
                    "url": "https://github.com/spatie",
                    "type": "github"
                }
            ],
            "time": "2025-09-25T12:06:17+00:00"
        },
        {
            "name": "spatie/image-optimizer",
            "version": "1.8.0",
            "source": {
                "type": "git",
                "url": "https://github.com/spatie/image-optimizer.git",
                "reference": "4fd22035e81d98fffced65a8c20d9ec4daa9671c"
            },
            "dist": {
                "type": "zip",
                "url": "https://api.github.com/repos/spatie/image-optimizer/zipball/4fd22035e81d98fffced65a8c20d9ec4daa9671c",
                "reference": "4fd22035e81d98fffced65a8c20d9ec4daa9671c",
                "shasum": ""
            },
            "require": {
                "ext-fileinfo": "*",
                "php": "^7.3|^8.0",
                "psr/log": "^1.0 | ^2.0 | ^3.0",
                "symfony/process": "^4.2|^5.0|^6.0|^7.0"
            },
            "require-dev": {
                "pestphp/pest": "^1.21",
                "phpunit/phpunit": "^8.5.21|^9.4.4",
                "symfony/var-dumper": "^4.2|^5.0|^6.0|^7.0"
            },
            "type": "library",
            "autoload": {
                "psr-4": {
                    "Spatie\\ImageOptimizer\\": "src"
                }
            },
            "notification-url": "https://packagist.org/downloads/",
            "license": [
                "MIT"
            ],
            "authors": [
                {
                    "name": "Freek Van der Herten",
                    "email": "freek@spatie.be",
                    "homepage": "https://spatie.be",
                    "role": "Developer"
                }
            ],
            "description": "Easily optimize images using PHP",
            "homepage": "https://github.com/spatie/image-optimizer",
            "keywords": [
                "image-optimizer",
                "spatie"
            ],
            "support": {
                "issues": "https://github.com/spatie/image-optimizer/issues",
                "source": "https://github.com/spatie/image-optimizer/tree/1.8.0"
            },
            "time": "2024-11-04T08:24:54+00:00"
        },
        {
            "name": "spatie/invade",
            "version": "2.1.0",
            "source": {
                "type": "git",
                "url": "https://github.com/spatie/invade.git",
                "reference": "b920f6411d21df4e8610a138e2e87ae4957d7f63"
            },
            "dist": {
                "type": "zip",
                "url": "https://api.github.com/repos/spatie/invade/zipball/b920f6411d21df4e8610a138e2e87ae4957d7f63",
                "reference": "b920f6411d21df4e8610a138e2e87ae4957d7f63",
                "shasum": ""
            },
            "require": {
                "php": "^8.0"
            },
            "require-dev": {
                "pestphp/pest": "^1.20",
                "phpstan/phpstan": "^1.4",
                "spatie/ray": "^1.28"
            },
            "type": "library",
            "autoload": {
                "files": [
                    "src/functions.php"
                ],
                "psr-4": {
                    "Spatie\\Invade\\": "src"
                }
            },
            "notification-url": "https://packagist.org/downloads/",
            "license": [
                "MIT"
            ],
            "authors": [
                {
                    "name": "Freek Van der Herten",
                    "email": "freek@spatie.be",
                    "role": "Developer"
                }
            ],
            "description": "A PHP function to work with private properties and methods",
            "homepage": "https://github.com/spatie/invade",
            "keywords": [
                "invade",
                "spatie"
            ],
            "support": {
                "source": "https://github.com/spatie/invade/tree/2.1.0"
            },
            "funding": [
                {
                    "url": "https://github.com/spatie",
                    "type": "github"
                }
            ],
            "time": "2024-05-17T09:06:10+00:00"
        },
        {
            "name": "spatie/laravel-medialibrary",
            "version": "11.15.0",
            "source": {
                "type": "git",
                "url": "https://github.com/spatie/laravel-medialibrary.git",
                "reference": "9d1e9731d36817d1649bc584b2c40c0c9d4bcfac"
            },
            "dist": {
                "type": "zip",
                "url": "https://api.github.com/repos/spatie/laravel-medialibrary/zipball/9d1e9731d36817d1649bc584b2c40c0c9d4bcfac",
                "reference": "9d1e9731d36817d1649bc584b2c40c0c9d4bcfac",
                "shasum": ""
            },
            "require": {
                "composer/semver": "^3.4",
                "ext-exif": "*",
                "ext-fileinfo": "*",
                "ext-json": "*",
                "illuminate/bus": "^10.2|^11.0|^12.0",
                "illuminate/conditionable": "^10.2|^11.0|^12.0",
                "illuminate/console": "^10.2|^11.0|^12.0",
                "illuminate/database": "^10.2|^11.0|^12.0",
                "illuminate/pipeline": "^10.2|^11.0|^12.0",
                "illuminate/support": "^10.2|^11.0|^12.0",
                "maennchen/zipstream-php": "^3.1",
                "php": "^8.2",
                "spatie/image": "^3.3.2",
                "spatie/laravel-package-tools": "^1.16.1",
                "spatie/temporary-directory": "^2.2",
                "symfony/console": "^6.4.1|^7.0"
            },
            "conflict": {
                "php-ffmpeg/php-ffmpeg": "<0.6.1"
            },
            "require-dev": {
                "aws/aws-sdk-php": "^3.293.10",
                "ext-imagick": "*",
                "ext-pdo_sqlite": "*",
                "ext-zip": "*",
                "guzzlehttp/guzzle": "^7.8.1",
                "larastan/larastan": "^2.7|^3.0",
                "league/flysystem-aws-s3-v3": "^3.22",
                "mockery/mockery": "^1.6.7",
                "orchestra/testbench": "^7.0|^8.17|^9.0|^10.0",
                "pestphp/pest": "^2.28|^3.5",
                "phpstan/extension-installer": "^1.3.1",
                "spatie/laravel-ray": "^1.33",
                "spatie/pdf-to-image": "^2.2|^3.0",
                "spatie/pest-expectations": "^1.13",
                "spatie/pest-plugin-snapshots": "^2.1"
            },
            "suggest": {
                "league/flysystem-aws-s3-v3": "Required to use AWS S3 file storage",
                "php-ffmpeg/php-ffmpeg": "Required for generating video thumbnails",
                "spatie/pdf-to-image": "Required for generating thumbnails of PDFs and SVGs"
            },
            "type": "library",
            "extra": {
                "laravel": {
                    "providers": [
                        "Spatie\\MediaLibrary\\MediaLibraryServiceProvider"
                    ]
                }
            },
            "autoload": {
                "psr-4": {
                    "Spatie\\MediaLibrary\\": "src"
                }
            },
            "notification-url": "https://packagist.org/downloads/",
            "license": [
                "MIT"
            ],
            "authors": [
                {
                    "name": "Freek Van der Herten",
                    "email": "freek@spatie.be",
                    "homepage": "https://spatie.be",
                    "role": "Developer"
                }
            ],
            "description": "Associate files with Eloquent models",
            "homepage": "https://github.com/spatie/laravel-medialibrary",
            "keywords": [
                "cms",
                "conversion",
                "downloads",
                "images",
                "laravel",
                "laravel-medialibrary",
                "media",
                "spatie"
            ],
            "support": {
                "issues": "https://github.com/spatie/laravel-medialibrary/issues",
                "source": "https://github.com/spatie/laravel-medialibrary/tree/11.15.0"
            },
            "funding": [
                {
                    "url": "https://spatie.be/open-source/support-us",
                    "type": "custom"
                },
                {
                    "url": "https://github.com/spatie",
                    "type": "github"
                }
            ],
            "time": "2025-09-19T06:51:45+00:00"
        },
        {
            "name": "spatie/laravel-package-tools",
            "version": "1.92.7",
            "source": {
                "type": "git",
                "url": "https://github.com/spatie/laravel-package-tools.git",
                "reference": "f09a799850b1ed765103a4f0b4355006360c49a5"
            },
            "dist": {
                "type": "zip",
                "url": "https://api.github.com/repos/spatie/laravel-package-tools/zipball/f09a799850b1ed765103a4f0b4355006360c49a5",
                "reference": "f09a799850b1ed765103a4f0b4355006360c49a5",
                "shasum": ""
            },
            "require": {
                "illuminate/contracts": "^9.28|^10.0|^11.0|^12.0",
                "php": "^8.0"
            },
            "require-dev": {
                "mockery/mockery": "^1.5",
                "orchestra/testbench": "^7.7|^8.0|^9.0|^10.0",
                "pestphp/pest": "^1.23|^2.1|^3.1",
                "phpunit/php-code-coverage": "^9.0|^10.0|^11.0",
                "phpunit/phpunit": "^9.5.24|^10.5|^11.5",
                "spatie/pest-plugin-test-time": "^1.1|^2.2"
            },
            "type": "library",
            "autoload": {
                "psr-4": {
                    "Spatie\\LaravelPackageTools\\": "src"
                }
            },
            "notification-url": "https://packagist.org/downloads/",
            "license": [
                "MIT"
            ],
            "authors": [
                {
                    "name": "Freek Van der Herten",
                    "email": "freek@spatie.be",
                    "role": "Developer"
                }
            ],
            "description": "Tools for creating Laravel packages",
            "homepage": "https://github.com/spatie/laravel-package-tools",
            "keywords": [
                "laravel-package-tools",
                "spatie"
            ],
            "support": {
                "issues": "https://github.com/spatie/laravel-package-tools/issues",
                "source": "https://github.com/spatie/laravel-package-tools/tree/1.92.7"
            },
            "funding": [
                {
                    "url": "https://github.com/spatie",
                    "type": "github"
                }
            ],
            "time": "2025-07-17T15:46:43+00:00"
        },
        {
            "name": "spatie/laravel-translatable",
            "version": "6.11.4",
            "source": {
                "type": "git",
                "url": "https://github.com/spatie/laravel-translatable.git",
                "reference": "032d85b28de315310dab2048b857016f1194f68b"
            },
            "dist": {
                "type": "zip",
                "url": "https://api.github.com/repos/spatie/laravel-translatable/zipball/032d85b28de315310dab2048b857016f1194f68b",
                "reference": "032d85b28de315310dab2048b857016f1194f68b",
                "shasum": ""
            },
            "require": {
                "illuminate/database": "^10.0|^11.0|^12.0",
                "illuminate/support": "^10.0|^11.0|^12.0",
                "php": "^8.0",
                "spatie/laravel-package-tools": "^1.11"
            },
            "require-dev": {
                "friendsofphp/php-cs-fixer": "^3.64",
                "mockery/mockery": "^1.4",
                "orchestra/testbench": "^7.0|^8.0|^9.0|^10.0",
                "pestphp/pest": "^1.20|^2.0|^3.0"
            },
            "type": "library",
            "extra": {
                "aliases": {
                    "Translatable": "Spatie\\Translatable\\Facades\\Translatable"
                },
                "laravel": {
                    "providers": [
                        "Spatie\\Translatable\\TranslatableServiceProvider"
                    ]
                }
            },
            "autoload": {
                "psr-4": {
                    "Spatie\\Translatable\\": "src"
                }
            },
            "notification-url": "https://packagist.org/downloads/",
            "license": [
                "MIT"
            ],
            "authors": [
                {
                    "name": "Freek Van der Herten",
                    "email": "freek@spatie.be",
                    "homepage": "https://spatie.be",
                    "role": "Developer"
                },
                {
                    "name": "Sebastian De Deyne",
                    "email": "sebastian@spatie.be",
                    "homepage": "https://spatie.be",
                    "role": "Developer"
                }
            ],
            "description": "A trait to make an Eloquent model hold translations",
            "homepage": "https://github.com/spatie/laravel-translatable",
            "keywords": [
                "eloquent",
                "i8n",
                "laravel-translatable",
                "model",
                "multilingual",
                "spatie",
                "translate"
            ],
            "support": {
                "issues": "https://github.com/spatie/laravel-translatable/issues",
                "source": "https://github.com/spatie/laravel-translatable/tree/6.11.4"
            },
            "funding": [
                {
                    "url": "https://github.com/spatie",
                    "type": "github"
                }
            ],
            "time": "2025-02-20T15:51:22+00:00"
        },
        {
            "name": "spatie/temporary-directory",
            "version": "2.3.0",
            "source": {
                "type": "git",
                "url": "https://github.com/spatie/temporary-directory.git",
                "reference": "580eddfe9a0a41a902cac6eeb8f066b42e65a32b"
            },
            "dist": {
                "type": "zip",
                "url": "https://api.github.com/repos/spatie/temporary-directory/zipball/580eddfe9a0a41a902cac6eeb8f066b42e65a32b",
                "reference": "580eddfe9a0a41a902cac6eeb8f066b42e65a32b",
                "shasum": ""
            },
            "require": {
                "php": "^8.0"
            },
            "require-dev": {
                "phpunit/phpunit": "^9.5"
            },
            "type": "library",
            "autoload": {
                "psr-4": {
                    "Spatie\\TemporaryDirectory\\": "src"
                }
            },
            "notification-url": "https://packagist.org/downloads/",
            "license": [
                "MIT"
            ],
            "authors": [
                {
                    "name": "Alex Vanderbist",
                    "email": "alex@spatie.be",
                    "homepage": "https://spatie.be",
                    "role": "Developer"
                }
            ],
            "description": "Easily create, use and destroy temporary directories",
            "homepage": "https://github.com/spatie/temporary-directory",
            "keywords": [
                "php",
                "spatie",
                "temporary-directory"
            ],
            "support": {
                "issues": "https://github.com/spatie/temporary-directory/issues",
                "source": "https://github.com/spatie/temporary-directory/tree/2.3.0"
            },
            "funding": [
                {
                    "url": "https://spatie.be/open-source/support-us",
                    "type": "custom"
                },
                {
                    "url": "https://github.com/spatie",
                    "type": "github"
                }
            ],
            "time": "2025-01-13T13:04:43+00:00"
        },
        {
            "name": "symfony/clock",
            "version": "v7.3.0",
            "source": {
                "type": "git",
                "url": "https://github.com/symfony/clock.git",
                "reference": "b81435fbd6648ea425d1ee96a2d8e68f4ceacd24"
            },
            "dist": {
                "type": "zip",
                "url": "https://api.github.com/repos/symfony/clock/zipball/b81435fbd6648ea425d1ee96a2d8e68f4ceacd24",
                "reference": "b81435fbd6648ea425d1ee96a2d8e68f4ceacd24",
                "shasum": ""
            },
            "require": {
                "php": ">=8.2",
                "psr/clock": "^1.0",
                "symfony/polyfill-php83": "^1.28"
            },
            "provide": {
                "psr/clock-implementation": "1.0"
            },
            "type": "library",
            "autoload": {
                "files": [
                    "Resources/now.php"
                ],
                "psr-4": {
                    "Symfony\\Component\\Clock\\": ""
                },
                "exclude-from-classmap": [
                    "/Tests/"
                ]
            },
            "notification-url": "https://packagist.org/downloads/",
            "license": [
                "MIT"
            ],
            "authors": [
                {
                    "name": "Nicolas Grekas",
                    "email": "p@tchwork.com"
                },
                {
                    "name": "Symfony Community",
                    "homepage": "https://symfony.com/contributors"
                }
            ],
            "description": "Decouples applications from the system clock",
            "homepage": "https://symfony.com",
            "keywords": [
                "clock",
                "psr20",
                "time"
            ],
            "support": {
                "source": "https://github.com/symfony/clock/tree/v7.3.0"
            },
            "funding": [
                {
                    "url": "https://symfony.com/sponsor",
                    "type": "custom"
                },
                {
                    "url": "https://github.com/fabpot",
                    "type": "github"
                },
                {
                    "url": "https://tidelift.com/funding/github/packagist/symfony/symfony",
                    "type": "tidelift"
                }
            ],
            "time": "2024-09-25T14:21:43+00:00"
        },
        {
            "name": "symfony/console",
            "version": "v7.3.4",
            "source": {
                "type": "git",
                "url": "https://github.com/symfony/console.git",
                "reference": "2b9c5fafbac0399a20a2e82429e2bd735dcfb7db"
            },
            "dist": {
                "type": "zip",
                "url": "https://api.github.com/repos/symfony/console/zipball/2b9c5fafbac0399a20a2e82429e2bd735dcfb7db",
                "reference": "2b9c5fafbac0399a20a2e82429e2bd735dcfb7db",
                "shasum": ""
            },
            "require": {
                "php": ">=8.2",
                "symfony/deprecation-contracts": "^2.5|^3",
                "symfony/polyfill-mbstring": "~1.0",
                "symfony/service-contracts": "^2.5|^3",
                "symfony/string": "^7.2"
            },
            "conflict": {
                "symfony/dependency-injection": "<6.4",
                "symfony/dotenv": "<6.4",
                "symfony/event-dispatcher": "<6.4",
                "symfony/lock": "<6.4",
                "symfony/process": "<6.4"
            },
            "provide": {
                "psr/log-implementation": "1.0|2.0|3.0"
            },
            "require-dev": {
                "psr/log": "^1|^2|^3",
                "symfony/config": "^6.4|^7.0",
                "symfony/dependency-injection": "^6.4|^7.0",
                "symfony/event-dispatcher": "^6.4|^7.0",
                "symfony/http-foundation": "^6.4|^7.0",
                "symfony/http-kernel": "^6.4|^7.0",
                "symfony/lock": "^6.4|^7.0",
                "symfony/messenger": "^6.4|^7.0",
                "symfony/process": "^6.4|^7.0",
                "symfony/stopwatch": "^6.4|^7.0",
                "symfony/var-dumper": "^6.4|^7.0"
            },
            "type": "library",
            "autoload": {
                "psr-4": {
                    "Symfony\\Component\\Console\\": ""
                },
                "exclude-from-classmap": [
                    "/Tests/"
                ]
            },
            "notification-url": "https://packagist.org/downloads/",
            "license": [
                "MIT"
            ],
            "authors": [
                {
                    "name": "Fabien Potencier",
                    "email": "fabien@symfony.com"
                },
                {
                    "name": "Symfony Community",
                    "homepage": "https://symfony.com/contributors"
                }
            ],
            "description": "Eases the creation of beautiful and testable command line interfaces",
            "homepage": "https://symfony.com",
            "keywords": [
                "cli",
                "command-line",
                "console",
                "terminal"
            ],
            "support": {
                "source": "https://github.com/symfony/console/tree/v7.3.4"
            },
            "funding": [
                {
                    "url": "https://symfony.com/sponsor",
                    "type": "custom"
                },
                {
                    "url": "https://github.com/fabpot",
                    "type": "github"
                },
                {
                    "url": "https://github.com/nicolas-grekas",
                    "type": "github"
                },
                {
                    "url": "https://tidelift.com/funding/github/packagist/symfony/symfony",
                    "type": "tidelift"
                }
            ],
            "time": "2025-09-22T15:31:00+00:00"
        },
        {
            "name": "symfony/css-selector",
            "version": "v7.3.0",
            "source": {
                "type": "git",
                "url": "https://github.com/symfony/css-selector.git",
                "reference": "601a5ce9aaad7bf10797e3663faefce9e26c24e2"
            },
            "dist": {
                "type": "zip",
                "url": "https://api.github.com/repos/symfony/css-selector/zipball/601a5ce9aaad7bf10797e3663faefce9e26c24e2",
                "reference": "601a5ce9aaad7bf10797e3663faefce9e26c24e2",
                "shasum": ""
            },
            "require": {
                "php": ">=8.2"
            },
            "type": "library",
            "autoload": {
                "psr-4": {
                    "Symfony\\Component\\CssSelector\\": ""
                },
                "exclude-from-classmap": [
                    "/Tests/"
                ]
            },
            "notification-url": "https://packagist.org/downloads/",
            "license": [
                "MIT"
            ],
            "authors": [
                {
                    "name": "Fabien Potencier",
                    "email": "fabien@symfony.com"
                },
                {
                    "name": "Jean-François Simon",
                    "email": "jeanfrancois.simon@sensiolabs.com"
                },
                {
                    "name": "Symfony Community",
                    "homepage": "https://symfony.com/contributors"
                }
            ],
            "description": "Converts CSS selectors to XPath expressions",
            "homepage": "https://symfony.com",
            "support": {
                "source": "https://github.com/symfony/css-selector/tree/v7.3.0"
            },
            "funding": [
                {
                    "url": "https://symfony.com/sponsor",
                    "type": "custom"
                },
                {
                    "url": "https://github.com/fabpot",
                    "type": "github"
                },
                {
                    "url": "https://tidelift.com/funding/github/packagist/symfony/symfony",
                    "type": "tidelift"
                }
            ],
            "time": "2024-09-25T14:21:43+00:00"
        },
        {
            "name": "symfony/deprecation-contracts",
            "version": "v3.6.0",
            "source": {
                "type": "git",
                "url": "https://github.com/symfony/deprecation-contracts.git",
                "reference": "63afe740e99a13ba87ec199bb07bbdee937a5b62"
            },
            "dist": {
                "type": "zip",
                "url": "https://api.github.com/repos/symfony/deprecation-contracts/zipball/63afe740e99a13ba87ec199bb07bbdee937a5b62",
                "reference": "63afe740e99a13ba87ec199bb07bbdee937a5b62",
                "shasum": ""
            },
            "require": {
                "php": ">=8.1"
            },
            "type": "library",
            "extra": {
                "thanks": {
                    "url": "https://github.com/symfony/contracts",
                    "name": "symfony/contracts"
                },
                "branch-alias": {
                    "dev-main": "3.6-dev"
                }
            },
            "autoload": {
                "files": [
                    "function.php"
                ]
            },
            "notification-url": "https://packagist.org/downloads/",
            "license": [
                "MIT"
            ],
            "authors": [
                {
                    "name": "Nicolas Grekas",
                    "email": "p@tchwork.com"
                },
                {
                    "name": "Symfony Community",
                    "homepage": "https://symfony.com/contributors"
                }
            ],
            "description": "A generic function and convention to trigger deprecation notices",
            "homepage": "https://symfony.com",
            "support": {
                "source": "https://github.com/symfony/deprecation-contracts/tree/v3.6.0"
            },
            "funding": [
                {
                    "url": "https://symfony.com/sponsor",
                    "type": "custom"
                },
                {
                    "url": "https://github.com/fabpot",
                    "type": "github"
                },
                {
                    "url": "https://tidelift.com/funding/github/packagist/symfony/symfony",
                    "type": "tidelift"
                }
            ],
            "time": "2024-09-25T14:21:43+00:00"
        },
        {
            "name": "symfony/error-handler",
            "version": "v7.3.4",
            "source": {
                "type": "git",
                "url": "https://github.com/symfony/error-handler.git",
                "reference": "99f81bc944ab8e5dae4f21b4ca9972698bbad0e4"
            },
            "dist": {
                "type": "zip",
                "url": "https://api.github.com/repos/symfony/error-handler/zipball/99f81bc944ab8e5dae4f21b4ca9972698bbad0e4",
                "reference": "99f81bc944ab8e5dae4f21b4ca9972698bbad0e4",
                "shasum": ""
            },
            "require": {
                "php": ">=8.2",
                "psr/log": "^1|^2|^3",
                "symfony/var-dumper": "^6.4|^7.0"
            },
            "conflict": {
                "symfony/deprecation-contracts": "<2.5",
                "symfony/http-kernel": "<6.4"
            },
            "require-dev": {
                "symfony/console": "^6.4|^7.0",
                "symfony/deprecation-contracts": "^2.5|^3",
                "symfony/http-kernel": "^6.4|^7.0",
                "symfony/serializer": "^6.4|^7.0",
                "symfony/webpack-encore-bundle": "^1.0|^2.0"
            },
            "bin": [
                "Resources/bin/patch-type-declarations"
            ],
            "type": "library",
            "autoload": {
                "psr-4": {
                    "Symfony\\Component\\ErrorHandler\\": ""
                },
                "exclude-from-classmap": [
                    "/Tests/"
                ]
            },
            "notification-url": "https://packagist.org/downloads/",
            "license": [
                "MIT"
            ],
            "authors": [
                {
                    "name": "Fabien Potencier",
                    "email": "fabien@symfony.com"
                },
                {
                    "name": "Symfony Community",
                    "homepage": "https://symfony.com/contributors"
                }
            ],
            "description": "Provides tools to manage errors and ease debugging PHP code",
            "homepage": "https://symfony.com",
            "support": {
                "source": "https://github.com/symfony/error-handler/tree/v7.3.4"
            },
            "funding": [
                {
                    "url": "https://symfony.com/sponsor",
                    "type": "custom"
                },
                {
                    "url": "https://github.com/fabpot",
                    "type": "github"
                },
                {
                    "url": "https://github.com/nicolas-grekas",
                    "type": "github"
                },
                {
                    "url": "https://tidelift.com/funding/github/packagist/symfony/symfony",
                    "type": "tidelift"
                }
            ],
            "time": "2025-09-11T10:12:26+00:00"
        },
        {
            "name": "symfony/event-dispatcher",
            "version": "v7.3.3",
            "source": {
                "type": "git",
                "url": "https://github.com/symfony/event-dispatcher.git",
                "reference": "b7dc69e71de420ac04bc9ab830cf3ffebba48191"
            },
            "dist": {
                "type": "zip",
                "url": "https://api.github.com/repos/symfony/event-dispatcher/zipball/b7dc69e71de420ac04bc9ab830cf3ffebba48191",
                "reference": "b7dc69e71de420ac04bc9ab830cf3ffebba48191",
                "shasum": ""
            },
            "require": {
                "php": ">=8.2",
                "symfony/event-dispatcher-contracts": "^2.5|^3"
            },
            "conflict": {
                "symfony/dependency-injection": "<6.4",
                "symfony/service-contracts": "<2.5"
            },
            "provide": {
                "psr/event-dispatcher-implementation": "1.0",
                "symfony/event-dispatcher-implementation": "2.0|3.0"
            },
            "require-dev": {
                "psr/log": "^1|^2|^3",
                "symfony/config": "^6.4|^7.0",
                "symfony/dependency-injection": "^6.4|^7.0",
                "symfony/error-handler": "^6.4|^7.0",
                "symfony/expression-language": "^6.4|^7.0",
                "symfony/http-foundation": "^6.4|^7.0",
                "symfony/service-contracts": "^2.5|^3",
                "symfony/stopwatch": "^6.4|^7.0"
            },
            "type": "library",
            "autoload": {
                "psr-4": {
                    "Symfony\\Component\\EventDispatcher\\": ""
                },
                "exclude-from-classmap": [
                    "/Tests/"
                ]
            },
            "notification-url": "https://packagist.org/downloads/",
            "license": [
                "MIT"
            ],
            "authors": [
                {
                    "name": "Fabien Potencier",
                    "email": "fabien@symfony.com"
                },
                {
                    "name": "Symfony Community",
                    "homepage": "https://symfony.com/contributors"
                }
            ],
            "description": "Provides tools that allow your application components to communicate with each other by dispatching events and listening to them",
            "homepage": "https://symfony.com",
            "support": {
                "source": "https://github.com/symfony/event-dispatcher/tree/v7.3.3"
            },
            "funding": [
                {
                    "url": "https://symfony.com/sponsor",
                    "type": "custom"
                },
                {
                    "url": "https://github.com/fabpot",
                    "type": "github"
                },
                {
                    "url": "https://github.com/nicolas-grekas",
                    "type": "github"
                },
                {
                    "url": "https://tidelift.com/funding/github/packagist/symfony/symfony",
                    "type": "tidelift"
                }
            ],
            "time": "2025-08-13T11:49:31+00:00"
        },
        {
            "name": "symfony/event-dispatcher-contracts",
            "version": "v3.6.0",
            "source": {
                "type": "git",
                "url": "https://github.com/symfony/event-dispatcher-contracts.git",
                "reference": "59eb412e93815df44f05f342958efa9f46b1e586"
            },
            "dist": {
                "type": "zip",
                "url": "https://api.github.com/repos/symfony/event-dispatcher-contracts/zipball/59eb412e93815df44f05f342958efa9f46b1e586",
                "reference": "59eb412e93815df44f05f342958efa9f46b1e586",
                "shasum": ""
            },
            "require": {
                "php": ">=8.1",
                "psr/event-dispatcher": "^1"
            },
            "type": "library",
            "extra": {
                "thanks": {
                    "url": "https://github.com/symfony/contracts",
                    "name": "symfony/contracts"
                },
                "branch-alias": {
                    "dev-main": "3.6-dev"
                }
            },
            "autoload": {
                "psr-4": {
                    "Symfony\\Contracts\\EventDispatcher\\": ""
                }
            },
            "notification-url": "https://packagist.org/downloads/",
            "license": [
                "MIT"
            ],
            "authors": [
                {
                    "name": "Nicolas Grekas",
                    "email": "p@tchwork.com"
                },
                {
                    "name": "Symfony Community",
                    "homepage": "https://symfony.com/contributors"
                }
            ],
            "description": "Generic abstractions related to dispatching event",
            "homepage": "https://symfony.com",
            "keywords": [
                "abstractions",
                "contracts",
                "decoupling",
                "interfaces",
                "interoperability",
                "standards"
            ],
            "support": {
                "source": "https://github.com/symfony/event-dispatcher-contracts/tree/v3.6.0"
            },
            "funding": [
                {
                    "url": "https://symfony.com/sponsor",
                    "type": "custom"
                },
                {
                    "url": "https://github.com/fabpot",
                    "type": "github"
                },
                {
                    "url": "https://tidelift.com/funding/github/packagist/symfony/symfony",
                    "type": "tidelift"
                }
            ],
            "time": "2024-09-25T14:21:43+00:00"
        },
        {
            "name": "symfony/finder",
            "version": "v7.3.2",
            "source": {
                "type": "git",
                "url": "https://github.com/symfony/finder.git",
                "reference": "2a6614966ba1074fa93dae0bc804227422df4dfe"
            },
            "dist": {
                "type": "zip",
                "url": "https://api.github.com/repos/symfony/finder/zipball/2a6614966ba1074fa93dae0bc804227422df4dfe",
                "reference": "2a6614966ba1074fa93dae0bc804227422df4dfe",
                "shasum": ""
            },
            "require": {
                "php": ">=8.2"
            },
            "require-dev": {
                "symfony/filesystem": "^6.4|^7.0"
            },
            "type": "library",
            "autoload": {
                "psr-4": {
                    "Symfony\\Component\\Finder\\": ""
                },
                "exclude-from-classmap": [
                    "/Tests/"
                ]
            },
            "notification-url": "https://packagist.org/downloads/",
            "license": [
                "MIT"
            ],
            "authors": [
                {
                    "name": "Fabien Potencier",
                    "email": "fabien@symfony.com"
                },
                {
                    "name": "Symfony Community",
                    "homepage": "https://symfony.com/contributors"
                }
            ],
            "description": "Finds files and directories via an intuitive fluent interface",
            "homepage": "https://symfony.com",
            "support": {
                "source": "https://github.com/symfony/finder/tree/v7.3.2"
            },
            "funding": [
                {
                    "url": "https://symfony.com/sponsor",
                    "type": "custom"
                },
                {
                    "url": "https://github.com/fabpot",
                    "type": "github"
                },
                {
                    "url": "https://github.com/nicolas-grekas",
                    "type": "github"
                },
                {
                    "url": "https://tidelift.com/funding/github/packagist/symfony/symfony",
                    "type": "tidelift"
                }
            ],
            "time": "2025-07-15T13:41:35+00:00"
        },
        {
            "name": "symfony/html-sanitizer",
            "version": "v7.3.3",
            "source": {
                "type": "git",
                "url": "https://github.com/symfony/html-sanitizer.git",
                "reference": "8740fc48979f649dee8b8fc51a2698e5c190bf12"
            },
            "dist": {
                "type": "zip",
                "url": "https://api.github.com/repos/symfony/html-sanitizer/zipball/8740fc48979f649dee8b8fc51a2698e5c190bf12",
                "reference": "8740fc48979f649dee8b8fc51a2698e5c190bf12",
                "shasum": ""
            },
            "require": {
                "ext-dom": "*",
                "league/uri": "^6.5|^7.0",
                "masterminds/html5": "^2.7.2",
                "php": ">=8.2"
            },
            "type": "library",
            "autoload": {
                "psr-4": {
                    "Symfony\\Component\\HtmlSanitizer\\": ""
                },
                "exclude-from-classmap": [
                    "/Tests/"
                ]
            },
            "notification-url": "https://packagist.org/downloads/",
            "license": [
                "MIT"
            ],
            "authors": [
                {
                    "name": "Titouan Galopin",
                    "email": "galopintitouan@gmail.com"
                },
                {
                    "name": "Symfony Community",
                    "homepage": "https://symfony.com/contributors"
                }
            ],
            "description": "Provides an object-oriented API to sanitize untrusted HTML input for safe insertion into a document's DOM.",
            "homepage": "https://symfony.com",
            "keywords": [
                "Purifier",
                "html",
                "sanitizer"
            ],
            "support": {
                "source": "https://github.com/symfony/html-sanitizer/tree/v7.3.3"
            },
            "funding": [
                {
                    "url": "https://symfony.com/sponsor",
                    "type": "custom"
                },
                {
                    "url": "https://github.com/fabpot",
                    "type": "github"
                },
                {
                    "url": "https://github.com/nicolas-grekas",
                    "type": "github"
                },
                {
                    "url": "https://tidelift.com/funding/github/packagist/symfony/symfony",
                    "type": "tidelift"
                }
            ],
            "time": "2025-08-12T10:34:03+00:00"
        },
        {
            "name": "symfony/http-foundation",
            "version": "v7.3.4",
            "source": {
                "type": "git",
                "url": "https://github.com/symfony/http-foundation.git",
                "reference": "c061c7c18918b1b64268771aad04b40be41dd2e6"
            },
            "dist": {
                "type": "zip",
                "url": "https://api.github.com/repos/symfony/http-foundation/zipball/c061c7c18918b1b64268771aad04b40be41dd2e6",
                "reference": "c061c7c18918b1b64268771aad04b40be41dd2e6",
                "shasum": ""
            },
            "require": {
                "php": ">=8.2",
                "symfony/deprecation-contracts": "^2.5|^3.0",
                "symfony/polyfill-mbstring": "~1.1",
                "symfony/polyfill-php83": "^1.27"
            },
            "conflict": {
                "doctrine/dbal": "<3.6",
                "symfony/cache": "<6.4.12|>=7.0,<7.1.5"
            },
            "require-dev": {
                "doctrine/dbal": "^3.6|^4",
                "predis/predis": "^1.1|^2.0",
                "symfony/cache": "^6.4.12|^7.1.5",
                "symfony/clock": "^6.4|^7.0",
                "symfony/dependency-injection": "^6.4|^7.0",
                "symfony/expression-language": "^6.4|^7.0",
                "symfony/http-kernel": "^6.4|^7.0",
                "symfony/mime": "^6.4|^7.0",
                "symfony/rate-limiter": "^6.4|^7.0"
            },
            "type": "library",
            "autoload": {
                "psr-4": {
                    "Symfony\\Component\\HttpFoundation\\": ""
                },
                "exclude-from-classmap": [
                    "/Tests/"
                ]
            },
            "notification-url": "https://packagist.org/downloads/",
            "license": [
                "MIT"
            ],
            "authors": [
                {
                    "name": "Fabien Potencier",
                    "email": "fabien@symfony.com"
                },
                {
                    "name": "Symfony Community",
                    "homepage": "https://symfony.com/contributors"
                }
            ],
            "description": "Defines an object-oriented layer for the HTTP specification",
            "homepage": "https://symfony.com",
            "support": {
                "source": "https://github.com/symfony/http-foundation/tree/v7.3.4"
            },
            "funding": [
                {
                    "url": "https://symfony.com/sponsor",
                    "type": "custom"
                },
                {
                    "url": "https://github.com/fabpot",
                    "type": "github"
                },
                {
                    "url": "https://github.com/nicolas-grekas",
                    "type": "github"
                },
                {
                    "url": "https://tidelift.com/funding/github/packagist/symfony/symfony",
                    "type": "tidelift"
                }
            ],
            "time": "2025-09-16T08:38:17+00:00"
        },
        {
            "name": "symfony/http-kernel",
            "version": "v7.3.4",
            "source": {
                "type": "git",
                "url": "https://github.com/symfony/http-kernel.git",
                "reference": "b796dffea7821f035047235e076b60ca2446e3cf"
            },
            "dist": {
                "type": "zip",
                "url": "https://api.github.com/repos/symfony/http-kernel/zipball/b796dffea7821f035047235e076b60ca2446e3cf",
                "reference": "b796dffea7821f035047235e076b60ca2446e3cf",
                "shasum": ""
            },
            "require": {
                "php": ">=8.2",
                "psr/log": "^1|^2|^3",
                "symfony/deprecation-contracts": "^2.5|^3",
                "symfony/error-handler": "^6.4|^7.0",
                "symfony/event-dispatcher": "^7.3",
                "symfony/http-foundation": "^7.3",
                "symfony/polyfill-ctype": "^1.8"
            },
            "conflict": {
                "symfony/browser-kit": "<6.4",
                "symfony/cache": "<6.4",
                "symfony/config": "<6.4",
                "symfony/console": "<6.4",
                "symfony/dependency-injection": "<6.4",
                "symfony/doctrine-bridge": "<6.4",
                "symfony/form": "<6.4",
                "symfony/http-client": "<6.4",
                "symfony/http-client-contracts": "<2.5",
                "symfony/mailer": "<6.4",
                "symfony/messenger": "<6.4",
                "symfony/translation": "<6.4",
                "symfony/translation-contracts": "<2.5",
                "symfony/twig-bridge": "<6.4",
                "symfony/validator": "<6.4",
                "symfony/var-dumper": "<6.4",
                "twig/twig": "<3.12"
            },
            "provide": {
                "psr/log-implementation": "1.0|2.0|3.0"
            },
            "require-dev": {
                "psr/cache": "^1.0|^2.0|^3.0",
                "symfony/browser-kit": "^6.4|^7.0",
                "symfony/clock": "^6.4|^7.0",
                "symfony/config": "^6.4|^7.0",
                "symfony/console": "^6.4|^7.0",
                "symfony/css-selector": "^6.4|^7.0",
                "symfony/dependency-injection": "^6.4|^7.0",
                "symfony/dom-crawler": "^6.4|^7.0",
                "symfony/expression-language": "^6.4|^7.0",
                "symfony/finder": "^6.4|^7.0",
                "symfony/http-client-contracts": "^2.5|^3",
                "symfony/process": "^6.4|^7.0",
                "symfony/property-access": "^7.1",
                "symfony/routing": "^6.4|^7.0",
                "symfony/serializer": "^7.1",
                "symfony/stopwatch": "^6.4|^7.0",
                "symfony/translation": "^6.4|^7.0",
                "symfony/translation-contracts": "^2.5|^3",
                "symfony/uid": "^6.4|^7.0",
                "symfony/validator": "^6.4|^7.0",
                "symfony/var-dumper": "^6.4|^7.0",
                "symfony/var-exporter": "^6.4|^7.0",
                "twig/twig": "^3.12"
            },
            "type": "library",
            "autoload": {
                "psr-4": {
                    "Symfony\\Component\\HttpKernel\\": ""
                },
                "exclude-from-classmap": [
                    "/Tests/"
                ]
            },
            "notification-url": "https://packagist.org/downloads/",
            "license": [
                "MIT"
            ],
            "authors": [
                {
                    "name": "Fabien Potencier",
                    "email": "fabien@symfony.com"
                },
                {
                    "name": "Symfony Community",
                    "homepage": "https://symfony.com/contributors"
                }
            ],
            "description": "Provides a structured process for converting a Request into a Response",
            "homepage": "https://symfony.com",
            "support": {
                "source": "https://github.com/symfony/http-kernel/tree/v7.3.4"
            },
            "funding": [
                {
                    "url": "https://symfony.com/sponsor",
                    "type": "custom"
                },
                {
                    "url": "https://github.com/fabpot",
                    "type": "github"
                },
                {
                    "url": "https://github.com/nicolas-grekas",
                    "type": "github"
                },
                {
                    "url": "https://tidelift.com/funding/github/packagist/symfony/symfony",
                    "type": "tidelift"
                }
            ],
            "time": "2025-09-27T12:32:17+00:00"
        },
        {
            "name": "symfony/mailer",
            "version": "v7.3.4",
            "source": {
                "type": "git",
                "url": "https://github.com/symfony/mailer.git",
                "reference": "ab97ef2f7acf0216955f5845484235113047a31d"
            },
            "dist": {
                "type": "zip",
                "url": "https://api.github.com/repos/symfony/mailer/zipball/ab97ef2f7acf0216955f5845484235113047a31d",
                "reference": "ab97ef2f7acf0216955f5845484235113047a31d",
                "shasum": ""
            },
            "require": {
                "egulias/email-validator": "^2.1.10|^3|^4",
                "php": ">=8.2",
                "psr/event-dispatcher": "^1",
                "psr/log": "^1|^2|^3",
                "symfony/event-dispatcher": "^6.4|^7.0",
                "symfony/mime": "^7.2",
                "symfony/service-contracts": "^2.5|^3"
            },
            "conflict": {
                "symfony/http-client-contracts": "<2.5",
                "symfony/http-kernel": "<6.4",
                "symfony/messenger": "<6.4",
                "symfony/mime": "<6.4",
                "symfony/twig-bridge": "<6.4"
            },
            "require-dev": {
                "symfony/console": "^6.4|^7.0",
                "symfony/http-client": "^6.4|^7.0",
                "symfony/messenger": "^6.4|^7.0",
                "symfony/twig-bridge": "^6.4|^7.0"
            },
            "type": "library",
            "autoload": {
                "psr-4": {
                    "Symfony\\Component\\Mailer\\": ""
                },
                "exclude-from-classmap": [
                    "/Tests/"
                ]
            },
            "notification-url": "https://packagist.org/downloads/",
            "license": [
                "MIT"
            ],
            "authors": [
                {
                    "name": "Fabien Potencier",
                    "email": "fabien@symfony.com"
                },
                {
                    "name": "Symfony Community",
                    "homepage": "https://symfony.com/contributors"
                }
            ],
            "description": "Helps sending emails",
            "homepage": "https://symfony.com",
            "support": {
                "source": "https://github.com/symfony/mailer/tree/v7.3.4"
            },
            "funding": [
                {
                    "url": "https://symfony.com/sponsor",
                    "type": "custom"
                },
                {
                    "url": "https://github.com/fabpot",
                    "type": "github"
                },
                {
                    "url": "https://github.com/nicolas-grekas",
                    "type": "github"
                },
                {
                    "url": "https://tidelift.com/funding/github/packagist/symfony/symfony",
                    "type": "tidelift"
                }
            ],
            "time": "2025-09-17T05:51:54+00:00"
        },
        {
            "name": "symfony/mime",
            "version": "v7.3.4",
            "source": {
                "type": "git",
                "url": "https://github.com/symfony/mime.git",
                "reference": "b1b828f69cbaf887fa835a091869e55df91d0e35"
            },
            "dist": {
                "type": "zip",
                "url": "https://api.github.com/repos/symfony/mime/zipball/b1b828f69cbaf887fa835a091869e55df91d0e35",
                "reference": "b1b828f69cbaf887fa835a091869e55df91d0e35",
                "shasum": ""
            },
            "require": {
                "php": ">=8.2",
                "symfony/polyfill-intl-idn": "^1.10",
                "symfony/polyfill-mbstring": "^1.0"
            },
            "conflict": {
                "egulias/email-validator": "~3.0.0",
                "phpdocumentor/reflection-docblock": "<3.2.2",
                "phpdocumentor/type-resolver": "<1.4.0",
                "symfony/mailer": "<6.4",
                "symfony/serializer": "<6.4.3|>7.0,<7.0.3"
            },
            "require-dev": {
                "egulias/email-validator": "^2.1.10|^3.1|^4",
                "league/html-to-markdown": "^5.0",
                "phpdocumentor/reflection-docblock": "^3.0|^4.0|^5.0",
                "symfony/dependency-injection": "^6.4|^7.0",
                "symfony/process": "^6.4|^7.0",
                "symfony/property-access": "^6.4|^7.0",
                "symfony/property-info": "^6.4|^7.0",
                "symfony/serializer": "^6.4.3|^7.0.3"
            },
            "type": "library",
            "autoload": {
                "psr-4": {
                    "Symfony\\Component\\Mime\\": ""
                },
                "exclude-from-classmap": [
                    "/Tests/"
                ]
            },
            "notification-url": "https://packagist.org/downloads/",
            "license": [
                "MIT"
            ],
            "authors": [
                {
                    "name": "Fabien Potencier",
                    "email": "fabien@symfony.com"
                },
                {
                    "name": "Symfony Community",
                    "homepage": "https://symfony.com/contributors"
                }
            ],
            "description": "Allows manipulating MIME messages",
            "homepage": "https://symfony.com",
            "keywords": [
                "mime",
                "mime-type"
            ],
            "support": {
                "source": "https://github.com/symfony/mime/tree/v7.3.4"
            },
            "funding": [
                {
                    "url": "https://symfony.com/sponsor",
                    "type": "custom"
                },
                {
                    "url": "https://github.com/fabpot",
                    "type": "github"
                },
                {
                    "url": "https://github.com/nicolas-grekas",
                    "type": "github"
                },
                {
                    "url": "https://tidelift.com/funding/github/packagist/symfony/symfony",
                    "type": "tidelift"
                }
            ],
            "time": "2025-09-16T08:38:17+00:00"
        },
        {
            "name": "symfony/polyfill-ctype",
            "version": "v1.33.0",
            "source": {
                "type": "git",
                "url": "https://github.com/symfony/polyfill-ctype.git",
                "reference": "a3cc8b044a6ea513310cbd48ef7333b384945638"
            },
            "dist": {
                "type": "zip",
                "url": "https://api.github.com/repos/symfony/polyfill-ctype/zipball/a3cc8b044a6ea513310cbd48ef7333b384945638",
                "reference": "a3cc8b044a6ea513310cbd48ef7333b384945638",
                "shasum": ""
            },
            "require": {
                "php": ">=7.2"
            },
            "provide": {
                "ext-ctype": "*"
            },
            "suggest": {
                "ext-ctype": "For best performance"
            },
            "type": "library",
            "extra": {
                "thanks": {
                    "url": "https://github.com/symfony/polyfill",
                    "name": "symfony/polyfill"
                }
            },
            "autoload": {
                "files": [
                    "bootstrap.php"
                ],
                "psr-4": {
                    "Symfony\\Polyfill\\Ctype\\": ""
                }
            },
            "notification-url": "https://packagist.org/downloads/",
            "license": [
                "MIT"
            ],
            "authors": [
                {
                    "name": "Gert de Pagter",
                    "email": "BackEndTea@gmail.com"
                },
                {
                    "name": "Symfony Community",
                    "homepage": "https://symfony.com/contributors"
                }
            ],
            "description": "Symfony polyfill for ctype functions",
            "homepage": "https://symfony.com",
            "keywords": [
                "compatibility",
                "ctype",
                "polyfill",
                "portable"
            ],
            "support": {
                "source": "https://github.com/symfony/polyfill-ctype/tree/v1.33.0"
            },
            "funding": [
                {
                    "url": "https://symfony.com/sponsor",
                    "type": "custom"
                },
                {
                    "url": "https://github.com/fabpot",
                    "type": "github"
                },
                {
                    "url": "https://github.com/nicolas-grekas",
                    "type": "github"
                },
                {
                    "url": "https://tidelift.com/funding/github/packagist/symfony/symfony",
                    "type": "tidelift"
                }
            ],
            "time": "2024-09-09T11:45:10+00:00"
        },
        {
            "name": "symfony/polyfill-intl-grapheme",
            "version": "v1.33.0",
            "source": {
                "type": "git",
                "url": "https://github.com/symfony/polyfill-intl-grapheme.git",
                "reference": "380872130d3a5dd3ace2f4010d95125fde5d5c70"
            },
            "dist": {
                "type": "zip",
                "url": "https://api.github.com/repos/symfony/polyfill-intl-grapheme/zipball/380872130d3a5dd3ace2f4010d95125fde5d5c70",
                "reference": "380872130d3a5dd3ace2f4010d95125fde5d5c70",
                "shasum": ""
            },
            "require": {
                "php": ">=7.2"
            },
            "suggest": {
                "ext-intl": "For best performance"
            },
            "type": "library",
            "extra": {
                "thanks": {
                    "url": "https://github.com/symfony/polyfill",
                    "name": "symfony/polyfill"
                }
            },
            "autoload": {
                "files": [
                    "bootstrap.php"
                ],
                "psr-4": {
                    "Symfony\\Polyfill\\Intl\\Grapheme\\": ""
                }
            },
            "notification-url": "https://packagist.org/downloads/",
            "license": [
                "MIT"
            ],
            "authors": [
                {
                    "name": "Nicolas Grekas",
                    "email": "p@tchwork.com"
                },
                {
                    "name": "Symfony Community",
                    "homepage": "https://symfony.com/contributors"
                }
            ],
            "description": "Symfony polyfill for intl's grapheme_* functions",
            "homepage": "https://symfony.com",
            "keywords": [
                "compatibility",
                "grapheme",
                "intl",
                "polyfill",
                "portable",
                "shim"
            ],
            "support": {
                "source": "https://github.com/symfony/polyfill-intl-grapheme/tree/v1.33.0"
            },
            "funding": [
                {
                    "url": "https://symfony.com/sponsor",
                    "type": "custom"
                },
                {
                    "url": "https://github.com/fabpot",
                    "type": "github"
                },
                {
                    "url": "https://github.com/nicolas-grekas",
                    "type": "github"
                },
                {
                    "url": "https://tidelift.com/funding/github/packagist/symfony/symfony",
                    "type": "tidelift"
                }
            ],
            "time": "2025-06-27T09:58:17+00:00"
        },
        {
            "name": "symfony/polyfill-intl-idn",
            "version": "v1.33.0",
            "source": {
                "type": "git",
                "url": "https://github.com/symfony/polyfill-intl-idn.git",
                "reference": "9614ac4d8061dc257ecc64cba1b140873dce8ad3"
            },
            "dist": {
                "type": "zip",
                "url": "https://api.github.com/repos/symfony/polyfill-intl-idn/zipball/9614ac4d8061dc257ecc64cba1b140873dce8ad3",
                "reference": "9614ac4d8061dc257ecc64cba1b140873dce8ad3",
                "shasum": ""
            },
            "require": {
                "php": ">=7.2",
                "symfony/polyfill-intl-normalizer": "^1.10"
            },
            "suggest": {
                "ext-intl": "For best performance"
            },
            "type": "library",
            "extra": {
                "thanks": {
                    "url": "https://github.com/symfony/polyfill",
                    "name": "symfony/polyfill"
                }
            },
            "autoload": {
                "files": [
                    "bootstrap.php"
                ],
                "psr-4": {
                    "Symfony\\Polyfill\\Intl\\Idn\\": ""
                }
            },
            "notification-url": "https://packagist.org/downloads/",
            "license": [
                "MIT"
            ],
            "authors": [
                {
                    "name": "Laurent Bassin",
                    "email": "laurent@bassin.info"
                },
                {
                    "name": "Trevor Rowbotham",
                    "email": "trevor.rowbotham@pm.me"
                },
                {
                    "name": "Symfony Community",
                    "homepage": "https://symfony.com/contributors"
                }
            ],
            "description": "Symfony polyfill for intl's idn_to_ascii and idn_to_utf8 functions",
            "homepage": "https://symfony.com",
            "keywords": [
                "compatibility",
                "idn",
                "intl",
                "polyfill",
                "portable",
                "shim"
            ],
            "support": {
                "source": "https://github.com/symfony/polyfill-intl-idn/tree/v1.33.0"
            },
            "funding": [
                {
                    "url": "https://symfony.com/sponsor",
                    "type": "custom"
                },
                {
                    "url": "https://github.com/fabpot",
                    "type": "github"
                },
                {
                    "url": "https://github.com/nicolas-grekas",
                    "type": "github"
                },
                {
                    "url": "https://tidelift.com/funding/github/packagist/symfony/symfony",
                    "type": "tidelift"
                }
            ],
            "time": "2024-09-10T14:38:51+00:00"
        },
        {
            "name": "symfony/polyfill-intl-normalizer",
            "version": "v1.33.0",
            "source": {
                "type": "git",
                "url": "https://github.com/symfony/polyfill-intl-normalizer.git",
                "reference": "3833d7255cc303546435cb650316bff708a1c75c"
            },
            "dist": {
                "type": "zip",
                "url": "https://api.github.com/repos/symfony/polyfill-intl-normalizer/zipball/3833d7255cc303546435cb650316bff708a1c75c",
                "reference": "3833d7255cc303546435cb650316bff708a1c75c",
                "shasum": ""
            },
            "require": {
                "php": ">=7.2"
            },
            "suggest": {
                "ext-intl": "For best performance"
            },
            "type": "library",
            "extra": {
                "thanks": {
                    "url": "https://github.com/symfony/polyfill",
                    "name": "symfony/polyfill"
                }
            },
            "autoload": {
                "files": [
                    "bootstrap.php"
                ],
                "psr-4": {
                    "Symfony\\Polyfill\\Intl\\Normalizer\\": ""
                },
                "classmap": [
                    "Resources/stubs"
                ]
            },
            "notification-url": "https://packagist.org/downloads/",
            "license": [
                "MIT"
            ],
            "authors": [
                {
                    "name": "Nicolas Grekas",
                    "email": "p@tchwork.com"
                },
                {
                    "name": "Symfony Community",
                    "homepage": "https://symfony.com/contributors"
                }
            ],
            "description": "Symfony polyfill for intl's Normalizer class and related functions",
            "homepage": "https://symfony.com",
            "keywords": [
                "compatibility",
                "intl",
                "normalizer",
                "polyfill",
                "portable",
                "shim"
            ],
            "support": {
                "source": "https://github.com/symfony/polyfill-intl-normalizer/tree/v1.33.0"
            },
            "funding": [
                {
                    "url": "https://symfony.com/sponsor",
                    "type": "custom"
                },
                {
                    "url": "https://github.com/fabpot",
                    "type": "github"
                },
                {
                    "url": "https://github.com/nicolas-grekas",
                    "type": "github"
                },
                {
                    "url": "https://tidelift.com/funding/github/packagist/symfony/symfony",
                    "type": "tidelift"
                }
            ],
            "time": "2024-09-09T11:45:10+00:00"
        },
        {
            "name": "symfony/polyfill-mbstring",
            "version": "v1.33.0",
            "source": {
                "type": "git",
                "url": "https://github.com/symfony/polyfill-mbstring.git",
                "reference": "6d857f4d76bd4b343eac26d6b539585d2bc56493"
            },
            "dist": {
                "type": "zip",
                "url": "https://api.github.com/repos/symfony/polyfill-mbstring/zipball/6d857f4d76bd4b343eac26d6b539585d2bc56493",
                "reference": "6d857f4d76bd4b343eac26d6b539585d2bc56493",
                "shasum": ""
            },
            "require": {
                "ext-iconv": "*",
                "php": ">=7.2"
            },
            "provide": {
                "ext-mbstring": "*"
            },
            "suggest": {
                "ext-mbstring": "For best performance"
            },
            "type": "library",
            "extra": {
                "thanks": {
                    "url": "https://github.com/symfony/polyfill",
                    "name": "symfony/polyfill"
                }
            },
            "autoload": {
                "files": [
                    "bootstrap.php"
                ],
                "psr-4": {
                    "Symfony\\Polyfill\\Mbstring\\": ""
                }
            },
            "notification-url": "https://packagist.org/downloads/",
            "license": [
                "MIT"
            ],
            "authors": [
                {
                    "name": "Nicolas Grekas",
                    "email": "p@tchwork.com"
                },
                {
                    "name": "Symfony Community",
                    "homepage": "https://symfony.com/contributors"
                }
            ],
            "description": "Symfony polyfill for the Mbstring extension",
            "homepage": "https://symfony.com",
            "keywords": [
                "compatibility",
                "mbstring",
                "polyfill",
                "portable",
                "shim"
            ],
            "support": {
                "source": "https://github.com/symfony/polyfill-mbstring/tree/v1.33.0"
            },
            "funding": [
                {
                    "url": "https://symfony.com/sponsor",
                    "type": "custom"
                },
                {
                    "url": "https://github.com/fabpot",
                    "type": "github"
                },
                {
                    "url": "https://github.com/nicolas-grekas",
                    "type": "github"
                },
                {
                    "url": "https://tidelift.com/funding/github/packagist/symfony/symfony",
                    "type": "tidelift"
                }
            ],
            "time": "2024-12-23T08:48:59+00:00"
        },
        {
            "name": "symfony/polyfill-php80",
            "version": "v1.33.0",
            "source": {
                "type": "git",
                "url": "https://github.com/symfony/polyfill-php80.git",
                "reference": "0cc9dd0f17f61d8131e7df6b84bd344899fe2608"
            },
            "dist": {
                "type": "zip",
                "url": "https://api.github.com/repos/symfony/polyfill-php80/zipball/0cc9dd0f17f61d8131e7df6b84bd344899fe2608",
                "reference": "0cc9dd0f17f61d8131e7df6b84bd344899fe2608",
                "shasum": ""
            },
            "require": {
                "php": ">=7.2"
            },
            "type": "library",
            "extra": {
                "thanks": {
                    "url": "https://github.com/symfony/polyfill",
                    "name": "symfony/polyfill"
                }
            },
            "autoload": {
                "files": [
                    "bootstrap.php"
                ],
                "psr-4": {
                    "Symfony\\Polyfill\\Php80\\": ""
                },
                "classmap": [
                    "Resources/stubs"
                ]
            },
            "notification-url": "https://packagist.org/downloads/",
            "license": [
                "MIT"
            ],
            "authors": [
                {
                    "name": "Ion Bazan",
                    "email": "ion.bazan@gmail.com"
                },
                {
                    "name": "Nicolas Grekas",
                    "email": "p@tchwork.com"
                },
                {
                    "name": "Symfony Community",
                    "homepage": "https://symfony.com/contributors"
                }
            ],
            "description": "Symfony polyfill backporting some PHP 8.0+ features to lower PHP versions",
            "homepage": "https://symfony.com",
            "keywords": [
                "compatibility",
                "polyfill",
                "portable",
                "shim"
            ],
            "support": {
                "source": "https://github.com/symfony/polyfill-php80/tree/v1.33.0"
            },
            "funding": [
                {
                    "url": "https://symfony.com/sponsor",
                    "type": "custom"
                },
                {
                    "url": "https://github.com/fabpot",
                    "type": "github"
                },
                {
                    "url": "https://github.com/nicolas-grekas",
                    "type": "github"
                },
                {
                    "url": "https://tidelift.com/funding/github/packagist/symfony/symfony",
                    "type": "tidelift"
                }
            ],
            "time": "2025-01-02T08:10:11+00:00"
        },
        {
            "name": "symfony/polyfill-php83",
            "version": "v1.33.0",
            "source": {
                "type": "git",
                "url": "https://github.com/symfony/polyfill-php83.git",
                "reference": "17f6f9a6b1735c0f163024d959f700cfbc5155e5"
            },
            "dist": {
                "type": "zip",
                "url": "https://api.github.com/repos/symfony/polyfill-php83/zipball/17f6f9a6b1735c0f163024d959f700cfbc5155e5",
                "reference": "17f6f9a6b1735c0f163024d959f700cfbc5155e5",
                "shasum": ""
            },
            "require": {
                "php": ">=7.2"
            },
            "type": "library",
            "extra": {
                "thanks": {
                    "url": "https://github.com/symfony/polyfill",
                    "name": "symfony/polyfill"
                }
            },
            "autoload": {
                "files": [
                    "bootstrap.php"
                ],
                "psr-4": {
                    "Symfony\\Polyfill\\Php83\\": ""
                },
                "classmap": [
                    "Resources/stubs"
                ]
            },
            "notification-url": "https://packagist.org/downloads/",
            "license": [
                "MIT"
            ],
            "authors": [
                {
                    "name": "Nicolas Grekas",
                    "email": "p@tchwork.com"
                },
                {
                    "name": "Symfony Community",
                    "homepage": "https://symfony.com/contributors"
                }
            ],
            "description": "Symfony polyfill backporting some PHP 8.3+ features to lower PHP versions",
            "homepage": "https://symfony.com",
            "keywords": [
                "compatibility",
                "polyfill",
                "portable",
                "shim"
            ],
            "support": {
                "source": "https://github.com/symfony/polyfill-php83/tree/v1.33.0"
            },
            "funding": [
                {
                    "url": "https://symfony.com/sponsor",
                    "type": "custom"
                },
                {
                    "url": "https://github.com/fabpot",
                    "type": "github"
                },
                {
                    "url": "https://github.com/nicolas-grekas",
                    "type": "github"
                },
                {
                    "url": "https://tidelift.com/funding/github/packagist/symfony/symfony",
                    "type": "tidelift"
                }
            ],
            "time": "2025-07-08T02:45:35+00:00"
        },
        {
            "name": "symfony/polyfill-php84",
            "version": "v1.33.0",
            "source": {
                "type": "git",
                "url": "https://github.com/symfony/polyfill-php84.git",
                "reference": "d8ced4d875142b6a7426000426b8abc631d6b191"
            },
            "dist": {
                "type": "zip",
                "url": "https://api.github.com/repos/symfony/polyfill-php84/zipball/d8ced4d875142b6a7426000426b8abc631d6b191",
                "reference": "d8ced4d875142b6a7426000426b8abc631d6b191",
                "shasum": ""
            },
            "require": {
                "php": ">=7.2"
            },
            "type": "library",
            "extra": {
                "thanks": {
                    "url": "https://github.com/symfony/polyfill",
                    "name": "symfony/polyfill"
                }
            },
            "autoload": {
                "files": [
                    "bootstrap.php"
                ],
                "psr-4": {
                    "Symfony\\Polyfill\\Php84\\": ""
                },
                "classmap": [
                    "Resources/stubs"
                ]
            },
            "notification-url": "https://packagist.org/downloads/",
            "license": [
                "MIT"
            ],
            "authors": [
                {
                    "name": "Nicolas Grekas",
                    "email": "p@tchwork.com"
                },
                {
                    "name": "Symfony Community",
                    "homepage": "https://symfony.com/contributors"
                }
            ],
            "description": "Symfony polyfill backporting some PHP 8.4+ features to lower PHP versions",
            "homepage": "https://symfony.com",
            "keywords": [
                "compatibility",
                "polyfill",
                "portable",
                "shim"
            ],
            "support": {
                "source": "https://github.com/symfony/polyfill-php84/tree/v1.33.0"
            },
            "funding": [
                {
                    "url": "https://symfony.com/sponsor",
                    "type": "custom"
                },
                {
                    "url": "https://github.com/fabpot",
                    "type": "github"
                },
                {
                    "url": "https://github.com/nicolas-grekas",
                    "type": "github"
                },
                {
                    "url": "https://tidelift.com/funding/github/packagist/symfony/symfony",
                    "type": "tidelift"
                }
            ],
            "time": "2025-06-24T13:30:11+00:00"
        },
        {
            "name": "symfony/polyfill-php85",
            "version": "v1.33.0",
            "source": {
                "type": "git",
                "url": "https://github.com/symfony/polyfill-php85.git",
                "reference": "d4e5fcd4ab3d998ab16c0db48e6cbb9a01993f91"
            },
            "dist": {
                "type": "zip",
                "url": "https://api.github.com/repos/symfony/polyfill-php85/zipball/d4e5fcd4ab3d998ab16c0db48e6cbb9a01993f91",
                "reference": "d4e5fcd4ab3d998ab16c0db48e6cbb9a01993f91",
                "shasum": ""
            },
            "require": {
                "php": ">=7.2"
            },
            "type": "library",
            "extra": {
                "thanks": {
                    "url": "https://github.com/symfony/polyfill",
                    "name": "symfony/polyfill"
                }
            },
            "autoload": {
                "files": [
                    "bootstrap.php"
                ],
                "psr-4": {
                    "Symfony\\Polyfill\\Php85\\": ""
                },
                "classmap": [
                    "Resources/stubs"
                ]
            },
            "notification-url": "https://packagist.org/downloads/",
            "license": [
                "MIT"
            ],
            "authors": [
                {
                    "name": "Nicolas Grekas",
                    "email": "p@tchwork.com"
                },
                {
                    "name": "Symfony Community",
                    "homepage": "https://symfony.com/contributors"
                }
            ],
            "description": "Symfony polyfill backporting some PHP 8.5+ features to lower PHP versions",
            "homepage": "https://symfony.com",
            "keywords": [
                "compatibility",
                "polyfill",
                "portable",
                "shim"
            ],
            "support": {
                "source": "https://github.com/symfony/polyfill-php85/tree/v1.33.0"
            },
            "funding": [
                {
                    "url": "https://symfony.com/sponsor",
                    "type": "custom"
                },
                {
                    "url": "https://github.com/fabpot",
                    "type": "github"
                },
                {
                    "url": "https://github.com/nicolas-grekas",
                    "type": "github"
                },
                {
                    "url": "https://tidelift.com/funding/github/packagist/symfony/symfony",
                    "type": "tidelift"
                }
            ],
            "time": "2025-06-23T16:12:55+00:00"
        },
        {
            "name": "symfony/polyfill-uuid",
            "version": "v1.33.0",
            "source": {
                "type": "git",
                "url": "https://github.com/symfony/polyfill-uuid.git",
                "reference": "21533be36c24be3f4b1669c4725c7d1d2bab4ae2"
            },
            "dist": {
                "type": "zip",
                "url": "https://api.github.com/repos/symfony/polyfill-uuid/zipball/21533be36c24be3f4b1669c4725c7d1d2bab4ae2",
                "reference": "21533be36c24be3f4b1669c4725c7d1d2bab4ae2",
                "shasum": ""
            },
            "require": {
                "php": ">=7.2"
            },
            "provide": {
                "ext-uuid": "*"
            },
            "suggest": {
                "ext-uuid": "For best performance"
            },
            "type": "library",
            "extra": {
                "thanks": {
                    "url": "https://github.com/symfony/polyfill",
                    "name": "symfony/polyfill"
                }
            },
            "autoload": {
                "files": [
                    "bootstrap.php"
                ],
                "psr-4": {
                    "Symfony\\Polyfill\\Uuid\\": ""
                }
            },
            "notification-url": "https://packagist.org/downloads/",
            "license": [
                "MIT"
            ],
            "authors": [
                {
                    "name": "Grégoire Pineau",
                    "email": "lyrixx@lyrixx.info"
                },
                {
                    "name": "Symfony Community",
                    "homepage": "https://symfony.com/contributors"
                }
            ],
            "description": "Symfony polyfill for uuid functions",
            "homepage": "https://symfony.com",
            "keywords": [
                "compatibility",
                "polyfill",
                "portable",
                "uuid"
            ],
            "support": {
                "source": "https://github.com/symfony/polyfill-uuid/tree/v1.33.0"
            },
            "funding": [
                {
                    "url": "https://symfony.com/sponsor",
                    "type": "custom"
                },
                {
                    "url": "https://github.com/fabpot",
                    "type": "github"
                },
                {
                    "url": "https://github.com/nicolas-grekas",
                    "type": "github"
                },
                {
                    "url": "https://tidelift.com/funding/github/packagist/symfony/symfony",
                    "type": "tidelift"
                }
            ],
            "time": "2024-09-09T11:45:10+00:00"
        },
        {
            "name": "symfony/process",
            "version": "v7.3.4",
            "source": {
                "type": "git",
                "url": "https://github.com/symfony/process.git",
                "reference": "f24f8f316367b30810810d4eb30c543d7003ff3b"
            },
            "dist": {
                "type": "zip",
                "url": "https://api.github.com/repos/symfony/process/zipball/f24f8f316367b30810810d4eb30c543d7003ff3b",
                "reference": "f24f8f316367b30810810d4eb30c543d7003ff3b",
                "shasum": ""
            },
            "require": {
                "php": ">=8.2"
            },
            "type": "library",
            "autoload": {
                "psr-4": {
                    "Symfony\\Component\\Process\\": ""
                },
                "exclude-from-classmap": [
                    "/Tests/"
                ]
            },
            "notification-url": "https://packagist.org/downloads/",
            "license": [
                "MIT"
            ],
            "authors": [
                {
                    "name": "Fabien Potencier",
                    "email": "fabien@symfony.com"
                },
                {
                    "name": "Symfony Community",
                    "homepage": "https://symfony.com/contributors"
                }
            ],
            "description": "Executes commands in sub-processes",
            "homepage": "https://symfony.com",
            "support": {
                "source": "https://github.com/symfony/process/tree/v7.3.4"
            },
            "funding": [
                {
                    "url": "https://symfony.com/sponsor",
                    "type": "custom"
                },
                {
                    "url": "https://github.com/fabpot",
                    "type": "github"
                },
                {
                    "url": "https://github.com/nicolas-grekas",
                    "type": "github"
                },
                {
                    "url": "https://tidelift.com/funding/github/packagist/symfony/symfony",
                    "type": "tidelift"
                }
            ],
            "time": "2025-09-11T10:12:26+00:00"
        },
        {
            "name": "symfony/routing",
            "version": "v7.3.4",
            "source": {
                "type": "git",
                "url": "https://github.com/symfony/routing.git",
                "reference": "8dc648e159e9bac02b703b9fbd937f19ba13d07c"
            },
            "dist": {
                "type": "zip",
                "url": "https://api.github.com/repos/symfony/routing/zipball/8dc648e159e9bac02b703b9fbd937f19ba13d07c",
                "reference": "8dc648e159e9bac02b703b9fbd937f19ba13d07c",
                "shasum": ""
            },
            "require": {
                "php": ">=8.2",
                "symfony/deprecation-contracts": "^2.5|^3"
            },
            "conflict": {
                "symfony/config": "<6.4",
                "symfony/dependency-injection": "<6.4",
                "symfony/yaml": "<6.4"
            },
            "require-dev": {
                "psr/log": "^1|^2|^3",
                "symfony/config": "^6.4|^7.0",
                "symfony/dependency-injection": "^6.4|^7.0",
                "symfony/expression-language": "^6.4|^7.0",
                "symfony/http-foundation": "^6.4|^7.0",
                "symfony/yaml": "^6.4|^7.0"
            },
            "type": "library",
            "autoload": {
                "psr-4": {
                    "Symfony\\Component\\Routing\\": ""
                },
                "exclude-from-classmap": [
                    "/Tests/"
                ]
            },
            "notification-url": "https://packagist.org/downloads/",
            "license": [
                "MIT"
            ],
            "authors": [
                {
                    "name": "Fabien Potencier",
                    "email": "fabien@symfony.com"
                },
                {
                    "name": "Symfony Community",
                    "homepage": "https://symfony.com/contributors"
                }
            ],
            "description": "Maps an HTTP request to a set of configuration variables",
            "homepage": "https://symfony.com",
            "keywords": [
                "router",
                "routing",
                "uri",
                "url"
            ],
            "support": {
                "source": "https://github.com/symfony/routing/tree/v7.3.4"
            },
            "funding": [
                {
                    "url": "https://symfony.com/sponsor",
                    "type": "custom"
                },
                {
                    "url": "https://github.com/fabpot",
                    "type": "github"
                },
                {
                    "url": "https://github.com/nicolas-grekas",
                    "type": "github"
                },
                {
                    "url": "https://tidelift.com/funding/github/packagist/symfony/symfony",
                    "type": "tidelift"
                }
            ],
            "time": "2025-09-11T10:12:26+00:00"
        },
        {
            "name": "symfony/service-contracts",
            "version": "v3.6.0",
            "source": {
                "type": "git",
                "url": "https://github.com/symfony/service-contracts.git",
                "reference": "f021b05a130d35510bd6b25fe9053c2a8a15d5d4"
            },
            "dist": {
                "type": "zip",
                "url": "https://api.github.com/repos/symfony/service-contracts/zipball/f021b05a130d35510bd6b25fe9053c2a8a15d5d4",
                "reference": "f021b05a130d35510bd6b25fe9053c2a8a15d5d4",
                "shasum": ""
            },
            "require": {
                "php": ">=8.1",
                "psr/container": "^1.1|^2.0",
                "symfony/deprecation-contracts": "^2.5|^3"
            },
            "conflict": {
                "ext-psr": "<1.1|>=2"
            },
            "type": "library",
            "extra": {
                "thanks": {
                    "url": "https://github.com/symfony/contracts",
                    "name": "symfony/contracts"
                },
                "branch-alias": {
                    "dev-main": "3.6-dev"
                }
            },
            "autoload": {
                "psr-4": {
                    "Symfony\\Contracts\\Service\\": ""
                },
                "exclude-from-classmap": [
                    "/Test/"
                ]
            },
            "notification-url": "https://packagist.org/downloads/",
            "license": [
                "MIT"
            ],
            "authors": [
                {
                    "name": "Nicolas Grekas",
                    "email": "p@tchwork.com"
                },
                {
                    "name": "Symfony Community",
                    "homepage": "https://symfony.com/contributors"
                }
            ],
            "description": "Generic abstractions related to writing services",
            "homepage": "https://symfony.com",
            "keywords": [
                "abstractions",
                "contracts",
                "decoupling",
                "interfaces",
                "interoperability",
                "standards"
            ],
            "support": {
                "source": "https://github.com/symfony/service-contracts/tree/v3.6.0"
            },
            "funding": [
                {
                    "url": "https://symfony.com/sponsor",
                    "type": "custom"
                },
                {
                    "url": "https://github.com/fabpot",
                    "type": "github"
                },
                {
                    "url": "https://tidelift.com/funding/github/packagist/symfony/symfony",
                    "type": "tidelift"
                }
            ],
            "time": "2025-04-25T09:37:31+00:00"
        },
        {
            "name": "symfony/string",
            "version": "v7.3.4",
            "source": {
                "type": "git",
                "url": "https://github.com/symfony/string.git",
                "reference": "f96476035142921000338bad71e5247fbc138872"
            },
            "dist": {
                "type": "zip",
                "url": "https://api.github.com/repos/symfony/string/zipball/f96476035142921000338bad71e5247fbc138872",
                "reference": "f96476035142921000338bad71e5247fbc138872",
                "shasum": ""
            },
            "require": {
                "php": ">=8.2",
                "symfony/polyfill-ctype": "~1.8",
                "symfony/polyfill-intl-grapheme": "~1.0",
                "symfony/polyfill-intl-normalizer": "~1.0",
                "symfony/polyfill-mbstring": "~1.0"
            },
            "conflict": {
                "symfony/translation-contracts": "<2.5"
            },
            "require-dev": {
                "symfony/emoji": "^7.1",
                "symfony/http-client": "^6.4|^7.0",
                "symfony/intl": "^6.4|^7.0",
                "symfony/translation-contracts": "^2.5|^3.0",
                "symfony/var-exporter": "^6.4|^7.0"
            },
            "type": "library",
            "autoload": {
                "files": [
                    "Resources/functions.php"
                ],
                "psr-4": {
                    "Symfony\\Component\\String\\": ""
                },
                "exclude-from-classmap": [
                    "/Tests/"
                ]
            },
            "notification-url": "https://packagist.org/downloads/",
            "license": [
                "MIT"
            ],
            "authors": [
                {
                    "name": "Nicolas Grekas",
                    "email": "p@tchwork.com"
                },
                {
                    "name": "Symfony Community",
                    "homepage": "https://symfony.com/contributors"
                }
            ],
            "description": "Provides an object-oriented API to strings and deals with bytes, UTF-8 code points and grapheme clusters in a unified way",
            "homepage": "https://symfony.com",
            "keywords": [
                "grapheme",
                "i18n",
                "string",
                "unicode",
                "utf-8",
                "utf8"
            ],
            "support": {
                "source": "https://github.com/symfony/string/tree/v7.3.4"
            },
            "funding": [
                {
                    "url": "https://symfony.com/sponsor",
                    "type": "custom"
                },
                {
                    "url": "https://github.com/fabpot",
                    "type": "github"
                },
                {
                    "url": "https://github.com/nicolas-grekas",
                    "type": "github"
                },
                {
                    "url": "https://tidelift.com/funding/github/packagist/symfony/symfony",
                    "type": "tidelift"
                }
            ],
            "time": "2025-09-11T14:36:48+00:00"
        },
        {
            "name": "symfony/translation",
            "version": "v7.3.4",
            "source": {
                "type": "git",
                "url": "https://github.com/symfony/translation.git",
                "reference": "ec25870502d0c7072d086e8ffba1420c85965174"
            },
            "dist": {
                "type": "zip",
                "url": "https://api.github.com/repos/symfony/translation/zipball/ec25870502d0c7072d086e8ffba1420c85965174",
                "reference": "ec25870502d0c7072d086e8ffba1420c85965174",
                "shasum": ""
            },
            "require": {
                "php": ">=8.2",
                "symfony/deprecation-contracts": "^2.5|^3",
                "symfony/polyfill-mbstring": "~1.0",
                "symfony/translation-contracts": "^2.5|^3.0"
            },
            "conflict": {
                "nikic/php-parser": "<5.0",
                "symfony/config": "<6.4",
                "symfony/console": "<6.4",
                "symfony/dependency-injection": "<6.4",
                "symfony/http-client-contracts": "<2.5",
                "symfony/http-kernel": "<6.4",
                "symfony/service-contracts": "<2.5",
                "symfony/twig-bundle": "<6.4",
                "symfony/yaml": "<6.4"
            },
            "provide": {
                "symfony/translation-implementation": "2.3|3.0"
            },
            "require-dev": {
                "nikic/php-parser": "^5.0",
                "psr/log": "^1|^2|^3",
                "symfony/config": "^6.4|^7.0",
                "symfony/console": "^6.4|^7.0",
                "symfony/dependency-injection": "^6.4|^7.0",
                "symfony/finder": "^6.4|^7.0",
                "symfony/http-client-contracts": "^2.5|^3.0",
                "symfony/http-kernel": "^6.4|^7.0",
                "symfony/intl": "^6.4|^7.0",
                "symfony/polyfill-intl-icu": "^1.21",
                "symfony/routing": "^6.4|^7.0",
                "symfony/service-contracts": "^2.5|^3",
                "symfony/yaml": "^6.4|^7.0"
            },
            "type": "library",
            "autoload": {
                "files": [
                    "Resources/functions.php"
                ],
                "psr-4": {
                    "Symfony\\Component\\Translation\\": ""
                },
                "exclude-from-classmap": [
                    "/Tests/"
                ]
            },
            "notification-url": "https://packagist.org/downloads/",
            "license": [
                "MIT"
            ],
            "authors": [
                {
                    "name": "Fabien Potencier",
                    "email": "fabien@symfony.com"
                },
                {
                    "name": "Symfony Community",
                    "homepage": "https://symfony.com/contributors"
                }
            ],
            "description": "Provides tools to internationalize your application",
            "homepage": "https://symfony.com",
            "support": {
                "source": "https://github.com/symfony/translation/tree/v7.3.4"
            },
            "funding": [
                {
                    "url": "https://symfony.com/sponsor",
                    "type": "custom"
                },
                {
                    "url": "https://github.com/fabpot",
                    "type": "github"
                },
                {
                    "url": "https://github.com/nicolas-grekas",
                    "type": "github"
                },
                {
                    "url": "https://tidelift.com/funding/github/packagist/symfony/symfony",
                    "type": "tidelift"
                }
            ],
            "time": "2025-09-07T11:39:36+00:00"
        },
        {
            "name": "symfony/translation-contracts",
            "version": "v3.6.0",
            "source": {
                "type": "git",
                "url": "https://github.com/symfony/translation-contracts.git",
                "reference": "df210c7a2573f1913b2d17cc95f90f53a73d8f7d"
            },
            "dist": {
                "type": "zip",
                "url": "https://api.github.com/repos/symfony/translation-contracts/zipball/df210c7a2573f1913b2d17cc95f90f53a73d8f7d",
                "reference": "df210c7a2573f1913b2d17cc95f90f53a73d8f7d",
                "shasum": ""
            },
            "require": {
                "php": ">=8.1"
            },
            "type": "library",
            "extra": {
                "thanks": {
                    "url": "https://github.com/symfony/contracts",
                    "name": "symfony/contracts"
                },
                "branch-alias": {
                    "dev-main": "3.6-dev"
                }
            },
            "autoload": {
                "psr-4": {
                    "Symfony\\Contracts\\Translation\\": ""
                },
                "exclude-from-classmap": [
                    "/Test/"
                ]
            },
            "notification-url": "https://packagist.org/downloads/",
            "license": [
                "MIT"
            ],
            "authors": [
                {
                    "name": "Nicolas Grekas",
                    "email": "p@tchwork.com"
                },
                {
                    "name": "Symfony Community",
                    "homepage": "https://symfony.com/contributors"
                }
            ],
            "description": "Generic abstractions related to translation",
            "homepage": "https://symfony.com",
            "keywords": [
                "abstractions",
                "contracts",
                "decoupling",
                "interfaces",
                "interoperability",
                "standards"
            ],
            "support": {
                "source": "https://github.com/symfony/translation-contracts/tree/v3.6.0"
            },
            "funding": [
                {
                    "url": "https://symfony.com/sponsor",
                    "type": "custom"
                },
                {
                    "url": "https://github.com/fabpot",
                    "type": "github"
                },
                {
                    "url": "https://tidelift.com/funding/github/packagist/symfony/symfony",
                    "type": "tidelift"
                }
            ],
            "time": "2024-09-27T08:32:26+00:00"
        },
        {
            "name": "symfony/uid",
            "version": "v7.3.1",
            "source": {
                "type": "git",
                "url": "https://github.com/symfony/uid.git",
                "reference": "a69f69f3159b852651a6bf45a9fdd149520525bb"
            },
            "dist": {
                "type": "zip",
                "url": "https://api.github.com/repos/symfony/uid/zipball/a69f69f3159b852651a6bf45a9fdd149520525bb",
                "reference": "a69f69f3159b852651a6bf45a9fdd149520525bb",
                "shasum": ""
            },
            "require": {
                "php": ">=8.2",
                "symfony/polyfill-uuid": "^1.15"
            },
            "require-dev": {
                "symfony/console": "^6.4|^7.0"
            },
            "type": "library",
            "autoload": {
                "psr-4": {
                    "Symfony\\Component\\Uid\\": ""
                },
                "exclude-from-classmap": [
                    "/Tests/"
                ]
            },
            "notification-url": "https://packagist.org/downloads/",
            "license": [
                "MIT"
            ],
            "authors": [
                {
                    "name": "Grégoire Pineau",
                    "email": "lyrixx@lyrixx.info"
                },
                {
                    "name": "Nicolas Grekas",
                    "email": "p@tchwork.com"
                },
                {
                    "name": "Symfony Community",
                    "homepage": "https://symfony.com/contributors"
                }
            ],
            "description": "Provides an object-oriented API to generate and represent UIDs",
            "homepage": "https://symfony.com",
            "keywords": [
                "UID",
                "ulid",
                "uuid"
            ],
            "support": {
                "source": "https://github.com/symfony/uid/tree/v7.3.1"
            },
            "funding": [
                {
                    "url": "https://symfony.com/sponsor",
                    "type": "custom"
                },
                {
                    "url": "https://github.com/fabpot",
                    "type": "github"
                },
                {
                    "url": "https://tidelift.com/funding/github/packagist/symfony/symfony",
                    "type": "tidelift"
                }
            ],
            "time": "2025-06-27T19:55:54+00:00"
        },
        {
            "name": "symfony/var-dumper",
            "version": "v7.3.4",
            "source": {
                "type": "git",
                "url": "https://github.com/symfony/var-dumper.git",
                "reference": "b8abe7daf2730d07dfd4b2ee1cecbf0dd2fbdabb"
            },
            "dist": {
                "type": "zip",
                "url": "https://api.github.com/repos/symfony/var-dumper/zipball/b8abe7daf2730d07dfd4b2ee1cecbf0dd2fbdabb",
                "reference": "b8abe7daf2730d07dfd4b2ee1cecbf0dd2fbdabb",
                "shasum": ""
            },
            "require": {
                "php": ">=8.2",
                "symfony/deprecation-contracts": "^2.5|^3",
                "symfony/polyfill-mbstring": "~1.0"
            },
            "conflict": {
                "symfony/console": "<6.4"
            },
            "require-dev": {
                "symfony/console": "^6.4|^7.0",
                "symfony/http-kernel": "^6.4|^7.0",
                "symfony/process": "^6.4|^7.0",
                "symfony/uid": "^6.4|^7.0",
                "twig/twig": "^3.12"
            },
            "bin": [
                "Resources/bin/var-dump-server"
            ],
            "type": "library",
            "autoload": {
                "files": [
                    "Resources/functions/dump.php"
                ],
                "psr-4": {
                    "Symfony\\Component\\VarDumper\\": ""
                },
                "exclude-from-classmap": [
                    "/Tests/"
                ]
            },
            "notification-url": "https://packagist.org/downloads/",
            "license": [
                "MIT"
            ],
            "authors": [
                {
                    "name": "Nicolas Grekas",
                    "email": "p@tchwork.com"
                },
                {
                    "name": "Symfony Community",
                    "homepage": "https://symfony.com/contributors"
                }
            ],
            "description": "Provides mechanisms for walking through any arbitrary PHP variable",
            "homepage": "https://symfony.com",
            "keywords": [
                "debug",
                "dump"
            ],
            "support": {
                "source": "https://github.com/symfony/var-dumper/tree/v7.3.4"
            },
            "funding": [
                {
                    "url": "https://symfony.com/sponsor",
                    "type": "custom"
                },
                {
                    "url": "https://github.com/fabpot",
                    "type": "github"
                },
                {
                    "url": "https://github.com/nicolas-grekas",
                    "type": "github"
                },
                {
                    "url": "https://tidelift.com/funding/github/packagist/symfony/symfony",
                    "type": "tidelift"
                }
            ],
            "time": "2025-09-11T10:12:26+00:00"
        },
        {
            "name": "tijsverkoyen/css-to-inline-styles",
            "version": "v2.3.0",
            "source": {
                "type": "git",
                "url": "https://github.com/tijsverkoyen/CssToInlineStyles.git",
                "reference": "0d72ac1c00084279c1816675284073c5a337c20d"
            },
            "dist": {
                "type": "zip",
                "url": "https://api.github.com/repos/tijsverkoyen/CssToInlineStyles/zipball/0d72ac1c00084279c1816675284073c5a337c20d",
                "reference": "0d72ac1c00084279c1816675284073c5a337c20d",
                "shasum": ""
            },
            "require": {
                "ext-dom": "*",
                "ext-libxml": "*",
                "php": "^7.4 || ^8.0",
                "symfony/css-selector": "^5.4 || ^6.0 || ^7.0"
            },
            "require-dev": {
                "phpstan/phpstan": "^2.0",
                "phpstan/phpstan-phpunit": "^2.0",
                "phpunit/phpunit": "^8.5.21 || ^9.5.10"
            },
            "type": "library",
            "extra": {
                "branch-alias": {
                    "dev-master": "2.x-dev"
                }
            },
            "autoload": {
                "psr-4": {
                    "TijsVerkoyen\\CssToInlineStyles\\": "src"
                }
            },
            "notification-url": "https://packagist.org/downloads/",
            "license": [
                "BSD-3-Clause"
            ],
            "authors": [
                {
                    "name": "Tijs Verkoyen",
                    "email": "css_to_inline_styles@verkoyen.eu",
                    "role": "Developer"
                }
            ],
            "description": "CssToInlineStyles is a class that enables you to convert HTML-pages/files into HTML-pages/files with inline styles. This is very useful when you're sending emails.",
            "homepage": "https://github.com/tijsverkoyen/CssToInlineStyles",
            "support": {
                "issues": "https://github.com/tijsverkoyen/CssToInlineStyles/issues",
                "source": "https://github.com/tijsverkoyen/CssToInlineStyles/tree/v2.3.0"
            },
            "time": "2024-12-21T16:25:41+00:00"
        },
        {
            "name": "tomatophp/console-helpers",
            "version": "v1.1.0",
            "source": {
                "type": "git",
                "url": "https://github.com/tomatophp/console-helpers.git",
                "reference": "69dd818a2bfa7d038467fb526be6c9b573d36a34"
            },
            "dist": {
                "type": "zip",
                "url": "https://api.github.com/repos/tomatophp/console-helpers/zipball/69dd818a2bfa7d038467fb526be6c9b573d36a34",
                "reference": "69dd818a2bfa7d038467fb526be6c9b573d36a34",
                "shasum": ""
            },
            "type": "library",
            "extra": {
                "laravel": {
                    "providers": [
                        "TomatoPHP\\ConsoleHelpers\\ConsoleHelpersServiceProvider"
                    ]
                }
            },
            "autoload": {
                "psr-4": {
                    "TomatoPHP\\ConsoleHelpers\\": "src/"
                }
            },
            "notification-url": "https://packagist.org/downloads/",
            "license": [
                "MIT"
            ],
            "authors": [
                {
                    "name": "Fady Mondy",
                    "email": "EngFadyMondy@gmail.com"
                }
            ],
            "description": "tons of helper you need for you artisan command line application",
            "keywords": [
                "application",
                "artisan",
                "command",
                "console",
                "helpers",
                "line"
            ],
            "support": {
                "issues": "https://github.com/tomatophp/console-helpers/issues",
                "source": "https://github.com/tomatophp/console-helpers/tree/v1.1.0"
            },
            "funding": [
                {
                    "url": "https://github.com/3x1io",
                    "type": "github"
                }
            ],
            "time": "2023-02-12T12:00:38+00:00"
        },
        {
<<<<<<< HEAD
            "name": "tomatophp/filament-helpers",
            "version": "v1.0.0",
            "source": {
                "type": "git",
                "url": "https://github.com/tomatophp/filament-helpers.git",
                "reference": "a51b09dee50267c2d0fa9a31f17e3b7679a2b129"
            },
            "dist": {
                "type": "zip",
                "url": "https://api.github.com/repos/tomatophp/filament-helpers/zipball/a51b09dee50267c2d0fa9a31f17e3b7679a2b129",
                "reference": "a51b09dee50267c2d0fa9a31f17e3b7679a2b129",
                "shasum": ""
            },
            "require": {
=======
            "name": "tomatophp/filament-accounts",
            "version": "2.3.3",
            "source": {
                "type": "git",
                "url": "https://github.com/tomatophp/filament-accounts.git",
                "reference": "2a51241aad421f50f1083d7c2049f0f1e4fcf403"
            },
            "dist": {
                "type": "zip",
                "url": "https://api.github.com/repos/tomatophp/filament-accounts/zipball/2a51241aad421f50f1083d7c2049f0f1e4fcf403",
                "reference": "2a51241aad421f50f1083d7c2049f0f1e4fcf403",
                "shasum": ""
            },
            "require": {
                "filament/filament": "^3.2",
                "filament/notifications": "^3.2",
                "filament/spatie-laravel-media-library-plugin": "^3.2",
                "maatwebsite/excel": "^3.1",
                "php": "^8.1|^8.2",
                "tomatophp/console-helpers": "^1.1",
                "tomatophp/filament-types": "^2.0"
            },
            "require-dev": {
                "laravel/pint": "^1.18",
                "livewire/livewire": "^2.10|^3.0",
                "nunomaduro/larastan": "^2.9",
                "orchestra/testbench": "^9.5",
                "pestphp/pest": "^2.36",
                "pestphp/pest-plugin-laravel": "^2.4",
                "pestphp/pest-plugin-livewire": "^2.1",
                "phpstan/extension-installer": "^1.4",
                "phpstan/phpstan-deprecation-rules": "^1.2",
                "phpstan/phpstan-phpunit": "^1.4"
            },
            "type": "library",
            "extra": {
                "laravel": {
                    "providers": [
                        "TomatoPHP\\FilamentAccounts\\FilamentAccountsServiceProvider"
                    ]
                }
            },
            "autoload": {
                "psr-4": {
                    "TomatoPHP\\FilamentAccounts\\": "src/"
                }
            },
            "notification-url": "https://packagist.org/downloads/",
            "license": [
                "MIT"
            ],
            "authors": [
                {
                    "name": "Fady Mondy",
                    "email": "info@3x1.io"
                }
            ],
            "description": "Manage your multi accounts inside your app using 1 table with multi auth and a lot of integrations",
            "keywords": [
                "accounts",
                "api",
                "contacts",
                "crm",
                "filament",
                "laravel",
                "notifications",
                "php"
            ],
            "support": {
                "issues": "https://github.com/tomatophp/filament-accounts/issues",
                "source": "https://github.com/tomatophp/filament-accounts/tree/v2.3.3"
            },
            "funding": [
                {
                    "url": "https://github.com/3x1io",
                    "type": "github"
                }
            ],
            "time": "2025-04-07T13:49:35+00:00"
        },
        {
            "name": "tomatophp/filament-icons",
            "version": "v1.1.5",
            "source": {
                "type": "git",
                "url": "https://github.com/tomatophp/filament-icons.git",
                "reference": "38339344651e3624b2eb9c7c5e42a2addb35a81b"
            },
            "dist": {
                "type": "zip",
                "url": "https://api.github.com/repos/tomatophp/filament-icons/zipball/38339344651e3624b2eb9c7c5e42a2addb35a81b",
                "reference": "38339344651e3624b2eb9c7c5e42a2addb35a81b",
                "shasum": ""
            },
            "require": {
                "calebporzio/sushi": "*",
>>>>>>> 6c1158c3
                "filament/filament": "^3.0.0",
                "php": "^8.1|^8.2",
                "tomatophp/console-helpers": "^1.1"
            },
            "type": "library",
            "extra": {
                "laravel": {
                    "providers": [
<<<<<<< HEAD
                        "TomatoPHP\\FilamentHelpers\\FilamentHelpersServiceProvider"
=======
                        "TomatoPHP\\FilamentIcons\\FilamentIconsServiceProvider"
>>>>>>> 6c1158c3
                    ]
                }
            },
            "autoload": {
                "psr-4": {
<<<<<<< HEAD
                    "TomatoPHP\\FilamentHelpers\\": "src/"
=======
                    "TomatoPHP\\FilamentIcons\\": "src/"
>>>>>>> 6c1158c3
                }
            },
            "notification-url": "https://packagist.org/downloads/",
            "license": [
                "MIT"
            ],
            "authors": [
                {
                    "name": "Fady Mondy",
                    "email": "info@3x1.io"
                }
            ],
<<<<<<< HEAD
            "description": "Helper Class Generator to manage your forms and table inside your filament app",
            "keywords": [
                "field class",
                "filament",
                "form class",
                "generator",
                "laravel",
                "php",
                "relation class",
                "table class"
            ],
            "support": {
                "issues": "https://github.com/tomatophp/filament-helpers/issues",
                "source": "https://github.com/tomatophp/filament-helpers/tree/v1.0.0"
=======
            "description": "Picker & Table Column & Icons Provider for FilamentPHP",
            "keywords": [
                "Heroicons",
                "component",
                "filament",
                "filamentphp",
                "icons picker",
                "laravel",
                "php"
            ],
            "support": {
                "issues": "https://github.com/tomatophp/filament-icons/issues",
                "source": "https://github.com/tomatophp/filament-icons/tree/v1.1.5"
            },
            "funding": [
                {
                    "url": "https://github.com/3x1io",
                    "type": "github"
                }
            ],
            "time": "2025-04-16T04:44:30+00:00"
        },
        {
            "name": "tomatophp/filament-translation-component",
            "version": "v1.0.4",
            "source": {
                "type": "git",
                "url": "https://github.com/tomatophp/filament-translation-component.git",
                "reference": "cf492374542d3d5c8db463c9b5ee9fcd21aebe67"
            },
            "dist": {
                "type": "zip",
                "url": "https://api.github.com/repos/tomatophp/filament-translation-component/zipball/cf492374542d3d5c8db463c9b5ee9fcd21aebe67",
                "reference": "cf492374542d3d5c8db463c9b5ee9fcd21aebe67",
                "shasum": ""
            },
            "require": {
                "filament/filament": "^3.0",
                "filament/spatie-laravel-translatable-plugin": "^3.0",
                "php": "^8.1|^8.2",
                "tomatophp/console-helpers": "^1.1"
            },
            "type": "library",
            "extra": {
                "laravel": {
                    "providers": [
                        "TomatoPHP\\FilamentTranslationComponent\\FilamentTranslationComponentServiceProvider"
                    ]
                }
            },
            "autoload": {
                "psr-4": {
                    "TomatoPHP\\FilamentTranslationComponent\\": "src/"
                }
            },
            "notification-url": "https://packagist.org/downloads/",
            "license": [
                "MIT"
            ],
            "authors": [
                {
                    "name": "Fady Mondy",
                    "email": "info@3x1.io"
                }
            ],
            "description": "Translation Component as a key/value to use it with Spatie Translatable FilamentPHP Plugin",
            "keywords": [
                "laravel",
                "php",
                "template"
            ],
            "support": {
                "issues": "https://github.com/tomatophp/filament-translation-component/issues",
                "source": "https://github.com/tomatophp/filament-translation-component/tree/v1.0.4"
>>>>>>> 6c1158c3
            },
            "funding": [
                {
                    "url": "https://github.com/3x1io",
                    "type": "github"
                }
            ],
<<<<<<< HEAD
            "time": "2024-05-11T20:18:48+00:00"
        },
        {
            "name": "tomatophp/filament-users",
            "version": "2.0.19",
            "source": {
                "type": "git",
                "url": "https://github.com/tomatophp/filament-users.git",
                "reference": "6b898f251f2e1c7563362fa5f9b46eaa8e6eee9c"
            },
            "dist": {
                "type": "zip",
                "url": "https://api.github.com/repos/tomatophp/filament-users/zipball/6b898f251f2e1c7563362fa5f9b46eaa8e6eee9c",
                "reference": "6b898f251f2e1c7563362fa5f9b46eaa8e6eee9c",
=======
            "time": "2024-12-22T23:04:08+00:00"
        },
        {
            "name": "tomatophp/filament-types",
            "version": "2.0.4",
            "source": {
                "type": "git",
                "url": "https://github.com/tomatophp/filament-types.git",
                "reference": "94152135befd84ceb0a6e29896ff046568f9dd29"
            },
            "dist": {
                "type": "zip",
                "url": "https://api.github.com/repos/tomatophp/filament-types/zipball/94152135befd84ceb0a6e29896ff046568f9dd29",
                "reference": "94152135befd84ceb0a6e29896ff046568f9dd29",
>>>>>>> 6c1158c3
                "shasum": ""
            },
            "require": {
                "filament/filament": "^3.3",
<<<<<<< HEAD
                "php": "^8.2|^8.3|^8.4",
                "tomatophp/console-helpers": "^1.1"
=======
                "filament/spatie-laravel-media-library-plugin": "^3.3",
                "filament/spatie-laravel-translatable-plugin": "^3.3",
                "php": "^8.2|^8.3|^8.4",
                "tomatophp/console-helpers": "^1.1",
                "tomatophp/filament-icons": "^1.1",
                "tomatophp/filament-translation-component": "^v1.0"
>>>>>>> 6c1158c3
            },
            "require-dev": {
                "laravel/pint": "^1.21",
                "livewire/livewire": "^2.10|^3.0",
                "nunomaduro/larastan": "^3.1",
                "orchestra/testbench": "^10.0",
                "pestphp/pest": "^3.7",
                "pestphp/pest-plugin-laravel": "^3.1",
                "pestphp/pest-plugin-livewire": "^3.0",
                "phpstan/extension-installer": "^1.4",
                "phpstan/phpstan-deprecation-rules": "^2.0",
                "phpstan/phpstan-phpunit": "^2.0"
            },
            "type": "library",
            "extra": {
                "laravel": {
                    "providers": [
<<<<<<< HEAD
                        "TomatoPHP\\FilamentUsers\\FilamentUsersServiceProvider"
=======
                        "TomatoPHP\\FilamentTypes\\FilamentTypesServiceProvider"
>>>>>>> 6c1158c3
                    ]
                }
            },
            "autoload": {
                "psr-4": {
<<<<<<< HEAD
                    "TomatoPHP\\FilamentUsers\\": "src/"
=======
                    "TomatoPHP\\FilamentTypes\\": "src/"
>>>>>>> 6c1158c3
                }
            },
            "notification-url": "https://packagist.org/downloads/",
            "license": [
                "MIT"
            ],
            "authors": [
                {
                    "name": "Fady Mondy",
                    "email": "info@3x1.io"
                }
            ],
<<<<<<< HEAD
            "description": "Manage your users with a highly customizable user resource for FilamentPHP with integration of filament-shield and filament-impersonate",
            "keywords": [
                "User management",
                "Users",
                "filament-impersonate",
                "filament-shield",
                "filamentphp",
                "laravel",
                "php",
                "user CRUD",
                "user resource"
            ],
            "support": {
                "issues": "https://github.com/tomatophp/filament-users/issues",
                "source": "https://github.com/tomatophp/filament-users/tree/v2.0.19"
=======
            "description": "Manage any type on your app in Database with easy to use Resource for FilamentPHP",
            "keywords": [
                "database",
                "filament-plugin",
                "filamentphp",
                "laravel",
                "manager",
                "php",
                "resource",
                "types"
            ],
            "support": {
                "issues": "https://github.com/tomatophp/filament-types/issues",
                "source": "https://github.com/tomatophp/filament-types/tree/v2.0.4"
>>>>>>> 6c1158c3
            },
            "funding": [
                {
                    "url": "https://github.com/3x1io",
                    "type": "github"
                }
            ],
<<<<<<< HEAD
            "time": "2025-03-24T11:58:26+00:00"
=======
            "time": "2025-02-26T13:01:15+00:00"
>>>>>>> 6c1158c3
        },
        {
            "name": "vlucas/phpdotenv",
            "version": "v5.6.2",
            "source": {
                "type": "git",
                "url": "https://github.com/vlucas/phpdotenv.git",
                "reference": "24ac4c74f91ee2c193fa1aaa5c249cb0822809af"
            },
            "dist": {
                "type": "zip",
                "url": "https://api.github.com/repos/vlucas/phpdotenv/zipball/24ac4c74f91ee2c193fa1aaa5c249cb0822809af",
                "reference": "24ac4c74f91ee2c193fa1aaa5c249cb0822809af",
                "shasum": ""
            },
            "require": {
                "ext-pcre": "*",
                "graham-campbell/result-type": "^1.1.3",
                "php": "^7.2.5 || ^8.0",
                "phpoption/phpoption": "^1.9.3",
                "symfony/polyfill-ctype": "^1.24",
                "symfony/polyfill-mbstring": "^1.24",
                "symfony/polyfill-php80": "^1.24"
            },
            "require-dev": {
                "bamarni/composer-bin-plugin": "^1.8.2",
                "ext-filter": "*",
                "phpunit/phpunit": "^8.5.34 || ^9.6.13 || ^10.4.2"
            },
            "suggest": {
                "ext-filter": "Required to use the boolean validator."
            },
            "type": "library",
            "extra": {
                "bamarni-bin": {
                    "bin-links": true,
                    "forward-command": false
                },
                "branch-alias": {
                    "dev-master": "5.6-dev"
                }
            },
            "autoload": {
                "psr-4": {
                    "Dotenv\\": "src/"
                }
            },
            "notification-url": "https://packagist.org/downloads/",
            "license": [
                "BSD-3-Clause"
            ],
            "authors": [
                {
                    "name": "Graham Campbell",
                    "email": "hello@gjcampbell.co.uk",
                    "homepage": "https://github.com/GrahamCampbell"
                },
                {
                    "name": "Vance Lucas",
                    "email": "vance@vancelucas.com",
                    "homepage": "https://github.com/vlucas"
                }
            ],
            "description": "Loads environment variables from `.env` to `getenv()`, `$_ENV` and `$_SERVER` automagically.",
            "keywords": [
                "dotenv",
                "env",
                "environment"
            ],
            "support": {
                "issues": "https://github.com/vlucas/phpdotenv/issues",
                "source": "https://github.com/vlucas/phpdotenv/tree/v5.6.2"
            },
            "funding": [
                {
                    "url": "https://github.com/GrahamCampbell",
                    "type": "github"
                },
                {
                    "url": "https://tidelift.com/funding/github/packagist/vlucas/phpdotenv",
                    "type": "tidelift"
                }
            ],
            "time": "2025-04-30T23:37:27+00:00"
        },
        {
            "name": "voku/portable-ascii",
            "version": "2.0.3",
            "source": {
                "type": "git",
                "url": "https://github.com/voku/portable-ascii.git",
                "reference": "b1d923f88091c6bf09699efcd7c8a1b1bfd7351d"
            },
            "dist": {
                "type": "zip",
                "url": "https://api.github.com/repos/voku/portable-ascii/zipball/b1d923f88091c6bf09699efcd7c8a1b1bfd7351d",
                "reference": "b1d923f88091c6bf09699efcd7c8a1b1bfd7351d",
                "shasum": ""
            },
            "require": {
                "php": ">=7.0.0"
            },
            "require-dev": {
                "phpunit/phpunit": "~6.0 || ~7.0 || ~9.0"
            },
            "suggest": {
                "ext-intl": "Use Intl for transliterator_transliterate() support"
            },
            "type": "library",
            "autoload": {
                "psr-4": {
                    "voku\\": "src/voku/"
                }
            },
            "notification-url": "https://packagist.org/downloads/",
            "license": [
                "MIT"
            ],
            "authors": [
                {
                    "name": "Lars Moelleken",
                    "homepage": "https://www.moelleken.org/"
                }
            ],
            "description": "Portable ASCII library - performance optimized (ascii) string functions for php.",
            "homepage": "https://github.com/voku/portable-ascii",
            "keywords": [
                "ascii",
                "clean",
                "php"
            ],
            "support": {
                "issues": "https://github.com/voku/portable-ascii/issues",
                "source": "https://github.com/voku/portable-ascii/tree/2.0.3"
            },
            "funding": [
                {
                    "url": "https://www.paypal.me/moelleken",
                    "type": "custom"
                },
                {
                    "url": "https://github.com/voku",
                    "type": "github"
                },
                {
                    "url": "https://opencollective.com/portable-ascii",
                    "type": "open_collective"
                },
                {
                    "url": "https://www.patreon.com/voku",
                    "type": "patreon"
                },
                {
                    "url": "https://tidelift.com/funding/github/packagist/voku/portable-ascii",
                    "type": "tidelift"
                }
            ],
            "time": "2024-11-21T01:49:47+00:00"
        },
        {
            "name": "webmozart/assert",
            "version": "1.11.0",
            "source": {
                "type": "git",
                "url": "https://github.com/webmozarts/assert.git",
                "reference": "11cb2199493b2f8a3b53e7f19068fc6aac760991"
            },
            "dist": {
                "type": "zip",
                "url": "https://api.github.com/repos/webmozarts/assert/zipball/11cb2199493b2f8a3b53e7f19068fc6aac760991",
                "reference": "11cb2199493b2f8a3b53e7f19068fc6aac760991",
                "shasum": ""
            },
            "require": {
                "ext-ctype": "*",
                "php": "^7.2 || ^8.0"
            },
            "conflict": {
                "phpstan/phpstan": "<0.12.20",
                "vimeo/psalm": "<4.6.1 || 4.6.2"
            },
            "require-dev": {
                "phpunit/phpunit": "^8.5.13"
            },
            "type": "library",
            "extra": {
                "branch-alias": {
                    "dev-master": "1.10-dev"
                }
            },
            "autoload": {
                "psr-4": {
                    "Webmozart\\Assert\\": "src/"
                }
            },
            "notification-url": "https://packagist.org/downloads/",
            "license": [
                "MIT"
            ],
            "authors": [
                {
                    "name": "Bernhard Schussek",
                    "email": "bschussek@gmail.com"
                }
            ],
            "description": "Assertions to validate method input/output with nice error messages.",
            "keywords": [
                "assert",
                "check",
                "validate"
            ],
            "support": {
                "issues": "https://github.com/webmozarts/assert/issues",
                "source": "https://github.com/webmozarts/assert/tree/1.11.0"
            },
            "time": "2022-06-03T18:03:27+00:00"
        }
    ],
    "packages-dev": [
        {
            "name": "fakerphp/faker",
            "version": "v1.24.1",
            "source": {
                "type": "git",
                "url": "https://github.com/FakerPHP/Faker.git",
                "reference": "e0ee18eb1e6dc3cda3ce9fd97e5a0689a88a64b5"
            },
            "dist": {
                "type": "zip",
                "url": "https://api.github.com/repos/FakerPHP/Faker/zipball/e0ee18eb1e6dc3cda3ce9fd97e5a0689a88a64b5",
                "reference": "e0ee18eb1e6dc3cda3ce9fd97e5a0689a88a64b5",
                "shasum": ""
            },
            "require": {
                "php": "^7.4 || ^8.0",
                "psr/container": "^1.0 || ^2.0",
                "symfony/deprecation-contracts": "^2.2 || ^3.0"
            },
            "conflict": {
                "fzaninotto/faker": "*"
            },
            "require-dev": {
                "bamarni/composer-bin-plugin": "^1.4.1",
                "doctrine/persistence": "^1.3 || ^2.0",
                "ext-intl": "*",
                "phpunit/phpunit": "^9.5.26",
                "symfony/phpunit-bridge": "^5.4.16"
            },
            "suggest": {
                "doctrine/orm": "Required to use Faker\\ORM\\Doctrine",
                "ext-curl": "Required by Faker\\Provider\\Image to download images.",
                "ext-dom": "Required by Faker\\Provider\\HtmlLorem for generating random HTML.",
                "ext-iconv": "Required by Faker\\Provider\\ru_RU\\Text::realText() for generating real Russian text.",
                "ext-mbstring": "Required for multibyte Unicode string functionality."
            },
            "type": "library",
            "autoload": {
                "psr-4": {
                    "Faker\\": "src/Faker/"
                }
            },
            "notification-url": "https://packagist.org/downloads/",
            "license": [
                "MIT"
            ],
            "authors": [
                {
                    "name": "François Zaninotto"
                }
            ],
            "description": "Faker is a PHP library that generates fake data for you.",
            "keywords": [
                "data",
                "faker",
                "fixtures"
            ],
            "support": {
                "issues": "https://github.com/FakerPHP/Faker/issues",
                "source": "https://github.com/FakerPHP/Faker/tree/v1.24.1"
            },
            "time": "2024-11-21T13:46:39+00:00"
        },
        {
            "name": "filp/whoops",
            "version": "2.18.4",
            "source": {
                "type": "git",
                "url": "https://github.com/filp/whoops.git",
                "reference": "d2102955e48b9fd9ab24280a7ad12ed552752c4d"
            },
            "dist": {
                "type": "zip",
                "url": "https://api.github.com/repos/filp/whoops/zipball/d2102955e48b9fd9ab24280a7ad12ed552752c4d",
                "reference": "d2102955e48b9fd9ab24280a7ad12ed552752c4d",
                "shasum": ""
            },
            "require": {
                "php": "^7.1 || ^8.0",
                "psr/log": "^1.0.1 || ^2.0 || ^3.0"
            },
            "require-dev": {
                "mockery/mockery": "^1.0",
                "phpunit/phpunit": "^7.5.20 || ^8.5.8 || ^9.3.3",
                "symfony/var-dumper": "^4.0 || ^5.0"
            },
            "suggest": {
                "symfony/var-dumper": "Pretty print complex values better with var-dumper available",
                "whoops/soap": "Formats errors as SOAP responses"
            },
            "type": "library",
            "extra": {
                "branch-alias": {
                    "dev-master": "2.7-dev"
                }
            },
            "autoload": {
                "psr-4": {
                    "Whoops\\": "src/Whoops/"
                }
            },
            "notification-url": "https://packagist.org/downloads/",
            "license": [
                "MIT"
            ],
            "authors": [
                {
                    "name": "Filipe Dobreira",
                    "homepage": "https://github.com/filp",
                    "role": "Developer"
                }
            ],
            "description": "php error handling for cool kids",
            "homepage": "https://filp.github.io/whoops/",
            "keywords": [
                "error",
                "exception",
                "handling",
                "library",
                "throwable",
                "whoops"
            ],
            "support": {
                "issues": "https://github.com/filp/whoops/issues",
                "source": "https://github.com/filp/whoops/tree/2.18.4"
            },
            "funding": [
                {
                    "url": "https://github.com/denis-sokolov",
                    "type": "github"
                }
            ],
            "time": "2025-08-08T12:00:00+00:00"
        },
        {
            "name": "hamcrest/hamcrest-php",
            "version": "v2.1.1",
            "source": {
                "type": "git",
                "url": "https://github.com/hamcrest/hamcrest-php.git",
                "reference": "f8b1c0173b22fa6ec77a81fe63e5b01eba7e6487"
            },
            "dist": {
                "type": "zip",
                "url": "https://api.github.com/repos/hamcrest/hamcrest-php/zipball/f8b1c0173b22fa6ec77a81fe63e5b01eba7e6487",
                "reference": "f8b1c0173b22fa6ec77a81fe63e5b01eba7e6487",
                "shasum": ""
            },
            "require": {
                "php": "^7.4|^8.0"
            },
            "replace": {
                "cordoval/hamcrest-php": "*",
                "davedevelopment/hamcrest-php": "*",
                "kodova/hamcrest-php": "*"
            },
            "require-dev": {
                "phpunit/php-file-iterator": "^1.4 || ^2.0 || ^3.0",
                "phpunit/phpunit": "^4.8.36 || ^5.7 || ^6.5 || ^7.0 || ^8.0 || ^9.0"
            },
            "type": "library",
            "extra": {
                "branch-alias": {
                    "dev-master": "2.1-dev"
                }
            },
            "autoload": {
                "classmap": [
                    "hamcrest"
                ]
            },
            "notification-url": "https://packagist.org/downloads/",
            "license": [
                "BSD-3-Clause"
            ],
            "description": "This is the PHP port of Hamcrest Matchers",
            "keywords": [
                "test"
            ],
            "support": {
                "issues": "https://github.com/hamcrest/hamcrest-php/issues",
                "source": "https://github.com/hamcrest/hamcrest-php/tree/v2.1.1"
            },
            "time": "2025-04-30T06:54:44+00:00"
        },
        {
            "name": "laravel/boost",
            "version": "v1.4.0",
            "source": {
                "type": "git",
                "url": "https://github.com/laravel/boost.git",
                "reference": "8d2dedf7779c2e175a02a176dec38e6f9b35352b"
            },
            "dist": {
                "type": "zip",
                "url": "https://api.github.com/repos/laravel/boost/zipball/8d2dedf7779c2e175a02a176dec38e6f9b35352b",
                "reference": "8d2dedf7779c2e175a02a176dec38e6f9b35352b",
                "shasum": ""
            },
            "require": {
                "guzzlehttp/guzzle": "^7.10",
                "illuminate/console": "^10.49.0|^11.45.3|^12.28.1",
                "illuminate/contracts": "^10.49.0|^11.45.3|^12.28.1",
                "illuminate/routing": "^10.49.0|^11.45.3|^12.28.1",
                "illuminate/support": "^10.49.0|^11.45.3|^12.28.1",
                "laravel/mcp": "^0.2.0|^0.3.0",
                "laravel/prompts": "0.1.25|^0.3.6",
                "laravel/roster": "^0.2.8",
                "php": "^8.1"
            },
            "require-dev": {
                "laravel/pint": "1.20",
                "mockery/mockery": "^1.6.12",
                "orchestra/testbench": "^8.36.0|^9.15.0|^10.6",
                "pestphp/pest": "^2.36.0|^3.8.4",
                "phpstan/phpstan": "^2.1.27",
                "rector/rector": "^2.1"
            },
            "type": "library",
            "extra": {
                "laravel": {
                    "providers": [
                        "Laravel\\Boost\\BoostServiceProvider"
                    ]
                },
                "branch-alias": {
                    "dev-master": "1.x-dev"
                }
            },
            "autoload": {
                "psr-4": {
                    "Laravel\\Boost\\": "src/"
                }
            },
            "notification-url": "https://packagist.org/downloads/",
            "license": [
                "MIT"
            ],
            "description": "Laravel Boost accelerates AI-assisted development by providing the essential context and structure that AI needs to generate high-quality, Laravel-specific code.",
            "homepage": "https://github.com/laravel/boost",
            "keywords": [
                "ai",
                "dev",
                "laravel"
            ],
            "support": {
                "issues": "https://github.com/laravel/boost/issues",
                "source": "https://github.com/laravel/boost"
            },
            "time": "2025-10-14T01:13:19+00:00"
        },
        {
            "name": "laravel/mcp",
            "version": "v0.3.0",
            "source": {
                "type": "git",
                "url": "https://github.com/laravel/mcp.git",
                "reference": "4e1389eedb4741a624e26cc3660b31bae04c4342"
            },
            "dist": {
                "type": "zip",
                "url": "https://api.github.com/repos/laravel/mcp/zipball/4e1389eedb4741a624e26cc3660b31bae04c4342",
                "reference": "4e1389eedb4741a624e26cc3660b31bae04c4342",
                "shasum": ""
            },
            "require": {
                "ext-json": "*",
                "ext-mbstring": "*",
                "illuminate/console": "^10.49.0|^11.45.3|^12.28.1",
                "illuminate/container": "^10.49.0|^11.45.3|^12.28.1",
                "illuminate/contracts": "^10.49.0|^11.45.3|^12.28.1",
                "illuminate/http": "^10.49.0|^11.45.3|^12.28.1",
                "illuminate/json-schema": "^12.28.1",
                "illuminate/routing": "^10.49.0|^11.45.3|^12.28.1",
                "illuminate/support": "^10.49.0|^11.45.3|^12.28.1",
                "illuminate/validation": "^10.49.0|^11.45.3|^12.28.1",
                "php": "^8.1"
            },
            "require-dev": {
                "laravel/pint": "1.20.0",
                "orchestra/testbench": "^8.36.0|^9.15.0|^10.6.0",
                "pestphp/pest": "^2.36.0|^3.8.4|^4.1.0",
                "phpstan/phpstan": "^2.1.27",
                "rector/rector": "^2.1.7"
            },
            "type": "library",
            "extra": {
                "laravel": {
                    "aliases": {
                        "Mcp": "Laravel\\Mcp\\Server\\Facades\\Mcp"
                    },
                    "providers": [
                        "Laravel\\Mcp\\Server\\McpServiceProvider"
                    ]
                }
            },
            "autoload": {
                "psr-4": {
                    "Laravel\\Mcp\\": "src/",
                    "Laravel\\Mcp\\Server\\": "src/Server/"
                }
            },
            "notification-url": "https://packagist.org/downloads/",
            "license": [
                "MIT"
            ],
            "authors": [
                {
                    "name": "Taylor Otwell",
                    "email": "taylor@laravel.com"
                }
            ],
            "description": "Rapidly build MCP servers for your Laravel applications.",
            "homepage": "https://github.com/laravel/mcp",
            "keywords": [
                "laravel",
                "mcp"
            ],
            "support": {
                "issues": "https://github.com/laravel/mcp/issues",
                "source": "https://github.com/laravel/mcp"
            },
            "time": "2025-10-07T14:28:56+00:00"
        },
        {
            "name": "laravel/pail",
            "version": "v1.2.3",
            "source": {
                "type": "git",
                "url": "https://github.com/laravel/pail.git",
                "reference": "8cc3d575c1f0e57eeb923f366a37528c50d2385a"
            },
            "dist": {
                "type": "zip",
                "url": "https://api.github.com/repos/laravel/pail/zipball/8cc3d575c1f0e57eeb923f366a37528c50d2385a",
                "reference": "8cc3d575c1f0e57eeb923f366a37528c50d2385a",
                "shasum": ""
            },
            "require": {
                "ext-mbstring": "*",
                "illuminate/console": "^10.24|^11.0|^12.0",
                "illuminate/contracts": "^10.24|^11.0|^12.0",
                "illuminate/log": "^10.24|^11.0|^12.0",
                "illuminate/process": "^10.24|^11.0|^12.0",
                "illuminate/support": "^10.24|^11.0|^12.0",
                "nunomaduro/termwind": "^1.15|^2.0",
                "php": "^8.2",
                "symfony/console": "^6.0|^7.0"
            },
            "require-dev": {
                "laravel/framework": "^10.24|^11.0|^12.0",
                "laravel/pint": "^1.13",
                "orchestra/testbench-core": "^8.13|^9.0|^10.0",
                "pestphp/pest": "^2.20|^3.0",
                "pestphp/pest-plugin-type-coverage": "^2.3|^3.0",
                "phpstan/phpstan": "^1.12.27",
                "symfony/var-dumper": "^6.3|^7.0"
            },
            "type": "library",
            "extra": {
                "laravel": {
                    "providers": [
                        "Laravel\\Pail\\PailServiceProvider"
                    ]
                },
                "branch-alias": {
                    "dev-main": "1.x-dev"
                }
            },
            "autoload": {
                "psr-4": {
                    "Laravel\\Pail\\": "src/"
                }
            },
            "notification-url": "https://packagist.org/downloads/",
            "license": [
                "MIT"
            ],
            "authors": [
                {
                    "name": "Taylor Otwell",
                    "email": "taylor@laravel.com"
                },
                {
                    "name": "Nuno Maduro",
                    "email": "enunomaduro@gmail.com"
                }
            ],
            "description": "Easily delve into your Laravel application's log files directly from the command line.",
            "homepage": "https://github.com/laravel/pail",
            "keywords": [
                "dev",
                "laravel",
                "logs",
                "php",
                "tail"
            ],
            "support": {
                "issues": "https://github.com/laravel/pail/issues",
                "source": "https://github.com/laravel/pail"
            },
            "time": "2025-06-05T13:55:57+00:00"
        },
        {
            "name": "laravel/pint",
            "version": "v1.25.1",
            "source": {
                "type": "git",
                "url": "https://github.com/laravel/pint.git",
                "reference": "5016e263f95d97670d71b9a987bd8996ade6d8d9"
            },
            "dist": {
                "type": "zip",
                "url": "https://api.github.com/repos/laravel/pint/zipball/5016e263f95d97670d71b9a987bd8996ade6d8d9",
                "reference": "5016e263f95d97670d71b9a987bd8996ade6d8d9",
                "shasum": ""
            },
            "require": {
                "ext-json": "*",
                "ext-mbstring": "*",
                "ext-tokenizer": "*",
                "ext-xml": "*",
                "php": "^8.2.0"
            },
            "require-dev": {
                "friendsofphp/php-cs-fixer": "^3.87.2",
                "illuminate/view": "^11.46.0",
                "larastan/larastan": "^3.7.1",
                "laravel-zero/framework": "^11.45.0",
                "mockery/mockery": "^1.6.12",
                "nunomaduro/termwind": "^2.3.1",
                "pestphp/pest": "^2.36.0"
            },
            "bin": [
                "builds/pint"
            ],
            "type": "project",
            "autoload": {
                "psr-4": {
                    "App\\": "app/",
                    "Database\\Seeders\\": "database/seeders/",
                    "Database\\Factories\\": "database/factories/"
                }
            },
            "notification-url": "https://packagist.org/downloads/",
            "license": [
                "MIT"
            ],
            "authors": [
                {
                    "name": "Nuno Maduro",
                    "email": "enunomaduro@gmail.com"
                }
            ],
            "description": "An opinionated code formatter for PHP.",
            "homepage": "https://laravel.com",
            "keywords": [
                "format",
                "formatter",
                "lint",
                "linter",
                "php"
            ],
            "support": {
                "issues": "https://github.com/laravel/pint/issues",
                "source": "https://github.com/laravel/pint"
            },
            "time": "2025-09-19T02:57:12+00:00"
        },
        {
            "name": "laravel/roster",
            "version": "v0.2.8",
            "source": {
                "type": "git",
                "url": "https://github.com/laravel/roster.git",
                "reference": "832a6db43743bf08a58691da207f977ec8dc43aa"
            },
            "dist": {
                "type": "zip",
                "url": "https://api.github.com/repos/laravel/roster/zipball/832a6db43743bf08a58691da207f977ec8dc43aa",
                "reference": "832a6db43743bf08a58691da207f977ec8dc43aa",
                "shasum": ""
            },
            "require": {
                "illuminate/console": "^10.0|^11.0|^12.0",
                "illuminate/contracts": "^10.0|^11.0|^12.0",
                "illuminate/routing": "^10.0|^11.0|^12.0",
                "illuminate/support": "^10.0|^11.0|^12.0",
                "php": "^8.1|^8.2",
                "symfony/yaml": "^6.4|^7.2"
            },
            "require-dev": {
                "laravel/pint": "^1.14",
                "mockery/mockery": "^1.6",
                "orchestra/testbench": "^8.22.0|^9.0|^10.0",
                "pestphp/pest": "^2.0|^3.0",
                "phpstan/phpstan": "^2.0"
            },
            "type": "library",
            "extra": {
                "laravel": {
                    "providers": [
                        "Laravel\\Roster\\RosterServiceProvider"
                    ]
                },
                "branch-alias": {
                    "dev-master": "1.x-dev"
                }
            },
            "autoload": {
                "psr-4": {
                    "Laravel\\Roster\\": "src/"
                }
            },
            "notification-url": "https://packagist.org/downloads/",
            "license": [
                "MIT"
            ],
            "description": "Detect packages & approaches in use within a Laravel project",
            "homepage": "https://github.com/laravel/roster",
            "keywords": [
                "dev",
                "laravel"
            ],
            "support": {
                "issues": "https://github.com/laravel/roster/issues",
                "source": "https://github.com/laravel/roster"
            },
            "time": "2025-09-22T13:28:47+00:00"
        },
        {
            "name": "laravel/sail",
            "version": "v1.46.0",
            "source": {
                "type": "git",
                "url": "https://github.com/laravel/sail.git",
                "reference": "eb90c4f113c4a9637b8fdd16e24cfc64f2b0ae6e"
            },
            "dist": {
                "type": "zip",
                "url": "https://api.github.com/repos/laravel/sail/zipball/eb90c4f113c4a9637b8fdd16e24cfc64f2b0ae6e",
                "reference": "eb90c4f113c4a9637b8fdd16e24cfc64f2b0ae6e",
                "shasum": ""
            },
            "require": {
                "illuminate/console": "^9.52.16|^10.0|^11.0|^12.0",
                "illuminate/contracts": "^9.52.16|^10.0|^11.0|^12.0",
                "illuminate/support": "^9.52.16|^10.0|^11.0|^12.0",
                "php": "^8.0",
                "symfony/console": "^6.0|^7.0",
                "symfony/yaml": "^6.0|^7.0"
            },
            "require-dev": {
                "orchestra/testbench": "^7.0|^8.0|^9.0|^10.0",
                "phpstan/phpstan": "^1.10"
            },
            "bin": [
                "bin/sail"
            ],
            "type": "library",
            "extra": {
                "laravel": {
                    "providers": [
                        "Laravel\\Sail\\SailServiceProvider"
                    ]
                }
            },
            "autoload": {
                "psr-4": {
                    "Laravel\\Sail\\": "src/"
                }
            },
            "notification-url": "https://packagist.org/downloads/",
            "license": [
                "MIT"
            ],
            "authors": [
                {
                    "name": "Taylor Otwell",
                    "email": "taylor@laravel.com"
                }
            ],
            "description": "Docker files for running a basic Laravel application.",
            "keywords": [
                "docker",
                "laravel"
            ],
            "support": {
                "issues": "https://github.com/laravel/sail/issues",
                "source": "https://github.com/laravel/sail"
            },
            "time": "2025-09-23T13:44:39+00:00"
        },
        {
            "name": "mockery/mockery",
            "version": "1.6.12",
            "source": {
                "type": "git",
                "url": "https://github.com/mockery/mockery.git",
                "reference": "1f4efdd7d3beafe9807b08156dfcb176d18f1699"
            },
            "dist": {
                "type": "zip",
                "url": "https://api.github.com/repos/mockery/mockery/zipball/1f4efdd7d3beafe9807b08156dfcb176d18f1699",
                "reference": "1f4efdd7d3beafe9807b08156dfcb176d18f1699",
                "shasum": ""
            },
            "require": {
                "hamcrest/hamcrest-php": "^2.0.1",
                "lib-pcre": ">=7.0",
                "php": ">=7.3"
            },
            "conflict": {
                "phpunit/phpunit": "<8.0"
            },
            "require-dev": {
                "phpunit/phpunit": "^8.5 || ^9.6.17",
                "symplify/easy-coding-standard": "^12.1.14"
            },
            "type": "library",
            "autoload": {
                "files": [
                    "library/helpers.php",
                    "library/Mockery.php"
                ],
                "psr-4": {
                    "Mockery\\": "library/Mockery"
                }
            },
            "notification-url": "https://packagist.org/downloads/",
            "license": [
                "BSD-3-Clause"
            ],
            "authors": [
                {
                    "name": "Pádraic Brady",
                    "email": "padraic.brady@gmail.com",
                    "homepage": "https://github.com/padraic",
                    "role": "Author"
                },
                {
                    "name": "Dave Marshall",
                    "email": "dave.marshall@atstsolutions.co.uk",
                    "homepage": "https://davedevelopment.co.uk",
                    "role": "Developer"
                },
                {
                    "name": "Nathanael Esayeas",
                    "email": "nathanael.esayeas@protonmail.com",
                    "homepage": "https://github.com/ghostwriter",
                    "role": "Lead Developer"
                }
            ],
            "description": "Mockery is a simple yet flexible PHP mock object framework",
            "homepage": "https://github.com/mockery/mockery",
            "keywords": [
                "BDD",
                "TDD",
                "library",
                "mock",
                "mock objects",
                "mockery",
                "stub",
                "test",
                "test double",
                "testing"
            ],
            "support": {
                "docs": "https://docs.mockery.io/",
                "issues": "https://github.com/mockery/mockery/issues",
                "rss": "https://github.com/mockery/mockery/releases.atom",
                "security": "https://github.com/mockery/mockery/security/advisories",
                "source": "https://github.com/mockery/mockery"
            },
            "time": "2024-05-16T03:13:13+00:00"
        },
        {
            "name": "myclabs/deep-copy",
            "version": "1.13.4",
            "source": {
                "type": "git",
                "url": "https://github.com/myclabs/DeepCopy.git",
                "reference": "07d290f0c47959fd5eed98c95ee5602db07e0b6a"
            },
            "dist": {
                "type": "zip",
                "url": "https://api.github.com/repos/myclabs/DeepCopy/zipball/07d290f0c47959fd5eed98c95ee5602db07e0b6a",
                "reference": "07d290f0c47959fd5eed98c95ee5602db07e0b6a",
                "shasum": ""
            },
            "require": {
                "php": "^7.1 || ^8.0"
            },
            "conflict": {
                "doctrine/collections": "<1.6.8",
                "doctrine/common": "<2.13.3 || >=3 <3.2.2"
            },
            "require-dev": {
                "doctrine/collections": "^1.6.8",
                "doctrine/common": "^2.13.3 || ^3.2.2",
                "phpspec/prophecy": "^1.10",
                "phpunit/phpunit": "^7.5.20 || ^8.5.23 || ^9.5.13"
            },
            "type": "library",
            "autoload": {
                "files": [
                    "src/DeepCopy/deep_copy.php"
                ],
                "psr-4": {
                    "DeepCopy\\": "src/DeepCopy/"
                }
            },
            "notification-url": "https://packagist.org/downloads/",
            "license": [
                "MIT"
            ],
            "description": "Create deep copies (clones) of your objects",
            "keywords": [
                "clone",
                "copy",
                "duplicate",
                "object",
                "object graph"
            ],
            "support": {
                "issues": "https://github.com/myclabs/DeepCopy/issues",
                "source": "https://github.com/myclabs/DeepCopy/tree/1.13.4"
            },
            "funding": [
                {
                    "url": "https://tidelift.com/funding/github/packagist/myclabs/deep-copy",
                    "type": "tidelift"
                }
            ],
            "time": "2025-08-01T08:46:24+00:00"
        },
        {
            "name": "nunomaduro/collision",
            "version": "v8.8.2",
            "source": {
                "type": "git",
                "url": "https://github.com/nunomaduro/collision.git",
                "reference": "60207965f9b7b7a4ce15a0f75d57f9dadb105bdb"
            },
            "dist": {
                "type": "zip",
                "url": "https://api.github.com/repos/nunomaduro/collision/zipball/60207965f9b7b7a4ce15a0f75d57f9dadb105bdb",
                "reference": "60207965f9b7b7a4ce15a0f75d57f9dadb105bdb",
                "shasum": ""
            },
            "require": {
                "filp/whoops": "^2.18.1",
                "nunomaduro/termwind": "^2.3.1",
                "php": "^8.2.0",
                "symfony/console": "^7.3.0"
            },
            "conflict": {
                "laravel/framework": "<11.44.2 || >=13.0.0",
                "phpunit/phpunit": "<11.5.15 || >=13.0.0"
            },
            "require-dev": {
                "brianium/paratest": "^7.8.3",
                "larastan/larastan": "^3.4.2",
                "laravel/framework": "^11.44.2 || ^12.18",
                "laravel/pint": "^1.22.1",
                "laravel/sail": "^1.43.1",
                "laravel/sanctum": "^4.1.1",
                "laravel/tinker": "^2.10.1",
                "orchestra/testbench-core": "^9.12.0 || ^10.4",
                "pestphp/pest": "^3.8.2",
                "sebastian/environment": "^7.2.1 || ^8.0"
            },
            "type": "library",
            "extra": {
                "laravel": {
                    "providers": [
                        "NunoMaduro\\Collision\\Adapters\\Laravel\\CollisionServiceProvider"
                    ]
                },
                "branch-alias": {
                    "dev-8.x": "8.x-dev"
                }
            },
            "autoload": {
                "files": [
                    "./src/Adapters/Phpunit/Autoload.php"
                ],
                "psr-4": {
                    "NunoMaduro\\Collision\\": "src/"
                }
            },
            "notification-url": "https://packagist.org/downloads/",
            "license": [
                "MIT"
            ],
            "authors": [
                {
                    "name": "Nuno Maduro",
                    "email": "enunomaduro@gmail.com"
                }
            ],
            "description": "Cli error handling for console/command-line PHP applications.",
            "keywords": [
                "artisan",
                "cli",
                "command-line",
                "console",
                "dev",
                "error",
                "handling",
                "laravel",
                "laravel-zero",
                "php",
                "symfony"
            ],
            "support": {
                "issues": "https://github.com/nunomaduro/collision/issues",
                "source": "https://github.com/nunomaduro/collision"
            },
            "funding": [
                {
                    "url": "https://www.paypal.com/paypalme/enunomaduro",
                    "type": "custom"
                },
                {
                    "url": "https://github.com/nunomaduro",
                    "type": "github"
                },
                {
                    "url": "https://www.patreon.com/nunomaduro",
                    "type": "patreon"
                }
            ],
            "time": "2025-06-25T02:12:12+00:00"
        },
        {
            "name": "phar-io/manifest",
            "version": "2.0.4",
            "source": {
                "type": "git",
                "url": "https://github.com/phar-io/manifest.git",
                "reference": "54750ef60c58e43759730615a392c31c80e23176"
            },
            "dist": {
                "type": "zip",
                "url": "https://api.github.com/repos/phar-io/manifest/zipball/54750ef60c58e43759730615a392c31c80e23176",
                "reference": "54750ef60c58e43759730615a392c31c80e23176",
                "shasum": ""
            },
            "require": {
                "ext-dom": "*",
                "ext-libxml": "*",
                "ext-phar": "*",
                "ext-xmlwriter": "*",
                "phar-io/version": "^3.0.1",
                "php": "^7.2 || ^8.0"
            },
            "type": "library",
            "extra": {
                "branch-alias": {
                    "dev-master": "2.0.x-dev"
                }
            },
            "autoload": {
                "classmap": [
                    "src/"
                ]
            },
            "notification-url": "https://packagist.org/downloads/",
            "license": [
                "BSD-3-Clause"
            ],
            "authors": [
                {
                    "name": "Arne Blankerts",
                    "email": "arne@blankerts.de",
                    "role": "Developer"
                },
                {
                    "name": "Sebastian Heuer",
                    "email": "sebastian@phpeople.de",
                    "role": "Developer"
                },
                {
                    "name": "Sebastian Bergmann",
                    "email": "sebastian@phpunit.de",
                    "role": "Developer"
                }
            ],
            "description": "Component for reading phar.io manifest information from a PHP Archive (PHAR)",
            "support": {
                "issues": "https://github.com/phar-io/manifest/issues",
                "source": "https://github.com/phar-io/manifest/tree/2.0.4"
            },
            "funding": [
                {
                    "url": "https://github.com/theseer",
                    "type": "github"
                }
            ],
            "time": "2024-03-03T12:33:53+00:00"
        },
        {
            "name": "phar-io/version",
            "version": "3.2.1",
            "source": {
                "type": "git",
                "url": "https://github.com/phar-io/version.git",
                "reference": "4f7fd7836c6f332bb2933569e566a0d6c4cbed74"
            },
            "dist": {
                "type": "zip",
                "url": "https://api.github.com/repos/phar-io/version/zipball/4f7fd7836c6f332bb2933569e566a0d6c4cbed74",
                "reference": "4f7fd7836c6f332bb2933569e566a0d6c4cbed74",
                "shasum": ""
            },
            "require": {
                "php": "^7.2 || ^8.0"
            },
            "type": "library",
            "autoload": {
                "classmap": [
                    "src/"
                ]
            },
            "notification-url": "https://packagist.org/downloads/",
            "license": [
                "BSD-3-Clause"
            ],
            "authors": [
                {
                    "name": "Arne Blankerts",
                    "email": "arne@blankerts.de",
                    "role": "Developer"
                },
                {
                    "name": "Sebastian Heuer",
                    "email": "sebastian@phpeople.de",
                    "role": "Developer"
                },
                {
                    "name": "Sebastian Bergmann",
                    "email": "sebastian@phpunit.de",
                    "role": "Developer"
                }
            ],
            "description": "Library for handling version information and constraints",
            "support": {
                "issues": "https://github.com/phar-io/version/issues",
                "source": "https://github.com/phar-io/version/tree/3.2.1"
            },
            "time": "2022-02-21T01:04:05+00:00"
        },
        {
            "name": "phpstan/phpstan",
            "version": "1.12.32",
            "dist": {
                "type": "zip",
                "url": "https://api.github.com/repos/phpstan/phpstan/zipball/2770dcdf5078d0b0d53f94317e06affe88419aa8",
                "reference": "2770dcdf5078d0b0d53f94317e06affe88419aa8",
                "shasum": ""
            },
            "require": {
                "php": "^7.2|^8.0"
            },
            "conflict": {
                "phpstan/phpstan-shim": "*"
            },
            "bin": [
                "phpstan",
                "phpstan.phar"
            ],
            "type": "library",
            "autoload": {
                "files": [
                    "bootstrap.php"
                ]
            },
            "notification-url": "https://packagist.org/downloads/",
            "license": [
                "MIT"
            ],
            "description": "PHPStan - PHP Static Analysis Tool",
            "keywords": [
                "dev",
                "static analysis"
            ],
            "support": {
                "docs": "https://phpstan.org/user-guide/getting-started",
                "forum": "https://github.com/phpstan/phpstan/discussions",
                "issues": "https://github.com/phpstan/phpstan/issues",
                "security": "https://github.com/phpstan/phpstan/security/policy",
                "source": "https://github.com/phpstan/phpstan-src"
            },
            "funding": [
                {
                    "url": "https://github.com/ondrejmirtes",
                    "type": "github"
                },
                {
                    "url": "https://github.com/phpstan",
                    "type": "github"
                }
            ],
            "time": "2025-09-30T10:16:31+00:00"
        },
        {
            "name": "phpunit/php-code-coverage",
            "version": "11.0.11",
            "source": {
                "type": "git",
                "url": "https://github.com/sebastianbergmann/php-code-coverage.git",
                "reference": "4f7722aa9a7b76aa775e2d9d4e95d1ea16eeeef4"
            },
            "dist": {
                "type": "zip",
                "url": "https://api.github.com/repos/sebastianbergmann/php-code-coverage/zipball/4f7722aa9a7b76aa775e2d9d4e95d1ea16eeeef4",
                "reference": "4f7722aa9a7b76aa775e2d9d4e95d1ea16eeeef4",
                "shasum": ""
            },
            "require": {
                "ext-dom": "*",
                "ext-libxml": "*",
                "ext-xmlwriter": "*",
                "nikic/php-parser": "^5.4.0",
                "php": ">=8.2",
                "phpunit/php-file-iterator": "^5.1.0",
                "phpunit/php-text-template": "^4.0.1",
                "sebastian/code-unit-reverse-lookup": "^4.0.1",
                "sebastian/complexity": "^4.0.1",
                "sebastian/environment": "^7.2.0",
                "sebastian/lines-of-code": "^3.0.1",
                "sebastian/version": "^5.0.2",
                "theseer/tokenizer": "^1.2.3"
            },
            "require-dev": {
                "phpunit/phpunit": "^11.5.2"
            },
            "suggest": {
                "ext-pcov": "PHP extension that provides line coverage",
                "ext-xdebug": "PHP extension that provides line coverage as well as branch and path coverage"
            },
            "type": "library",
            "extra": {
                "branch-alias": {
                    "dev-main": "11.0.x-dev"
                }
            },
            "autoload": {
                "classmap": [
                    "src/"
                ]
            },
            "notification-url": "https://packagist.org/downloads/",
            "license": [
                "BSD-3-Clause"
            ],
            "authors": [
                {
                    "name": "Sebastian Bergmann",
                    "email": "sebastian@phpunit.de",
                    "role": "lead"
                }
            ],
            "description": "Library that provides collection, processing, and rendering functionality for PHP code coverage information.",
            "homepage": "https://github.com/sebastianbergmann/php-code-coverage",
            "keywords": [
                "coverage",
                "testing",
                "xunit"
            ],
            "support": {
                "issues": "https://github.com/sebastianbergmann/php-code-coverage/issues",
                "security": "https://github.com/sebastianbergmann/php-code-coverage/security/policy",
                "source": "https://github.com/sebastianbergmann/php-code-coverage/tree/11.0.11"
            },
            "funding": [
                {
                    "url": "https://github.com/sebastianbergmann",
                    "type": "github"
                },
                {
                    "url": "https://liberapay.com/sebastianbergmann",
                    "type": "liberapay"
                },
                {
                    "url": "https://thanks.dev/u/gh/sebastianbergmann",
                    "type": "thanks_dev"
                },
                {
                    "url": "https://tidelift.com/funding/github/packagist/phpunit/php-code-coverage",
                    "type": "tidelift"
                }
            ],
            "time": "2025-08-27T14:37:49+00:00"
        },
        {
            "name": "phpunit/php-file-iterator",
            "version": "5.1.0",
            "source": {
                "type": "git",
                "url": "https://github.com/sebastianbergmann/php-file-iterator.git",
                "reference": "118cfaaa8bc5aef3287bf315b6060b1174754af6"
            },
            "dist": {
                "type": "zip",
                "url": "https://api.github.com/repos/sebastianbergmann/php-file-iterator/zipball/118cfaaa8bc5aef3287bf315b6060b1174754af6",
                "reference": "118cfaaa8bc5aef3287bf315b6060b1174754af6",
                "shasum": ""
            },
            "require": {
                "php": ">=8.2"
            },
            "require-dev": {
                "phpunit/phpunit": "^11.0"
            },
            "type": "library",
            "extra": {
                "branch-alias": {
                    "dev-main": "5.0-dev"
                }
            },
            "autoload": {
                "classmap": [
                    "src/"
                ]
            },
            "notification-url": "https://packagist.org/downloads/",
            "license": [
                "BSD-3-Clause"
            ],
            "authors": [
                {
                    "name": "Sebastian Bergmann",
                    "email": "sebastian@phpunit.de",
                    "role": "lead"
                }
            ],
            "description": "FilterIterator implementation that filters files based on a list of suffixes.",
            "homepage": "https://github.com/sebastianbergmann/php-file-iterator/",
            "keywords": [
                "filesystem",
                "iterator"
            ],
            "support": {
                "issues": "https://github.com/sebastianbergmann/php-file-iterator/issues",
                "security": "https://github.com/sebastianbergmann/php-file-iterator/security/policy",
                "source": "https://github.com/sebastianbergmann/php-file-iterator/tree/5.1.0"
            },
            "funding": [
                {
                    "url": "https://github.com/sebastianbergmann",
                    "type": "github"
                }
            ],
            "time": "2024-08-27T05:02:59+00:00"
        },
        {
            "name": "phpunit/php-invoker",
            "version": "5.0.1",
            "source": {
                "type": "git",
                "url": "https://github.com/sebastianbergmann/php-invoker.git",
                "reference": "c1ca3814734c07492b3d4c5f794f4b0995333da2"
            },
            "dist": {
                "type": "zip",
                "url": "https://api.github.com/repos/sebastianbergmann/php-invoker/zipball/c1ca3814734c07492b3d4c5f794f4b0995333da2",
                "reference": "c1ca3814734c07492b3d4c5f794f4b0995333da2",
                "shasum": ""
            },
            "require": {
                "php": ">=8.2"
            },
            "require-dev": {
                "ext-pcntl": "*",
                "phpunit/phpunit": "^11.0"
            },
            "suggest": {
                "ext-pcntl": "*"
            },
            "type": "library",
            "extra": {
                "branch-alias": {
                    "dev-main": "5.0-dev"
                }
            },
            "autoload": {
                "classmap": [
                    "src/"
                ]
            },
            "notification-url": "https://packagist.org/downloads/",
            "license": [
                "BSD-3-Clause"
            ],
            "authors": [
                {
                    "name": "Sebastian Bergmann",
                    "email": "sebastian@phpunit.de",
                    "role": "lead"
                }
            ],
            "description": "Invoke callables with a timeout",
            "homepage": "https://github.com/sebastianbergmann/php-invoker/",
            "keywords": [
                "process"
            ],
            "support": {
                "issues": "https://github.com/sebastianbergmann/php-invoker/issues",
                "security": "https://github.com/sebastianbergmann/php-invoker/security/policy",
                "source": "https://github.com/sebastianbergmann/php-invoker/tree/5.0.1"
            },
            "funding": [
                {
                    "url": "https://github.com/sebastianbergmann",
                    "type": "github"
                }
            ],
            "time": "2024-07-03T05:07:44+00:00"
        },
        {
            "name": "phpunit/php-text-template",
            "version": "4.0.1",
            "source": {
                "type": "git",
                "url": "https://github.com/sebastianbergmann/php-text-template.git",
                "reference": "3e0404dc6b300e6bf56415467ebcb3fe4f33e964"
            },
            "dist": {
                "type": "zip",
                "url": "https://api.github.com/repos/sebastianbergmann/php-text-template/zipball/3e0404dc6b300e6bf56415467ebcb3fe4f33e964",
                "reference": "3e0404dc6b300e6bf56415467ebcb3fe4f33e964",
                "shasum": ""
            },
            "require": {
                "php": ">=8.2"
            },
            "require-dev": {
                "phpunit/phpunit": "^11.0"
            },
            "type": "library",
            "extra": {
                "branch-alias": {
                    "dev-main": "4.0-dev"
                }
            },
            "autoload": {
                "classmap": [
                    "src/"
                ]
            },
            "notification-url": "https://packagist.org/downloads/",
            "license": [
                "BSD-3-Clause"
            ],
            "authors": [
                {
                    "name": "Sebastian Bergmann",
                    "email": "sebastian@phpunit.de",
                    "role": "lead"
                }
            ],
            "description": "Simple template engine.",
            "homepage": "https://github.com/sebastianbergmann/php-text-template/",
            "keywords": [
                "template"
            ],
            "support": {
                "issues": "https://github.com/sebastianbergmann/php-text-template/issues",
                "security": "https://github.com/sebastianbergmann/php-text-template/security/policy",
                "source": "https://github.com/sebastianbergmann/php-text-template/tree/4.0.1"
            },
            "funding": [
                {
                    "url": "https://github.com/sebastianbergmann",
                    "type": "github"
                }
            ],
            "time": "2024-07-03T05:08:43+00:00"
        },
        {
            "name": "phpunit/php-timer",
            "version": "7.0.1",
            "source": {
                "type": "git",
                "url": "https://github.com/sebastianbergmann/php-timer.git",
                "reference": "3b415def83fbcb41f991d9ebf16ae4ad8b7837b3"
            },
            "dist": {
                "type": "zip",
                "url": "https://api.github.com/repos/sebastianbergmann/php-timer/zipball/3b415def83fbcb41f991d9ebf16ae4ad8b7837b3",
                "reference": "3b415def83fbcb41f991d9ebf16ae4ad8b7837b3",
                "shasum": ""
            },
            "require": {
                "php": ">=8.2"
            },
            "require-dev": {
                "phpunit/phpunit": "^11.0"
            },
            "type": "library",
            "extra": {
                "branch-alias": {
                    "dev-main": "7.0-dev"
                }
            },
            "autoload": {
                "classmap": [
                    "src/"
                ]
            },
            "notification-url": "https://packagist.org/downloads/",
            "license": [
                "BSD-3-Clause"
            ],
            "authors": [
                {
                    "name": "Sebastian Bergmann",
                    "email": "sebastian@phpunit.de",
                    "role": "lead"
                }
            ],
            "description": "Utility class for timing",
            "homepage": "https://github.com/sebastianbergmann/php-timer/",
            "keywords": [
                "timer"
            ],
            "support": {
                "issues": "https://github.com/sebastianbergmann/php-timer/issues",
                "security": "https://github.com/sebastianbergmann/php-timer/security/policy",
                "source": "https://github.com/sebastianbergmann/php-timer/tree/7.0.1"
            },
            "funding": [
                {
                    "url": "https://github.com/sebastianbergmann",
                    "type": "github"
                }
            ],
            "time": "2024-07-03T05:09:35+00:00"
        },
        {
            "name": "phpunit/phpunit",
            "version": "11.5.42",
            "source": {
                "type": "git",
                "url": "https://github.com/sebastianbergmann/phpunit.git",
                "reference": "1c6cb5dfe412af3d0dfd414cfd110e3b9cfdbc3c"
            },
            "dist": {
                "type": "zip",
                "url": "https://api.github.com/repos/sebastianbergmann/phpunit/zipball/1c6cb5dfe412af3d0dfd414cfd110e3b9cfdbc3c",
                "reference": "1c6cb5dfe412af3d0dfd414cfd110e3b9cfdbc3c",
                "shasum": ""
            },
            "require": {
                "ext-dom": "*",
                "ext-json": "*",
                "ext-libxml": "*",
                "ext-mbstring": "*",
                "ext-xml": "*",
                "ext-xmlwriter": "*",
                "myclabs/deep-copy": "^1.13.4",
                "phar-io/manifest": "^2.0.4",
                "phar-io/version": "^3.2.1",
                "php": ">=8.2",
                "phpunit/php-code-coverage": "^11.0.11",
                "phpunit/php-file-iterator": "^5.1.0",
                "phpunit/php-invoker": "^5.0.1",
                "phpunit/php-text-template": "^4.0.1",
                "phpunit/php-timer": "^7.0.1",
                "sebastian/cli-parser": "^3.0.2",
                "sebastian/code-unit": "^3.0.3",
                "sebastian/comparator": "^6.3.2",
                "sebastian/diff": "^6.0.2",
                "sebastian/environment": "^7.2.1",
                "sebastian/exporter": "^6.3.2",
                "sebastian/global-state": "^7.0.2",
                "sebastian/object-enumerator": "^6.0.1",
                "sebastian/type": "^5.1.3",
                "sebastian/version": "^5.0.2",
                "staabm/side-effects-detector": "^1.0.5"
            },
            "suggest": {
                "ext-soap": "To be able to generate mocks based on WSDL files"
            },
            "bin": [
                "phpunit"
            ],
            "type": "library",
            "extra": {
                "branch-alias": {
                    "dev-main": "11.5-dev"
                }
            },
            "autoload": {
                "files": [
                    "src/Framework/Assert/Functions.php"
                ],
                "classmap": [
                    "src/"
                ]
            },
            "notification-url": "https://packagist.org/downloads/",
            "license": [
                "BSD-3-Clause"
            ],
            "authors": [
                {
                    "name": "Sebastian Bergmann",
                    "email": "sebastian@phpunit.de",
                    "role": "lead"
                }
            ],
            "description": "The PHP Unit Testing framework.",
            "homepage": "https://phpunit.de/",
            "keywords": [
                "phpunit",
                "testing",
                "xunit"
            ],
            "support": {
                "issues": "https://github.com/sebastianbergmann/phpunit/issues",
                "security": "https://github.com/sebastianbergmann/phpunit/security/policy",
                "source": "https://github.com/sebastianbergmann/phpunit/tree/11.5.42"
            },
            "funding": [
                {
                    "url": "https://phpunit.de/sponsors.html",
                    "type": "custom"
                },
                {
                    "url": "https://github.com/sebastianbergmann",
                    "type": "github"
                },
                {
                    "url": "https://liberapay.com/sebastianbergmann",
                    "type": "liberapay"
                },
                {
                    "url": "https://thanks.dev/u/gh/sebastianbergmann",
                    "type": "thanks_dev"
                },
                {
                    "url": "https://tidelift.com/funding/github/packagist/phpunit/phpunit",
                    "type": "tidelift"
                }
            ],
            "time": "2025-09-28T12:09:13+00:00"
        },
        {
            "name": "sebastian/cli-parser",
            "version": "3.0.2",
            "source": {
                "type": "git",
                "url": "https://github.com/sebastianbergmann/cli-parser.git",
                "reference": "15c5dd40dc4f38794d383bb95465193f5e0ae180"
            },
            "dist": {
                "type": "zip",
                "url": "https://api.github.com/repos/sebastianbergmann/cli-parser/zipball/15c5dd40dc4f38794d383bb95465193f5e0ae180",
                "reference": "15c5dd40dc4f38794d383bb95465193f5e0ae180",
                "shasum": ""
            },
            "require": {
                "php": ">=8.2"
            },
            "require-dev": {
                "phpunit/phpunit": "^11.0"
            },
            "type": "library",
            "extra": {
                "branch-alias": {
                    "dev-main": "3.0-dev"
                }
            },
            "autoload": {
                "classmap": [
                    "src/"
                ]
            },
            "notification-url": "https://packagist.org/downloads/",
            "license": [
                "BSD-3-Clause"
            ],
            "authors": [
                {
                    "name": "Sebastian Bergmann",
                    "email": "sebastian@phpunit.de",
                    "role": "lead"
                }
            ],
            "description": "Library for parsing CLI options",
            "homepage": "https://github.com/sebastianbergmann/cli-parser",
            "support": {
                "issues": "https://github.com/sebastianbergmann/cli-parser/issues",
                "security": "https://github.com/sebastianbergmann/cli-parser/security/policy",
                "source": "https://github.com/sebastianbergmann/cli-parser/tree/3.0.2"
            },
            "funding": [
                {
                    "url": "https://github.com/sebastianbergmann",
                    "type": "github"
                }
            ],
            "time": "2024-07-03T04:41:36+00:00"
        },
        {
            "name": "sebastian/code-unit",
            "version": "3.0.3",
            "source": {
                "type": "git",
                "url": "https://github.com/sebastianbergmann/code-unit.git",
                "reference": "54391c61e4af8078e5b276ab082b6d3c54c9ad64"
            },
            "dist": {
                "type": "zip",
                "url": "https://api.github.com/repos/sebastianbergmann/code-unit/zipball/54391c61e4af8078e5b276ab082b6d3c54c9ad64",
                "reference": "54391c61e4af8078e5b276ab082b6d3c54c9ad64",
                "shasum": ""
            },
            "require": {
                "php": ">=8.2"
            },
            "require-dev": {
                "phpunit/phpunit": "^11.5"
            },
            "type": "library",
            "extra": {
                "branch-alias": {
                    "dev-main": "3.0-dev"
                }
            },
            "autoload": {
                "classmap": [
                    "src/"
                ]
            },
            "notification-url": "https://packagist.org/downloads/",
            "license": [
                "BSD-3-Clause"
            ],
            "authors": [
                {
                    "name": "Sebastian Bergmann",
                    "email": "sebastian@phpunit.de",
                    "role": "lead"
                }
            ],
            "description": "Collection of value objects that represent the PHP code units",
            "homepage": "https://github.com/sebastianbergmann/code-unit",
            "support": {
                "issues": "https://github.com/sebastianbergmann/code-unit/issues",
                "security": "https://github.com/sebastianbergmann/code-unit/security/policy",
                "source": "https://github.com/sebastianbergmann/code-unit/tree/3.0.3"
            },
            "funding": [
                {
                    "url": "https://github.com/sebastianbergmann",
                    "type": "github"
                }
            ],
            "time": "2025-03-19T07:56:08+00:00"
        },
        {
            "name": "sebastian/code-unit-reverse-lookup",
            "version": "4.0.1",
            "source": {
                "type": "git",
                "url": "https://github.com/sebastianbergmann/code-unit-reverse-lookup.git",
                "reference": "183a9b2632194febd219bb9246eee421dad8d45e"
            },
            "dist": {
                "type": "zip",
                "url": "https://api.github.com/repos/sebastianbergmann/code-unit-reverse-lookup/zipball/183a9b2632194febd219bb9246eee421dad8d45e",
                "reference": "183a9b2632194febd219bb9246eee421dad8d45e",
                "shasum": ""
            },
            "require": {
                "php": ">=8.2"
            },
            "require-dev": {
                "phpunit/phpunit": "^11.0"
            },
            "type": "library",
            "extra": {
                "branch-alias": {
                    "dev-main": "4.0-dev"
                }
            },
            "autoload": {
                "classmap": [
                    "src/"
                ]
            },
            "notification-url": "https://packagist.org/downloads/",
            "license": [
                "BSD-3-Clause"
            ],
            "authors": [
                {
                    "name": "Sebastian Bergmann",
                    "email": "sebastian@phpunit.de"
                }
            ],
            "description": "Looks up which function or method a line of code belongs to",
            "homepage": "https://github.com/sebastianbergmann/code-unit-reverse-lookup/",
            "support": {
                "issues": "https://github.com/sebastianbergmann/code-unit-reverse-lookup/issues",
                "security": "https://github.com/sebastianbergmann/code-unit-reverse-lookup/security/policy",
                "source": "https://github.com/sebastianbergmann/code-unit-reverse-lookup/tree/4.0.1"
            },
            "funding": [
                {
                    "url": "https://github.com/sebastianbergmann",
                    "type": "github"
                }
            ],
            "time": "2024-07-03T04:45:54+00:00"
        },
        {
            "name": "sebastian/comparator",
            "version": "6.3.2",
            "source": {
                "type": "git",
                "url": "https://github.com/sebastianbergmann/comparator.git",
                "reference": "85c77556683e6eee4323e4c5468641ca0237e2e8"
            },
            "dist": {
                "type": "zip",
                "url": "https://api.github.com/repos/sebastianbergmann/comparator/zipball/85c77556683e6eee4323e4c5468641ca0237e2e8",
                "reference": "85c77556683e6eee4323e4c5468641ca0237e2e8",
                "shasum": ""
            },
            "require": {
                "ext-dom": "*",
                "ext-mbstring": "*",
                "php": ">=8.2",
                "sebastian/diff": "^6.0",
                "sebastian/exporter": "^6.0"
            },
            "require-dev": {
                "phpunit/phpunit": "^11.4"
            },
            "suggest": {
                "ext-bcmath": "For comparing BcMath\\Number objects"
            },
            "type": "library",
            "extra": {
                "branch-alias": {
                    "dev-main": "6.3-dev"
                }
            },
            "autoload": {
                "classmap": [
                    "src/"
                ]
            },
            "notification-url": "https://packagist.org/downloads/",
            "license": [
                "BSD-3-Clause"
            ],
            "authors": [
                {
                    "name": "Sebastian Bergmann",
                    "email": "sebastian@phpunit.de"
                },
                {
                    "name": "Jeff Welch",
                    "email": "whatthejeff@gmail.com"
                },
                {
                    "name": "Volker Dusch",
                    "email": "github@wallbash.com"
                },
                {
                    "name": "Bernhard Schussek",
                    "email": "bschussek@2bepublished.at"
                }
            ],
            "description": "Provides the functionality to compare PHP values for equality",
            "homepage": "https://github.com/sebastianbergmann/comparator",
            "keywords": [
                "comparator",
                "compare",
                "equality"
            ],
            "support": {
                "issues": "https://github.com/sebastianbergmann/comparator/issues",
                "security": "https://github.com/sebastianbergmann/comparator/security/policy",
                "source": "https://github.com/sebastianbergmann/comparator/tree/6.3.2"
            },
            "funding": [
                {
                    "url": "https://github.com/sebastianbergmann",
                    "type": "github"
                },
                {
                    "url": "https://liberapay.com/sebastianbergmann",
                    "type": "liberapay"
                },
                {
                    "url": "https://thanks.dev/u/gh/sebastianbergmann",
                    "type": "thanks_dev"
                },
                {
                    "url": "https://tidelift.com/funding/github/packagist/sebastian/comparator",
                    "type": "tidelift"
                }
            ],
            "time": "2025-08-10T08:07:46+00:00"
        },
        {
            "name": "sebastian/complexity",
            "version": "4.0.1",
            "source": {
                "type": "git",
                "url": "https://github.com/sebastianbergmann/complexity.git",
                "reference": "ee41d384ab1906c68852636b6de493846e13e5a0"
            },
            "dist": {
                "type": "zip",
                "url": "https://api.github.com/repos/sebastianbergmann/complexity/zipball/ee41d384ab1906c68852636b6de493846e13e5a0",
                "reference": "ee41d384ab1906c68852636b6de493846e13e5a0",
                "shasum": ""
            },
            "require": {
                "nikic/php-parser": "^5.0",
                "php": ">=8.2"
            },
            "require-dev": {
                "phpunit/phpunit": "^11.0"
            },
            "type": "library",
            "extra": {
                "branch-alias": {
                    "dev-main": "4.0-dev"
                }
            },
            "autoload": {
                "classmap": [
                    "src/"
                ]
            },
            "notification-url": "https://packagist.org/downloads/",
            "license": [
                "BSD-3-Clause"
            ],
            "authors": [
                {
                    "name": "Sebastian Bergmann",
                    "email": "sebastian@phpunit.de",
                    "role": "lead"
                }
            ],
            "description": "Library for calculating the complexity of PHP code units",
            "homepage": "https://github.com/sebastianbergmann/complexity",
            "support": {
                "issues": "https://github.com/sebastianbergmann/complexity/issues",
                "security": "https://github.com/sebastianbergmann/complexity/security/policy",
                "source": "https://github.com/sebastianbergmann/complexity/tree/4.0.1"
            },
            "funding": [
                {
                    "url": "https://github.com/sebastianbergmann",
                    "type": "github"
                }
            ],
            "time": "2024-07-03T04:49:50+00:00"
        },
        {
            "name": "sebastian/diff",
            "version": "6.0.2",
            "source": {
                "type": "git",
                "url": "https://github.com/sebastianbergmann/diff.git",
                "reference": "b4ccd857127db5d41a5b676f24b51371d76d8544"
            },
            "dist": {
                "type": "zip",
                "url": "https://api.github.com/repos/sebastianbergmann/diff/zipball/b4ccd857127db5d41a5b676f24b51371d76d8544",
                "reference": "b4ccd857127db5d41a5b676f24b51371d76d8544",
                "shasum": ""
            },
            "require": {
                "php": ">=8.2"
            },
            "require-dev": {
                "phpunit/phpunit": "^11.0",
                "symfony/process": "^4.2 || ^5"
            },
            "type": "library",
            "extra": {
                "branch-alias": {
                    "dev-main": "6.0-dev"
                }
            },
            "autoload": {
                "classmap": [
                    "src/"
                ]
            },
            "notification-url": "https://packagist.org/downloads/",
            "license": [
                "BSD-3-Clause"
            ],
            "authors": [
                {
                    "name": "Sebastian Bergmann",
                    "email": "sebastian@phpunit.de"
                },
                {
                    "name": "Kore Nordmann",
                    "email": "mail@kore-nordmann.de"
                }
            ],
            "description": "Diff implementation",
            "homepage": "https://github.com/sebastianbergmann/diff",
            "keywords": [
                "diff",
                "udiff",
                "unidiff",
                "unified diff"
            ],
            "support": {
                "issues": "https://github.com/sebastianbergmann/diff/issues",
                "security": "https://github.com/sebastianbergmann/diff/security/policy",
                "source": "https://github.com/sebastianbergmann/diff/tree/6.0.2"
            },
            "funding": [
                {
                    "url": "https://github.com/sebastianbergmann",
                    "type": "github"
                }
            ],
            "time": "2024-07-03T04:53:05+00:00"
        },
        {
            "name": "sebastian/environment",
            "version": "7.2.1",
            "source": {
                "type": "git",
                "url": "https://github.com/sebastianbergmann/environment.git",
                "reference": "a5c75038693ad2e8d4b6c15ba2403532647830c4"
            },
            "dist": {
                "type": "zip",
                "url": "https://api.github.com/repos/sebastianbergmann/environment/zipball/a5c75038693ad2e8d4b6c15ba2403532647830c4",
                "reference": "a5c75038693ad2e8d4b6c15ba2403532647830c4",
                "shasum": ""
            },
            "require": {
                "php": ">=8.2"
            },
            "require-dev": {
                "phpunit/phpunit": "^11.3"
            },
            "suggest": {
                "ext-posix": "*"
            },
            "type": "library",
            "extra": {
                "branch-alias": {
                    "dev-main": "7.2-dev"
                }
            },
            "autoload": {
                "classmap": [
                    "src/"
                ]
            },
            "notification-url": "https://packagist.org/downloads/",
            "license": [
                "BSD-3-Clause"
            ],
            "authors": [
                {
                    "name": "Sebastian Bergmann",
                    "email": "sebastian@phpunit.de"
                }
            ],
            "description": "Provides functionality to handle HHVM/PHP environments",
            "homepage": "https://github.com/sebastianbergmann/environment",
            "keywords": [
                "Xdebug",
                "environment",
                "hhvm"
            ],
            "support": {
                "issues": "https://github.com/sebastianbergmann/environment/issues",
                "security": "https://github.com/sebastianbergmann/environment/security/policy",
                "source": "https://github.com/sebastianbergmann/environment/tree/7.2.1"
            },
            "funding": [
                {
                    "url": "https://github.com/sebastianbergmann",
                    "type": "github"
                },
                {
                    "url": "https://liberapay.com/sebastianbergmann",
                    "type": "liberapay"
                },
                {
                    "url": "https://thanks.dev/u/gh/sebastianbergmann",
                    "type": "thanks_dev"
                },
                {
                    "url": "https://tidelift.com/funding/github/packagist/sebastian/environment",
                    "type": "tidelift"
                }
            ],
            "time": "2025-05-21T11:55:47+00:00"
        },
        {
            "name": "sebastian/exporter",
            "version": "6.3.2",
            "source": {
                "type": "git",
                "url": "https://github.com/sebastianbergmann/exporter.git",
                "reference": "70a298763b40b213ec087c51c739efcaa90bcd74"
            },
            "dist": {
                "type": "zip",
                "url": "https://api.github.com/repos/sebastianbergmann/exporter/zipball/70a298763b40b213ec087c51c739efcaa90bcd74",
                "reference": "70a298763b40b213ec087c51c739efcaa90bcd74",
                "shasum": ""
            },
            "require": {
                "ext-mbstring": "*",
                "php": ">=8.2",
                "sebastian/recursion-context": "^6.0"
            },
            "require-dev": {
                "phpunit/phpunit": "^11.3"
            },
            "type": "library",
            "extra": {
                "branch-alias": {
                    "dev-main": "6.3-dev"
                }
            },
            "autoload": {
                "classmap": [
                    "src/"
                ]
            },
            "notification-url": "https://packagist.org/downloads/",
            "license": [
                "BSD-3-Clause"
            ],
            "authors": [
                {
                    "name": "Sebastian Bergmann",
                    "email": "sebastian@phpunit.de"
                },
                {
                    "name": "Jeff Welch",
                    "email": "whatthejeff@gmail.com"
                },
                {
                    "name": "Volker Dusch",
                    "email": "github@wallbash.com"
                },
                {
                    "name": "Adam Harvey",
                    "email": "aharvey@php.net"
                },
                {
                    "name": "Bernhard Schussek",
                    "email": "bschussek@gmail.com"
                }
            ],
            "description": "Provides the functionality to export PHP variables for visualization",
            "homepage": "https://www.github.com/sebastianbergmann/exporter",
            "keywords": [
                "export",
                "exporter"
            ],
            "support": {
                "issues": "https://github.com/sebastianbergmann/exporter/issues",
                "security": "https://github.com/sebastianbergmann/exporter/security/policy",
                "source": "https://github.com/sebastianbergmann/exporter/tree/6.3.2"
            },
            "funding": [
                {
                    "url": "https://github.com/sebastianbergmann",
                    "type": "github"
                },
                {
                    "url": "https://liberapay.com/sebastianbergmann",
                    "type": "liberapay"
                },
                {
                    "url": "https://thanks.dev/u/gh/sebastianbergmann",
                    "type": "thanks_dev"
                },
                {
                    "url": "https://tidelift.com/funding/github/packagist/sebastian/exporter",
                    "type": "tidelift"
                }
            ],
            "time": "2025-09-24T06:12:51+00:00"
        },
        {
            "name": "sebastian/global-state",
            "version": "7.0.2",
            "source": {
                "type": "git",
                "url": "https://github.com/sebastianbergmann/global-state.git",
                "reference": "3be331570a721f9a4b5917f4209773de17f747d7"
            },
            "dist": {
                "type": "zip",
                "url": "https://api.github.com/repos/sebastianbergmann/global-state/zipball/3be331570a721f9a4b5917f4209773de17f747d7",
                "reference": "3be331570a721f9a4b5917f4209773de17f747d7",
                "shasum": ""
            },
            "require": {
                "php": ">=8.2",
                "sebastian/object-reflector": "^4.0",
                "sebastian/recursion-context": "^6.0"
            },
            "require-dev": {
                "ext-dom": "*",
                "phpunit/phpunit": "^11.0"
            },
            "type": "library",
            "extra": {
                "branch-alias": {
                    "dev-main": "7.0-dev"
                }
            },
            "autoload": {
                "classmap": [
                    "src/"
                ]
            },
            "notification-url": "https://packagist.org/downloads/",
            "license": [
                "BSD-3-Clause"
            ],
            "authors": [
                {
                    "name": "Sebastian Bergmann",
                    "email": "sebastian@phpunit.de"
                }
            ],
            "description": "Snapshotting of global state",
            "homepage": "https://www.github.com/sebastianbergmann/global-state",
            "keywords": [
                "global state"
            ],
            "support": {
                "issues": "https://github.com/sebastianbergmann/global-state/issues",
                "security": "https://github.com/sebastianbergmann/global-state/security/policy",
                "source": "https://github.com/sebastianbergmann/global-state/tree/7.0.2"
            },
            "funding": [
                {
                    "url": "https://github.com/sebastianbergmann",
                    "type": "github"
                }
            ],
            "time": "2024-07-03T04:57:36+00:00"
        },
        {
            "name": "sebastian/lines-of-code",
            "version": "3.0.1",
            "source": {
                "type": "git",
                "url": "https://github.com/sebastianbergmann/lines-of-code.git",
                "reference": "d36ad0d782e5756913e42ad87cb2890f4ffe467a"
            },
            "dist": {
                "type": "zip",
                "url": "https://api.github.com/repos/sebastianbergmann/lines-of-code/zipball/d36ad0d782e5756913e42ad87cb2890f4ffe467a",
                "reference": "d36ad0d782e5756913e42ad87cb2890f4ffe467a",
                "shasum": ""
            },
            "require": {
                "nikic/php-parser": "^5.0",
                "php": ">=8.2"
            },
            "require-dev": {
                "phpunit/phpunit": "^11.0"
            },
            "type": "library",
            "extra": {
                "branch-alias": {
                    "dev-main": "3.0-dev"
                }
            },
            "autoload": {
                "classmap": [
                    "src/"
                ]
            },
            "notification-url": "https://packagist.org/downloads/",
            "license": [
                "BSD-3-Clause"
            ],
            "authors": [
                {
                    "name": "Sebastian Bergmann",
                    "email": "sebastian@phpunit.de",
                    "role": "lead"
                }
            ],
            "description": "Library for counting the lines of code in PHP source code",
            "homepage": "https://github.com/sebastianbergmann/lines-of-code",
            "support": {
                "issues": "https://github.com/sebastianbergmann/lines-of-code/issues",
                "security": "https://github.com/sebastianbergmann/lines-of-code/security/policy",
                "source": "https://github.com/sebastianbergmann/lines-of-code/tree/3.0.1"
            },
            "funding": [
                {
                    "url": "https://github.com/sebastianbergmann",
                    "type": "github"
                }
            ],
            "time": "2024-07-03T04:58:38+00:00"
        },
        {
            "name": "sebastian/object-enumerator",
            "version": "6.0.1",
            "source": {
                "type": "git",
                "url": "https://github.com/sebastianbergmann/object-enumerator.git",
                "reference": "f5b498e631a74204185071eb41f33f38d64608aa"
            },
            "dist": {
                "type": "zip",
                "url": "https://api.github.com/repos/sebastianbergmann/object-enumerator/zipball/f5b498e631a74204185071eb41f33f38d64608aa",
                "reference": "f5b498e631a74204185071eb41f33f38d64608aa",
                "shasum": ""
            },
            "require": {
                "php": ">=8.2",
                "sebastian/object-reflector": "^4.0",
                "sebastian/recursion-context": "^6.0"
            },
            "require-dev": {
                "phpunit/phpunit": "^11.0"
            },
            "type": "library",
            "extra": {
                "branch-alias": {
                    "dev-main": "6.0-dev"
                }
            },
            "autoload": {
                "classmap": [
                    "src/"
                ]
            },
            "notification-url": "https://packagist.org/downloads/",
            "license": [
                "BSD-3-Clause"
            ],
            "authors": [
                {
                    "name": "Sebastian Bergmann",
                    "email": "sebastian@phpunit.de"
                }
            ],
            "description": "Traverses array structures and object graphs to enumerate all referenced objects",
            "homepage": "https://github.com/sebastianbergmann/object-enumerator/",
            "support": {
                "issues": "https://github.com/sebastianbergmann/object-enumerator/issues",
                "security": "https://github.com/sebastianbergmann/object-enumerator/security/policy",
                "source": "https://github.com/sebastianbergmann/object-enumerator/tree/6.0.1"
            },
            "funding": [
                {
                    "url": "https://github.com/sebastianbergmann",
                    "type": "github"
                }
            ],
            "time": "2024-07-03T05:00:13+00:00"
        },
        {
            "name": "sebastian/object-reflector",
            "version": "4.0.1",
            "source": {
                "type": "git",
                "url": "https://github.com/sebastianbergmann/object-reflector.git",
                "reference": "6e1a43b411b2ad34146dee7524cb13a068bb35f9"
            },
            "dist": {
                "type": "zip",
                "url": "https://api.github.com/repos/sebastianbergmann/object-reflector/zipball/6e1a43b411b2ad34146dee7524cb13a068bb35f9",
                "reference": "6e1a43b411b2ad34146dee7524cb13a068bb35f9",
                "shasum": ""
            },
            "require": {
                "php": ">=8.2"
            },
            "require-dev": {
                "phpunit/phpunit": "^11.0"
            },
            "type": "library",
            "extra": {
                "branch-alias": {
                    "dev-main": "4.0-dev"
                }
            },
            "autoload": {
                "classmap": [
                    "src/"
                ]
            },
            "notification-url": "https://packagist.org/downloads/",
            "license": [
                "BSD-3-Clause"
            ],
            "authors": [
                {
                    "name": "Sebastian Bergmann",
                    "email": "sebastian@phpunit.de"
                }
            ],
            "description": "Allows reflection of object attributes, including inherited and non-public ones",
            "homepage": "https://github.com/sebastianbergmann/object-reflector/",
            "support": {
                "issues": "https://github.com/sebastianbergmann/object-reflector/issues",
                "security": "https://github.com/sebastianbergmann/object-reflector/security/policy",
                "source": "https://github.com/sebastianbergmann/object-reflector/tree/4.0.1"
            },
            "funding": [
                {
                    "url": "https://github.com/sebastianbergmann",
                    "type": "github"
                }
            ],
            "time": "2024-07-03T05:01:32+00:00"
        },
        {
            "name": "sebastian/recursion-context",
            "version": "6.0.3",
            "source": {
                "type": "git",
                "url": "https://github.com/sebastianbergmann/recursion-context.git",
                "reference": "f6458abbf32a6c8174f8f26261475dc133b3d9dc"
            },
            "dist": {
                "type": "zip",
                "url": "https://api.github.com/repos/sebastianbergmann/recursion-context/zipball/f6458abbf32a6c8174f8f26261475dc133b3d9dc",
                "reference": "f6458abbf32a6c8174f8f26261475dc133b3d9dc",
                "shasum": ""
            },
            "require": {
                "php": ">=8.2"
            },
            "require-dev": {
                "phpunit/phpunit": "^11.3"
            },
            "type": "library",
            "extra": {
                "branch-alias": {
                    "dev-main": "6.0-dev"
                }
            },
            "autoload": {
                "classmap": [
                    "src/"
                ]
            },
            "notification-url": "https://packagist.org/downloads/",
            "license": [
                "BSD-3-Clause"
            ],
            "authors": [
                {
                    "name": "Sebastian Bergmann",
                    "email": "sebastian@phpunit.de"
                },
                {
                    "name": "Jeff Welch",
                    "email": "whatthejeff@gmail.com"
                },
                {
                    "name": "Adam Harvey",
                    "email": "aharvey@php.net"
                }
            ],
            "description": "Provides functionality to recursively process PHP variables",
            "homepage": "https://github.com/sebastianbergmann/recursion-context",
            "support": {
                "issues": "https://github.com/sebastianbergmann/recursion-context/issues",
                "security": "https://github.com/sebastianbergmann/recursion-context/security/policy",
                "source": "https://github.com/sebastianbergmann/recursion-context/tree/6.0.3"
            },
            "funding": [
                {
                    "url": "https://github.com/sebastianbergmann",
                    "type": "github"
                },
                {
                    "url": "https://liberapay.com/sebastianbergmann",
                    "type": "liberapay"
                },
                {
                    "url": "https://thanks.dev/u/gh/sebastianbergmann",
                    "type": "thanks_dev"
                },
                {
                    "url": "https://tidelift.com/funding/github/packagist/sebastian/recursion-context",
                    "type": "tidelift"
                }
            ],
            "time": "2025-08-13T04:42:22+00:00"
        },
        {
            "name": "sebastian/type",
            "version": "5.1.3",
            "source": {
                "type": "git",
                "url": "https://github.com/sebastianbergmann/type.git",
                "reference": "f77d2d4e78738c98d9a68d2596fe5e8fa380f449"
            },
            "dist": {
                "type": "zip",
                "url": "https://api.github.com/repos/sebastianbergmann/type/zipball/f77d2d4e78738c98d9a68d2596fe5e8fa380f449",
                "reference": "f77d2d4e78738c98d9a68d2596fe5e8fa380f449",
                "shasum": ""
            },
            "require": {
                "php": ">=8.2"
            },
            "require-dev": {
                "phpunit/phpunit": "^11.3"
            },
            "type": "library",
            "extra": {
                "branch-alias": {
                    "dev-main": "5.1-dev"
                }
            },
            "autoload": {
                "classmap": [
                    "src/"
                ]
            },
            "notification-url": "https://packagist.org/downloads/",
            "license": [
                "BSD-3-Clause"
            ],
            "authors": [
                {
                    "name": "Sebastian Bergmann",
                    "email": "sebastian@phpunit.de",
                    "role": "lead"
                }
            ],
            "description": "Collection of value objects that represent the types of the PHP type system",
            "homepage": "https://github.com/sebastianbergmann/type",
            "support": {
                "issues": "https://github.com/sebastianbergmann/type/issues",
                "security": "https://github.com/sebastianbergmann/type/security/policy",
                "source": "https://github.com/sebastianbergmann/type/tree/5.1.3"
            },
            "funding": [
                {
                    "url": "https://github.com/sebastianbergmann",
                    "type": "github"
                },
                {
                    "url": "https://liberapay.com/sebastianbergmann",
                    "type": "liberapay"
                },
                {
                    "url": "https://thanks.dev/u/gh/sebastianbergmann",
                    "type": "thanks_dev"
                },
                {
                    "url": "https://tidelift.com/funding/github/packagist/sebastian/type",
                    "type": "tidelift"
                }
            ],
            "time": "2025-08-09T06:55:48+00:00"
        },
        {
            "name": "sebastian/version",
            "version": "5.0.2",
            "source": {
                "type": "git",
                "url": "https://github.com/sebastianbergmann/version.git",
                "reference": "c687e3387b99f5b03b6caa64c74b63e2936ff874"
            },
            "dist": {
                "type": "zip",
                "url": "https://api.github.com/repos/sebastianbergmann/version/zipball/c687e3387b99f5b03b6caa64c74b63e2936ff874",
                "reference": "c687e3387b99f5b03b6caa64c74b63e2936ff874",
                "shasum": ""
            },
            "require": {
                "php": ">=8.2"
            },
            "type": "library",
            "extra": {
                "branch-alias": {
                    "dev-main": "5.0-dev"
                }
            },
            "autoload": {
                "classmap": [
                    "src/"
                ]
            },
            "notification-url": "https://packagist.org/downloads/",
            "license": [
                "BSD-3-Clause"
            ],
            "authors": [
                {
                    "name": "Sebastian Bergmann",
                    "email": "sebastian@phpunit.de",
                    "role": "lead"
                }
            ],
            "description": "Library that helps with managing the version number of Git-hosted PHP projects",
            "homepage": "https://github.com/sebastianbergmann/version",
            "support": {
                "issues": "https://github.com/sebastianbergmann/version/issues",
                "security": "https://github.com/sebastianbergmann/version/security/policy",
                "source": "https://github.com/sebastianbergmann/version/tree/5.0.2"
            },
            "funding": [
                {
                    "url": "https://github.com/sebastianbergmann",
                    "type": "github"
                }
            ],
            "time": "2024-10-09T05:16:32+00:00"
        },
        {
            "name": "staabm/side-effects-detector",
            "version": "1.0.5",
            "source": {
                "type": "git",
                "url": "https://github.com/staabm/side-effects-detector.git",
                "reference": "d8334211a140ce329c13726d4a715adbddd0a163"
            },
            "dist": {
                "type": "zip",
                "url": "https://api.github.com/repos/staabm/side-effects-detector/zipball/d8334211a140ce329c13726d4a715adbddd0a163",
                "reference": "d8334211a140ce329c13726d4a715adbddd0a163",
                "shasum": ""
            },
            "require": {
                "ext-tokenizer": "*",
                "php": "^7.4 || ^8.0"
            },
            "require-dev": {
                "phpstan/extension-installer": "^1.4.3",
                "phpstan/phpstan": "^1.12.6",
                "phpunit/phpunit": "^9.6.21",
                "symfony/var-dumper": "^5.4.43",
                "tomasvotruba/type-coverage": "1.0.0",
                "tomasvotruba/unused-public": "1.0.0"
            },
            "type": "library",
            "autoload": {
                "classmap": [
                    "lib/"
                ]
            },
            "notification-url": "https://packagist.org/downloads/",
            "license": [
                "MIT"
            ],
            "description": "A static analysis tool to detect side effects in PHP code",
            "keywords": [
                "static analysis"
            ],
            "support": {
                "issues": "https://github.com/staabm/side-effects-detector/issues",
                "source": "https://github.com/staabm/side-effects-detector/tree/1.0.5"
            },
            "funding": [
                {
                    "url": "https://github.com/staabm",
                    "type": "github"
                }
            ],
            "time": "2024-10-20T05:08:20+00:00"
        },
        {
            "name": "symfony/yaml",
            "version": "v7.3.3",
            "source": {
                "type": "git",
                "url": "https://github.com/symfony/yaml.git",
                "reference": "d4f4a66866fe2451f61296924767280ab5732d9d"
            },
            "dist": {
                "type": "zip",
                "url": "https://api.github.com/repos/symfony/yaml/zipball/d4f4a66866fe2451f61296924767280ab5732d9d",
                "reference": "d4f4a66866fe2451f61296924767280ab5732d9d",
                "shasum": ""
            },
            "require": {
                "php": ">=8.2",
                "symfony/deprecation-contracts": "^2.5|^3.0",
                "symfony/polyfill-ctype": "^1.8"
            },
            "conflict": {
                "symfony/console": "<6.4"
            },
            "require-dev": {
                "symfony/console": "^6.4|^7.0"
            },
            "bin": [
                "Resources/bin/yaml-lint"
            ],
            "type": "library",
            "autoload": {
                "psr-4": {
                    "Symfony\\Component\\Yaml\\": ""
                },
                "exclude-from-classmap": [
                    "/Tests/"
                ]
            },
            "notification-url": "https://packagist.org/downloads/",
            "license": [
                "MIT"
            ],
            "authors": [
                {
                    "name": "Fabien Potencier",
                    "email": "fabien@symfony.com"
                },
                {
                    "name": "Symfony Community",
                    "homepage": "https://symfony.com/contributors"
                }
            ],
            "description": "Loads and dumps YAML files",
            "homepage": "https://symfony.com",
            "support": {
                "source": "https://github.com/symfony/yaml/tree/v7.3.3"
            },
            "funding": [
                {
                    "url": "https://symfony.com/sponsor",
                    "type": "custom"
                },
                {
                    "url": "https://github.com/fabpot",
                    "type": "github"
                },
                {
                    "url": "https://github.com/nicolas-grekas",
                    "type": "github"
                },
                {
                    "url": "https://tidelift.com/funding/github/packagist/symfony/symfony",
                    "type": "tidelift"
                }
            ],
            "time": "2025-08-27T11:34:33+00:00"
        },
        {
            "name": "theseer/tokenizer",
            "version": "1.2.3",
            "source": {
                "type": "git",
                "url": "https://github.com/theseer/tokenizer.git",
                "reference": "737eda637ed5e28c3413cb1ebe8bb52cbf1ca7a2"
            },
            "dist": {
                "type": "zip",
                "url": "https://api.github.com/repos/theseer/tokenizer/zipball/737eda637ed5e28c3413cb1ebe8bb52cbf1ca7a2",
                "reference": "737eda637ed5e28c3413cb1ebe8bb52cbf1ca7a2",
                "shasum": ""
            },
            "require": {
                "ext-dom": "*",
                "ext-tokenizer": "*",
                "ext-xmlwriter": "*",
                "php": "^7.2 || ^8.0"
            },
            "type": "library",
            "autoload": {
                "classmap": [
                    "src/"
                ]
            },
            "notification-url": "https://packagist.org/downloads/",
            "license": [
                "BSD-3-Clause"
            ],
            "authors": [
                {
                    "name": "Arne Blankerts",
                    "email": "arne@blankerts.de",
                    "role": "Developer"
                }
            ],
            "description": "A small library for converting tokenized PHP source code into XML and potentially other formats",
            "support": {
                "issues": "https://github.com/theseer/tokenizer/issues",
                "source": "https://github.com/theseer/tokenizer/tree/1.2.3"
            },
            "funding": [
                {
                    "url": "https://github.com/theseer",
                    "type": "github"
                }
            ],
            "time": "2024-03-03T12:36:25+00:00"
        }
    ],
    "aliases": [],
    "minimum-stability": "stable",
    "stability-flags": {},
    "prefer-stable": true,
    "prefer-lowest": false,
    "platform": {
        "php": "^8.2"
    },
    "platform-dev": {},
    "plugin-api-version": "2.6.0"
}<|MERGE_RESOLUTION|>--- conflicted
+++ resolved
@@ -4,11 +4,7 @@
         "Read more about it at https://getcomposer.org/doc/01-basic-usage.md#installing-dependencies",
         "This file is @generated automatically"
     ],
-<<<<<<< HEAD
-    "content-hash": "de668724a65a4d98cb8bba57873d307a",
-=======
     "content-hash": "66cef35ca337e7d90e33fdc9751303bf",
->>>>>>> 6c1158c3
     "packages": [
         {
             "name": "anourvalar/eloquent-serialize",
@@ -8718,22 +8714,6 @@
             "time": "2023-02-12T12:00:38+00:00"
         },
         {
-<<<<<<< HEAD
-            "name": "tomatophp/filament-helpers",
-            "version": "v1.0.0",
-            "source": {
-                "type": "git",
-                "url": "https://github.com/tomatophp/filament-helpers.git",
-                "reference": "a51b09dee50267c2d0fa9a31f17e3b7679a2b129"
-            },
-            "dist": {
-                "type": "zip",
-                "url": "https://api.github.com/repos/tomatophp/filament-helpers/zipball/a51b09dee50267c2d0fa9a31f17e3b7679a2b129",
-                "reference": "a51b09dee50267c2d0fa9a31f17e3b7679a2b129",
-                "shasum": ""
-            },
-            "require": {
-=======
             "name": "tomatophp/filament-accounts",
             "version": "2.3.3",
             "source": {
@@ -8830,7 +8810,6 @@
             },
             "require": {
                 "calebporzio/sushi": "*",
->>>>>>> 6c1158c3
                 "filament/filament": "^3.0.0",
                 "php": "^8.1|^8.2",
                 "tomatophp/console-helpers": "^1.1"
@@ -8839,21 +8818,13 @@
             "extra": {
                 "laravel": {
                     "providers": [
-<<<<<<< HEAD
-                        "TomatoPHP\\FilamentHelpers\\FilamentHelpersServiceProvider"
-=======
                         "TomatoPHP\\FilamentIcons\\FilamentIconsServiceProvider"
->>>>>>> 6c1158c3
                     ]
                 }
             },
             "autoload": {
                 "psr-4": {
-<<<<<<< HEAD
-                    "TomatoPHP\\FilamentHelpers\\": "src/"
-=======
                     "TomatoPHP\\FilamentIcons\\": "src/"
->>>>>>> 6c1158c3
                 }
             },
             "notification-url": "https://packagist.org/downloads/",
@@ -8866,22 +8837,6 @@
                     "email": "info@3x1.io"
                 }
             ],
-<<<<<<< HEAD
-            "description": "Helper Class Generator to manage your forms and table inside your filament app",
-            "keywords": [
-                "field class",
-                "filament",
-                "form class",
-                "generator",
-                "laravel",
-                "php",
-                "relation class",
-                "table class"
-            ],
-            "support": {
-                "issues": "https://github.com/tomatophp/filament-helpers/issues",
-                "source": "https://github.com/tomatophp/filament-helpers/tree/v1.0.0"
-=======
             "description": "Picker & Table Column & Icons Provider for FilamentPHP",
             "keywords": [
                 "Heroicons",
@@ -8956,7 +8911,6 @@
             "support": {
                 "issues": "https://github.com/tomatophp/filament-translation-component/issues",
                 "source": "https://github.com/tomatophp/filament-translation-component/tree/v1.0.4"
->>>>>>> 6c1158c3
             },
             "funding": [
                 {
@@ -8964,22 +8918,6 @@
                     "type": "github"
                 }
             ],
-<<<<<<< HEAD
-            "time": "2024-05-11T20:18:48+00:00"
-        },
-        {
-            "name": "tomatophp/filament-users",
-            "version": "2.0.19",
-            "source": {
-                "type": "git",
-                "url": "https://github.com/tomatophp/filament-users.git",
-                "reference": "6b898f251f2e1c7563362fa5f9b46eaa8e6eee9c"
-            },
-            "dist": {
-                "type": "zip",
-                "url": "https://api.github.com/repos/tomatophp/filament-users/zipball/6b898f251f2e1c7563362fa5f9b46eaa8e6eee9c",
-                "reference": "6b898f251f2e1c7563362fa5f9b46eaa8e6eee9c",
-=======
             "time": "2024-12-22T23:04:08+00:00"
         },
         {
@@ -8994,22 +8932,16 @@
                 "type": "zip",
                 "url": "https://api.github.com/repos/tomatophp/filament-types/zipball/94152135befd84ceb0a6e29896ff046568f9dd29",
                 "reference": "94152135befd84ceb0a6e29896ff046568f9dd29",
->>>>>>> 6c1158c3
                 "shasum": ""
             },
             "require": {
                 "filament/filament": "^3.3",
-<<<<<<< HEAD
-                "php": "^8.2|^8.3|^8.4",
-                "tomatophp/console-helpers": "^1.1"
-=======
                 "filament/spatie-laravel-media-library-plugin": "^3.3",
                 "filament/spatie-laravel-translatable-plugin": "^3.3",
                 "php": "^8.2|^8.3|^8.4",
                 "tomatophp/console-helpers": "^1.1",
                 "tomatophp/filament-icons": "^1.1",
                 "tomatophp/filament-translation-component": "^v1.0"
->>>>>>> 6c1158c3
             },
             "require-dev": {
                 "laravel/pint": "^1.21",
@@ -9027,21 +8959,13 @@
             "extra": {
                 "laravel": {
                     "providers": [
-<<<<<<< HEAD
-                        "TomatoPHP\\FilamentUsers\\FilamentUsersServiceProvider"
-=======
                         "TomatoPHP\\FilamentTypes\\FilamentTypesServiceProvider"
->>>>>>> 6c1158c3
                     ]
                 }
             },
             "autoload": {
                 "psr-4": {
-<<<<<<< HEAD
-                    "TomatoPHP\\FilamentUsers\\": "src/"
-=======
                     "TomatoPHP\\FilamentTypes\\": "src/"
->>>>>>> 6c1158c3
                 }
             },
             "notification-url": "https://packagist.org/downloads/",
@@ -9054,23 +8978,6 @@
                     "email": "info@3x1.io"
                 }
             ],
-<<<<<<< HEAD
-            "description": "Manage your users with a highly customizable user resource for FilamentPHP with integration of filament-shield and filament-impersonate",
-            "keywords": [
-                "User management",
-                "Users",
-                "filament-impersonate",
-                "filament-shield",
-                "filamentphp",
-                "laravel",
-                "php",
-                "user CRUD",
-                "user resource"
-            ],
-            "support": {
-                "issues": "https://github.com/tomatophp/filament-users/issues",
-                "source": "https://github.com/tomatophp/filament-users/tree/v2.0.19"
-=======
             "description": "Manage any type on your app in Database with easy to use Resource for FilamentPHP",
             "keywords": [
                 "database",
@@ -9085,7 +8992,6 @@
             "support": {
                 "issues": "https://github.com/tomatophp/filament-types/issues",
                 "source": "https://github.com/tomatophp/filament-types/tree/v2.0.4"
->>>>>>> 6c1158c3
             },
             "funding": [
                 {
@@ -9093,11 +8999,7 @@
                     "type": "github"
                 }
             ],
-<<<<<<< HEAD
-            "time": "2025-03-24T11:58:26+00:00"
-=======
             "time": "2025-02-26T13:01:15+00:00"
->>>>>>> 6c1158c3
         },
         {
             "name": "vlucas/phpdotenv",
