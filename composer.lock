{
    "_readme": [
        "This file locks the dependencies of your project to a known state",
        "Read more about it at https://getcomposer.org/doc/01-basic-usage.md#installing-dependencies",
        "This file is @generated automatically"
    ],
<<<<<<< HEAD
    "content-hash": "fb383e62bbdb9c68499d80f0b08d7bc0",
=======
    "content-hash": "2acddc5b3761bae61efc270ff6e91ac5",
>>>>>>> 942a5a31
    "packages": [
        {
            "name": "anourvalar/eloquent-serialize",
            "version": "1.3.4",
            "source": {
                "type": "git",
                "url": "https://github.com/AnourValar/eloquent-serialize.git",
                "reference": "0934a98866e02b73e38696961a9d7984b834c9d9"
            },
            "dist": {
                "type": "zip",
                "url": "https://api.github.com/repos/AnourValar/eloquent-serialize/zipball/0934a98866e02b73e38696961a9d7984b834c9d9",
                "reference": "0934a98866e02b73e38696961a9d7984b834c9d9",
                "shasum": ""
            },
            "require": {
                "laravel/framework": "^8.0|^9.0|^10.0|^11.0|^12.0",
                "php": "^7.4|^8.0"
            },
            "require-dev": {
                "friendsofphp/php-cs-fixer": "^3.26",
                "laravel/legacy-factories": "^1.1",
                "orchestra/testbench": "^6.0|^7.0|^8.0|^9.0|^10.0",
                "phpstan/phpstan": "^2.0",
                "phpunit/phpunit": "^9.5|^10.5|^11.0",
                "psalm/plugin-laravel": "^2.8|^3.0",
                "squizlabs/php_codesniffer": "^3.7"
            },
            "type": "library",
            "extra": {
                "laravel": {
                    "aliases": {
                        "EloquentSerialize": "AnourValar\\EloquentSerialize\\Facades\\EloquentSerializeFacade"
                    }
                }
            },
            "autoload": {
                "psr-4": {
                    "AnourValar\\EloquentSerialize\\": "src/"
                }
            },
            "notification-url": "https://packagist.org/downloads/",
            "license": [
                "MIT"
            ],
            "description": "Laravel Query Builder (Eloquent) serialization",
            "homepage": "https://github.com/AnourValar/eloquent-serialize",
            "keywords": [
                "anourvalar",
                "builder",
                "copy",
                "eloquent",
                "job",
                "laravel",
                "query",
                "querybuilder",
                "queue",
                "serializable",
                "serialization",
                "serialize"
            ],
            "support": {
                "issues": "https://github.com/AnourValar/eloquent-serialize/issues",
                "source": "https://github.com/AnourValar/eloquent-serialize/tree/1.3.4"
            },
            "time": "2025-07-30T15:45:57+00:00"
        },
        {
            "name": "blade-ui-kit/blade-heroicons",
            "version": "2.6.0",
            "source": {
                "type": "git",
                "url": "https://github.com/driesvints/blade-heroicons.git",
                "reference": "4553b2a1f6c76f0ac7f3bc0de4c0cfa06a097d19"
            },
            "dist": {
                "type": "zip",
                "url": "https://api.github.com/repos/driesvints/blade-heroicons/zipball/4553b2a1f6c76f0ac7f3bc0de4c0cfa06a097d19",
                "reference": "4553b2a1f6c76f0ac7f3bc0de4c0cfa06a097d19",
                "shasum": ""
            },
            "require": {
                "blade-ui-kit/blade-icons": "^1.6",
                "illuminate/support": "^9.0|^10.0|^11.0|^12.0",
                "php": "^8.0"
            },
            "require-dev": {
                "orchestra/testbench": "^7.0|^8.0|^9.0|^10.0",
                "phpunit/phpunit": "^9.0|^10.5|^11.0"
            },
            "type": "library",
            "extra": {
                "laravel": {
                    "providers": [
                        "BladeUI\\Heroicons\\BladeHeroiconsServiceProvider"
                    ]
                }
            },
            "autoload": {
                "psr-4": {
                    "BladeUI\\Heroicons\\": "src"
                }
            },
            "notification-url": "https://packagist.org/downloads/",
            "license": [
                "MIT"
            ],
            "authors": [
                {
                    "name": "Dries Vints",
                    "homepage": "https://driesvints.com"
                }
            ],
            "description": "A package to easily make use of Heroicons in your Laravel Blade views.",
            "homepage": "https://github.com/blade-ui-kit/blade-heroicons",
            "keywords": [
                "Heroicons",
                "blade",
                "laravel"
            ],
            "support": {
                "issues": "https://github.com/driesvints/blade-heroicons/issues",
                "source": "https://github.com/driesvints/blade-heroicons/tree/2.6.0"
            },
            "funding": [
                {
                    "url": "https://github.com/sponsors/driesvints",
                    "type": "github"
                },
                {
                    "url": "https://www.paypal.com/paypalme/driesvints",
                    "type": "paypal"
                }
            ],
            "time": "2025-02-13T20:53:33+00:00"
        },
        {
            "name": "blade-ui-kit/blade-icons",
            "version": "1.8.0",
            "source": {
                "type": "git",
                "url": "https://github.com/driesvints/blade-icons.git",
                "reference": "7b743f27476acb2ed04cb518213d78abe096e814"
            },
            "dist": {
                "type": "zip",
                "url": "https://api.github.com/repos/driesvints/blade-icons/zipball/7b743f27476acb2ed04cb518213d78abe096e814",
                "reference": "7b743f27476acb2ed04cb518213d78abe096e814",
                "shasum": ""
            },
            "require": {
                "illuminate/contracts": "^8.0|^9.0|^10.0|^11.0|^12.0",
                "illuminate/filesystem": "^8.0|^9.0|^10.0|^11.0|^12.0",
                "illuminate/support": "^8.0|^9.0|^10.0|^11.0|^12.0",
                "illuminate/view": "^8.0|^9.0|^10.0|^11.0|^12.0",
                "php": "^7.4|^8.0",
                "symfony/console": "^5.3|^6.0|^7.0",
                "symfony/finder": "^5.3|^6.0|^7.0"
            },
            "require-dev": {
                "mockery/mockery": "^1.5.1",
                "orchestra/testbench": "^6.0|^7.0|^8.0|^9.0|^10.0",
                "phpunit/phpunit": "^9.0|^10.5|^11.0"
            },
            "bin": [
                "bin/blade-icons-generate"
            ],
            "type": "library",
            "extra": {
                "laravel": {
                    "providers": [
                        "BladeUI\\Icons\\BladeIconsServiceProvider"
                    ]
                }
            },
            "autoload": {
                "files": [
                    "src/helpers.php"
                ],
                "psr-4": {
                    "BladeUI\\Icons\\": "src"
                }
            },
            "notification-url": "https://packagist.org/downloads/",
            "license": [
                "MIT"
            ],
            "authors": [
                {
                    "name": "Dries Vints",
                    "homepage": "https://driesvints.com"
                }
            ],
            "description": "A package to easily make use of icons in your Laravel Blade views.",
            "homepage": "https://github.com/blade-ui-kit/blade-icons",
            "keywords": [
                "blade",
                "icons",
                "laravel",
                "svg"
            ],
            "support": {
                "issues": "https://github.com/blade-ui-kit/blade-icons/issues",
                "source": "https://github.com/blade-ui-kit/blade-icons"
            },
            "funding": [
                {
                    "url": "https://github.com/sponsors/driesvints",
                    "type": "github"
                },
                {
                    "url": "https://www.paypal.com/paypalme/driesvints",
                    "type": "paypal"
                }
            ],
            "time": "2025-02-13T20:35:06+00:00"
        },
        {
            "name": "brick/math",
            "version": "0.14.0",
            "source": {
                "type": "git",
                "url": "https://github.com/brick/math.git",
                "reference": "113a8ee2656b882d4c3164fa31aa6e12cbb7aaa2"
            },
            "dist": {
                "type": "zip",
                "url": "https://api.github.com/repos/brick/math/zipball/113a8ee2656b882d4c3164fa31aa6e12cbb7aaa2",
                "reference": "113a8ee2656b882d4c3164fa31aa6e12cbb7aaa2",
                "shasum": ""
            },
            "require": {
                "php": "^8.2"
            },
            "require-dev": {
                "php-coveralls/php-coveralls": "^2.2",
                "phpstan/phpstan": "2.1.22",
                "phpunit/phpunit": "^11.5"
            },
            "type": "library",
            "autoload": {
                "psr-4": {
                    "Brick\\Math\\": "src/"
                }
            },
            "notification-url": "https://packagist.org/downloads/",
            "license": [
                "MIT"
            ],
            "description": "Arbitrary-precision arithmetic library",
            "keywords": [
                "Arbitrary-precision",
                "BigInteger",
                "BigRational",
                "arithmetic",
                "bigdecimal",
                "bignum",
                "bignumber",
                "brick",
                "decimal",
                "integer",
                "math",
                "mathematics",
                "rational"
            ],
            "support": {
                "issues": "https://github.com/brick/math/issues",
                "source": "https://github.com/brick/math/tree/0.14.0"
            },
            "funding": [
                {
                    "url": "https://github.com/BenMorel",
                    "type": "github"
                }
            ],
            "time": "2025-08-29T12:40:03+00:00"
        },
        {
            "name": "calebporzio/sushi",
            "version": "v2.5.3",
            "source": {
                "type": "git",
                "url": "https://github.com/calebporzio/sushi.git",
                "reference": "bf184973f943216b2aaa8dbc79631ea806038bb1"
            },
            "dist": {
                "type": "zip",
                "url": "https://api.github.com/repos/calebporzio/sushi/zipball/bf184973f943216b2aaa8dbc79631ea806038bb1",
                "reference": "bf184973f943216b2aaa8dbc79631ea806038bb1",
                "shasum": ""
            },
            "require": {
                "ext-pdo_sqlite": "*",
                "ext-sqlite3": "*",
                "illuminate/database": "^5.8 || ^6.0 || ^7.0 || ^8.0 || ^9.0 || ^10.0 || ^11.0 || ^12.0",
                "illuminate/support": "^5.8 || ^6.0 || ^7.0 || ^8.0 || ^9.0 || ^10.0 || ^11.0 || ^12.0",
                "php": "^7.1.3|^8.0"
            },
            "require-dev": {
                "doctrine/dbal": "^2.9 || ^3.1.4",
                "orchestra/testbench": "3.8.* || 3.9.* || ^4.0 || ^5.0 || ^6.0 || ^7.0 || ^8.0 || ^9.0 || ^10.0",
                "phpunit/phpunit": "^7.5 || ^8.4 || ^9.0 || ^10.0 || ^11.0"
            },
            "type": "library",
            "autoload": {
                "psr-4": {
                    "Sushi\\": "src/"
                }
            },
            "notification-url": "https://packagist.org/downloads/",
            "license": [
                "MIT"
            ],
            "authors": [
                {
                    "name": "Caleb Porzio",
                    "email": "calebporzio@gmail.com"
                }
            ],
            "description": "Eloquent's missing \"array\" driver.",
            "support": {
                "source": "https://github.com/calebporzio/sushi/tree/v2.5.3"
            },
            "funding": [
                {
                    "url": "https://github.com/calebporzio",
                    "type": "github"
                }
            ],
            "time": "2025-02-13T21:03:57+00:00"
        },
        {
            "name": "carbonphp/carbon-doctrine-types",
            "version": "3.2.0",
            "source": {
                "type": "git",
                "url": "https://github.com/CarbonPHP/carbon-doctrine-types.git",
                "reference": "18ba5ddfec8976260ead6e866180bd5d2f71aa1d"
            },
            "dist": {
                "type": "zip",
                "url": "https://api.github.com/repos/CarbonPHP/carbon-doctrine-types/zipball/18ba5ddfec8976260ead6e866180bd5d2f71aa1d",
                "reference": "18ba5ddfec8976260ead6e866180bd5d2f71aa1d",
                "shasum": ""
            },
            "require": {
                "php": "^8.1"
            },
            "conflict": {
                "doctrine/dbal": "<4.0.0 || >=5.0.0"
            },
            "require-dev": {
                "doctrine/dbal": "^4.0.0",
                "nesbot/carbon": "^2.71.0 || ^3.0.0",
                "phpunit/phpunit": "^10.3"
            },
            "type": "library",
            "autoload": {
                "psr-4": {
                    "Carbon\\Doctrine\\": "src/Carbon/Doctrine/"
                }
            },
            "notification-url": "https://packagist.org/downloads/",
            "license": [
                "MIT"
            ],
            "authors": [
                {
                    "name": "KyleKatarn",
                    "email": "kylekatarnls@gmail.com"
                }
            ],
            "description": "Types to use Carbon in Doctrine",
            "keywords": [
                "carbon",
                "date",
                "datetime",
                "doctrine",
                "time"
            ],
            "support": {
                "issues": "https://github.com/CarbonPHP/carbon-doctrine-types/issues",
                "source": "https://github.com/CarbonPHP/carbon-doctrine-types/tree/3.2.0"
            },
            "funding": [
                {
                    "url": "https://github.com/kylekatarnls",
                    "type": "github"
                },
                {
                    "url": "https://opencollective.com/Carbon",
                    "type": "open_collective"
                },
                {
                    "url": "https://tidelift.com/funding/github/packagist/nesbot/carbon",
                    "type": "tidelift"
                }
            ],
            "time": "2024-02-09T16:56:22+00:00"
        },
        {
            "name": "chillerlan/php-qrcode",
            "version": "5.0.4",
            "source": {
                "type": "git",
                "url": "https://github.com/chillerlan/php-qrcode.git",
                "reference": "390393e97a6e42ccae0e0d6205b8d4200f7ddc43"
            },
            "dist": {
                "type": "zip",
                "url": "https://api.github.com/repos/chillerlan/php-qrcode/zipball/390393e97a6e42ccae0e0d6205b8d4200f7ddc43",
                "reference": "390393e97a6e42ccae0e0d6205b8d4200f7ddc43",
                "shasum": ""
            },
            "require": {
                "chillerlan/php-settings-container": "^2.1.6 || ^3.2.1",
                "ext-mbstring": "*",
                "php": "^7.4 || ^8.0"
            },
            "require-dev": {
                "chillerlan/php-authenticator": "^4.3.1 || ^5.2.1",
                "ext-fileinfo": "*",
                "phan/phan": "^5.5.1",
                "phpcompatibility/php-compatibility": "10.x-dev",
                "phpmd/phpmd": "^2.15",
                "phpunit/phpunit": "^9.6",
                "setasign/fpdf": "^1.8.2",
                "slevomat/coding-standard": "^8.23.0",
                "squizlabs/php_codesniffer": "^4.0.0"
            },
            "suggest": {
                "chillerlan/php-authenticator": "Yet another Google authenticator! Also creates URIs for mobile apps.",
                "setasign/fpdf": "Required to use the QR FPDF output.",
                "simple-icons/simple-icons": "SVG icons that you can use to embed as logos in the QR Code"
            },
            "type": "library",
            "autoload": {
                "psr-4": {
                    "chillerlan\\QRCode\\": "src"
                }
            },
            "notification-url": "https://packagist.org/downloads/",
            "license": [
                "MIT",
                "Apache-2.0"
            ],
            "authors": [
                {
                    "name": "Kazuhiko Arase",
                    "homepage": "https://github.com/kazuhikoarase/qrcode-generator"
                },
                {
                    "name": "ZXing Authors",
                    "homepage": "https://github.com/zxing/zxing"
                },
                {
                    "name": "Ashot Khanamiryan",
                    "homepage": "https://github.com/khanamiryan/php-qrcode-detector-decoder"
                },
                {
                    "name": "Smiley",
                    "email": "smiley@chillerlan.net",
                    "homepage": "https://github.com/codemasher"
                },
                {
                    "name": "Contributors",
                    "homepage": "https://github.com/chillerlan/php-qrcode/graphs/contributors"
                }
            ],
            "description": "A QR Code generator and reader with a user-friendly API. PHP 7.4+",
            "homepage": "https://github.com/chillerlan/php-qrcode",
            "keywords": [
                "phpqrcode",
                "qr",
                "qr code",
                "qr-reader",
                "qrcode",
                "qrcode-generator",
                "qrcode-reader"
            ],
            "support": {
                "docs": "https://php-qrcode.readthedocs.io",
                "issues": "https://github.com/chillerlan/php-qrcode/issues",
                "source": "https://github.com/chillerlan/php-qrcode"
            },
            "funding": [
                {
                    "url": "https://ko-fi.com/codemasher",
                    "type": "Ko-Fi"
                }
            ],
            "time": "2025-09-19T17:30:27+00:00"
        },
        {
            "name": "chillerlan/php-settings-container",
            "version": "3.2.1",
            "source": {
                "type": "git",
                "url": "https://github.com/chillerlan/php-settings-container.git",
                "reference": "95ed3e9676a1d47cab2e3174d19b43f5dbf52681"
            },
            "dist": {
                "type": "zip",
                "url": "https://api.github.com/repos/chillerlan/php-settings-container/zipball/95ed3e9676a1d47cab2e3174d19b43f5dbf52681",
                "reference": "95ed3e9676a1d47cab2e3174d19b43f5dbf52681",
                "shasum": ""
            },
            "require": {
                "ext-json": "*",
                "php": "^8.1"
            },
            "require-dev": {
                "phpmd/phpmd": "^2.15",
                "phpstan/phpstan": "^1.11",
                "phpstan/phpstan-deprecation-rules": "^1.2",
                "phpunit/phpunit": "^10.5",
                "squizlabs/php_codesniffer": "^3.10"
            },
            "type": "library",
            "autoload": {
                "psr-4": {
                    "chillerlan\\Settings\\": "src"
                }
            },
            "notification-url": "https://packagist.org/downloads/",
            "license": [
                "MIT"
            ],
            "authors": [
                {
                    "name": "Smiley",
                    "email": "smiley@chillerlan.net",
                    "homepage": "https://github.com/codemasher"
                }
            ],
            "description": "A container class for immutable settings objects. Not a DI container.",
            "homepage": "https://github.com/chillerlan/php-settings-container",
            "keywords": [
                "Settings",
                "configuration",
                "container",
                "helper"
            ],
            "support": {
                "issues": "https://github.com/chillerlan/php-settings-container/issues",
                "source": "https://github.com/chillerlan/php-settings-container"
            },
            "funding": [
                {
                    "url": "https://www.paypal.com/donate?hosted_button_id=WLYUNAT9ZTJZ4",
                    "type": "custom"
                },
                {
                    "url": "https://ko-fi.com/codemasher",
                    "type": "ko_fi"
                }
            ],
            "time": "2024-07-16T11:13:48+00:00"
        },
        {
            "name": "danharrin/date-format-converter",
            "version": "v0.3.1",
            "source": {
                "type": "git",
                "url": "https://github.com/danharrin/date-format-converter.git",
                "reference": "7c31171bc981e48726729a5f3a05a2d2b63f0b1e"
            },
            "dist": {
                "type": "zip",
                "url": "https://api.github.com/repos/danharrin/date-format-converter/zipball/7c31171bc981e48726729a5f3a05a2d2b63f0b1e",
                "reference": "7c31171bc981e48726729a5f3a05a2d2b63f0b1e",
                "shasum": ""
            },
            "require": {
                "php": "^7.2|^8.0"
            },
            "type": "library",
            "autoload": {
                "files": [
                    "src/helpers.php",
                    "src/standards.php"
                ],
                "psr-4": {
                    "DanHarrin\\DateFormatConverter\\": "src/"
                }
            },
            "notification-url": "https://packagist.org/downloads/",
            "license": [
                "MIT"
            ],
            "authors": [
                {
                    "name": "Dan Harrin",
                    "email": "dan@danharrin.com"
                }
            ],
            "description": "Convert token-based date formats between standards.",
            "homepage": "https://github.com/danharrin/date-format-converter",
            "support": {
                "issues": "https://github.com/danharrin/date-format-converter/issues",
                "source": "https://github.com/danharrin/date-format-converter"
            },
            "funding": [
                {
                    "url": "https://github.com/danharrin",
                    "type": "github"
                }
            ],
            "time": "2024-06-13T09:38:44+00:00"
        },
        {
            "name": "danharrin/livewire-rate-limiting",
            "version": "v2.1.0",
            "source": {
                "type": "git",
                "url": "https://github.com/danharrin/livewire-rate-limiting.git",
                "reference": "14dde653a9ae8f38af07a0ba4921dc046235e1a0"
            },
            "dist": {
                "type": "zip",
                "url": "https://api.github.com/repos/danharrin/livewire-rate-limiting/zipball/14dde653a9ae8f38af07a0ba4921dc046235e1a0",
                "reference": "14dde653a9ae8f38af07a0ba4921dc046235e1a0",
                "shasum": ""
            },
            "require": {
                "illuminate/support": "^9.0|^10.0|^11.0|^12.0",
                "php": "^8.0"
            },
            "require-dev": {
                "livewire/livewire": "^3.0",
                "livewire/volt": "^1.3",
                "orchestra/testbench": "^7.0|^8.0|^9.0|^10.0",
                "phpunit/phpunit": "^9.0|^10.0|^11.5.3"
            },
            "type": "library",
            "autoload": {
                "psr-4": {
                    "DanHarrin\\LivewireRateLimiting\\": "src"
                }
            },
            "notification-url": "https://packagist.org/downloads/",
            "license": [
                "MIT"
            ],
            "authors": [
                {
                    "name": "Dan Harrin",
                    "email": "dan@danharrin.com"
                }
            ],
            "description": "Apply rate limiters to Laravel Livewire actions.",
            "homepage": "https://github.com/danharrin/livewire-rate-limiting",
            "support": {
                "issues": "https://github.com/danharrin/livewire-rate-limiting/issues",
                "source": "https://github.com/danharrin/livewire-rate-limiting"
            },
            "funding": [
                {
                    "url": "https://github.com/danharrin",
                    "type": "github"
                }
            ],
            "time": "2025-02-21T08:52:11+00:00"
        },
        {
            "name": "dflydev/dot-access-data",
            "version": "v3.0.3",
            "source": {
                "type": "git",
                "url": "https://github.com/dflydev/dflydev-dot-access-data.git",
                "reference": "a23a2bf4f31d3518f3ecb38660c95715dfead60f"
            },
            "dist": {
                "type": "zip",
                "url": "https://api.github.com/repos/dflydev/dflydev-dot-access-data/zipball/a23a2bf4f31d3518f3ecb38660c95715dfead60f",
                "reference": "a23a2bf4f31d3518f3ecb38660c95715dfead60f",
                "shasum": ""
            },
            "require": {
                "php": "^7.1 || ^8.0"
            },
            "require-dev": {
                "phpstan/phpstan": "^0.12.42",
                "phpunit/phpunit": "^7.5 || ^8.5 || ^9.3",
                "scrutinizer/ocular": "1.6.0",
                "squizlabs/php_codesniffer": "^3.5",
                "vimeo/psalm": "^4.0.0"
            },
            "type": "library",
            "extra": {
                "branch-alias": {
                    "dev-main": "3.x-dev"
                }
            },
            "autoload": {
                "psr-4": {
                    "Dflydev\\DotAccessData\\": "src/"
                }
            },
            "notification-url": "https://packagist.org/downloads/",
            "license": [
                "MIT"
            ],
            "authors": [
                {
                    "name": "Dragonfly Development Inc.",
                    "email": "info@dflydev.com",
                    "homepage": "http://dflydev.com"
                },
                {
                    "name": "Beau Simensen",
                    "email": "beau@dflydev.com",
                    "homepage": "http://beausimensen.com"
                },
                {
                    "name": "Carlos Frutos",
                    "email": "carlos@kiwing.it",
                    "homepage": "https://github.com/cfrutos"
                },
                {
                    "name": "Colin O'Dell",
                    "email": "colinodell@gmail.com",
                    "homepage": "https://www.colinodell.com"
                }
            ],
            "description": "Given a deep data structure, access data by dot notation.",
            "homepage": "https://github.com/dflydev/dflydev-dot-access-data",
            "keywords": [
                "access",
                "data",
                "dot",
                "notation"
            ],
            "support": {
                "issues": "https://github.com/dflydev/dflydev-dot-access-data/issues",
                "source": "https://github.com/dflydev/dflydev-dot-access-data/tree/v3.0.3"
            },
            "time": "2024-07-08T12:26:09+00:00"
        },
        {
            "name": "doctrine/inflector",
            "version": "2.1.0",
            "source": {
                "type": "git",
                "url": "https://github.com/doctrine/inflector.git",
                "reference": "6d6c96277ea252fc1304627204c3d5e6e15faa3b"
            },
            "dist": {
                "type": "zip",
                "url": "https://api.github.com/repos/doctrine/inflector/zipball/6d6c96277ea252fc1304627204c3d5e6e15faa3b",
                "reference": "6d6c96277ea252fc1304627204c3d5e6e15faa3b",
                "shasum": ""
            },
            "require": {
                "php": "^7.2 || ^8.0"
            },
            "require-dev": {
                "doctrine/coding-standard": "^12.0 || ^13.0",
                "phpstan/phpstan": "^1.12 || ^2.0",
                "phpstan/phpstan-phpunit": "^1.4 || ^2.0",
                "phpstan/phpstan-strict-rules": "^1.6 || ^2.0",
                "phpunit/phpunit": "^8.5 || ^12.2"
            },
            "type": "library",
            "autoload": {
                "psr-4": {
                    "Doctrine\\Inflector\\": "src"
                }
            },
            "notification-url": "https://packagist.org/downloads/",
            "license": [
                "MIT"
            ],
            "authors": [
                {
                    "name": "Guilherme Blanco",
                    "email": "guilhermeblanco@gmail.com"
                },
                {
                    "name": "Roman Borschel",
                    "email": "roman@code-factory.org"
                },
                {
                    "name": "Benjamin Eberlei",
                    "email": "kontakt@beberlei.de"
                },
                {
                    "name": "Jonathan Wage",
                    "email": "jonwage@gmail.com"
                },
                {
                    "name": "Johannes Schmitt",
                    "email": "schmittjoh@gmail.com"
                }
            ],
            "description": "PHP Doctrine Inflector is a small library that can perform string manipulations with regard to upper/lowercase and singular/plural forms of words.",
            "homepage": "https://www.doctrine-project.org/projects/inflector.html",
            "keywords": [
                "inflection",
                "inflector",
                "lowercase",
                "manipulation",
                "php",
                "plural",
                "singular",
                "strings",
                "uppercase",
                "words"
            ],
            "support": {
                "issues": "https://github.com/doctrine/inflector/issues",
                "source": "https://github.com/doctrine/inflector/tree/2.1.0"
            },
            "funding": [
                {
                    "url": "https://www.doctrine-project.org/sponsorship.html",
                    "type": "custom"
                },
                {
                    "url": "https://www.patreon.com/phpdoctrine",
                    "type": "patreon"
                },
                {
                    "url": "https://tidelift.com/funding/github/packagist/doctrine%2Finflector",
                    "type": "tidelift"
                }
            ],
            "time": "2025-08-10T19:31:58+00:00"
        },
        {
            "name": "doctrine/lexer",
            "version": "3.0.1",
            "source": {
                "type": "git",
                "url": "https://github.com/doctrine/lexer.git",
                "reference": "31ad66abc0fc9e1a1f2d9bc6a42668d2fbbcd6dd"
            },
            "dist": {
                "type": "zip",
                "url": "https://api.github.com/repos/doctrine/lexer/zipball/31ad66abc0fc9e1a1f2d9bc6a42668d2fbbcd6dd",
                "reference": "31ad66abc0fc9e1a1f2d9bc6a42668d2fbbcd6dd",
                "shasum": ""
            },
            "require": {
                "php": "^8.1"
            },
            "require-dev": {
                "doctrine/coding-standard": "^12",
                "phpstan/phpstan": "^1.10",
                "phpunit/phpunit": "^10.5",
                "psalm/plugin-phpunit": "^0.18.3",
                "vimeo/psalm": "^5.21"
            },
            "type": "library",
            "autoload": {
                "psr-4": {
                    "Doctrine\\Common\\Lexer\\": "src"
                }
            },
            "notification-url": "https://packagist.org/downloads/",
            "license": [
                "MIT"
            ],
            "authors": [
                {
                    "name": "Guilherme Blanco",
                    "email": "guilhermeblanco@gmail.com"
                },
                {
                    "name": "Roman Borschel",
                    "email": "roman@code-factory.org"
                },
                {
                    "name": "Johannes Schmitt",
                    "email": "schmittjoh@gmail.com"
                }
            ],
            "description": "PHP Doctrine Lexer parser library that can be used in Top-Down, Recursive Descent Parsers.",
            "homepage": "https://www.doctrine-project.org/projects/lexer.html",
            "keywords": [
                "annotations",
                "docblock",
                "lexer",
                "parser",
                "php"
            ],
            "support": {
                "issues": "https://github.com/doctrine/lexer/issues",
                "source": "https://github.com/doctrine/lexer/tree/3.0.1"
            },
            "funding": [
                {
                    "url": "https://www.doctrine-project.org/sponsorship.html",
                    "type": "custom"
                },
                {
                    "url": "https://www.patreon.com/phpdoctrine",
                    "type": "patreon"
                },
                {
                    "url": "https://tidelift.com/funding/github/packagist/doctrine%2Flexer",
                    "type": "tidelift"
                }
            ],
            "time": "2024-02-05T11:56:58+00:00"
        },
        {
            "name": "dragonmantank/cron-expression",
            "version": "v3.4.0",
            "source": {
                "type": "git",
                "url": "https://github.com/dragonmantank/cron-expression.git",
                "reference": "8c784d071debd117328803d86b2097615b457500"
            },
            "dist": {
                "type": "zip",
                "url": "https://api.github.com/repos/dragonmantank/cron-expression/zipball/8c784d071debd117328803d86b2097615b457500",
                "reference": "8c784d071debd117328803d86b2097615b457500",
                "shasum": ""
            },
            "require": {
                "php": "^7.2|^8.0",
                "webmozart/assert": "^1.0"
            },
            "replace": {
                "mtdowling/cron-expression": "^1.0"
            },
            "require-dev": {
                "phpstan/extension-installer": "^1.0",
                "phpstan/phpstan": "^1.0",
                "phpunit/phpunit": "^7.0|^8.0|^9.0"
            },
            "type": "library",
            "extra": {
                "branch-alias": {
                    "dev-master": "3.x-dev"
                }
            },
            "autoload": {
                "psr-4": {
                    "Cron\\": "src/Cron/"
                }
            },
            "notification-url": "https://packagist.org/downloads/",
            "license": [
                "MIT"
            ],
            "authors": [
                {
                    "name": "Chris Tankersley",
                    "email": "chris@ctankersley.com",
                    "homepage": "https://github.com/dragonmantank"
                }
            ],
            "description": "CRON for PHP: Calculate the next or previous run date and determine if a CRON expression is due",
            "keywords": [
                "cron",
                "schedule"
            ],
            "support": {
                "issues": "https://github.com/dragonmantank/cron-expression/issues",
                "source": "https://github.com/dragonmantank/cron-expression/tree/v3.4.0"
            },
            "funding": [
                {
                    "url": "https://github.com/dragonmantank",
                    "type": "github"
                }
            ],
            "time": "2024-10-09T13:47:03+00:00"
        },
        {
            "name": "egulias/email-validator",
            "version": "4.0.4",
            "source": {
                "type": "git",
                "url": "https://github.com/egulias/EmailValidator.git",
                "reference": "d42c8731f0624ad6bdc8d3e5e9a4524f68801cfa"
            },
            "dist": {
                "type": "zip",
                "url": "https://api.github.com/repos/egulias/EmailValidator/zipball/d42c8731f0624ad6bdc8d3e5e9a4524f68801cfa",
                "reference": "d42c8731f0624ad6bdc8d3e5e9a4524f68801cfa",
                "shasum": ""
            },
            "require": {
                "doctrine/lexer": "^2.0 || ^3.0",
                "php": ">=8.1",
                "symfony/polyfill-intl-idn": "^1.26"
            },
            "require-dev": {
                "phpunit/phpunit": "^10.2",
                "vimeo/psalm": "^5.12"
            },
            "suggest": {
                "ext-intl": "PHP Internationalization Libraries are required to use the SpoofChecking validation"
            },
            "type": "library",
            "extra": {
                "branch-alias": {
                    "dev-master": "4.0.x-dev"
                }
            },
            "autoload": {
                "psr-4": {
                    "Egulias\\EmailValidator\\": "src"
                }
            },
            "notification-url": "https://packagist.org/downloads/",
            "license": [
                "MIT"
            ],
            "authors": [
                {
                    "name": "Eduardo Gulias Davis"
                }
            ],
            "description": "A library for validating emails against several RFCs",
            "homepage": "https://github.com/egulias/EmailValidator",
            "keywords": [
                "email",
                "emailvalidation",
                "emailvalidator",
                "validation",
                "validator"
            ],
            "support": {
                "issues": "https://github.com/egulias/EmailValidator/issues",
                "source": "https://github.com/egulias/EmailValidator/tree/4.0.4"
            },
            "funding": [
                {
                    "url": "https://github.com/egulias",
                    "type": "github"
                }
            ],
            "time": "2025-03-06T22:45:56+00:00"
        },
        {
            "name": "ezyang/htmlpurifier",
            "version": "v4.19.0",
            "source": {
                "type": "git",
                "url": "https://github.com/ezyang/htmlpurifier.git",
                "reference": "b287d2a16aceffbf6e0295559b39662612b77fcf"
            },
            "dist": {
                "type": "zip",
                "url": "https://api.github.com/repos/ezyang/htmlpurifier/zipball/b287d2a16aceffbf6e0295559b39662612b77fcf",
                "reference": "b287d2a16aceffbf6e0295559b39662612b77fcf",
                "shasum": ""
            },
            "require": {
                "php": "~5.6.0 || ~7.0.0 || ~7.1.0 || ~7.2.0 || ~7.3.0 || ~7.4.0 || ~8.0.0 || ~8.1.0 || ~8.2.0 || ~8.3.0 || ~8.4.0 || ~8.5.0"
            },
            "require-dev": {
                "cerdic/css-tidy": "^1.7 || ^2.0",
                "simpletest/simpletest": "dev-master"
            },
            "suggest": {
                "cerdic/css-tidy": "If you want to use the filter 'Filter.ExtractStyleBlocks'.",
                "ext-bcmath": "Used for unit conversion and imagecrash protection",
                "ext-iconv": "Converts text to and from non-UTF-8 encodings",
                "ext-tidy": "Used for pretty-printing HTML"
            },
            "type": "library",
            "autoload": {
                "files": [
                    "library/HTMLPurifier.composer.php"
                ],
                "psr-0": {
                    "HTMLPurifier": "library/"
                },
                "exclude-from-classmap": [
                    "/library/HTMLPurifier/Language/"
                ]
            },
            "notification-url": "https://packagist.org/downloads/",
            "license": [
                "LGPL-2.1-or-later"
            ],
            "authors": [
                {
                    "name": "Edward Z. Yang",
                    "email": "admin@htmlpurifier.org",
                    "homepage": "http://ezyang.com"
                }
            ],
            "description": "Standards compliant HTML filter written in PHP",
            "homepage": "http://htmlpurifier.org/",
            "keywords": [
                "html"
            ],
            "support": {
                "issues": "https://github.com/ezyang/htmlpurifier/issues",
                "source": "https://github.com/ezyang/htmlpurifier/tree/v4.19.0"
            },
            "time": "2025-10-17T16:34:55+00:00"
        },
        {
            "name": "filament/actions",
            "version": "v4.1.9",
            "source": {
                "type": "git",
                "url": "https://github.com/filamentphp/actions.git",
                "reference": "cd17a34e7bacebf74064a6e43fab6ff87c21630a"
            },
            "dist": {
                "type": "zip",
                "url": "https://api.github.com/repos/filamentphp/actions/zipball/cd17a34e7bacebf74064a6e43fab6ff87c21630a",
                "reference": "cd17a34e7bacebf74064a6e43fab6ff87c21630a",
                "shasum": ""
            },
            "require": {
                "anourvalar/eloquent-serialize": "^1.2",
                "filament/forms": "self.version",
                "filament/infolists": "self.version",
                "filament/notifications": "self.version",
                "filament/support": "self.version",
                "league/csv": "^9.16",
                "openspout/openspout": "^4.23",
                "php": "^8.2"
            },
            "type": "library",
            "extra": {
                "laravel": {
                    "providers": [
                        "Filament\\Actions\\ActionsServiceProvider"
                    ]
                }
            },
            "autoload": {
                "psr-4": {
                    "Filament\\Actions\\": "src"
                }
            },
            "notification-url": "https://packagist.org/downloads/",
            "license": [
                "MIT"
            ],
            "description": "Easily add beautiful action modals to any Livewire component.",
            "homepage": "https://github.com/filamentphp/filament",
            "support": {
                "issues": "https://github.com/filamentphp/filament/issues",
                "source": "https://github.com/filamentphp/filament"
            },
            "time": "2025-10-14T15:20:45+00:00"
        },
        {
            "name": "filament/filament",
            "version": "v4.1.9",
            "source": {
                "type": "git",
                "url": "https://github.com/filamentphp/panels.git",
                "reference": "010728faccca684f5b1ee0c64d640c843cc1ade4"
            },
            "dist": {
                "type": "zip",
                "url": "https://api.github.com/repos/filamentphp/panels/zipball/010728faccca684f5b1ee0c64d640c843cc1ade4",
                "reference": "010728faccca684f5b1ee0c64d640c843cc1ade4",
                "shasum": ""
            },
            "require": {
                "chillerlan/php-qrcode": "^5.0",
                "filament/actions": "self.version",
                "filament/forms": "self.version",
                "filament/infolists": "self.version",
                "filament/notifications": "self.version",
                "filament/schemas": "self.version",
                "filament/support": "self.version",
                "filament/tables": "self.version",
                "filament/widgets": "self.version",
                "php": "^8.2",
                "pragmarx/google2fa": "^8.0",
                "pragmarx/google2fa-qrcode": "^3.0"
            },
            "type": "library",
            "extra": {
                "laravel": {
                    "providers": [
                        "Filament\\FilamentServiceProvider"
                    ]
                }
            },
            "autoload": {
                "files": [
                    "src/global_helpers.php",
                    "src/helpers.php"
                ],
                "psr-4": {
                    "Filament\\": "src"
                }
            },
            "notification-url": "https://packagist.org/downloads/",
            "license": [
                "MIT"
            ],
            "description": "A collection of full-stack components for accelerated Laravel app development.",
            "homepage": "https://github.com/filamentphp/filament",
            "support": {
                "issues": "https://github.com/filamentphp/filament/issues",
                "source": "https://github.com/filamentphp/filament"
            },
            "time": "2025-10-15T14:31:27+00:00"
        },
        {
            "name": "filament/forms",
            "version": "v4.1.9",
            "source": {
                "type": "git",
                "url": "https://github.com/filamentphp/forms.git",
                "reference": "1993328e69d58088c3ac533a2e9464b09212df78"
            },
            "dist": {
                "type": "zip",
                "url": "https://api.github.com/repos/filamentphp/forms/zipball/1993328e69d58088c3ac533a2e9464b09212df78",
                "reference": "1993328e69d58088c3ac533a2e9464b09212df78",
                "shasum": ""
            },
            "require": {
                "danharrin/date-format-converter": "^0.3",
                "filament/actions": "self.version",
                "filament/schemas": "self.version",
                "filament/support": "self.version",
                "php": "^8.2",
                "ueberdosis/tiptap-php": "^2.0"
            },
            "type": "library",
            "extra": {
                "laravel": {
                    "providers": [
                        "Filament\\Forms\\FormsServiceProvider"
                    ]
                }
            },
            "autoload": {
                "files": [
                    "src/helpers.php"
                ],
                "psr-4": {
                    "Filament\\Forms\\": "src"
                }
            },
            "notification-url": "https://packagist.org/downloads/",
            "license": [
                "MIT"
            ],
            "description": "Easily add beautiful forms to any Livewire component.",
            "homepage": "https://github.com/filamentphp/filament",
            "support": {
                "issues": "https://github.com/filamentphp/filament/issues",
                "source": "https://github.com/filamentphp/filament"
            },
            "time": "2025-10-15T14:31:46+00:00"
        },
        {
            "name": "filament/infolists",
            "version": "v4.1.9",
            "source": {
                "type": "git",
                "url": "https://github.com/filamentphp/infolists.git",
                "reference": "c6572b83fd6b97105c9f915797c6b2c10fae424d"
            },
            "dist": {
                "type": "zip",
                "url": "https://api.github.com/repos/filamentphp/infolists/zipball/c6572b83fd6b97105c9f915797c6b2c10fae424d",
                "reference": "c6572b83fd6b97105c9f915797c6b2c10fae424d",
                "shasum": ""
            },
            "require": {
                "filament/actions": "self.version",
                "filament/schemas": "self.version",
                "filament/support": "self.version",
                "php": "^8.2"
            },
            "type": "library",
            "extra": {
                "laravel": {
                    "providers": [
                        "Filament\\Infolists\\InfolistsServiceProvider"
                    ]
                }
            },
            "autoload": {
                "psr-4": {
                    "Filament\\Infolists\\": "src"
                }
            },
            "notification-url": "https://packagist.org/downloads/",
            "license": [
                "MIT"
            ],
            "description": "Easily add beautiful read-only infolists to any Livewire component.",
            "homepage": "https://github.com/filamentphp/filament",
            "support": {
                "issues": "https://github.com/filamentphp/filament/issues",
                "source": "https://github.com/filamentphp/filament"
            },
            "time": "2025-10-12T16:21:24+00:00"
        },
        {
            "name": "filament/notifications",
            "version": "v4.1.9",
            "source": {
                "type": "git",
                "url": "https://github.com/filamentphp/notifications.git",
                "reference": "9e606c9566084032f6645ea633ce954b5dd6d113"
            },
            "dist": {
                "type": "zip",
                "url": "https://api.github.com/repos/filamentphp/notifications/zipball/9e606c9566084032f6645ea633ce954b5dd6d113",
                "reference": "9e606c9566084032f6645ea633ce954b5dd6d113",
                "shasum": ""
            },
            "require": {
                "filament/actions": "self.version",
                "filament/support": "self.version",
                "php": "^8.2"
            },
            "type": "library",
            "extra": {
                "laravel": {
                    "providers": [
                        "Filament\\Notifications\\NotificationsServiceProvider"
                    ]
                }
            },
            "autoload": {
                "files": [
                    "src/Testing/helpers.php"
                ],
                "psr-4": {
                    "Filament\\Notifications\\": "src"
                }
            },
            "notification-url": "https://packagist.org/downloads/",
            "license": [
                "MIT"
            ],
            "description": "Easily add beautiful notifications to any Livewire app.",
            "homepage": "https://github.com/filamentphp/filament",
            "support": {
                "issues": "https://github.com/filamentphp/filament/issues",
                "source": "https://github.com/filamentphp/filament"
            },
            "time": "2025-10-14T15:22:44+00:00"
        },
        {
            "name": "filament/schemas",
            "version": "v4.1.9",
            "source": {
                "type": "git",
                "url": "https://github.com/filamentphp/schemas.git",
                "reference": "9b58c386499862e751752ab1e61787a84c6912a6"
            },
            "dist": {
                "type": "zip",
                "url": "https://api.github.com/repos/filamentphp/schemas/zipball/9b58c386499862e751752ab1e61787a84c6912a6",
                "reference": "9b58c386499862e751752ab1e61787a84c6912a6",
                "shasum": ""
            },
            "require": {
                "danharrin/date-format-converter": "^0.3",
                "filament/actions": "self.version",
                "filament/support": "self.version",
                "php": "^8.2"
            },
            "type": "library",
            "extra": {
                "laravel": {
                    "providers": [
                        "Filament\\Schemas\\SchemasServiceProvider"
                    ]
                }
            },
            "autoload": {
                "psr-4": {
                    "Filament\\Schemas\\": "src"
                }
            },
            "notification-url": "https://packagist.org/downloads/",
            "license": [
                "MIT"
            ],
            "description": "Easily add beautiful UI to any Livewire component.",
            "homepage": "https://github.com/filamentphp/filament",
            "support": {
                "issues": "https://github.com/filamentphp/filament/issues",
                "source": "https://github.com/filamentphp/filament"
            },
            "time": "2025-10-15T14:31:34+00:00"
        },
        {
            "name": "filament/spatie-laravel-translatable-plugin",
            "version": "v3.3.43",
            "source": {
                "type": "git",
                "url": "https://github.com/filamentphp/spatie-laravel-translatable-plugin.git",
                "reference": "7de417487ee7a4edd9e66fb3243a27f84db3f543"
            },
            "dist": {
                "type": "zip",
                "url": "https://api.github.com/repos/filamentphp/spatie-laravel-translatable-plugin/zipball/7de417487ee7a4edd9e66fb3243a27f84db3f543",
                "reference": "7de417487ee7a4edd9e66fb3243a27f84db3f543",
                "shasum": ""
            },
            "require": {
                "filament/support": "self.version",
                "illuminate/support": "^10.45|^11.0|^12.0",
                "php": "^8.1",
                "spatie/laravel-translatable": "^6.0"
            },
            "type": "library",
            "extra": {
                "laravel": {
                    "providers": [
                        "Filament\\SpatieLaravelTranslatablePluginServiceProvider"
                    ]
                }
            },
            "autoload": {
                "psr-4": {
                    "Filament\\": "src"
                }
            },
            "notification-url": "https://packagist.org/downloads/",
            "license": [
                "MIT"
            ],
            "description": "Filament support for `spatie/laravel-translatable`.",
            "homepage": "https://github.com/filamentphp/filament",
            "support": {
                "issues": "https://github.com/filamentphp/filament/issues",
                "source": "https://github.com/filamentphp/filament"
            },
            "time": "2025-08-12T13:15:45+00:00"
        },
        {
            "name": "filament/support",
            "version": "v4.1.9",
            "source": {
                "type": "git",
                "url": "https://github.com/filamentphp/support.git",
                "reference": "9f1140bf16a9dd7b4720bd2784e8730f440183c4"
            },
            "dist": {
                "type": "zip",
                "url": "https://api.github.com/repos/filamentphp/support/zipball/9f1140bf16a9dd7b4720bd2784e8730f440183c4",
                "reference": "9f1140bf16a9dd7b4720bd2784e8730f440183c4",
                "shasum": ""
            },
            "require": {
                "blade-ui-kit/blade-heroicons": "^2.5",
                "danharrin/livewire-rate-limiting": "^2.0",
                "ext-intl": "*",
                "illuminate/contracts": "^11.28|^12.0",
                "kirschbaum-development/eloquent-power-joins": "^4.0",
                "league/uri-components": "^7.0",
                "livewire/livewire": "^3.5",
                "nette/php-generator": "^4.0",
                "php": "^8.2",
                "ryangjchandler/blade-capture-directive": "^1.0",
                "spatie/invade": "^2.0",
                "spatie/laravel-package-tools": "^1.9",
                "symfony/console": "^7.0",
                "symfony/html-sanitizer": "^7.0"
            },
            "type": "library",
            "extra": {
                "laravel": {
                    "providers": [
                        "Filament\\Support\\SupportServiceProvider"
                    ]
                }
            },
            "autoload": {
                "files": [
                    "src/helpers.php"
                ],
                "psr-4": {
                    "Filament\\Support\\": "src"
                }
            },
            "notification-url": "https://packagist.org/downloads/",
            "license": [
                "MIT"
            ],
            "description": "Core helper methods and foundation code for all Filament packages.",
            "homepage": "https://github.com/filamentphp/filament",
            "support": {
                "issues": "https://github.com/filamentphp/filament/issues",
                "source": "https://github.com/filamentphp/filament"
            },
            "time": "2025-10-14T15:22:28+00:00"
        },
        {
            "name": "filament/tables",
            "version": "v4.1.9",
            "source": {
                "type": "git",
                "url": "https://github.com/filamentphp/tables.git",
                "reference": "0e9b47129e42a7429c020ace617a54cbda4852ce"
            },
            "dist": {
                "type": "zip",
                "url": "https://api.github.com/repos/filamentphp/tables/zipball/0e9b47129e42a7429c020ace617a54cbda4852ce",
                "reference": "0e9b47129e42a7429c020ace617a54cbda4852ce",
                "shasum": ""
            },
            "require": {
                "filament/actions": "self.version",
                "filament/forms": "self.version",
                "filament/support": "self.version",
                "php": "^8.2"
            },
            "type": "library",
            "extra": {
                "laravel": {
                    "providers": [
                        "Filament\\Tables\\TablesServiceProvider"
                    ]
                }
            },
            "autoload": {
                "psr-4": {
                    "Filament\\Tables\\": "src"
                }
            },
            "notification-url": "https://packagist.org/downloads/",
            "license": [
                "MIT"
            ],
            "description": "Easily add beautiful tables to any Livewire component.",
            "homepage": "https://github.com/filamentphp/filament",
            "support": {
                "issues": "https://github.com/filamentphp/filament/issues",
                "source": "https://github.com/filamentphp/filament"
            },
            "time": "2025-10-15T14:31:42+00:00"
        },
        {
            "name": "filament/widgets",
            "version": "v4.1.9",
            "source": {
                "type": "git",
                "url": "https://github.com/filamentphp/widgets.git",
                "reference": "8e3077612a5842aba4cd8d712c729e1042e197aa"
            },
            "dist": {
                "type": "zip",
                "url": "https://api.github.com/repos/filamentphp/widgets/zipball/8e3077612a5842aba4cd8d712c729e1042e197aa",
                "reference": "8e3077612a5842aba4cd8d712c729e1042e197aa",
                "shasum": ""
            },
            "require": {
                "filament/schemas": "self.version",
                "filament/support": "self.version",
                "php": "^8.2"
            },
            "type": "library",
            "extra": {
                "laravel": {
                    "providers": [
                        "Filament\\Widgets\\WidgetsServiceProvider"
                    ]
                }
            },
            "autoload": {
                "psr-4": {
                    "Filament\\Widgets\\": "src"
                }
            },
            "notification-url": "https://packagist.org/downloads/",
            "license": [
                "MIT"
            ],
            "description": "Easily add beautiful dashboard widgets to any Livewire component.",
            "homepage": "https://github.com/filamentphp/filament",
            "support": {
                "issues": "https://github.com/filamentphp/filament/issues",
                "source": "https://github.com/filamentphp/filament"
            },
            "time": "2025-10-14T15:22:46+00:00"
        },
        {
            "name": "firebase/php-jwt",
            "version": "v6.11.1",
            "source": {
                "type": "git",
                "url": "https://github.com/firebase/php-jwt.git",
                "reference": "d1e91ecf8c598d073d0995afa8cd5c75c6e19e66"
            },
            "dist": {
                "type": "zip",
                "url": "https://api.github.com/repos/firebase/php-jwt/zipball/d1e91ecf8c598d073d0995afa8cd5c75c6e19e66",
                "reference": "d1e91ecf8c598d073d0995afa8cd5c75c6e19e66",
                "shasum": ""
            },
            "require": {
                "php": "^8.0"
            },
            "require-dev": {
                "guzzlehttp/guzzle": "^7.4",
                "phpspec/prophecy-phpunit": "^2.0",
                "phpunit/phpunit": "^9.5",
                "psr/cache": "^2.0||^3.0",
                "psr/http-client": "^1.0",
                "psr/http-factory": "^1.0"
            },
            "suggest": {
                "ext-sodium": "Support EdDSA (Ed25519) signatures",
                "paragonie/sodium_compat": "Support EdDSA (Ed25519) signatures when libsodium is not present"
            },
            "type": "library",
            "autoload": {
                "psr-4": {
                    "Firebase\\JWT\\": "src"
                }
            },
            "notification-url": "https://packagist.org/downloads/",
            "license": [
                "BSD-3-Clause"
            ],
            "authors": [
                {
                    "name": "Neuman Vong",
                    "email": "neuman+pear@twilio.com",
                    "role": "Developer"
                },
                {
                    "name": "Anant Narayanan",
                    "email": "anant@php.net",
                    "role": "Developer"
                }
            ],
            "description": "A simple library to encode and decode JSON Web Tokens (JWT) in PHP. Should conform to the current spec.",
            "homepage": "https://github.com/firebase/php-jwt",
            "keywords": [
                "jwt",
                "php"
            ],
            "support": {
                "issues": "https://github.com/firebase/php-jwt/issues",
                "source": "https://github.com/firebase/php-jwt/tree/v6.11.1"
            },
            "time": "2025-04-09T20:32:01+00:00"
        },
        {
            "name": "fruitcake/php-cors",
            "version": "v1.3.0",
            "source": {
                "type": "git",
                "url": "https://github.com/fruitcake/php-cors.git",
                "reference": "3d158f36e7875e2f040f37bc0573956240a5a38b"
            },
            "dist": {
                "type": "zip",
                "url": "https://api.github.com/repos/fruitcake/php-cors/zipball/3d158f36e7875e2f040f37bc0573956240a5a38b",
                "reference": "3d158f36e7875e2f040f37bc0573956240a5a38b",
                "shasum": ""
            },
            "require": {
                "php": "^7.4|^8.0",
                "symfony/http-foundation": "^4.4|^5.4|^6|^7"
            },
            "require-dev": {
                "phpstan/phpstan": "^1.4",
                "phpunit/phpunit": "^9",
                "squizlabs/php_codesniffer": "^3.5"
            },
            "type": "library",
            "extra": {
                "branch-alias": {
                    "dev-master": "1.2-dev"
                }
            },
            "autoload": {
                "psr-4": {
                    "Fruitcake\\Cors\\": "src/"
                }
            },
            "notification-url": "https://packagist.org/downloads/",
            "license": [
                "MIT"
            ],
            "authors": [
                {
                    "name": "Fruitcake",
                    "homepage": "https://fruitcake.nl"
                },
                {
                    "name": "Barryvdh",
                    "email": "barryvdh@gmail.com"
                }
            ],
            "description": "Cross-origin resource sharing library for the Symfony HttpFoundation",
            "homepage": "https://github.com/fruitcake/php-cors",
            "keywords": [
                "cors",
                "laravel",
                "symfony"
            ],
            "support": {
                "issues": "https://github.com/fruitcake/php-cors/issues",
                "source": "https://github.com/fruitcake/php-cors/tree/v1.3.0"
            },
            "funding": [
                {
                    "url": "https://fruitcake.nl",
                    "type": "custom"
                },
                {
                    "url": "https://github.com/barryvdh",
                    "type": "github"
                }
            ],
            "time": "2023-10-12T05:21:21+00:00"
        },
        {
            "name": "google/apiclient",
            "version": "v2.18.4",
            "source": {
                "type": "git",
                "url": "https://github.com/googleapis/google-api-php-client.git",
                "reference": "5b51fdb2cbd2a96088e3dfc6f565bdf6fb0af94b"
            },
            "dist": {
                "type": "zip",
                "url": "https://api.github.com/repos/googleapis/google-api-php-client/zipball/5b51fdb2cbd2a96088e3dfc6f565bdf6fb0af94b",
                "reference": "5b51fdb2cbd2a96088e3dfc6f565bdf6fb0af94b",
                "shasum": ""
            },
            "require": {
                "firebase/php-jwt": "^6.0",
                "google/apiclient-services": "~0.350",
                "google/auth": "^1.37",
                "guzzlehttp/guzzle": "^7.4.5",
                "guzzlehttp/psr7": "^2.6",
                "monolog/monolog": "^2.9||^3.0",
                "php": "^8.1",
                "phpseclib/phpseclib": "^3.0.36"
            },
            "require-dev": {
                "cache/filesystem-adapter": "^1.1",
                "composer/composer": "^1.10.23",
                "phpcompatibility/php-compatibility": "^9.2",
                "phpspec/prophecy-phpunit": "^2.1",
                "phpunit/phpunit": "^9.6",
                "squizlabs/php_codesniffer": "^3.8",
                "symfony/css-selector": "~2.1",
                "symfony/dom-crawler": "~2.1"
            },
            "suggest": {
                "cache/filesystem-adapter": "For caching certs and tokens (using Google\\Client::setCache)"
            },
            "type": "library",
            "extra": {
                "branch-alias": {
                    "dev-main": "2.x-dev"
                }
            },
            "autoload": {
                "files": [
                    "src/aliases.php"
                ],
                "psr-4": {
                    "Google\\": "src/"
                },
                "classmap": [
                    "src/aliases.php"
                ]
            },
            "notification-url": "https://packagist.org/downloads/",
            "license": [
                "Apache-2.0"
            ],
            "description": "Client library for Google APIs",
            "homepage": "http://developers.google.com/api-client-library/php",
            "keywords": [
                "google"
            ],
            "support": {
                "issues": "https://github.com/googleapis/google-api-php-client/issues",
                "source": "https://github.com/googleapis/google-api-php-client/tree/v2.18.4"
            },
            "time": "2025-09-30T04:23:07+00:00"
        },
        {
            "name": "google/apiclient-services",
            "version": "v0.416.0",
            "source": {
                "type": "git",
                "url": "https://github.com/googleapis/google-api-php-client-services.git",
                "reference": "a7b96415b22d85cee12ab730089f1d1b66bc191f"
            },
            "dist": {
                "type": "zip",
                "url": "https://api.github.com/repos/googleapis/google-api-php-client-services/zipball/a7b96415b22d85cee12ab730089f1d1b66bc191f",
                "reference": "a7b96415b22d85cee12ab730089f1d1b66bc191f",
                "shasum": ""
            },
            "require": {
                "php": "^8.1"
            },
            "require-dev": {
                "phpunit/phpunit": "^9.6"
            },
            "type": "library",
            "autoload": {
                "files": [
                    "autoload.php"
                ],
                "psr-4": {
                    "Google\\Service\\": "src"
                }
            },
            "notification-url": "https://packagist.org/downloads/",
            "license": [
                "Apache-2.0"
            ],
            "description": "Client library for Google APIs",
            "homepage": "http://developers.google.com/api-client-library/php",
            "keywords": [
                "google"
            ],
            "support": {
                "issues": "https://github.com/googleapis/google-api-php-client-services/issues",
                "source": "https://github.com/googleapis/google-api-php-client-services/tree/v0.416.0"
            },
            "time": "2025-10-13T01:08:26+00:00"
        },
        {
            "name": "google/auth",
            "version": "v1.48.1",
            "source": {
                "type": "git",
                "url": "https://github.com/googleapis/google-auth-library-php.git",
                "reference": "023f41a2c80fb98a493dfb9dffcab643481a7ab0"
            },
            "dist": {
                "type": "zip",
                "url": "https://api.github.com/repos/googleapis/google-auth-library-php/zipball/023f41a2c80fb98a493dfb9dffcab643481a7ab0",
                "reference": "023f41a2c80fb98a493dfb9dffcab643481a7ab0",
                "shasum": ""
            },
            "require": {
                "firebase/php-jwt": "^6.0",
                "guzzlehttp/guzzle": "^7.4.5",
                "guzzlehttp/psr7": "^2.4.5",
                "php": "^8.1",
                "psr/cache": "^2.0||^3.0",
                "psr/http-message": "^1.1||^2.0",
                "psr/log": "^3.0"
            },
            "require-dev": {
                "guzzlehttp/promises": "^2.0",
                "kelvinmo/simplejwt": "0.7.1",
                "phpseclib/phpseclib": "^3.0.35",
                "phpspec/prophecy-phpunit": "^2.1",
                "phpunit/phpunit": "^9.6",
                "sebastian/comparator": ">=1.2.3",
                "squizlabs/php_codesniffer": "^4.0",
                "symfony/process": "^6.0||^7.0",
                "webmozart/assert": "^1.11"
            },
            "suggest": {
                "phpseclib/phpseclib": "May be used in place of OpenSSL for signing strings or for token management. Please require version ^2."
            },
            "type": "library",
            "autoload": {
                "psr-4": {
                    "Google\\Auth\\": "src"
                }
            },
            "notification-url": "https://packagist.org/downloads/",
            "license": [
                "Apache-2.0"
            ],
            "description": "Google Auth Library for PHP",
            "homepage": "https://github.com/google/google-auth-library-php",
            "keywords": [
                "Authentication",
                "google",
                "oauth2"
            ],
            "support": {
                "docs": "https://cloud.google.com/php/docs/reference/auth/latest",
                "issues": "https://github.com/googleapis/google-auth-library-php/issues",
                "source": "https://github.com/googleapis/google-auth-library-php/tree/v1.48.1"
            },
            "time": "2025-09-30T04:22:33+00:00"
        },
        {
            "name": "graham-campbell/result-type",
            "version": "v1.1.3",
            "source": {
                "type": "git",
                "url": "https://github.com/GrahamCampbell/Result-Type.git",
                "reference": "3ba905c11371512af9d9bdd27d99b782216b6945"
            },
            "dist": {
                "type": "zip",
                "url": "https://api.github.com/repos/GrahamCampbell/Result-Type/zipball/3ba905c11371512af9d9bdd27d99b782216b6945",
                "reference": "3ba905c11371512af9d9bdd27d99b782216b6945",
                "shasum": ""
            },
            "require": {
                "php": "^7.2.5 || ^8.0",
                "phpoption/phpoption": "^1.9.3"
            },
            "require-dev": {
                "phpunit/phpunit": "^8.5.39 || ^9.6.20 || ^10.5.28"
            },
            "type": "library",
            "autoload": {
                "psr-4": {
                    "GrahamCampbell\\ResultType\\": "src/"
                }
            },
            "notification-url": "https://packagist.org/downloads/",
            "license": [
                "MIT"
            ],
            "authors": [
                {
                    "name": "Graham Campbell",
                    "email": "hello@gjcampbell.co.uk",
                    "homepage": "https://github.com/GrahamCampbell"
                }
            ],
            "description": "An Implementation Of The Result Type",
            "keywords": [
                "Graham Campbell",
                "GrahamCampbell",
                "Result Type",
                "Result-Type",
                "result"
            ],
            "support": {
                "issues": "https://github.com/GrahamCampbell/Result-Type/issues",
                "source": "https://github.com/GrahamCampbell/Result-Type/tree/v1.1.3"
            },
            "funding": [
                {
                    "url": "https://github.com/GrahamCampbell",
                    "type": "github"
                },
                {
                    "url": "https://tidelift.com/funding/github/packagist/graham-campbell/result-type",
                    "type": "tidelift"
                }
            ],
            "time": "2024-07-20T21:45:45+00:00"
        },
        {
            "name": "guava/filament-icon-picker",
            "version": "2.3.1",
            "source": {
                "type": "git",
                "url": "https://github.com/lukas-frey/filament-icon-picker.git",
                "reference": "a9c2709db2df2d658fd045022d0300c2fa8a6fba"
            },
            "dist": {
                "type": "zip",
                "url": "https://api.github.com/repos/lukas-frey/filament-icon-picker/zipball/a9c2709db2df2d658fd045022d0300c2fa8a6fba",
                "reference": "a9c2709db2df2d658fd045022d0300c2fa8a6fba",
                "shasum": ""
            },
            "require": {
                "filament/filament": "^3.0@stable",
                "php": "^8.0"
            },
            "require-dev": {
                "orchestra/testbench": "^7.0|^8.0|^9.0"
            },
            "type": "library",
            "extra": {
                "laravel": {
                    "providers": [
                        "Guava\\FilamentIconPicker\\FilamentIconPickerServiceProvider"
                    ]
                }
            },
            "autoload": {
                "psr-4": {
                    "Guava\\FilamentIconPicker\\": "src"
                }
            },
            "notification-url": "https://packagist.org/downloads/",
            "license": [
                "MIT"
            ],
            "authors": [
                {
                    "name": "Lukas Frey",
                    "email": "mail@lukasfrey.cz"
                }
            ],
            "description": "A filament plugin that adds an icon picker field.",
            "support": {
                "issues": "https://github.com/lukas-frey/filament-icon-picker/issues",
                "source": "https://github.com/lukas-frey/filament-icon-picker/tree/2.3.1"
            },
            "funding": [
                {
                    "url": "https://github.com/LukasFreyCZ",
                    "type": "github"
                }
            ],
            "time": "2025-08-19T12:48:35+00:00"
        },
        {
            "name": "guzzlehttp/guzzle",
            "version": "7.10.0",
            "source": {
                "type": "git",
                "url": "https://github.com/guzzle/guzzle.git",
                "reference": "b51ac707cfa420b7bfd4e4d5e510ba8008e822b4"
            },
            "dist": {
                "type": "zip",
                "url": "https://api.github.com/repos/guzzle/guzzle/zipball/b51ac707cfa420b7bfd4e4d5e510ba8008e822b4",
                "reference": "b51ac707cfa420b7bfd4e4d5e510ba8008e822b4",
                "shasum": ""
            },
            "require": {
                "ext-json": "*",
                "guzzlehttp/promises": "^2.3",
                "guzzlehttp/psr7": "^2.8",
                "php": "^7.2.5 || ^8.0",
                "psr/http-client": "^1.0",
                "symfony/deprecation-contracts": "^2.2 || ^3.0"
            },
            "provide": {
                "psr/http-client-implementation": "1.0"
            },
            "require-dev": {
                "bamarni/composer-bin-plugin": "^1.8.2",
                "ext-curl": "*",
                "guzzle/client-integration-tests": "3.0.2",
                "php-http/message-factory": "^1.1",
                "phpunit/phpunit": "^8.5.39 || ^9.6.20",
                "psr/log": "^1.1 || ^2.0 || ^3.0"
            },
            "suggest": {
                "ext-curl": "Required for CURL handler support",
                "ext-intl": "Required for Internationalized Domain Name (IDN) support",
                "psr/log": "Required for using the Log middleware"
            },
            "type": "library",
            "extra": {
                "bamarni-bin": {
                    "bin-links": true,
                    "forward-command": false
                }
            },
            "autoload": {
                "files": [
                    "src/functions_include.php"
                ],
                "psr-4": {
                    "GuzzleHttp\\": "src/"
                }
            },
            "notification-url": "https://packagist.org/downloads/",
            "license": [
                "MIT"
            ],
            "authors": [
                {
                    "name": "Graham Campbell",
                    "email": "hello@gjcampbell.co.uk",
                    "homepage": "https://github.com/GrahamCampbell"
                },
                {
                    "name": "Michael Dowling",
                    "email": "mtdowling@gmail.com",
                    "homepage": "https://github.com/mtdowling"
                },
                {
                    "name": "Jeremy Lindblom",
                    "email": "jeremeamia@gmail.com",
                    "homepage": "https://github.com/jeremeamia"
                },
                {
                    "name": "George Mponos",
                    "email": "gmponos@gmail.com",
                    "homepage": "https://github.com/gmponos"
                },
                {
                    "name": "Tobias Nyholm",
                    "email": "tobias.nyholm@gmail.com",
                    "homepage": "https://github.com/Nyholm"
                },
                {
                    "name": "Márk Sági-Kazár",
                    "email": "mark.sagikazar@gmail.com",
                    "homepage": "https://github.com/sagikazarmark"
                },
                {
                    "name": "Tobias Schultze",
                    "email": "webmaster@tubo-world.de",
                    "homepage": "https://github.com/Tobion"
                }
            ],
            "description": "Guzzle is a PHP HTTP client library",
            "keywords": [
                "client",
                "curl",
                "framework",
                "http",
                "http client",
                "psr-18",
                "psr-7",
                "rest",
                "web service"
            ],
            "support": {
                "issues": "https://github.com/guzzle/guzzle/issues",
                "source": "https://github.com/guzzle/guzzle/tree/7.10.0"
            },
            "funding": [
                {
                    "url": "https://github.com/GrahamCampbell",
                    "type": "github"
                },
                {
                    "url": "https://github.com/Nyholm",
                    "type": "github"
                },
                {
                    "url": "https://tidelift.com/funding/github/packagist/guzzlehttp/guzzle",
                    "type": "tidelift"
                }
            ],
            "time": "2025-08-23T22:36:01+00:00"
        },
        {
            "name": "guzzlehttp/promises",
            "version": "2.3.0",
            "source": {
                "type": "git",
                "url": "https://github.com/guzzle/promises.git",
                "reference": "481557b130ef3790cf82b713667b43030dc9c957"
            },
            "dist": {
                "type": "zip",
                "url": "https://api.github.com/repos/guzzle/promises/zipball/481557b130ef3790cf82b713667b43030dc9c957",
                "reference": "481557b130ef3790cf82b713667b43030dc9c957",
                "shasum": ""
            },
            "require": {
                "php": "^7.2.5 || ^8.0"
            },
            "require-dev": {
                "bamarni/composer-bin-plugin": "^1.8.2",
                "phpunit/phpunit": "^8.5.44 || ^9.6.25"
            },
            "type": "library",
            "extra": {
                "bamarni-bin": {
                    "bin-links": true,
                    "forward-command": false
                }
            },
            "autoload": {
                "psr-4": {
                    "GuzzleHttp\\Promise\\": "src/"
                }
            },
            "notification-url": "https://packagist.org/downloads/",
            "license": [
                "MIT"
            ],
            "authors": [
                {
                    "name": "Graham Campbell",
                    "email": "hello@gjcampbell.co.uk",
                    "homepage": "https://github.com/GrahamCampbell"
                },
                {
                    "name": "Michael Dowling",
                    "email": "mtdowling@gmail.com",
                    "homepage": "https://github.com/mtdowling"
                },
                {
                    "name": "Tobias Nyholm",
                    "email": "tobias.nyholm@gmail.com",
                    "homepage": "https://github.com/Nyholm"
                },
                {
                    "name": "Tobias Schultze",
                    "email": "webmaster@tubo-world.de",
                    "homepage": "https://github.com/Tobion"
                }
            ],
            "description": "Guzzle promises library",
            "keywords": [
                "promise"
            ],
            "support": {
                "issues": "https://github.com/guzzle/promises/issues",
                "source": "https://github.com/guzzle/promises/tree/2.3.0"
            },
            "funding": [
                {
                    "url": "https://github.com/GrahamCampbell",
                    "type": "github"
                },
                {
                    "url": "https://github.com/Nyholm",
                    "type": "github"
                },
                {
                    "url": "https://tidelift.com/funding/github/packagist/guzzlehttp/promises",
                    "type": "tidelift"
                }
            ],
            "time": "2025-08-22T14:34:08+00:00"
        },
        {
            "name": "guzzlehttp/psr7",
            "version": "2.8.0",
            "source": {
                "type": "git",
                "url": "https://github.com/guzzle/psr7.git",
                "reference": "21dc724a0583619cd1652f673303492272778051"
            },
            "dist": {
                "type": "zip",
                "url": "https://api.github.com/repos/guzzle/psr7/zipball/21dc724a0583619cd1652f673303492272778051",
                "reference": "21dc724a0583619cd1652f673303492272778051",
                "shasum": ""
            },
            "require": {
                "php": "^7.2.5 || ^8.0",
                "psr/http-factory": "^1.0",
                "psr/http-message": "^1.1 || ^2.0",
                "ralouphie/getallheaders": "^3.0"
            },
            "provide": {
                "psr/http-factory-implementation": "1.0",
                "psr/http-message-implementation": "1.0"
            },
            "require-dev": {
                "bamarni/composer-bin-plugin": "^1.8.2",
                "http-interop/http-factory-tests": "0.9.0",
                "phpunit/phpunit": "^8.5.44 || ^9.6.25"
            },
            "suggest": {
                "laminas/laminas-httphandlerrunner": "Emit PSR-7 responses"
            },
            "type": "library",
            "extra": {
                "bamarni-bin": {
                    "bin-links": true,
                    "forward-command": false
                }
            },
            "autoload": {
                "psr-4": {
                    "GuzzleHttp\\Psr7\\": "src/"
                }
            },
            "notification-url": "https://packagist.org/downloads/",
            "license": [
                "MIT"
            ],
            "authors": [
                {
                    "name": "Graham Campbell",
                    "email": "hello@gjcampbell.co.uk",
                    "homepage": "https://github.com/GrahamCampbell"
                },
                {
                    "name": "Michael Dowling",
                    "email": "mtdowling@gmail.com",
                    "homepage": "https://github.com/mtdowling"
                },
                {
                    "name": "George Mponos",
                    "email": "gmponos@gmail.com",
                    "homepage": "https://github.com/gmponos"
                },
                {
                    "name": "Tobias Nyholm",
                    "email": "tobias.nyholm@gmail.com",
                    "homepage": "https://github.com/Nyholm"
                },
                {
                    "name": "Márk Sági-Kazár",
                    "email": "mark.sagikazar@gmail.com",
                    "homepage": "https://github.com/sagikazarmark"
                },
                {
                    "name": "Tobias Schultze",
                    "email": "webmaster@tubo-world.de",
                    "homepage": "https://github.com/Tobion"
                },
                {
                    "name": "Márk Sági-Kazár",
                    "email": "mark.sagikazar@gmail.com",
                    "homepage": "https://sagikazarmark.hu"
                }
            ],
            "description": "PSR-7 message implementation that also provides common utility methods",
            "keywords": [
                "http",
                "message",
                "psr-7",
                "request",
                "response",
                "stream",
                "uri",
                "url"
            ],
            "support": {
                "issues": "https://github.com/guzzle/psr7/issues",
                "source": "https://github.com/guzzle/psr7/tree/2.8.0"
            },
            "funding": [
                {
                    "url": "https://github.com/GrahamCampbell",
                    "type": "github"
                },
                {
                    "url": "https://github.com/Nyholm",
                    "type": "github"
                },
                {
                    "url": "https://tidelift.com/funding/github/packagist/guzzlehttp/psr7",
                    "type": "tidelift"
                }
            ],
            "time": "2025-08-23T21:21:41+00:00"
        },
        {
            "name": "guzzlehttp/uri-template",
            "version": "v1.0.5",
            "source": {
                "type": "git",
                "url": "https://github.com/guzzle/uri-template.git",
                "reference": "4f4bbd4e7172148801e76e3decc1e559bdee34e1"
            },
            "dist": {
                "type": "zip",
                "url": "https://api.github.com/repos/guzzle/uri-template/zipball/4f4bbd4e7172148801e76e3decc1e559bdee34e1",
                "reference": "4f4bbd4e7172148801e76e3decc1e559bdee34e1",
                "shasum": ""
            },
            "require": {
                "php": "^7.2.5 || ^8.0",
                "symfony/polyfill-php80": "^1.24"
            },
            "require-dev": {
                "bamarni/composer-bin-plugin": "^1.8.2",
                "phpunit/phpunit": "^8.5.44 || ^9.6.25",
                "uri-template/tests": "1.0.0"
            },
            "type": "library",
            "extra": {
                "bamarni-bin": {
                    "bin-links": true,
                    "forward-command": false
                }
            },
            "autoload": {
                "psr-4": {
                    "GuzzleHttp\\UriTemplate\\": "src"
                }
            },
            "notification-url": "https://packagist.org/downloads/",
            "license": [
                "MIT"
            ],
            "authors": [
                {
                    "name": "Graham Campbell",
                    "email": "hello@gjcampbell.co.uk",
                    "homepage": "https://github.com/GrahamCampbell"
                },
                {
                    "name": "Michael Dowling",
                    "email": "mtdowling@gmail.com",
                    "homepage": "https://github.com/mtdowling"
                },
                {
                    "name": "George Mponos",
                    "email": "gmponos@gmail.com",
                    "homepage": "https://github.com/gmponos"
                },
                {
                    "name": "Tobias Nyholm",
                    "email": "tobias.nyholm@gmail.com",
                    "homepage": "https://github.com/Nyholm"
                }
            ],
            "description": "A polyfill class for uri_template of PHP",
            "keywords": [
                "guzzlehttp",
                "uri-template"
            ],
            "support": {
                "issues": "https://github.com/guzzle/uri-template/issues",
                "source": "https://github.com/guzzle/uri-template/tree/v1.0.5"
            },
            "funding": [
                {
                    "url": "https://github.com/GrahamCampbell",
                    "type": "github"
                },
                {
                    "url": "https://github.com/Nyholm",
                    "type": "github"
                },
                {
                    "url": "https://tidelift.com/funding/github/packagist/guzzlehttp/uri-template",
                    "type": "tidelift"
                }
            ],
            "time": "2025-08-22T14:27:06+00:00"
        },
        {
            "name": "jeffersongoncalves/filament-cep-field",
            "version": "1.1.0",
            "source": {
                "type": "git",
                "url": "https://github.com/jeffersongoncalves/filament-cep-field.git",
                "reference": "191830774b01b5cc486307799d3cc6a7aeee64bb"
            },
            "dist": {
                "type": "zip",
                "url": "https://api.github.com/repos/jeffersongoncalves/filament-cep-field/zipball/191830774b01b5cc486307799d3cc6a7aeee64bb",
                "reference": "191830774b01b5cc486307799d3cc6a7aeee64bb",
                "shasum": ""
            },
            "require": {
                "filament/filament": "^3.0",
                "jeffersongoncalves/laravel-cep": "^1.0",
                "php": "^8.2|^8.3",
                "spatie/laravel-package-tools": "^1.14.0"
            },
            "require-dev": {
                "larastan/larastan": "^3.0",
                "laravel/pint": "^1.21",
                "orchestra/testbench": "^9.0|^10.0",
                "pestphp/pest": "^3.7.4",
                "pestphp/pest-plugin-laravel": "^3.0"
            },
            "type": "library",
            "extra": {
                "laravel": {
                    "providers": [
                        "JeffersonGoncalves\\Filament\\CepField\\CepFieldServiceProvider"
                    ]
                }
            },
            "autoload": {
                "psr-4": {
                    "JeffersonGoncalves\\Filament\\CepField\\": "src"
                }
            },
            "notification-url": "https://packagist.org/downloads/",
            "license": [
                "MIT"
            ],
            "authors": [
                {
                    "name": "Jefferson Gonçalves",
                    "email": "gerson.simao.92@gmail.com",
                    "role": "Developer"
                }
            ],
            "description": "The Filament CEP Field is a custom input component designed specifically for Brazilian postal codes (CEP - Código de Endereçamento Postal). This component extends Filament's form capabilities by providing a specialized input field that handles CEP formatting, validation, and automatic address lookup.",
            "homepage": "https://github.com/jeffersongoncalves/filament-cep-field",
            "keywords": [
                "filament",
                "filament-cep-field",
                "jeffersongoncalves",
                "laravel"
            ],
            "support": {
                "issues": "https://github.com/jeffersongoncalves/filament-cep-field/issues",
                "source": "https://github.com/jeffersongoncalves/filament-cep-field/tree/1.1.0"
            },
            "time": "2025-07-17T20:05:06+00:00"
        },
        {
            "name": "jeffersongoncalves/laravel-cep",
            "version": "1.1.1",
            "source": {
                "type": "git",
                "url": "https://github.com/jeffersongoncalves/laravel-cep.git",
                "reference": "88ed63e792007804a94997a044353ed1f015b7eb"
            },
            "dist": {
                "type": "zip",
                "url": "https://api.github.com/repos/jeffersongoncalves/laravel-cep/zipball/88ed63e792007804a94997a044353ed1f015b7eb",
                "reference": "88ed63e792007804a94997a044353ed1f015b7eb",
                "shasum": ""
            },
            "require": {
                "laravel/framework": "^11.0|^12.0",
                "php": "^8.2|^8.3",
                "spatie/laravel-package-tools": "^1.14.0"
            },
            "require-dev": {
                "larastan/larastan": "^3.0",
                "laravel/pint": "^1.24",
                "orchestra/testbench": "^9.0|^10.0",
                "pestphp/pest": "^3.7.4",
                "pestphp/pest-plugin-laravel": "^3.0"
            },
            "type": "library",
            "extra": {
                "laravel": {
                    "providers": [
                        "JeffersonGoncalves\\Cep\\CepServiceProvider"
                    ]
                }
            },
            "autoload": {
                "psr-4": {
                    "JeffersonGoncalves\\Cep\\": "src/"
                }
            },
            "notification-url": "https://packagist.org/downloads/",
            "license": [
                "MIT"
            ],
            "authors": [
                {
                    "name": "Jefferson Gonçalves",
                    "email": "gerson.simao.92@gmail.com",
                    "role": "Developer"
                }
            ],
            "description": "A simple and efficient PHP package for querying Brazilian postal codes (CEP). This package provides an easy way to retrieve address information from Brazilian ZIP codes through multiple providers.",
            "homepage": "https://github.com/jeffersongoncalves/laravel-cep",
            "keywords": [
                "jeffersongoncalves",
                "laravel",
                "laravel-cep"
            ],
            "support": {
                "issues": "https://github.com/jeffersongoncalves/laravel-cep/issues",
                "source": "https://github.com/jeffersongoncalves/laravel-cep/tree/1.1.1"
            },
            "time": "2025-07-26T20:08:06+00:00"
        },
        {
            "name": "kirschbaum-development/eloquent-power-joins",
            "version": "4.2.8",
            "source": {
                "type": "git",
                "url": "https://github.com/kirschbaum-development/eloquent-power-joins.git",
                "reference": "d67c7e2efa886d2ef8bb29e86c3ddb9438ac6390"
            },
            "dist": {
                "type": "zip",
                "url": "https://api.github.com/repos/kirschbaum-development/eloquent-power-joins/zipball/d67c7e2efa886d2ef8bb29e86c3ddb9438ac6390",
                "reference": "d67c7e2efa886d2ef8bb29e86c3ddb9438ac6390",
                "shasum": ""
            },
            "require": {
                "illuminate/database": "^11.42|^12.0",
                "illuminate/support": "^11.42|^12.0",
                "php": "^8.2"
            },
            "require-dev": {
                "friendsofphp/php-cs-fixer": "dev-master",
                "laravel/legacy-factories": "^1.0@dev",
                "orchestra/testbench": "^9.0|^10.0",
                "phpunit/phpunit": "^10.0|^11.0"
            },
            "type": "library",
            "extra": {
                "laravel": {
                    "providers": [
                        "Kirschbaum\\PowerJoins\\PowerJoinsServiceProvider"
                    ]
                }
            },
            "autoload": {
                "psr-4": {
                    "Kirschbaum\\PowerJoins\\": "src"
                }
            },
            "notification-url": "https://packagist.org/downloads/",
            "license": [
                "MIT"
            ],
            "authors": [
                {
                    "name": "Luis Dalmolin",
                    "email": "luis.nh@gmail.com",
                    "role": "Developer"
                }
            ],
            "description": "The Laravel magic applied to joins.",
            "homepage": "https://github.com/kirschbaum-development/eloquent-power-joins",
            "keywords": [
                "eloquent",
                "join",
                "laravel",
                "mysql"
            ],
            "support": {
                "issues": "https://github.com/kirschbaum-development/eloquent-power-joins/issues",
                "source": "https://github.com/kirschbaum-development/eloquent-power-joins/tree/4.2.8"
            },
            "time": "2025-08-14T18:43:05+00:00"
        },
        {
            "name": "laravel/framework",
            "version": "v12.34.0",
            "source": {
                "type": "git",
                "url": "https://github.com/laravel/framework.git",
                "reference": "f9ec5a5d88bc8c468f17b59f88e05c8ac3c8d687"
            },
            "dist": {
                "type": "zip",
                "url": "https://api.github.com/repos/laravel/framework/zipball/f9ec5a5d88bc8c468f17b59f88e05c8ac3c8d687",
                "reference": "f9ec5a5d88bc8c468f17b59f88e05c8ac3c8d687",
                "shasum": ""
            },
            "require": {
                "brick/math": "^0.11|^0.12|^0.13|^0.14",
                "composer-runtime-api": "^2.2",
                "doctrine/inflector": "^2.0.5",
                "dragonmantank/cron-expression": "^3.4",
                "egulias/email-validator": "^3.2.1|^4.0",
                "ext-ctype": "*",
                "ext-filter": "*",
                "ext-hash": "*",
                "ext-mbstring": "*",
                "ext-openssl": "*",
                "ext-session": "*",
                "ext-tokenizer": "*",
                "fruitcake/php-cors": "^1.3",
                "guzzlehttp/guzzle": "^7.8.2",
                "guzzlehttp/uri-template": "^1.0",
                "laravel/prompts": "^0.3.0",
                "laravel/serializable-closure": "^1.3|^2.0",
                "league/commonmark": "^2.7",
                "league/flysystem": "^3.25.1",
                "league/flysystem-local": "^3.25.1",
                "league/uri": "^7.5.1",
                "monolog/monolog": "^3.0",
                "nesbot/carbon": "^3.8.4",
                "nunomaduro/termwind": "^2.0",
                "php": "^8.2",
                "psr/container": "^1.1.1|^2.0.1",
                "psr/log": "^1.0|^2.0|^3.0",
                "psr/simple-cache": "^1.0|^2.0|^3.0",
                "ramsey/uuid": "^4.7",
                "symfony/console": "^7.2.0",
                "symfony/error-handler": "^7.2.0",
                "symfony/finder": "^7.2.0",
                "symfony/http-foundation": "^7.2.0",
                "symfony/http-kernel": "^7.2.0",
                "symfony/mailer": "^7.2.0",
                "symfony/mime": "^7.2.0",
                "symfony/polyfill-php83": "^1.33",
                "symfony/polyfill-php84": "^1.33",
                "symfony/polyfill-php85": "^1.33",
                "symfony/process": "^7.2.0",
                "symfony/routing": "^7.2.0",
                "symfony/uid": "^7.2.0",
                "symfony/var-dumper": "^7.2.0",
                "tijsverkoyen/css-to-inline-styles": "^2.2.5",
                "vlucas/phpdotenv": "^5.6.1",
                "voku/portable-ascii": "^2.0.2"
            },
            "conflict": {
                "tightenco/collect": "<5.5.33"
            },
            "provide": {
                "psr/container-implementation": "1.1|2.0",
                "psr/log-implementation": "1.0|2.0|3.0",
                "psr/simple-cache-implementation": "1.0|2.0|3.0"
            },
            "replace": {
                "illuminate/auth": "self.version",
                "illuminate/broadcasting": "self.version",
                "illuminate/bus": "self.version",
                "illuminate/cache": "self.version",
                "illuminate/collections": "self.version",
                "illuminate/concurrency": "self.version",
                "illuminate/conditionable": "self.version",
                "illuminate/config": "self.version",
                "illuminate/console": "self.version",
                "illuminate/container": "self.version",
                "illuminate/contracts": "self.version",
                "illuminate/cookie": "self.version",
                "illuminate/database": "self.version",
                "illuminate/encryption": "self.version",
                "illuminate/events": "self.version",
                "illuminate/filesystem": "self.version",
                "illuminate/hashing": "self.version",
                "illuminate/http": "self.version",
                "illuminate/json-schema": "self.version",
                "illuminate/log": "self.version",
                "illuminate/macroable": "self.version",
                "illuminate/mail": "self.version",
                "illuminate/notifications": "self.version",
                "illuminate/pagination": "self.version",
                "illuminate/pipeline": "self.version",
                "illuminate/process": "self.version",
                "illuminate/queue": "self.version",
                "illuminate/redis": "self.version",
                "illuminate/routing": "self.version",
                "illuminate/session": "self.version",
                "illuminate/support": "self.version",
                "illuminate/testing": "self.version",
                "illuminate/translation": "self.version",
                "illuminate/validation": "self.version",
                "illuminate/view": "self.version",
                "spatie/once": "*"
            },
            "require-dev": {
                "ably/ably-php": "^1.0",
                "aws/aws-sdk-php": "^3.322.9",
                "ext-gmp": "*",
                "fakerphp/faker": "^1.24",
                "guzzlehttp/promises": "^2.0.3",
                "guzzlehttp/psr7": "^2.4",
                "laravel/pint": "^1.18",
                "league/flysystem-aws-s3-v3": "^3.25.1",
                "league/flysystem-ftp": "^3.25.1",
                "league/flysystem-path-prefixing": "^3.25.1",
                "league/flysystem-read-only": "^3.25.1",
                "league/flysystem-sftp-v3": "^3.25.1",
                "mockery/mockery": "^1.6.10",
                "opis/json-schema": "^2.4.1",
                "orchestra/testbench-core": "^10.7.0",
                "pda/pheanstalk": "^5.0.6|^7.0.0",
                "php-http/discovery": "^1.15",
                "phpstan/phpstan": "^2.0",
                "phpunit/phpunit": "^10.5.35|^11.5.3|^12.0.1",
                "predis/predis": "^2.3|^3.0",
                "resend/resend-php": "^0.10.0",
                "symfony/cache": "^7.2.0",
                "symfony/http-client": "^7.2.0",
                "symfony/psr-http-message-bridge": "^7.2.0",
                "symfony/translation": "^7.2.0"
            },
            "suggest": {
                "ably/ably-php": "Required to use the Ably broadcast driver (^1.0).",
                "aws/aws-sdk-php": "Required to use the SQS queue driver, DynamoDb failed job storage, and SES mail driver (^3.322.9).",
                "brianium/paratest": "Required to run tests in parallel (^7.0|^8.0).",
                "ext-apcu": "Required to use the APC cache driver.",
                "ext-fileinfo": "Required to use the Filesystem class.",
                "ext-ftp": "Required to use the Flysystem FTP driver.",
                "ext-gd": "Required to use Illuminate\\Http\\Testing\\FileFactory::image().",
                "ext-memcached": "Required to use the memcache cache driver.",
                "ext-pcntl": "Required to use all features of the queue worker and console signal trapping.",
                "ext-pdo": "Required to use all database features.",
                "ext-posix": "Required to use all features of the queue worker.",
                "ext-redis": "Required to use the Redis cache and queue drivers (^4.0|^5.0|^6.0).",
                "fakerphp/faker": "Required to generate fake data using the fake() helper (^1.23).",
                "filp/whoops": "Required for friendly error pages in development (^2.14.3).",
                "laravel/tinker": "Required to use the tinker console command (^2.0).",
                "league/flysystem-aws-s3-v3": "Required to use the Flysystem S3 driver (^3.25.1).",
                "league/flysystem-ftp": "Required to use the Flysystem FTP driver (^3.25.1).",
                "league/flysystem-path-prefixing": "Required to use the scoped driver (^3.25.1).",
                "league/flysystem-read-only": "Required to use read-only disks (^3.25.1)",
                "league/flysystem-sftp-v3": "Required to use the Flysystem SFTP driver (^3.25.1).",
                "mockery/mockery": "Required to use mocking (^1.6).",
                "pda/pheanstalk": "Required to use the beanstalk queue driver (^5.0).",
                "php-http/discovery": "Required to use PSR-7 bridging features (^1.15).",
                "phpunit/phpunit": "Required to use assertions and run tests (^10.5.35|^11.5.3|^12.0.1).",
                "predis/predis": "Required to use the predis connector (^2.3|^3.0).",
                "psr/http-message": "Required to allow Storage::put to accept a StreamInterface (^1.0).",
                "pusher/pusher-php-server": "Required to use the Pusher broadcast driver (^6.0|^7.0).",
                "resend/resend-php": "Required to enable support for the Resend mail transport (^0.10.0).",
                "symfony/cache": "Required to PSR-6 cache bridge (^7.2).",
                "symfony/filesystem": "Required to enable support for relative symbolic links (^7.2).",
                "symfony/http-client": "Required to enable support for the Symfony API mail transports (^7.2).",
                "symfony/mailgun-mailer": "Required to enable support for the Mailgun mail transport (^7.2).",
                "symfony/postmark-mailer": "Required to enable support for the Postmark mail transport (^7.2).",
                "symfony/psr-http-message-bridge": "Required to use PSR-7 bridging features (^7.2)."
            },
            "type": "library",
            "extra": {
                "branch-alias": {
                    "dev-master": "12.x-dev"
                }
            },
            "autoload": {
                "files": [
                    "src/Illuminate/Collections/functions.php",
                    "src/Illuminate/Collections/helpers.php",
                    "src/Illuminate/Events/functions.php",
                    "src/Illuminate/Filesystem/functions.php",
                    "src/Illuminate/Foundation/helpers.php",
                    "src/Illuminate/Log/functions.php",
                    "src/Illuminate/Support/functions.php",
                    "src/Illuminate/Support/helpers.php"
                ],
                "psr-4": {
                    "Illuminate\\": "src/Illuminate/",
                    "Illuminate\\Support\\": [
                        "src/Illuminate/Macroable/",
                        "src/Illuminate/Collections/",
                        "src/Illuminate/Conditionable/"
                    ]
                }
            },
            "notification-url": "https://packagist.org/downloads/",
            "license": [
                "MIT"
            ],
            "authors": [
                {
                    "name": "Taylor Otwell",
                    "email": "taylor@laravel.com"
                }
            ],
            "description": "The Laravel Framework.",
            "homepage": "https://laravel.com",
            "keywords": [
                "framework",
                "laravel"
            ],
            "support": {
                "issues": "https://github.com/laravel/framework/issues",
                "source": "https://github.com/laravel/framework"
            },
            "time": "2025-10-14T13:58:31+00:00"
        },
        {
            "name": "laravel/prompts",
            "version": "v0.3.7",
            "source": {
                "type": "git",
                "url": "https://github.com/laravel/prompts.git",
                "reference": "a1891d362714bc40c8d23b0b1d7090f022ea27cc"
            },
            "dist": {
                "type": "zip",
                "url": "https://api.github.com/repos/laravel/prompts/zipball/a1891d362714bc40c8d23b0b1d7090f022ea27cc",
                "reference": "a1891d362714bc40c8d23b0b1d7090f022ea27cc",
                "shasum": ""
            },
            "require": {
                "composer-runtime-api": "^2.2",
                "ext-mbstring": "*",
                "php": "^8.1",
                "symfony/console": "^6.2|^7.0"
            },
            "conflict": {
                "illuminate/console": ">=10.17.0 <10.25.0",
                "laravel/framework": ">=10.17.0 <10.25.0"
            },
            "require-dev": {
                "illuminate/collections": "^10.0|^11.0|^12.0",
                "mockery/mockery": "^1.5",
                "pestphp/pest": "^2.3|^3.4",
                "phpstan/phpstan": "^1.12.28",
                "phpstan/phpstan-mockery": "^1.1.3"
            },
            "suggest": {
                "ext-pcntl": "Required for the spinner to be animated."
            },
            "type": "library",
            "extra": {
                "branch-alias": {
                    "dev-main": "0.3.x-dev"
                }
            },
            "autoload": {
                "files": [
                    "src/helpers.php"
                ],
                "psr-4": {
                    "Laravel\\Prompts\\": "src/"
                }
            },
            "notification-url": "https://packagist.org/downloads/",
            "license": [
                "MIT"
            ],
            "description": "Add beautiful and user-friendly forms to your command-line applications.",
            "support": {
                "issues": "https://github.com/laravel/prompts/issues",
                "source": "https://github.com/laravel/prompts/tree/v0.3.7"
            },
            "time": "2025-09-19T13:47:56+00:00"
        },
        {
            "name": "laravel/serializable-closure",
            "version": "v2.0.6",
            "source": {
                "type": "git",
                "url": "https://github.com/laravel/serializable-closure.git",
                "reference": "038ce42edee619599a1debb7e81d7b3759492819"
            },
            "dist": {
                "type": "zip",
                "url": "https://api.github.com/repos/laravel/serializable-closure/zipball/038ce42edee619599a1debb7e81d7b3759492819",
                "reference": "038ce42edee619599a1debb7e81d7b3759492819",
                "shasum": ""
            },
            "require": {
                "php": "^8.1"
            },
            "require-dev": {
                "illuminate/support": "^10.0|^11.0|^12.0",
                "nesbot/carbon": "^2.67|^3.0",
                "pestphp/pest": "^2.36|^3.0",
                "phpstan/phpstan": "^2.0",
                "symfony/var-dumper": "^6.2.0|^7.0.0"
            },
            "type": "library",
            "extra": {
                "branch-alias": {
                    "dev-master": "2.x-dev"
                }
            },
            "autoload": {
                "psr-4": {
                    "Laravel\\SerializableClosure\\": "src/"
                }
            },
            "notification-url": "https://packagist.org/downloads/",
            "license": [
                "MIT"
            ],
            "authors": [
                {
                    "name": "Taylor Otwell",
                    "email": "taylor@laravel.com"
                },
                {
                    "name": "Nuno Maduro",
                    "email": "nuno@laravel.com"
                }
            ],
            "description": "Laravel Serializable Closure provides an easy and secure way to serialize closures in PHP.",
            "keywords": [
                "closure",
                "laravel",
                "serializable"
            ],
            "support": {
                "issues": "https://github.com/laravel/serializable-closure/issues",
                "source": "https://github.com/laravel/serializable-closure"
            },
            "time": "2025-10-09T13:42:30+00:00"
        },
        {
            "name": "laravel/tinker",
            "version": "v2.10.1",
            "source": {
                "type": "git",
                "url": "https://github.com/laravel/tinker.git",
                "reference": "22177cc71807d38f2810c6204d8f7183d88a57d3"
            },
            "dist": {
                "type": "zip",
                "url": "https://api.github.com/repos/laravel/tinker/zipball/22177cc71807d38f2810c6204d8f7183d88a57d3",
                "reference": "22177cc71807d38f2810c6204d8f7183d88a57d3",
                "shasum": ""
            },
            "require": {
                "illuminate/console": "^6.0|^7.0|^8.0|^9.0|^10.0|^11.0|^12.0",
                "illuminate/contracts": "^6.0|^7.0|^8.0|^9.0|^10.0|^11.0|^12.0",
                "illuminate/support": "^6.0|^7.0|^8.0|^9.0|^10.0|^11.0|^12.0",
                "php": "^7.2.5|^8.0",
                "psy/psysh": "^0.11.1|^0.12.0",
                "symfony/var-dumper": "^4.3.4|^5.0|^6.0|^7.0"
            },
            "require-dev": {
                "mockery/mockery": "~1.3.3|^1.4.2",
                "phpstan/phpstan": "^1.10",
                "phpunit/phpunit": "^8.5.8|^9.3.3|^10.0"
            },
            "suggest": {
                "illuminate/database": "The Illuminate Database package (^6.0|^7.0|^8.0|^9.0|^10.0|^11.0|^12.0)."
            },
            "type": "library",
            "extra": {
                "laravel": {
                    "providers": [
                        "Laravel\\Tinker\\TinkerServiceProvider"
                    ]
                }
            },
            "autoload": {
                "psr-4": {
                    "Laravel\\Tinker\\": "src/"
                }
            },
            "notification-url": "https://packagist.org/downloads/",
            "license": [
                "MIT"
            ],
            "authors": [
                {
                    "name": "Taylor Otwell",
                    "email": "taylor@laravel.com"
                }
            ],
            "description": "Powerful REPL for the Laravel framework.",
            "keywords": [
                "REPL",
                "Tinker",
                "laravel",
                "psysh"
            ],
            "support": {
                "issues": "https://github.com/laravel/tinker/issues",
                "source": "https://github.com/laravel/tinker/tree/v2.10.1"
            },
            "time": "2025-01-27T14:24:01+00:00"
        },
        {
            "name": "laravelcm/laravel-subscriptions",
            "version": "v1.5",
            "source": {
                "type": "git",
                "url": "https://github.com/laravelcm/laravel-subscriptions.git",
                "reference": "4616d07551ac4c5cf5ee21485b2e1ae64a969ad1"
            },
            "dist": {
                "type": "zip",
                "url": "https://api.github.com/repos/laravelcm/laravel-subscriptions/zipball/4616d07551ac4c5cf5ee21485b2e1ae64a969ad1",
                "reference": "4616d07551ac4c5cf5ee21485b2e1ae64a969ad1",
                "shasum": ""
            },
            "require": {
                "illuminate/console": "^10.0|^11.0|^12.0",
                "illuminate/container": "^10.0|^11.0|^12.0",
                "illuminate/database": "^10.0|^11.0|^12.0",
                "illuminate/support": "^10.0|^11.0|^12.0",
                "php": "^8.2",
                "spatie/eloquent-sortable": "^4.0.0",
                "spatie/laravel-package-tools": "^1.16",
                "spatie/laravel-sluggable": "^3.4.2",
                "spatie/laravel-translatable": "^6.5.0"
            },
            "require-dev": {
                "larastan/larastan": "^2.0|^3.0",
                "laravel/pint": "^1.13",
                "orchestra/testbench": "^8.0|^9.0|^10.0",
                "pestphp/pest": "^2.18|^3.7",
                "spatie/test-time": "^1.3"
            },
            "type": "library",
            "extra": {
                "laravel": {
                    "providers": [
                        "Laravelcm\\Subscriptions\\SubscriptionServiceProvider"
                    ]
                }
            },
            "autoload": {
                "psr-4": {
                    "Laravelcm\\Subscriptions\\": "src"
                }
            },
            "notification-url": "https://packagist.org/downloads/",
            "license": [
                "MIT"
            ],
            "authors": [
                {
                    "name": "Arthur Monney",
                    "email": "arthur@laravel.cm",
                    "homepage": "https://arthurmonney.me"
                },
                {
                    "name": "The Generous Laravel Community",
                    "homepage": "https://github.com/laravelcm/laravel-subscriptions/contributors"
                }
            ],
            "description": "Laravel Subscriptions is a flexible plans and subscription management system for Laravel, with the required tools to run your SAAS like services efficiently. It's simple architecture, accompanied by powerful underlying to afford solid platform for your business.",
            "homepage": "https://laravel.cm",
            "keywords": [
                "database",
                "feature",
                "laravel",
                "plan",
                "recurring",
                "subscription",
                "value"
            ],
            "support": {
                "docs": "https://github.com/laravelcm/laravel-subscriptions/blob/main/README.md",
                "email": "support@laravel.cm",
                "issues": "https://github.com/laravelcm/laravel-subscriptions/issues",
                "source": "https://github.com/laravelcm/laravel-subscriptions"
            },
            "funding": [
                {
                    "url": "https://github.com/mckenziearts",
                    "type": "github"
                }
            ],
            "time": "2025-04-09T06:22:41+00:00"
        },
        {
            "name": "league/commonmark",
            "version": "2.7.1",
            "source": {
                "type": "git",
                "url": "https://github.com/thephpleague/commonmark.git",
                "reference": "10732241927d3971d28e7ea7b5712721fa2296ca"
            },
            "dist": {
                "type": "zip",
                "url": "https://api.github.com/repos/thephpleague/commonmark/zipball/10732241927d3971d28e7ea7b5712721fa2296ca",
                "reference": "10732241927d3971d28e7ea7b5712721fa2296ca",
                "shasum": ""
            },
            "require": {
                "ext-mbstring": "*",
                "league/config": "^1.1.1",
                "php": "^7.4 || ^8.0",
                "psr/event-dispatcher": "^1.0",
                "symfony/deprecation-contracts": "^2.1 || ^3.0",
                "symfony/polyfill-php80": "^1.16"
            },
            "require-dev": {
                "cebe/markdown": "^1.0",
                "commonmark/cmark": "0.31.1",
                "commonmark/commonmark.js": "0.31.1",
                "composer/package-versions-deprecated": "^1.8",
                "embed/embed": "^4.4",
                "erusev/parsedown": "^1.0",
                "ext-json": "*",
                "github/gfm": "0.29.0",
                "michelf/php-markdown": "^1.4 || ^2.0",
                "nyholm/psr7": "^1.5",
                "phpstan/phpstan": "^1.8.2",
                "phpunit/phpunit": "^9.5.21 || ^10.5.9 || ^11.0.0",
                "scrutinizer/ocular": "^1.8.1",
                "symfony/finder": "^5.3 | ^6.0 | ^7.0",
                "symfony/process": "^5.4 | ^6.0 | ^7.0",
                "symfony/yaml": "^2.3 | ^3.0 | ^4.0 | ^5.0 | ^6.0 | ^7.0",
                "unleashedtech/php-coding-standard": "^3.1.1",
                "vimeo/psalm": "^4.24.0 || ^5.0.0 || ^6.0.0"
            },
            "suggest": {
                "symfony/yaml": "v2.3+ required if using the Front Matter extension"
            },
            "type": "library",
            "extra": {
                "branch-alias": {
                    "dev-main": "2.8-dev"
                }
            },
            "autoload": {
                "psr-4": {
                    "League\\CommonMark\\": "src"
                }
            },
            "notification-url": "https://packagist.org/downloads/",
            "license": [
                "BSD-3-Clause"
            ],
            "authors": [
                {
                    "name": "Colin O'Dell",
                    "email": "colinodell@gmail.com",
                    "homepage": "https://www.colinodell.com",
                    "role": "Lead Developer"
                }
            ],
            "description": "Highly-extensible PHP Markdown parser which fully supports the CommonMark spec and GitHub-Flavored Markdown (GFM)",
            "homepage": "https://commonmark.thephpleague.com",
            "keywords": [
                "commonmark",
                "flavored",
                "gfm",
                "github",
                "github-flavored",
                "markdown",
                "md",
                "parser"
            ],
            "support": {
                "docs": "https://commonmark.thephpleague.com/",
                "forum": "https://github.com/thephpleague/commonmark/discussions",
                "issues": "https://github.com/thephpleague/commonmark/issues",
                "rss": "https://github.com/thephpleague/commonmark/releases.atom",
                "source": "https://github.com/thephpleague/commonmark"
            },
            "funding": [
                {
                    "url": "https://www.colinodell.com/sponsor",
                    "type": "custom"
                },
                {
                    "url": "https://www.paypal.me/colinpodell/10.00",
                    "type": "custom"
                },
                {
                    "url": "https://github.com/colinodell",
                    "type": "github"
                },
                {
                    "url": "https://tidelift.com/funding/github/packagist/league/commonmark",
                    "type": "tidelift"
                }
            ],
            "time": "2025-07-20T12:47:49+00:00"
        },
        {
            "name": "league/config",
            "version": "v1.2.0",
            "source": {
                "type": "git",
                "url": "https://github.com/thephpleague/config.git",
                "reference": "754b3604fb2984c71f4af4a9cbe7b57f346ec1f3"
            },
            "dist": {
                "type": "zip",
                "url": "https://api.github.com/repos/thephpleague/config/zipball/754b3604fb2984c71f4af4a9cbe7b57f346ec1f3",
                "reference": "754b3604fb2984c71f4af4a9cbe7b57f346ec1f3",
                "shasum": ""
            },
            "require": {
                "dflydev/dot-access-data": "^3.0.1",
                "nette/schema": "^1.2",
                "php": "^7.4 || ^8.0"
            },
            "require-dev": {
                "phpstan/phpstan": "^1.8.2",
                "phpunit/phpunit": "^9.5.5",
                "scrutinizer/ocular": "^1.8.1",
                "unleashedtech/php-coding-standard": "^3.1",
                "vimeo/psalm": "^4.7.3"
            },
            "type": "library",
            "extra": {
                "branch-alias": {
                    "dev-main": "1.2-dev"
                }
            },
            "autoload": {
                "psr-4": {
                    "League\\Config\\": "src"
                }
            },
            "notification-url": "https://packagist.org/downloads/",
            "license": [
                "BSD-3-Clause"
            ],
            "authors": [
                {
                    "name": "Colin O'Dell",
                    "email": "colinodell@gmail.com",
                    "homepage": "https://www.colinodell.com",
                    "role": "Lead Developer"
                }
            ],
            "description": "Define configuration arrays with strict schemas and access values with dot notation",
            "homepage": "https://config.thephpleague.com",
            "keywords": [
                "array",
                "config",
                "configuration",
                "dot",
                "dot-access",
                "nested",
                "schema"
            ],
            "support": {
                "docs": "https://config.thephpleague.com/",
                "issues": "https://github.com/thephpleague/config/issues",
                "rss": "https://github.com/thephpleague/config/releases.atom",
                "source": "https://github.com/thephpleague/config"
            },
            "funding": [
                {
                    "url": "https://www.colinodell.com/sponsor",
                    "type": "custom"
                },
                {
                    "url": "https://www.paypal.me/colinpodell/10.00",
                    "type": "custom"
                },
                {
                    "url": "https://github.com/colinodell",
                    "type": "github"
                }
            ],
            "time": "2022-12-11T20:36:23+00:00"
        },
        {
            "name": "league/csv",
            "version": "9.27.0",
            "source": {
                "type": "git",
                "url": "https://github.com/thephpleague/csv.git",
                "reference": "cb491b1ba3c42ff2bcd0113814f4256b42bae845"
            },
            "dist": {
                "type": "zip",
                "url": "https://api.github.com/repos/thephpleague/csv/zipball/cb491b1ba3c42ff2bcd0113814f4256b42bae845",
                "reference": "cb491b1ba3c42ff2bcd0113814f4256b42bae845",
                "shasum": ""
            },
            "require": {
                "ext-filter": "*",
                "php": "^8.1.2"
            },
            "require-dev": {
                "ext-dom": "*",
                "ext-xdebug": "*",
                "friendsofphp/php-cs-fixer": "^3.75.0",
                "phpbench/phpbench": "^1.4.1",
                "phpstan/phpstan": "^1.12.27",
                "phpstan/phpstan-deprecation-rules": "^1.2.1",
                "phpstan/phpstan-phpunit": "^1.4.2",
                "phpstan/phpstan-strict-rules": "^1.6.2",
                "phpunit/phpunit": "^10.5.16 || ^11.5.22 || ^12.3.6",
                "symfony/var-dumper": "^6.4.8 || ^7.3.0"
            },
            "suggest": {
                "ext-dom": "Required to use the XMLConverter and the HTMLConverter classes",
                "ext-iconv": "Needed to ease transcoding CSV using iconv stream filters",
                "ext-mbstring": "Needed to ease transcoding CSV using mb stream filters",
                "ext-mysqli": "Requiered to use the package with the MySQLi extension",
                "ext-pdo": "Required to use the package with the PDO extension",
                "ext-pgsql": "Requiered to use the package with the PgSQL extension",
                "ext-sqlite3": "Required to use the package with the SQLite3 extension"
            },
            "type": "library",
            "extra": {
                "branch-alias": {
                    "dev-master": "9.x-dev"
                }
            },
            "autoload": {
                "files": [
                    "src/functions_include.php"
                ],
                "psr-4": {
                    "League\\Csv\\": "src"
                }
            },
            "notification-url": "https://packagist.org/downloads/",
            "license": [
                "MIT"
            ],
            "authors": [
                {
                    "name": "Ignace Nyamagana Butera",
                    "email": "nyamsprod@gmail.com",
                    "homepage": "https://github.com/nyamsprod/",
                    "role": "Developer"
                }
            ],
            "description": "CSV data manipulation made easy in PHP",
            "homepage": "https://csv.thephpleague.com",
            "keywords": [
                "convert",
                "csv",
                "export",
                "filter",
                "import",
                "read",
                "transform",
                "write"
            ],
            "support": {
                "docs": "https://csv.thephpleague.com",
                "issues": "https://github.com/thephpleague/csv/issues",
                "rss": "https://github.com/thephpleague/csv/releases.atom",
                "source": "https://github.com/thephpleague/csv"
            },
            "funding": [
                {
                    "url": "https://github.com/sponsors/nyamsprod",
                    "type": "github"
                }
            ],
            "time": "2025-10-16T08:22:09+00:00"
        },
        {
            "name": "league/flysystem",
            "version": "3.30.0",
            "source": {
                "type": "git",
                "url": "https://github.com/thephpleague/flysystem.git",
                "reference": "2203e3151755d874bb2943649dae1eb8533ac93e"
            },
            "dist": {
                "type": "zip",
                "url": "https://api.github.com/repos/thephpleague/flysystem/zipball/2203e3151755d874bb2943649dae1eb8533ac93e",
                "reference": "2203e3151755d874bb2943649dae1eb8533ac93e",
                "shasum": ""
            },
            "require": {
                "league/flysystem-local": "^3.0.0",
                "league/mime-type-detection": "^1.0.0",
                "php": "^8.0.2"
            },
            "conflict": {
                "async-aws/core": "<1.19.0",
                "async-aws/s3": "<1.14.0",
                "aws/aws-sdk-php": "3.209.31 || 3.210.0",
                "guzzlehttp/guzzle": "<7.0",
                "guzzlehttp/ringphp": "<1.1.1",
                "phpseclib/phpseclib": "3.0.15",
                "symfony/http-client": "<5.2"
            },
            "require-dev": {
                "async-aws/s3": "^1.5 || ^2.0",
                "async-aws/simple-s3": "^1.1 || ^2.0",
                "aws/aws-sdk-php": "^3.295.10",
                "composer/semver": "^3.0",
                "ext-fileinfo": "*",
                "ext-ftp": "*",
                "ext-mongodb": "^1.3|^2",
                "ext-zip": "*",
                "friendsofphp/php-cs-fixer": "^3.5",
                "google/cloud-storage": "^1.23",
                "guzzlehttp/psr7": "^2.6",
                "microsoft/azure-storage-blob": "^1.1",
                "mongodb/mongodb": "^1.2|^2",
                "phpseclib/phpseclib": "^3.0.36",
                "phpstan/phpstan": "^1.10",
                "phpunit/phpunit": "^9.5.11|^10.0",
                "sabre/dav": "^4.6.0"
            },
            "type": "library",
            "autoload": {
                "psr-4": {
                    "League\\Flysystem\\": "src"
                }
            },
            "notification-url": "https://packagist.org/downloads/",
            "license": [
                "MIT"
            ],
            "authors": [
                {
                    "name": "Frank de Jonge",
                    "email": "info@frankdejonge.nl"
                }
            ],
            "description": "File storage abstraction for PHP",
            "keywords": [
                "WebDAV",
                "aws",
                "cloud",
                "file",
                "files",
                "filesystem",
                "filesystems",
                "ftp",
                "s3",
                "sftp",
                "storage"
            ],
            "support": {
                "issues": "https://github.com/thephpleague/flysystem/issues",
                "source": "https://github.com/thephpleague/flysystem/tree/3.30.0"
            },
            "time": "2025-06-25T13:29:59+00:00"
        },
        {
            "name": "league/flysystem-local",
            "version": "3.30.0",
            "source": {
                "type": "git",
                "url": "https://github.com/thephpleague/flysystem-local.git",
                "reference": "6691915f77c7fb69adfb87dcd550052dc184ee10"
            },
            "dist": {
                "type": "zip",
                "url": "https://api.github.com/repos/thephpleague/flysystem-local/zipball/6691915f77c7fb69adfb87dcd550052dc184ee10",
                "reference": "6691915f77c7fb69adfb87dcd550052dc184ee10",
                "shasum": ""
            },
            "require": {
                "ext-fileinfo": "*",
                "league/flysystem": "^3.0.0",
                "league/mime-type-detection": "^1.0.0",
                "php": "^8.0.2"
            },
            "type": "library",
            "autoload": {
                "psr-4": {
                    "League\\Flysystem\\Local\\": ""
                }
            },
            "notification-url": "https://packagist.org/downloads/",
            "license": [
                "MIT"
            ],
            "authors": [
                {
                    "name": "Frank de Jonge",
                    "email": "info@frankdejonge.nl"
                }
            ],
            "description": "Local filesystem adapter for Flysystem.",
            "keywords": [
                "Flysystem",
                "file",
                "files",
                "filesystem",
                "local"
            ],
            "support": {
                "source": "https://github.com/thephpleague/flysystem-local/tree/3.30.0"
            },
            "time": "2025-05-21T10:34:19+00:00"
        },
        {
            "name": "league/html-to-markdown",
            "version": "5.1.1",
            "source": {
                "type": "git",
                "url": "https://github.com/thephpleague/html-to-markdown.git",
                "reference": "0b4066eede55c48f38bcee4fb8f0aa85654390fd"
            },
            "dist": {
                "type": "zip",
                "url": "https://api.github.com/repos/thephpleague/html-to-markdown/zipball/0b4066eede55c48f38bcee4fb8f0aa85654390fd",
                "reference": "0b4066eede55c48f38bcee4fb8f0aa85654390fd",
                "shasum": ""
            },
            "require": {
                "ext-dom": "*",
                "ext-xml": "*",
                "php": "^7.2.5 || ^8.0"
            },
            "require-dev": {
                "mikehaertl/php-shellcommand": "^1.1.0",
                "phpstan/phpstan": "^1.8.8",
                "phpunit/phpunit": "^8.5 || ^9.2",
                "scrutinizer/ocular": "^1.6",
                "unleashedtech/php-coding-standard": "^2.7 || ^3.0",
                "vimeo/psalm": "^4.22 || ^5.0"
            },
            "bin": [
                "bin/html-to-markdown"
            ],
            "type": "library",
            "extra": {
                "branch-alias": {
                    "dev-master": "5.2-dev"
                }
            },
            "autoload": {
                "psr-4": {
                    "League\\HTMLToMarkdown\\": "src/"
                }
            },
            "notification-url": "https://packagist.org/downloads/",
            "license": [
                "MIT"
            ],
            "authors": [
                {
                    "name": "Colin O'Dell",
                    "email": "colinodell@gmail.com",
                    "homepage": "https://www.colinodell.com",
                    "role": "Lead Developer"
                },
                {
                    "name": "Nick Cernis",
                    "email": "nick@cern.is",
                    "homepage": "http://modernnerd.net",
                    "role": "Original Author"
                }
            ],
            "description": "An HTML-to-markdown conversion helper for PHP",
            "homepage": "https://github.com/thephpleague/html-to-markdown",
            "keywords": [
                "html",
                "markdown"
            ],
            "support": {
                "issues": "https://github.com/thephpleague/html-to-markdown/issues",
                "source": "https://github.com/thephpleague/html-to-markdown/tree/5.1.1"
            },
            "funding": [
                {
                    "url": "https://www.colinodell.com/sponsor",
                    "type": "custom"
                },
                {
                    "url": "https://www.paypal.me/colinpodell/10.00",
                    "type": "custom"
                },
                {
                    "url": "https://github.com/colinodell",
                    "type": "github"
                },
                {
                    "url": "https://tidelift.com/funding/github/packagist/league/html-to-markdown",
                    "type": "tidelift"
                }
            ],
            "time": "2023-07-12T21:21:09+00:00"
        },
        {
            "name": "league/mime-type-detection",
            "version": "1.16.0",
            "source": {
                "type": "git",
                "url": "https://github.com/thephpleague/mime-type-detection.git",
                "reference": "2d6702ff215bf922936ccc1ad31007edc76451b9"
            },
            "dist": {
                "type": "zip",
                "url": "https://api.github.com/repos/thephpleague/mime-type-detection/zipball/2d6702ff215bf922936ccc1ad31007edc76451b9",
                "reference": "2d6702ff215bf922936ccc1ad31007edc76451b9",
                "shasum": ""
            },
            "require": {
                "ext-fileinfo": "*",
                "php": "^7.4 || ^8.0"
            },
            "require-dev": {
                "friendsofphp/php-cs-fixer": "^3.2",
                "phpstan/phpstan": "^0.12.68",
                "phpunit/phpunit": "^8.5.8 || ^9.3 || ^10.0"
            },
            "type": "library",
            "autoload": {
                "psr-4": {
                    "League\\MimeTypeDetection\\": "src"
                }
            },
            "notification-url": "https://packagist.org/downloads/",
            "license": [
                "MIT"
            ],
            "authors": [
                {
                    "name": "Frank de Jonge",
                    "email": "info@frankdejonge.nl"
                }
            ],
            "description": "Mime-type detection for Flysystem",
            "support": {
                "issues": "https://github.com/thephpleague/mime-type-detection/issues",
                "source": "https://github.com/thephpleague/mime-type-detection/tree/1.16.0"
            },
            "funding": [
                {
                    "url": "https://github.com/frankdejonge",
                    "type": "github"
                },
                {
                    "url": "https://tidelift.com/funding/github/packagist/league/flysystem",
                    "type": "tidelift"
                }
            ],
            "time": "2024-09-21T08:32:55+00:00"
        },
        {
            "name": "league/uri",
            "version": "7.5.1",
            "source": {
                "type": "git",
                "url": "https://github.com/thephpleague/uri.git",
                "reference": "81fb5145d2644324614cc532b28efd0215bda430"
            },
            "dist": {
                "type": "zip",
                "url": "https://api.github.com/repos/thephpleague/uri/zipball/81fb5145d2644324614cc532b28efd0215bda430",
                "reference": "81fb5145d2644324614cc532b28efd0215bda430",
                "shasum": ""
            },
            "require": {
                "league/uri-interfaces": "^7.5",
                "php": "^8.1"
            },
            "conflict": {
                "league/uri-schemes": "^1.0"
            },
            "suggest": {
                "ext-bcmath": "to improve IPV4 host parsing",
                "ext-fileinfo": "to create Data URI from file contennts",
                "ext-gmp": "to improve IPV4 host parsing",
                "ext-intl": "to handle IDN host with the best performance",
                "jeremykendall/php-domain-parser": "to resolve Public Suffix and Top Level Domain",
                "league/uri-components": "Needed to easily manipulate URI objects components",
                "php-64bit": "to improve IPV4 host parsing",
                "symfony/polyfill-intl-idn": "to handle IDN host via the Symfony polyfill if ext-intl is not present"
            },
            "type": "library",
            "extra": {
                "branch-alias": {
                    "dev-master": "7.x-dev"
                }
            },
            "autoload": {
                "psr-4": {
                    "League\\Uri\\": ""
                }
            },
            "notification-url": "https://packagist.org/downloads/",
            "license": [
                "MIT"
            ],
            "authors": [
                {
                    "name": "Ignace Nyamagana Butera",
                    "email": "nyamsprod@gmail.com",
                    "homepage": "https://nyamsprod.com"
                }
            ],
            "description": "URI manipulation library",
            "homepage": "https://uri.thephpleague.com",
            "keywords": [
                "data-uri",
                "file-uri",
                "ftp",
                "hostname",
                "http",
                "https",
                "middleware",
                "parse_str",
                "parse_url",
                "psr-7",
                "query-string",
                "querystring",
                "rfc3986",
                "rfc3987",
                "rfc6570",
                "uri",
                "uri-template",
                "url",
                "ws"
            ],
            "support": {
                "docs": "https://uri.thephpleague.com",
                "forum": "https://thephpleague.slack.com",
                "issues": "https://github.com/thephpleague/uri-src/issues",
                "source": "https://github.com/thephpleague/uri/tree/7.5.1"
            },
            "funding": [
                {
                    "url": "https://github.com/sponsors/nyamsprod",
                    "type": "github"
                }
            ],
            "time": "2024-12-08T08:40:02+00:00"
        },
        {
            "name": "league/uri-components",
            "version": "7.5.1",
            "source": {
                "type": "git",
                "url": "https://github.com/thephpleague/uri-components.git",
                "reference": "4aabf0e2f2f9421ffcacab35be33e4fb5e63c44f"
            },
            "dist": {
                "type": "zip",
                "url": "https://api.github.com/repos/thephpleague/uri-components/zipball/4aabf0e2f2f9421ffcacab35be33e4fb5e63c44f",
                "reference": "4aabf0e2f2f9421ffcacab35be33e4fb5e63c44f",
                "shasum": ""
            },
            "require": {
                "league/uri": "^7.5",
                "php": "^8.1"
            },
            "suggest": {
                "ext-bcmath": "to improve IPV4 host parsing",
                "ext-fileinfo": "to create Data URI from file contennts",
                "ext-gmp": "to improve IPV4 host parsing",
                "ext-intl": "to handle IDN host with the best performance",
                "ext-mbstring": "to use the sorting algorithm of URLSearchParams",
                "jeremykendall/php-domain-parser": "to resolve Public Suffix and Top Level Domain",
                "php-64bit": "to improve IPV4 host parsing",
                "symfony/polyfill-intl-idn": "to handle IDN host via the Symfony polyfill if ext-intl is not present"
            },
            "type": "library",
            "extra": {
                "branch-alias": {
                    "dev-master": "7.x-dev"
                }
            },
            "autoload": {
                "psr-4": {
                    "League\\Uri\\": ""
                }
            },
            "notification-url": "https://packagist.org/downloads/",
            "license": [
                "MIT"
            ],
            "authors": [
                {
                    "name": "Ignace Nyamagana Butera",
                    "email": "nyamsprod@gmail.com",
                    "homepage": "https://nyamsprod.com"
                }
            ],
            "description": "URI components manipulation library",
            "homepage": "http://uri.thephpleague.com",
            "keywords": [
                "authority",
                "components",
                "fragment",
                "host",
                "middleware",
                "modifier",
                "path",
                "port",
                "query",
                "rfc3986",
                "scheme",
                "uri",
                "url",
                "userinfo"
            ],
            "support": {
                "docs": "https://uri.thephpleague.com",
                "forum": "https://thephpleague.slack.com",
                "issues": "https://github.com/thephpleague/uri-src/issues",
                "source": "https://github.com/thephpleague/uri-components/tree/7.5.1"
            },
            "funding": [
                {
                    "url": "https://github.com/nyamsprod",
                    "type": "github"
                }
            ],
            "time": "2024-12-08T08:40:02+00:00"
        },
        {
            "name": "league/uri-interfaces",
            "version": "7.5.0",
            "source": {
                "type": "git",
                "url": "https://github.com/thephpleague/uri-interfaces.git",
                "reference": "08cfc6c4f3d811584fb09c37e2849e6a7f9b0742"
            },
            "dist": {
                "type": "zip",
                "url": "https://api.github.com/repos/thephpleague/uri-interfaces/zipball/08cfc6c4f3d811584fb09c37e2849e6a7f9b0742",
                "reference": "08cfc6c4f3d811584fb09c37e2849e6a7f9b0742",
                "shasum": ""
            },
            "require": {
                "ext-filter": "*",
                "php": "^8.1",
                "psr/http-factory": "^1",
                "psr/http-message": "^1.1 || ^2.0"
            },
            "suggest": {
                "ext-bcmath": "to improve IPV4 host parsing",
                "ext-gmp": "to improve IPV4 host parsing",
                "ext-intl": "to handle IDN host with the best performance",
                "php-64bit": "to improve IPV4 host parsing",
                "symfony/polyfill-intl-idn": "to handle IDN host via the Symfony polyfill if ext-intl is not present"
            },
            "type": "library",
            "extra": {
                "branch-alias": {
                    "dev-master": "7.x-dev"
                }
            },
            "autoload": {
                "psr-4": {
                    "League\\Uri\\": ""
                }
            },
            "notification-url": "https://packagist.org/downloads/",
            "license": [
                "MIT"
            ],
            "authors": [
                {
                    "name": "Ignace Nyamagana Butera",
                    "email": "nyamsprod@gmail.com",
                    "homepage": "https://nyamsprod.com"
                }
            ],
            "description": "Common interfaces and classes for URI representation and interaction",
            "homepage": "https://uri.thephpleague.com",
            "keywords": [
                "data-uri",
                "file-uri",
                "ftp",
                "hostname",
                "http",
                "https",
                "parse_str",
                "parse_url",
                "psr-7",
                "query-string",
                "querystring",
                "rfc3986",
                "rfc3987",
                "rfc6570",
                "uri",
                "url",
                "ws"
            ],
            "support": {
                "docs": "https://uri.thephpleague.com",
                "forum": "https://thephpleague.slack.com",
                "issues": "https://github.com/thephpleague/uri-src/issues",
                "source": "https://github.com/thephpleague/uri-interfaces/tree/7.5.0"
            },
            "funding": [
                {
                    "url": "https://github.com/sponsors/nyamsprod",
                    "type": "github"
                }
            ],
            "time": "2024-12-08T08:18:47+00:00"
        },
        {
            "name": "livewire/livewire",
            "version": "v3.6.4",
            "source": {
                "type": "git",
                "url": "https://github.com/livewire/livewire.git",
                "reference": "ef04be759da41b14d2d129e670533180a44987dc"
            },
            "dist": {
                "type": "zip",
                "url": "https://api.github.com/repos/livewire/livewire/zipball/ef04be759da41b14d2d129e670533180a44987dc",
                "reference": "ef04be759da41b14d2d129e670533180a44987dc",
                "shasum": ""
            },
            "require": {
                "illuminate/database": "^10.0|^11.0|^12.0",
                "illuminate/routing": "^10.0|^11.0|^12.0",
                "illuminate/support": "^10.0|^11.0|^12.0",
                "illuminate/validation": "^10.0|^11.0|^12.0",
                "laravel/prompts": "^0.1.24|^0.2|^0.3",
                "league/mime-type-detection": "^1.9",
                "php": "^8.1",
                "symfony/console": "^6.0|^7.0",
                "symfony/http-kernel": "^6.2|^7.0"
            },
            "require-dev": {
                "calebporzio/sushi": "^2.1",
                "laravel/framework": "^10.15.0|^11.0|^12.0",
                "mockery/mockery": "^1.3.1",
                "orchestra/testbench": "^8.21.0|^9.0|^10.0",
                "orchestra/testbench-dusk": "^8.24|^9.1|^10.0",
                "phpunit/phpunit": "^10.4|^11.5",
                "psy/psysh": "^0.11.22|^0.12"
            },
            "type": "library",
            "extra": {
                "laravel": {
                    "aliases": {
                        "Livewire": "Livewire\\Livewire"
                    },
                    "providers": [
                        "Livewire\\LivewireServiceProvider"
                    ]
                }
            },
            "autoload": {
                "files": [
                    "src/helpers.php"
                ],
                "psr-4": {
                    "Livewire\\": "src/"
                }
            },
            "notification-url": "https://packagist.org/downloads/",
            "license": [
                "MIT"
            ],
            "authors": [
                {
                    "name": "Caleb Porzio",
                    "email": "calebporzio@gmail.com"
                }
            ],
            "description": "A front-end framework for Laravel.",
            "support": {
                "issues": "https://github.com/livewire/livewire/issues",
                "source": "https://github.com/livewire/livewire/tree/v3.6.4"
            },
            "funding": [
                {
                    "url": "https://github.com/livewire",
                    "type": "github"
                }
            ],
            "time": "2025-07-17T05:12:15+00:00"
        },
        {
            "name": "maatwebsite/excel",
            "version": "3.1.67",
            "source": {
                "type": "git",
                "url": "https://github.com/SpartnerNL/Laravel-Excel.git",
                "reference": "e508e34a502a3acc3329b464dad257378a7edb4d"
            },
            "dist": {
                "type": "zip",
                "url": "https://api.github.com/repos/SpartnerNL/Laravel-Excel/zipball/e508e34a502a3acc3329b464dad257378a7edb4d",
                "reference": "e508e34a502a3acc3329b464dad257378a7edb4d",
                "shasum": ""
            },
            "require": {
                "composer/semver": "^3.3",
                "ext-json": "*",
                "illuminate/support": "5.8.*||^6.0||^7.0||^8.0||^9.0||^10.0||^11.0||^12.0",
                "php": "^7.0||^8.0",
                "phpoffice/phpspreadsheet": "^1.30.0",
                "psr/simple-cache": "^1.0||^2.0||^3.0"
            },
            "require-dev": {
                "laravel/scout": "^7.0||^8.0||^9.0||^10.0",
                "orchestra/testbench": "^6.0||^7.0||^8.0||^9.0||^10.0",
                "predis/predis": "^1.1"
            },
            "type": "library",
            "extra": {
                "laravel": {
                    "aliases": {
                        "Excel": "Maatwebsite\\Excel\\Facades\\Excel"
                    },
                    "providers": [
                        "Maatwebsite\\Excel\\ExcelServiceProvider"
                    ]
                }
            },
            "autoload": {
                "psr-4": {
                    "Maatwebsite\\Excel\\": "src/"
                }
            },
            "notification-url": "https://packagist.org/downloads/",
            "license": [
                "MIT"
            ],
            "authors": [
                {
                    "name": "Patrick Brouwers",
                    "email": "patrick@spartner.nl"
                }
            ],
            "description": "Supercharged Excel exports and imports in Laravel",
            "keywords": [
                "PHPExcel",
                "batch",
                "csv",
                "excel",
                "export",
                "import",
                "laravel",
                "php",
                "phpspreadsheet"
            ],
            "support": {
                "issues": "https://github.com/SpartnerNL/Laravel-Excel/issues",
                "source": "https://github.com/SpartnerNL/Laravel-Excel/tree/3.1.67"
            },
            "funding": [
                {
                    "url": "https://laravel-excel.com/commercial-support",
                    "type": "custom"
                },
                {
                    "url": "https://github.com/patrickbrouwers",
                    "type": "github"
                }
            ],
            "time": "2025-08-26T09:13:16+00:00"
        },
        {
            "name": "maennchen/zipstream-php",
            "version": "3.2.0",
            "source": {
                "type": "git",
                "url": "https://github.com/maennchen/ZipStream-PHP.git",
                "reference": "9712d8fa4cdf9240380b01eb4be55ad8dcf71416"
            },
            "dist": {
                "type": "zip",
                "url": "https://api.github.com/repos/maennchen/ZipStream-PHP/zipball/9712d8fa4cdf9240380b01eb4be55ad8dcf71416",
                "reference": "9712d8fa4cdf9240380b01eb4be55ad8dcf71416",
                "shasum": ""
            },
            "require": {
                "ext-mbstring": "*",
                "ext-zlib": "*",
                "php-64bit": "^8.3"
            },
            "require-dev": {
                "brianium/paratest": "^7.7",
                "ext-zip": "*",
                "friendsofphp/php-cs-fixer": "^3.16",
                "guzzlehttp/guzzle": "^7.5",
                "mikey179/vfsstream": "^1.6",
                "php-coveralls/php-coveralls": "^2.5",
                "phpunit/phpunit": "^12.0",
                "vimeo/psalm": "^6.0"
            },
            "suggest": {
                "guzzlehttp/psr7": "^2.4",
                "psr/http-message": "^2.0"
            },
            "type": "library",
            "autoload": {
                "psr-4": {
                    "ZipStream\\": "src/"
                }
            },
            "notification-url": "https://packagist.org/downloads/",
            "license": [
                "MIT"
            ],
            "authors": [
                {
                    "name": "Paul Duncan",
                    "email": "pabs@pablotron.org"
                },
                {
                    "name": "Jonatan Männchen",
                    "email": "jonatan@maennchen.ch"
                },
                {
                    "name": "Jesse Donat",
                    "email": "donatj@gmail.com"
                },
                {
                    "name": "András Kolesár",
                    "email": "kolesar@kolesar.hu"
                }
            ],
            "description": "ZipStream is a library for dynamically streaming dynamic zip files from PHP without writing to the disk at all on the server.",
            "keywords": [
                "stream",
                "zip"
            ],
            "support": {
                "issues": "https://github.com/maennchen/ZipStream-PHP/issues",
                "source": "https://github.com/maennchen/ZipStream-PHP/tree/3.2.0"
            },
            "funding": [
                {
                    "url": "https://github.com/maennchen",
                    "type": "github"
                }
            ],
            "time": "2025-07-17T11:15:13+00:00"
        },
        {
            "name": "markbaker/complex",
            "version": "3.0.2",
            "source": {
                "type": "git",
                "url": "https://github.com/MarkBaker/PHPComplex.git",
                "reference": "95c56caa1cf5c766ad6d65b6344b807c1e8405b9"
            },
            "dist": {
                "type": "zip",
                "url": "https://api.github.com/repos/MarkBaker/PHPComplex/zipball/95c56caa1cf5c766ad6d65b6344b807c1e8405b9",
                "reference": "95c56caa1cf5c766ad6d65b6344b807c1e8405b9",
                "shasum": ""
            },
            "require": {
                "php": "^7.2 || ^8.0"
            },
            "require-dev": {
                "dealerdirect/phpcodesniffer-composer-installer": "dev-master",
                "phpcompatibility/php-compatibility": "^9.3",
                "phpunit/phpunit": "^7.0 || ^8.0 || ^9.0",
                "squizlabs/php_codesniffer": "^3.7"
            },
            "type": "library",
            "autoload": {
                "psr-4": {
                    "Complex\\": "classes/src/"
                }
            },
            "notification-url": "https://packagist.org/downloads/",
            "license": [
                "MIT"
            ],
            "authors": [
                {
                    "name": "Mark Baker",
                    "email": "mark@lange.demon.co.uk"
                }
            ],
            "description": "PHP Class for working with complex numbers",
            "homepage": "https://github.com/MarkBaker/PHPComplex",
            "keywords": [
                "complex",
                "mathematics"
            ],
            "support": {
                "issues": "https://github.com/MarkBaker/PHPComplex/issues",
                "source": "https://github.com/MarkBaker/PHPComplex/tree/3.0.2"
            },
            "time": "2022-12-06T16:21:08+00:00"
        },
        {
            "name": "markbaker/matrix",
            "version": "3.0.1",
            "source": {
                "type": "git",
                "url": "https://github.com/MarkBaker/PHPMatrix.git",
                "reference": "728434227fe21be27ff6d86621a1b13107a2562c"
            },
            "dist": {
                "type": "zip",
                "url": "https://api.github.com/repos/MarkBaker/PHPMatrix/zipball/728434227fe21be27ff6d86621a1b13107a2562c",
                "reference": "728434227fe21be27ff6d86621a1b13107a2562c",
                "shasum": ""
            },
            "require": {
                "php": "^7.1 || ^8.0"
            },
            "require-dev": {
                "dealerdirect/phpcodesniffer-composer-installer": "dev-master",
                "phpcompatibility/php-compatibility": "^9.3",
                "phpdocumentor/phpdocumentor": "2.*",
                "phploc/phploc": "^4.0",
                "phpmd/phpmd": "2.*",
                "phpunit/phpunit": "^7.0 || ^8.0 || ^9.0",
                "sebastian/phpcpd": "^4.0",
                "squizlabs/php_codesniffer": "^3.7"
            },
            "type": "library",
            "autoload": {
                "psr-4": {
                    "Matrix\\": "classes/src/"
                }
            },
            "notification-url": "https://packagist.org/downloads/",
            "license": [
                "MIT"
            ],
            "authors": [
                {
                    "name": "Mark Baker",
                    "email": "mark@demon-angel.eu"
                }
            ],
            "description": "PHP Class for working with matrices",
            "homepage": "https://github.com/MarkBaker/PHPMatrix",
            "keywords": [
                "mathematics",
                "matrix",
                "vector"
            ],
            "support": {
                "issues": "https://github.com/MarkBaker/PHPMatrix/issues",
                "source": "https://github.com/MarkBaker/PHPMatrix/tree/3.0.1"
            },
            "time": "2022-12-02T22:17:43+00:00"
        },
        {
            "name": "masterminds/html5",
            "version": "2.10.0",
            "source": {
                "type": "git",
                "url": "https://github.com/Masterminds/html5-php.git",
                "reference": "fcf91eb64359852f00d921887b219479b4f21251"
            },
            "dist": {
                "type": "zip",
                "url": "https://api.github.com/repos/Masterminds/html5-php/zipball/fcf91eb64359852f00d921887b219479b4f21251",
                "reference": "fcf91eb64359852f00d921887b219479b4f21251",
                "shasum": ""
            },
            "require": {
                "ext-dom": "*",
                "php": ">=5.3.0"
            },
            "require-dev": {
                "phpunit/phpunit": "^4.8.35 || ^5.7.21 || ^6 || ^7 || ^8 || ^9"
            },
            "type": "library",
            "extra": {
                "branch-alias": {
                    "dev-master": "2.7-dev"
                }
            },
            "autoload": {
                "psr-4": {
                    "Masterminds\\": "src"
                }
            },
            "notification-url": "https://packagist.org/downloads/",
            "license": [
                "MIT"
            ],
            "authors": [
                {
                    "name": "Matt Butcher",
                    "email": "technosophos@gmail.com"
                },
                {
                    "name": "Matt Farina",
                    "email": "matt@mattfarina.com"
                },
                {
                    "name": "Asmir Mustafic",
                    "email": "goetas@gmail.com"
                }
            ],
            "description": "An HTML5 parser and serializer.",
            "homepage": "http://masterminds.github.io/html5-php",
            "keywords": [
                "HTML5",
                "dom",
                "html",
                "parser",
                "querypath",
                "serializer",
                "xml"
            ],
            "support": {
                "issues": "https://github.com/Masterminds/html5-php/issues",
                "source": "https://github.com/Masterminds/html5-php/tree/2.10.0"
            },
            "time": "2025-07-25T09:04:22+00:00"
        },
        {
            "name": "monolog/monolog",
            "version": "3.9.0",
            "source": {
                "type": "git",
                "url": "https://github.com/Seldaek/monolog.git",
                "reference": "10d85740180ecba7896c87e06a166e0c95a0e3b6"
            },
            "dist": {
                "type": "zip",
                "url": "https://api.github.com/repos/Seldaek/monolog/zipball/10d85740180ecba7896c87e06a166e0c95a0e3b6",
                "reference": "10d85740180ecba7896c87e06a166e0c95a0e3b6",
                "shasum": ""
            },
            "require": {
                "php": ">=8.1",
                "psr/log": "^2.0 || ^3.0"
            },
            "provide": {
                "psr/log-implementation": "3.0.0"
            },
            "require-dev": {
                "aws/aws-sdk-php": "^3.0",
                "doctrine/couchdb": "~1.0@dev",
                "elasticsearch/elasticsearch": "^7 || ^8",
                "ext-json": "*",
                "graylog2/gelf-php": "^1.4.2 || ^2.0",
                "guzzlehttp/guzzle": "^7.4.5",
                "guzzlehttp/psr7": "^2.2",
                "mongodb/mongodb": "^1.8",
                "php-amqplib/php-amqplib": "~2.4 || ^3",
                "php-console/php-console": "^3.1.8",
                "phpstan/phpstan": "^2",
                "phpstan/phpstan-deprecation-rules": "^2",
                "phpstan/phpstan-strict-rules": "^2",
                "phpunit/phpunit": "^10.5.17 || ^11.0.7",
                "predis/predis": "^1.1 || ^2",
                "rollbar/rollbar": "^4.0",
                "ruflin/elastica": "^7 || ^8",
                "symfony/mailer": "^5.4 || ^6",
                "symfony/mime": "^5.4 || ^6"
            },
            "suggest": {
                "aws/aws-sdk-php": "Allow sending log messages to AWS services like DynamoDB",
                "doctrine/couchdb": "Allow sending log messages to a CouchDB server",
                "elasticsearch/elasticsearch": "Allow sending log messages to an Elasticsearch server via official client",
                "ext-amqp": "Allow sending log messages to an AMQP server (1.0+ required)",
                "ext-curl": "Required to send log messages using the IFTTTHandler, the LogglyHandler, the SendGridHandler, the SlackWebhookHandler or the TelegramBotHandler",
                "ext-mbstring": "Allow to work properly with unicode symbols",
                "ext-mongodb": "Allow sending log messages to a MongoDB server (via driver)",
                "ext-openssl": "Required to send log messages using SSL",
                "ext-sockets": "Allow sending log messages to a Syslog server (via UDP driver)",
                "graylog2/gelf-php": "Allow sending log messages to a GrayLog2 server",
                "mongodb/mongodb": "Allow sending log messages to a MongoDB server (via library)",
                "php-amqplib/php-amqplib": "Allow sending log messages to an AMQP server using php-amqplib",
                "rollbar/rollbar": "Allow sending log messages to Rollbar",
                "ruflin/elastica": "Allow sending log messages to an Elastic Search server"
            },
            "type": "library",
            "extra": {
                "branch-alias": {
                    "dev-main": "3.x-dev"
                }
            },
            "autoload": {
                "psr-4": {
                    "Monolog\\": "src/Monolog"
                }
            },
            "notification-url": "https://packagist.org/downloads/",
            "license": [
                "MIT"
            ],
            "authors": [
                {
                    "name": "Jordi Boggiano",
                    "email": "j.boggiano@seld.be",
                    "homepage": "https://seld.be"
                }
            ],
            "description": "Sends your logs to files, sockets, inboxes, databases and various web services",
            "homepage": "https://github.com/Seldaek/monolog",
            "keywords": [
                "log",
                "logging",
                "psr-3"
            ],
            "support": {
                "issues": "https://github.com/Seldaek/monolog/issues",
                "source": "https://github.com/Seldaek/monolog/tree/3.9.0"
            },
            "funding": [
                {
                    "url": "https://github.com/Seldaek",
                    "type": "github"
                },
                {
                    "url": "https://tidelift.com/funding/github/packagist/monolog/monolog",
                    "type": "tidelift"
                }
            ],
            "time": "2025-03-24T10:02:05+00:00"
        },
        {
            "name": "myfatoorah/library",
            "version": "2.2.8",
            "source": {
                "type": "git",
                "url": "https://dev.azure.com/myfatoorahsc/Public-Repo/_git/Library",
                "reference": "d276914fe0064147c798c59d9b05f75f7f575c4c"
            },
            "require": {
                "ext-curl": "*",
                "ext-json": "*",
                "php": ">=7"
            },
            "require-dev": {
                "phan/phan": "^5.4",
                "phpcompatibility/php-compatibility": "*",
                "phpstan/phpstan": "^1.10",
                "phpunit/phpunit": "^9.5",
                "squizlabs/php_codesniffer": "*"
            },
            "type": "library",
            "autoload": {
                "files": [
                    "autoload.php"
                ],
                "psr-4": {
                    "MyFatoorah\\Library\\": "src/"
                }
            },
            "notification-url": "https://packagist.org/downloads/",
            "license": [
                "GPL-3.0-only"
            ],
            "authors": [
                {
                    "name": "MyFatoorah Plugin Team",
                    "email": "plugins@myfatoorah.com"
                },
                {
                    "name": "Nermeen Shoman",
                    "email": "nshoman@myfatoorah.com",
                    "role": "Senior Software Engineer"
                },
                {
                    "name": "Rasha Saeed",
                    "email": "rsaeed@myfatoorah.com",
                    "role": "Senior Software Engineer"
                }
            ],
            "description": "MyFatoorah PHP Library",
            "homepage": "https://myfatoorah.com/",
            "keywords": [
                "My Fatoorah",
                "api",
                "commerce",
                "fatoorah",
                "gateway",
                "library",
                "myfatoorah",
                "payment",
                "shipping"
            ],
            "time": "2024-09-07T10:26:01+00:00"
        },
        {
            "name": "nesbot/carbon",
            "version": "3.10.3",
            "source": {
                "type": "git",
                "url": "https://github.com/CarbonPHP/carbon.git",
                "reference": "8e3643dcd149ae0fe1d2ff4f2c8e4bbfad7c165f"
            },
            "dist": {
                "type": "zip",
                "url": "https://api.github.com/repos/CarbonPHP/carbon/zipball/8e3643dcd149ae0fe1d2ff4f2c8e4bbfad7c165f",
                "reference": "8e3643dcd149ae0fe1d2ff4f2c8e4bbfad7c165f",
                "shasum": ""
            },
            "require": {
                "carbonphp/carbon-doctrine-types": "<100.0",
                "ext-json": "*",
                "php": "^8.1",
                "psr/clock": "^1.0",
                "symfony/clock": "^6.3.12 || ^7.0",
                "symfony/polyfill-mbstring": "^1.0",
                "symfony/translation": "^4.4.18 || ^5.2.1 || ^6.0 || ^7.0"
            },
            "provide": {
                "psr/clock-implementation": "1.0"
            },
            "require-dev": {
                "doctrine/dbal": "^3.6.3 || ^4.0",
                "doctrine/orm": "^2.15.2 || ^3.0",
                "friendsofphp/php-cs-fixer": "^v3.87.1",
                "kylekatarnls/multi-tester": "^2.5.3",
                "phpmd/phpmd": "^2.15.0",
                "phpstan/extension-installer": "^1.4.3",
                "phpstan/phpstan": "^2.1.22",
                "phpunit/phpunit": "^10.5.53",
                "squizlabs/php_codesniffer": "^3.13.4"
            },
            "bin": [
                "bin/carbon"
            ],
            "type": "library",
            "extra": {
                "laravel": {
                    "providers": [
                        "Carbon\\Laravel\\ServiceProvider"
                    ]
                },
                "phpstan": {
                    "includes": [
                        "extension.neon"
                    ]
                },
                "branch-alias": {
                    "dev-2.x": "2.x-dev",
                    "dev-master": "3.x-dev"
                }
            },
            "autoload": {
                "psr-4": {
                    "Carbon\\": "src/Carbon/"
                }
            },
            "notification-url": "https://packagist.org/downloads/",
            "license": [
                "MIT"
            ],
            "authors": [
                {
                    "name": "Brian Nesbitt",
                    "email": "brian@nesbot.com",
                    "homepage": "https://markido.com"
                },
                {
                    "name": "kylekatarnls",
                    "homepage": "https://github.com/kylekatarnls"
                }
            ],
            "description": "An API extension for DateTime that supports 281 different languages.",
            "homepage": "https://carbon.nesbot.com",
            "keywords": [
                "date",
                "datetime",
                "time"
            ],
            "support": {
                "docs": "https://carbon.nesbot.com/docs",
                "issues": "https://github.com/CarbonPHP/carbon/issues",
                "source": "https://github.com/CarbonPHP/carbon"
            },
            "funding": [
                {
                    "url": "https://github.com/sponsors/kylekatarnls",
                    "type": "github"
                },
                {
                    "url": "https://opencollective.com/Carbon#sponsor",
                    "type": "opencollective"
                },
                {
                    "url": "https://tidelift.com/subscription/pkg/packagist-nesbot-carbon?utm_source=packagist-nesbot-carbon&utm_medium=referral&utm_campaign=readme",
                    "type": "tidelift"
                }
            ],
            "time": "2025-09-06T13:39:36+00:00"
        },
        {
            "name": "nette/php-generator",
            "version": "v4.2.0",
            "source": {
                "type": "git",
                "url": "https://github.com/nette/php-generator.git",
                "reference": "4707546a1f11badd72f5d82af4f8a6bc64bd56ac"
            },
            "dist": {
                "type": "zip",
                "url": "https://api.github.com/repos/nette/php-generator/zipball/4707546a1f11badd72f5d82af4f8a6bc64bd56ac",
                "reference": "4707546a1f11badd72f5d82af4f8a6bc64bd56ac",
                "shasum": ""
            },
            "require": {
                "nette/utils": "^4.0.6",
                "php": "8.1 - 8.5"
            },
            "require-dev": {
                "jetbrains/phpstorm-attributes": "^1.2",
                "nette/tester": "^2.4",
                "nikic/php-parser": "^5.0",
                "phpstan/phpstan-nette": "^2.0@stable",
                "tracy/tracy": "^2.8"
            },
            "suggest": {
                "nikic/php-parser": "to use ClassType::from(withBodies: true) & ClassType::fromCode()"
            },
            "type": "library",
            "extra": {
                "branch-alias": {
                    "dev-master": "4.2-dev"
                }
            },
            "autoload": {
                "psr-4": {
                    "Nette\\": "src"
                },
                "classmap": [
                    "src/"
                ]
            },
            "notification-url": "https://packagist.org/downloads/",
            "license": [
                "BSD-3-Clause",
                "GPL-2.0-only",
                "GPL-3.0-only"
            ],
            "authors": [
                {
                    "name": "David Grudl",
                    "homepage": "https://davidgrudl.com"
                },
                {
                    "name": "Nette Community",
                    "homepage": "https://nette.org/contributors"
                }
            ],
            "description": "🐘 Nette PHP Generator: generates neat PHP code for you. Supports new PHP 8.5 features.",
            "homepage": "https://nette.org",
            "keywords": [
                "code",
                "nette",
                "php",
                "scaffolding"
            ],
            "support": {
                "issues": "https://github.com/nette/php-generator/issues",
                "source": "https://github.com/nette/php-generator/tree/v4.2.0"
            },
            "time": "2025-08-06T18:24:31+00:00"
        },
        {
            "name": "nette/schema",
            "version": "v1.3.2",
            "source": {
                "type": "git",
                "url": "https://github.com/nette/schema.git",
                "reference": "da801d52f0354f70a638673c4a0f04e16529431d"
            },
            "dist": {
                "type": "zip",
                "url": "https://api.github.com/repos/nette/schema/zipball/da801d52f0354f70a638673c4a0f04e16529431d",
                "reference": "da801d52f0354f70a638673c4a0f04e16529431d",
                "shasum": ""
            },
            "require": {
                "nette/utils": "^4.0",
                "php": "8.1 - 8.4"
            },
            "require-dev": {
                "nette/tester": "^2.5.2",
                "phpstan/phpstan-nette": "^1.0",
                "tracy/tracy": "^2.8"
            },
            "type": "library",
            "extra": {
                "branch-alias": {
                    "dev-master": "1.3-dev"
                }
            },
            "autoload": {
                "classmap": [
                    "src/"
                ]
            },
            "notification-url": "https://packagist.org/downloads/",
            "license": [
                "BSD-3-Clause",
                "GPL-2.0-only",
                "GPL-3.0-only"
            ],
            "authors": [
                {
                    "name": "David Grudl",
                    "homepage": "https://davidgrudl.com"
                },
                {
                    "name": "Nette Community",
                    "homepage": "https://nette.org/contributors"
                }
            ],
            "description": "📐 Nette Schema: validating data structures against a given Schema.",
            "homepage": "https://nette.org",
            "keywords": [
                "config",
                "nette"
            ],
            "support": {
                "issues": "https://github.com/nette/schema/issues",
                "source": "https://github.com/nette/schema/tree/v1.3.2"
            },
            "time": "2024-10-06T23:10:23+00:00"
        },
        {
            "name": "nette/utils",
            "version": "v4.0.8",
            "source": {
                "type": "git",
                "url": "https://github.com/nette/utils.git",
                "reference": "c930ca4e3cf4f17dcfb03037703679d2396d2ede"
            },
            "dist": {
                "type": "zip",
                "url": "https://api.github.com/repos/nette/utils/zipball/c930ca4e3cf4f17dcfb03037703679d2396d2ede",
                "reference": "c930ca4e3cf4f17dcfb03037703679d2396d2ede",
                "shasum": ""
            },
            "require": {
                "php": "8.0 - 8.5"
            },
            "conflict": {
                "nette/finder": "<3",
                "nette/schema": "<1.2.2"
            },
            "require-dev": {
                "jetbrains/phpstorm-attributes": "^1.2",
                "nette/tester": "^2.5",
                "phpstan/phpstan-nette": "^2.0@stable",
                "tracy/tracy": "^2.9"
            },
            "suggest": {
                "ext-gd": "to use Image",
                "ext-iconv": "to use Strings::webalize(), toAscii(), chr() and reverse()",
                "ext-intl": "to use Strings::webalize(), toAscii(), normalize() and compare()",
                "ext-json": "to use Nette\\Utils\\Json",
                "ext-mbstring": "to use Strings::lower() etc...",
                "ext-tokenizer": "to use Nette\\Utils\\Reflection::getUseStatements()"
            },
            "type": "library",
            "extra": {
                "branch-alias": {
                    "dev-master": "4.0-dev"
                }
            },
            "autoload": {
                "psr-4": {
                    "Nette\\": "src"
                },
                "classmap": [
                    "src/"
                ]
            },
            "notification-url": "https://packagist.org/downloads/",
            "license": [
                "BSD-3-Clause",
                "GPL-2.0-only",
                "GPL-3.0-only"
            ],
            "authors": [
                {
                    "name": "David Grudl",
                    "homepage": "https://davidgrudl.com"
                },
                {
                    "name": "Nette Community",
                    "homepage": "https://nette.org/contributors"
                }
            ],
            "description": "🛠  Nette Utils: lightweight utilities for string & array manipulation, image handling, safe JSON encoding/decoding, validation, slug or strong password generating etc.",
            "homepage": "https://nette.org",
            "keywords": [
                "array",
                "core",
                "datetime",
                "images",
                "json",
                "nette",
                "paginator",
                "password",
                "slugify",
                "string",
                "unicode",
                "utf-8",
                "utility",
                "validation"
            ],
            "support": {
                "issues": "https://github.com/nette/utils/issues",
                "source": "https://github.com/nette/utils/tree/v4.0.8"
            },
            "time": "2025-08-06T21:43:34+00:00"
        },
        {
            "name": "nicmart/tree",
            "version": "0.9.0",
            "source": {
                "type": "git",
                "url": "https://github.com/nicmart/Tree.git",
                "reference": "f5e17bf18d78cfb0666ebb9f956c3acd8d14229d"
            },
            "dist": {
                "type": "zip",
                "url": "https://api.github.com/repos/nicmart/Tree/zipball/f5e17bf18d78cfb0666ebb9f956c3acd8d14229d",
                "reference": "f5e17bf18d78cfb0666ebb9f956c3acd8d14229d",
                "shasum": ""
            },
            "require": {
                "php": "~8.0.0 || ~8.1.0 || ~8.2.0 || ~8.3.0 || ~8.4.0"
            },
            "require-dev": {
                "ergebnis/composer-normalize": "^2.44.0",
                "ergebnis/license": "^2.6.0",
                "ergebnis/php-cs-fixer-config": "^6.28.1",
                "fakerphp/faker": "^1.24.1",
                "infection/infection": "~0.26.19",
                "phpunit/phpunit": "^9.6.19",
                "psalm/plugin-phpunit": "~0.19.0",
                "vimeo/psalm": "^5.26.1"
            },
            "type": "library",
            "autoload": {
                "psr-4": {
                    "Tree\\": "src/"
                }
            },
            "notification-url": "https://packagist.org/downloads/",
            "license": [
                "MIT"
            ],
            "authors": [
                {
                    "name": "Nicolò Martini",
                    "email": "nicmartnic@gmail.com"
                },
                {
                    "name": "Andreas Möller",
                    "email": "am@localheinz.com"
                }
            ],
            "description": "A basic but flexible php tree data structure and a fluent tree builder implementation.",
            "support": {
                "issues": "https://github.com/nicmart/Tree/issues",
                "source": "https://github.com/nicmart/Tree/tree/0.9.0"
            },
            "time": "2024-11-22T15:36:01+00:00"
        },
        {
            "name": "nikic/php-parser",
            "version": "v5.6.1",
            "source": {
                "type": "git",
                "url": "https://github.com/nikic/PHP-Parser.git",
                "reference": "f103601b29efebd7ff4a1ca7b3eeea9e3336a2a2"
            },
            "dist": {
                "type": "zip",
                "url": "https://api.github.com/repos/nikic/PHP-Parser/zipball/f103601b29efebd7ff4a1ca7b3eeea9e3336a2a2",
                "reference": "f103601b29efebd7ff4a1ca7b3eeea9e3336a2a2",
                "shasum": ""
            },
            "require": {
                "ext-ctype": "*",
                "ext-json": "*",
                "ext-tokenizer": "*",
                "php": ">=7.4"
            },
            "require-dev": {
                "ircmaxell/php-yacc": "^0.0.7",
                "phpunit/phpunit": "^9.0"
            },
            "bin": [
                "bin/php-parse"
            ],
            "type": "library",
            "extra": {
                "branch-alias": {
                    "dev-master": "5.x-dev"
                }
            },
            "autoload": {
                "psr-4": {
                    "PhpParser\\": "lib/PhpParser"
                }
            },
            "notification-url": "https://packagist.org/downloads/",
            "license": [
                "BSD-3-Clause"
            ],
            "authors": [
                {
                    "name": "Nikita Popov"
                }
            ],
            "description": "A PHP parser written in PHP",
            "keywords": [
                "parser",
                "php"
            ],
            "support": {
                "issues": "https://github.com/nikic/PHP-Parser/issues",
                "source": "https://github.com/nikic/PHP-Parser/tree/v5.6.1"
            },
            "time": "2025-08-13T20:13:15+00:00"
        },
        {
            "name": "nunomaduro/termwind",
            "version": "v2.3.2",
            "source": {
                "type": "git",
                "url": "https://github.com/nunomaduro/termwind.git",
                "reference": "eb61920a53057a7debd718a5b89c2178032b52c0"
            },
            "dist": {
                "type": "zip",
                "url": "https://api.github.com/repos/nunomaduro/termwind/zipball/eb61920a53057a7debd718a5b89c2178032b52c0",
                "reference": "eb61920a53057a7debd718a5b89c2178032b52c0",
                "shasum": ""
            },
            "require": {
                "ext-mbstring": "*",
                "php": "^8.2",
                "symfony/console": "^7.3.4"
            },
            "require-dev": {
                "illuminate/console": "^11.46.1",
                "laravel/pint": "^1.25.1",
                "mockery/mockery": "^1.6.12",
                "pestphp/pest": "^2.36.0 || ^3.8.4",
                "phpstan/phpstan": "^1.12.32",
                "phpstan/phpstan-strict-rules": "^1.6.2",
                "symfony/var-dumper": "^7.3.4",
                "thecodingmachine/phpstan-strict-rules": "^1.0.0"
            },
            "type": "library",
            "extra": {
                "laravel": {
                    "providers": [
                        "Termwind\\Laravel\\TermwindServiceProvider"
                    ]
                },
                "branch-alias": {
                    "dev-2.x": "2.x-dev"
                }
            },
            "autoload": {
                "files": [
                    "src/Functions.php"
                ],
                "psr-4": {
                    "Termwind\\": "src/"
                }
            },
            "notification-url": "https://packagist.org/downloads/",
            "license": [
                "MIT"
            ],
            "authors": [
                {
                    "name": "Nuno Maduro",
                    "email": "enunomaduro@gmail.com"
                }
            ],
            "description": "Its like Tailwind CSS, but for the console.",
            "keywords": [
                "cli",
                "console",
                "css",
                "package",
                "php",
                "style"
            ],
            "support": {
                "issues": "https://github.com/nunomaduro/termwind/issues",
                "source": "https://github.com/nunomaduro/termwind/tree/v2.3.2"
            },
            "funding": [
                {
                    "url": "https://www.paypal.com/paypalme/enunomaduro",
                    "type": "custom"
                },
                {
                    "url": "https://github.com/nunomaduro",
                    "type": "github"
                },
                {
                    "url": "https://github.com/xiCO2k",
                    "type": "github"
                }
            ],
            "time": "2025-10-18T11:10:27+00:00"
        },
        {
            "name": "openspout/openspout",
            "version": "v4.32.0",
            "source": {
                "type": "git",
                "url": "https://github.com/openspout/openspout.git",
                "reference": "41f045c1f632e1474e15d4c7bc3abcb4a153563d"
            },
            "dist": {
                "type": "zip",
                "url": "https://api.github.com/repos/openspout/openspout/zipball/41f045c1f632e1474e15d4c7bc3abcb4a153563d",
                "reference": "41f045c1f632e1474e15d4c7bc3abcb4a153563d",
                "shasum": ""
            },
            "require": {
                "ext-dom": "*",
                "ext-fileinfo": "*",
                "ext-filter": "*",
                "ext-libxml": "*",
                "ext-xmlreader": "*",
                "ext-zip": "*",
                "php": "~8.3.0 || ~8.4.0 || ~8.5.0"
            },
            "require-dev": {
                "ext-zlib": "*",
                "friendsofphp/php-cs-fixer": "^3.86.0",
                "infection/infection": "^0.31.2",
                "phpbench/phpbench": "^1.4.1",
                "phpstan/phpstan": "^2.1.22",
                "phpstan/phpstan-phpunit": "^2.0.7",
                "phpstan/phpstan-strict-rules": "^2.0.6",
                "phpunit/phpunit": "^12.3.7"
            },
            "suggest": {
                "ext-iconv": "To handle non UTF-8 CSV files (if \"php-mbstring\" is not already installed or is too limited)",
                "ext-mbstring": "To handle non UTF-8 CSV files (if \"iconv\" is not already installed)"
            },
            "type": "library",
            "extra": {
                "branch-alias": {
                    "dev-master": "3.3.x-dev"
                }
            },
            "autoload": {
                "psr-4": {
                    "OpenSpout\\": "src/"
                }
            },
            "notification-url": "https://packagist.org/downloads/",
            "license": [
                "MIT"
            ],
            "authors": [
                {
                    "name": "Adrien Loison",
                    "email": "adrien@box.com"
                }
            ],
            "description": "PHP Library to read and write spreadsheet files (CSV, XLSX and ODS), in a fast and scalable way",
            "homepage": "https://github.com/openspout/openspout",
            "keywords": [
                "OOXML",
                "csv",
                "excel",
                "memory",
                "odf",
                "ods",
                "office",
                "open",
                "php",
                "read",
                "scale",
                "spreadsheet",
                "stream",
                "write",
                "xlsx"
            ],
            "support": {
                "issues": "https://github.com/openspout/openspout/issues",
                "source": "https://github.com/openspout/openspout/tree/v4.32.0"
            },
            "funding": [
                {
                    "url": "https://paypal.me/filippotessarotto",
                    "type": "custom"
                },
                {
                    "url": "https://github.com/Slamdunk",
                    "type": "github"
                }
            ],
            "time": "2025-09-03T16:03:54+00:00"
        },
        {
            "name": "paragonie/constant_time_encoding",
            "version": "v3.1.3",
            "source": {
                "type": "git",
                "url": "https://github.com/paragonie/constant_time_encoding.git",
                "reference": "d5b01a39b3415c2cd581d3bd3a3575c1ebbd8e77"
            },
            "dist": {
                "type": "zip",
                "url": "https://api.github.com/repos/paragonie/constant_time_encoding/zipball/d5b01a39b3415c2cd581d3bd3a3575c1ebbd8e77",
                "reference": "d5b01a39b3415c2cd581d3bd3a3575c1ebbd8e77",
                "shasum": ""
            },
            "require": {
                "php": "^8"
            },
            "require-dev": {
                "infection/infection": "^0",
                "nikic/php-fuzzer": "^0",
                "phpunit/phpunit": "^9|^10|^11",
                "vimeo/psalm": "^4|^5|^6"
            },
            "type": "library",
            "autoload": {
                "psr-4": {
                    "ParagonIE\\ConstantTime\\": "src/"
                }
            },
            "notification-url": "https://packagist.org/downloads/",
            "license": [
                "MIT"
            ],
            "authors": [
                {
                    "name": "Paragon Initiative Enterprises",
                    "email": "security@paragonie.com",
                    "homepage": "https://paragonie.com",
                    "role": "Maintainer"
                },
                {
                    "name": "Steve 'Sc00bz' Thomas",
                    "email": "steve@tobtu.com",
                    "homepage": "https://www.tobtu.com",
                    "role": "Original Developer"
                }
            ],
            "description": "Constant-time Implementations of RFC 4648 Encoding (Base-64, Base-32, Base-16)",
            "keywords": [
                "base16",
                "base32",
                "base32_decode",
                "base32_encode",
                "base64",
                "base64_decode",
                "base64_encode",
                "bin2hex",
                "encoding",
                "hex",
                "hex2bin",
                "rfc4648"
            ],
            "support": {
                "email": "info@paragonie.com",
                "issues": "https://github.com/paragonie/constant_time_encoding/issues",
                "source": "https://github.com/paragonie/constant_time_encoding"
            },
            "time": "2025-09-24T15:06:41+00:00"
        },
        {
            "name": "phpoption/phpoption",
            "version": "1.9.4",
            "source": {
                "type": "git",
                "url": "https://github.com/schmittjoh/php-option.git",
                "reference": "638a154f8d4ee6a5cfa96d6a34dfbe0cffa9566d"
            },
            "dist": {
                "type": "zip",
                "url": "https://api.github.com/repos/schmittjoh/php-option/zipball/638a154f8d4ee6a5cfa96d6a34dfbe0cffa9566d",
                "reference": "638a154f8d4ee6a5cfa96d6a34dfbe0cffa9566d",
                "shasum": ""
            },
            "require": {
                "php": "^7.2.5 || ^8.0"
            },
            "require-dev": {
                "bamarni/composer-bin-plugin": "^1.8.2",
                "phpunit/phpunit": "^8.5.44 || ^9.6.25 || ^10.5.53 || ^11.5.34"
            },
            "type": "library",
            "extra": {
                "bamarni-bin": {
                    "bin-links": true,
                    "forward-command": false
                },
                "branch-alias": {
                    "dev-master": "1.9-dev"
                }
            },
            "autoload": {
                "psr-4": {
                    "PhpOption\\": "src/PhpOption/"
                }
            },
            "notification-url": "https://packagist.org/downloads/",
            "license": [
                "Apache-2.0"
            ],
            "authors": [
                {
                    "name": "Johannes M. Schmitt",
                    "email": "schmittjoh@gmail.com",
                    "homepage": "https://github.com/schmittjoh"
                },
                {
                    "name": "Graham Campbell",
                    "email": "hello@gjcampbell.co.uk",
                    "homepage": "https://github.com/GrahamCampbell"
                }
            ],
            "description": "Option Type for PHP",
            "keywords": [
                "language",
                "option",
                "php",
                "type"
            ],
            "support": {
                "issues": "https://github.com/schmittjoh/php-option/issues",
                "source": "https://github.com/schmittjoh/php-option/tree/1.9.4"
            },
            "funding": [
                {
                    "url": "https://github.com/GrahamCampbell",
                    "type": "github"
                },
                {
                    "url": "https://tidelift.com/funding/github/packagist/phpoption/phpoption",
                    "type": "tidelift"
                }
            ],
            "time": "2025-08-21T11:53:16+00:00"
        },
        {
            "name": "pragmarx/google2fa",
            "version": "v8.0.3",
            "source": {
                "type": "git",
                "url": "https://github.com/antonioribeiro/google2fa.git",
                "reference": "6f8d87ebd5afbf7790bde1ffc7579c7c705e0fad"
            },
            "dist": {
                "type": "zip",
                "url": "https://api.github.com/repos/antonioribeiro/google2fa/zipball/6f8d87ebd5afbf7790bde1ffc7579c7c705e0fad",
                "reference": "6f8d87ebd5afbf7790bde1ffc7579c7c705e0fad",
                "shasum": ""
            },
            "require": {
                "paragonie/constant_time_encoding": "^1.0|^2.0|^3.0",
                "php": "^7.1|^8.0"
            },
            "require-dev": {
                "phpstan/phpstan": "^1.9",
                "phpunit/phpunit": "^7.5.15|^8.5|^9.0"
            },
            "type": "library",
            "autoload": {
                "psr-4": {
                    "PragmaRX\\Google2FA\\": "src/"
                }
            },
            "notification-url": "https://packagist.org/downloads/",
            "license": [
                "MIT"
            ],
            "authors": [
                {
                    "name": "Antonio Carlos Ribeiro",
                    "email": "acr@antoniocarlosribeiro.com",
                    "role": "Creator & Designer"
                }
            ],
            "description": "A One Time Password Authentication package, compatible with Google Authenticator.",
            "keywords": [
                "2fa",
                "Authentication",
                "Two Factor Authentication",
                "google2fa"
            ],
            "support": {
                "issues": "https://github.com/antonioribeiro/google2fa/issues",
                "source": "https://github.com/antonioribeiro/google2fa/tree/v8.0.3"
            },
            "time": "2024-09-05T11:56:40+00:00"
        },
        {
            "name": "pragmarx/google2fa-qrcode",
            "version": "v3.0.1",
            "source": {
                "type": "git",
                "url": "https://github.com/antonioribeiro/google2fa-qrcode.git",
                "reference": "c23ebcc3a50de0d1566016a6dd1486e183bb78e1"
            },
            "dist": {
                "type": "zip",
                "url": "https://api.github.com/repos/antonioribeiro/google2fa-qrcode/zipball/c23ebcc3a50de0d1566016a6dd1486e183bb78e1",
                "reference": "c23ebcc3a50de0d1566016a6dd1486e183bb78e1",
                "shasum": ""
            },
            "require": {
                "php": ">=7.1",
                "pragmarx/google2fa": "^4.0|^5.0|^6.0|^7.0|^8.0"
            },
            "require-dev": {
                "bacon/bacon-qr-code": "^2.0",
                "chillerlan/php-qrcode": "^1.0|^2.0|^3.0|^4.0",
                "khanamiryan/qrcode-detector-decoder": "^1.0",
                "phpunit/phpunit": "~4|~5|~6|~7|~8|~9"
            },
            "suggest": {
                "bacon/bacon-qr-code": "For QR Code generation, requires imagick",
                "chillerlan/php-qrcode": "For QR Code generation"
            },
            "type": "library",
            "extra": {
                "component": "package",
                "branch-alias": {
                    "dev-master": "1.0-dev"
                }
            },
            "autoload": {
                "psr-4": {
                    "PragmaRX\\Google2FAQRCode\\": "src/",
                    "PragmaRX\\Google2FAQRCode\\Tests\\": "tests/"
                }
            },
            "notification-url": "https://packagist.org/downloads/",
            "license": [
                "MIT"
            ],
            "authors": [
                {
                    "name": "Antonio Carlos Ribeiro",
                    "email": "acr@antoniocarlosribeiro.com",
                    "role": "Creator & Designer"
                }
            ],
            "description": "QR Code package for Google2FA",
            "keywords": [
                "2fa",
                "Authentication",
                "Two Factor Authentication",
                "google2fa",
                "qr code",
                "qrcode"
            ],
            "support": {
                "issues": "https://github.com/antonioribeiro/google2fa-qrcode/issues",
                "source": "https://github.com/antonioribeiro/google2fa-qrcode/tree/v3.0.1"
            },
            "time": "2025-09-19T23:02:26+00:00"
        },
        {
            "name": "predis/predis",
            "version": "v3.2.0",
            "source": {
                "type": "git",
                "url": "https://github.com/predis/predis.git",
                "reference": "9e9deec4dfd3ebf65d32eb368f498c646ba2ecd8"
            },
            "dist": {
                "type": "zip",
                "url": "https://api.github.com/repos/predis/predis/zipball/9e9deec4dfd3ebf65d32eb368f498c646ba2ecd8",
                "reference": "9e9deec4dfd3ebf65d32eb368f498c646ba2ecd8",
                "shasum": ""
            },
            "require": {
                "php": "^7.2 || ^8.0",
                "psr/http-message": "^1.0|^2.0"
            },
            "require-dev": {
                "friendsofphp/php-cs-fixer": "^3.3",
                "phpstan/phpstan": "^1.9",
                "phpunit/phpcov": "^6.0 || ^8.0",
                "phpunit/phpunit": "^8.0 || ~9.4.4"
            },
            "suggest": {
                "ext-relay": "Faster connection with in-memory caching (>=0.6.2)"
            },
            "type": "library",
            "autoload": {
                "psr-4": {
                    "Predis\\": "src/"
                }
            },
            "notification-url": "https://packagist.org/downloads/",
            "license": [
                "MIT"
            ],
            "authors": [
                {
                    "name": "Till Krüss",
                    "homepage": "https://till.im",
                    "role": "Maintainer"
                }
            ],
            "description": "A flexible and feature-complete Redis/Valkey client for PHP.",
            "homepage": "http://github.com/predis/predis",
            "keywords": [
                "nosql",
                "predis",
                "redis"
            ],
            "support": {
                "issues": "https://github.com/predis/predis/issues",
                "source": "https://github.com/predis/predis/tree/v3.2.0"
            },
            "funding": [
                {
                    "url": "https://github.com/sponsors/tillkruss",
                    "type": "github"
                }
            ],
            "time": "2025-08-06T06:41:24+00:00"
        },
        {
            "name": "psr/clock",
            "version": "1.0.0",
            "source": {
                "type": "git",
                "url": "https://github.com/php-fig/clock.git",
                "reference": "e41a24703d4560fd0acb709162f73b8adfc3aa0d"
            },
            "dist": {
                "type": "zip",
                "url": "https://api.github.com/repos/php-fig/clock/zipball/e41a24703d4560fd0acb709162f73b8adfc3aa0d",
                "reference": "e41a24703d4560fd0acb709162f73b8adfc3aa0d",
                "shasum": ""
            },
            "require": {
                "php": "^7.0 || ^8.0"
            },
            "type": "library",
            "autoload": {
                "psr-4": {
                    "Psr\\Clock\\": "src/"
                }
            },
            "notification-url": "https://packagist.org/downloads/",
            "license": [
                "MIT"
            ],
            "authors": [
                {
                    "name": "PHP-FIG",
                    "homepage": "https://www.php-fig.org/"
                }
            ],
            "description": "Common interface for reading the clock.",
            "homepage": "https://github.com/php-fig/clock",
            "keywords": [
                "clock",
                "now",
                "psr",
                "psr-20",
                "time"
            ],
            "support": {
                "issues": "https://github.com/php-fig/clock/issues",
                "source": "https://github.com/php-fig/clock/tree/1.0.0"
            },
            "time": "2022-11-25T14:36:26+00:00"
        },
        {
            "name": "psr/container",
            "version": "2.0.2",
            "source": {
                "type": "git",
                "url": "https://github.com/php-fig/container.git",
                "reference": "c71ecc56dfe541dbd90c5360474fbc405f8d5963"
            },
            "dist": {
                "type": "zip",
                "url": "https://api.github.com/repos/php-fig/container/zipball/c71ecc56dfe541dbd90c5360474fbc405f8d5963",
                "reference": "c71ecc56dfe541dbd90c5360474fbc405f8d5963",
                "shasum": ""
            },
            "require": {
                "php": ">=7.4.0"
            },
            "type": "library",
            "extra": {
                "branch-alias": {
                    "dev-master": "2.0.x-dev"
                }
            },
            "autoload": {
                "psr-4": {
                    "Psr\\Container\\": "src/"
                }
            },
            "notification-url": "https://packagist.org/downloads/",
            "license": [
                "MIT"
            ],
            "authors": [
                {
                    "name": "PHP-FIG",
                    "homepage": "https://www.php-fig.org/"
                }
            ],
            "description": "Common Container Interface (PHP FIG PSR-11)",
            "homepage": "https://github.com/php-fig/container",
            "keywords": [
                "PSR-11",
                "container",
                "container-interface",
                "container-interop",
                "psr"
            ],
            "support": {
                "issues": "https://github.com/php-fig/container/issues",
                "source": "https://github.com/php-fig/container/tree/2.0.2"
            },
            "time": "2021-11-05T16:47:00+00:00"
        },
        {
            "name": "psr/event-dispatcher",
            "version": "1.0.0",
            "source": {
                "type": "git",
                "url": "https://github.com/php-fig/event-dispatcher.git",
                "reference": "dbefd12671e8a14ec7f180cab83036ed26714bb0"
            },
            "dist": {
                "type": "zip",
                "url": "https://api.github.com/repos/php-fig/event-dispatcher/zipball/dbefd12671e8a14ec7f180cab83036ed26714bb0",
                "reference": "dbefd12671e8a14ec7f180cab83036ed26714bb0",
                "shasum": ""
            },
            "require": {
                "php": ">=7.2.0"
            },
            "type": "library",
            "extra": {
                "branch-alias": {
                    "dev-master": "1.0.x-dev"
                }
            },
            "autoload": {
                "psr-4": {
                    "Psr\\EventDispatcher\\": "src/"
                }
            },
            "notification-url": "https://packagist.org/downloads/",
            "license": [
                "MIT"
            ],
            "authors": [
                {
                    "name": "PHP-FIG",
                    "homepage": "http://www.php-fig.org/"
                }
            ],
            "description": "Standard interfaces for event handling.",
            "keywords": [
                "events",
                "psr",
                "psr-14"
            ],
            "support": {
                "issues": "https://github.com/php-fig/event-dispatcher/issues",
                "source": "https://github.com/php-fig/event-dispatcher/tree/1.0.0"
            },
            "time": "2019-01-08T18:20:26+00:00"
        },
        {
            "name": "psr/http-client",
            "version": "1.0.3",
            "source": {
                "type": "git",
                "url": "https://github.com/php-fig/http-client.git",
                "reference": "bb5906edc1c324c9a05aa0873d40117941e5fa90"
            },
            "dist": {
                "type": "zip",
                "url": "https://api.github.com/repos/php-fig/http-client/zipball/bb5906edc1c324c9a05aa0873d40117941e5fa90",
                "reference": "bb5906edc1c324c9a05aa0873d40117941e5fa90",
                "shasum": ""
            },
            "require": {
                "php": "^7.0 || ^8.0",
                "psr/http-message": "^1.0 || ^2.0"
            },
            "type": "library",
            "extra": {
                "branch-alias": {
                    "dev-master": "1.0.x-dev"
                }
            },
            "autoload": {
                "psr-4": {
                    "Psr\\Http\\Client\\": "src/"
                }
            },
            "notification-url": "https://packagist.org/downloads/",
            "license": [
                "MIT"
            ],
            "authors": [
                {
                    "name": "PHP-FIG",
                    "homepage": "https://www.php-fig.org/"
                }
            ],
            "description": "Common interface for HTTP clients",
            "homepage": "https://github.com/php-fig/http-client",
            "keywords": [
                "http",
                "http-client",
                "psr",
                "psr-18"
            ],
            "support": {
                "source": "https://github.com/php-fig/http-client"
            },
            "time": "2023-09-23T14:17:50+00:00"
        },
        {
            "name": "psr/http-factory",
            "version": "1.1.0",
            "source": {
                "type": "git",
                "url": "https://github.com/php-fig/http-factory.git",
                "reference": "2b4765fddfe3b508ac62f829e852b1501d3f6e8a"
            },
            "dist": {
                "type": "zip",
                "url": "https://api.github.com/repos/php-fig/http-factory/zipball/2b4765fddfe3b508ac62f829e852b1501d3f6e8a",
                "reference": "2b4765fddfe3b508ac62f829e852b1501d3f6e8a",
                "shasum": ""
            },
            "require": {
                "php": ">=7.1",
                "psr/http-message": "^1.0 || ^2.0"
            },
            "type": "library",
            "extra": {
                "branch-alias": {
                    "dev-master": "1.0.x-dev"
                }
            },
            "autoload": {
                "psr-4": {
                    "Psr\\Http\\Message\\": "src/"
                }
            },
            "notification-url": "https://packagist.org/downloads/",
            "license": [
                "MIT"
            ],
            "authors": [
                {
                    "name": "PHP-FIG",
                    "homepage": "https://www.php-fig.org/"
                }
            ],
            "description": "PSR-17: Common interfaces for PSR-7 HTTP message factories",
            "keywords": [
                "factory",
                "http",
                "message",
                "psr",
                "psr-17",
                "psr-7",
                "request",
                "response"
            ],
            "support": {
                "source": "https://github.com/php-fig/http-factory"
            },
            "time": "2024-04-15T12:06:14+00:00"
        },
        {
            "name": "psr/http-message",
            "version": "2.0",
            "source": {
                "type": "git",
                "url": "https://github.com/php-fig/http-message.git",
                "reference": "402d35bcb92c70c026d1a6a9883f06b2ead23d71"
            },
            "dist": {
                "type": "zip",
                "url": "https://api.github.com/repos/php-fig/http-message/zipball/402d35bcb92c70c026d1a6a9883f06b2ead23d71",
                "reference": "402d35bcb92c70c026d1a6a9883f06b2ead23d71",
                "shasum": ""
            },
            "require": {
                "php": "^7.2 || ^8.0"
            },
            "type": "library",
            "extra": {
                "branch-alias": {
                    "dev-master": "2.0.x-dev"
                }
            },
            "autoload": {
                "psr-4": {
                    "Psr\\Http\\Message\\": "src/"
                }
            },
            "notification-url": "https://packagist.org/downloads/",
            "license": [
                "MIT"
            ],
            "authors": [
                {
                    "name": "PHP-FIG",
                    "homepage": "https://www.php-fig.org/"
                }
            ],
            "description": "Common interface for HTTP messages",
            "homepage": "https://github.com/php-fig/http-message",
            "keywords": [
                "http",
                "http-message",
                "psr",
                "psr-7",
                "request",
                "response"
            ],
            "support": {
                "source": "https://github.com/php-fig/http-message/tree/2.0"
            },
            "time": "2023-04-04T09:54:51+00:00"
        },
        {
            "name": "psr/log",
            "version": "3.0.2",
            "source": {
                "type": "git",
                "url": "https://github.com/php-fig/log.git",
                "reference": "f16e1d5863e37f8d8c2a01719f5b34baa2b714d3"
            },
            "dist": {
                "type": "zip",
                "url": "https://api.github.com/repos/php-fig/log/zipball/f16e1d5863e37f8d8c2a01719f5b34baa2b714d3",
                "reference": "f16e1d5863e37f8d8c2a01719f5b34baa2b714d3",
                "shasum": ""
            },
            "require": {
                "php": ">=8.0.0"
            },
            "type": "library",
            "extra": {
                "branch-alias": {
                    "dev-master": "3.x-dev"
                }
            },
            "autoload": {
                "psr-4": {
                    "Psr\\Log\\": "src"
                }
            },
            "notification-url": "https://packagist.org/downloads/",
            "license": [
                "MIT"
            ],
            "authors": [
                {
                    "name": "PHP-FIG",
                    "homepage": "https://www.php-fig.org/"
                }
            ],
            "description": "Common interface for logging libraries",
            "homepage": "https://github.com/php-fig/log",
            "keywords": [
                "log",
                "psr",
                "psr-3"
            ],
            "support": {
                "source": "https://github.com/php-fig/log/tree/3.0.2"
            },
            "time": "2024-09-11T13:17:53+00:00"
        },
        {
            "name": "psr/simple-cache",
            "version": "3.0.0",
            "source": {
                "type": "git",
                "url": "https://github.com/php-fig/simple-cache.git",
                "reference": "764e0b3939f5ca87cb904f570ef9be2d78a07865"
            },
            "dist": {
                "type": "zip",
                "url": "https://api.github.com/repos/php-fig/simple-cache/zipball/764e0b3939f5ca87cb904f570ef9be2d78a07865",
                "reference": "764e0b3939f5ca87cb904f570ef9be2d78a07865",
                "shasum": ""
            },
            "require": {
                "php": ">=8.0.0"
            },
            "type": "library",
            "extra": {
                "branch-alias": {
                    "dev-master": "3.0.x-dev"
                }
            },
            "autoload": {
                "psr-4": {
                    "Psr\\SimpleCache\\": "src/"
                }
            },
            "notification-url": "https://packagist.org/downloads/",
            "license": [
                "MIT"
            ],
            "authors": [
                {
                    "name": "PHP-FIG",
                    "homepage": "https://www.php-fig.org/"
                }
            ],
            "description": "Common interfaces for simple caching",
            "keywords": [
                "cache",
                "caching",
                "psr",
                "psr-16",
                "simple-cache"
            ],
            "support": {
                "source": "https://github.com/php-fig/simple-cache/tree/3.0.0"
            },
            "time": "2021-10-29T13:26:27+00:00"
        },
        {
            "name": "psy/psysh",
            "version": "v0.12.12",
            "source": {
                "type": "git",
                "url": "https://github.com/bobthecow/psysh.git",
                "reference": "cd23863404a40ccfaf733e3af4db2b459837f7e7"
            },
            "dist": {
                "type": "zip",
                "url": "https://api.github.com/repos/bobthecow/psysh/zipball/cd23863404a40ccfaf733e3af4db2b459837f7e7",
                "reference": "cd23863404a40ccfaf733e3af4db2b459837f7e7",
                "shasum": ""
            },
            "require": {
                "ext-json": "*",
                "ext-tokenizer": "*",
                "nikic/php-parser": "^5.0 || ^4.0",
                "php": "^8.0 || ^7.4",
                "symfony/console": "^7.0 || ^6.0 || ^5.0 || ^4.0 || ^3.4",
                "symfony/var-dumper": "^7.0 || ^6.0 || ^5.0 || ^4.0 || ^3.4"
            },
            "conflict": {
                "symfony/console": "4.4.37 || 5.3.14 || 5.3.15 || 5.4.3 || 5.4.4 || 6.0.3 || 6.0.4"
            },
            "require-dev": {
                "bamarni/composer-bin-plugin": "^1.2"
            },
            "suggest": {
                "ext-pcntl": "Enabling the PCNTL extension makes PsySH a lot happier :)",
                "ext-pdo-sqlite": "The doc command requires SQLite to work.",
                "ext-posix": "If you have PCNTL, you'll want the POSIX extension as well."
            },
            "bin": [
                "bin/psysh"
            ],
            "type": "library",
            "extra": {
                "bamarni-bin": {
                    "bin-links": false,
                    "forward-command": false
                },
                "branch-alias": {
                    "dev-main": "0.12.x-dev"
                }
            },
            "autoload": {
                "files": [
                    "src/functions.php"
                ],
                "psr-4": {
                    "Psy\\": "src/"
                }
            },
            "notification-url": "https://packagist.org/downloads/",
            "license": [
                "MIT"
            ],
            "authors": [
                {
                    "name": "Justin Hileman",
                    "email": "justin@justinhileman.info"
                }
            ],
            "description": "An interactive shell for modern PHP.",
            "homepage": "https://psysh.org",
            "keywords": [
                "REPL",
                "console",
                "interactive",
                "shell"
            ],
            "support": {
                "issues": "https://github.com/bobthecow/psysh/issues",
                "source": "https://github.com/bobthecow/psysh/tree/v0.12.12"
            },
            "time": "2025-09-20T13:46:31+00:00"
        },
        {
            "name": "ralouphie/getallheaders",
            "version": "3.0.3",
            "source": {
                "type": "git",
                "url": "https://github.com/ralouphie/getallheaders.git",
                "reference": "120b605dfeb996808c31b6477290a714d356e822"
            },
            "dist": {
                "type": "zip",
                "url": "https://api.github.com/repos/ralouphie/getallheaders/zipball/120b605dfeb996808c31b6477290a714d356e822",
                "reference": "120b605dfeb996808c31b6477290a714d356e822",
                "shasum": ""
            },
            "require": {
                "php": ">=5.6"
            },
            "require-dev": {
                "php-coveralls/php-coveralls": "^2.1",
                "phpunit/phpunit": "^5 || ^6.5"
            },
            "type": "library",
            "autoload": {
                "files": [
                    "src/getallheaders.php"
                ]
            },
            "notification-url": "https://packagist.org/downloads/",
            "license": [
                "MIT"
            ],
            "authors": [
                {
                    "name": "Ralph Khattar",
                    "email": "ralph.khattar@gmail.com"
                }
            ],
            "description": "A polyfill for getallheaders.",
            "support": {
                "issues": "https://github.com/ralouphie/getallheaders/issues",
                "source": "https://github.com/ralouphie/getallheaders/tree/develop"
            },
            "time": "2019-03-08T08:55:37+00:00"
        },
        {
            "name": "ramsey/collection",
            "version": "2.1.1",
            "source": {
                "type": "git",
                "url": "https://github.com/ramsey/collection.git",
                "reference": "344572933ad0181accbf4ba763e85a0306a8c5e2"
            },
            "dist": {
                "type": "zip",
                "url": "https://api.github.com/repos/ramsey/collection/zipball/344572933ad0181accbf4ba763e85a0306a8c5e2",
                "reference": "344572933ad0181accbf4ba763e85a0306a8c5e2",
                "shasum": ""
            },
            "require": {
                "php": "^8.1"
            },
            "require-dev": {
                "captainhook/plugin-composer": "^5.3",
                "ergebnis/composer-normalize": "^2.45",
                "fakerphp/faker": "^1.24",
                "hamcrest/hamcrest-php": "^2.0",
                "jangregor/phpstan-prophecy": "^2.1",
                "mockery/mockery": "^1.6",
                "php-parallel-lint/php-console-highlighter": "^1.0",
                "php-parallel-lint/php-parallel-lint": "^1.4",
                "phpspec/prophecy-phpunit": "^2.3",
                "phpstan/extension-installer": "^1.4",
                "phpstan/phpstan": "^2.1",
                "phpstan/phpstan-mockery": "^2.0",
                "phpstan/phpstan-phpunit": "^2.0",
                "phpunit/phpunit": "^10.5",
                "ramsey/coding-standard": "^2.3",
                "ramsey/conventional-commits": "^1.6",
                "roave/security-advisories": "dev-latest"
            },
            "type": "library",
            "extra": {
                "captainhook": {
                    "force-install": true
                },
                "ramsey/conventional-commits": {
                    "configFile": "conventional-commits.json"
                }
            },
            "autoload": {
                "psr-4": {
                    "Ramsey\\Collection\\": "src/"
                }
            },
            "notification-url": "https://packagist.org/downloads/",
            "license": [
                "MIT"
            ],
            "authors": [
                {
                    "name": "Ben Ramsey",
                    "email": "ben@benramsey.com",
                    "homepage": "https://benramsey.com"
                }
            ],
            "description": "A PHP library for representing and manipulating collections.",
            "keywords": [
                "array",
                "collection",
                "hash",
                "map",
                "queue",
                "set"
            ],
            "support": {
                "issues": "https://github.com/ramsey/collection/issues",
                "source": "https://github.com/ramsey/collection/tree/2.1.1"
            },
            "time": "2025-03-22T05:38:12+00:00"
        },
        {
            "name": "ramsey/uuid",
            "version": "4.9.1",
            "source": {
                "type": "git",
                "url": "https://github.com/ramsey/uuid.git",
                "reference": "81f941f6f729b1e3ceea61d9d014f8b6c6800440"
            },
            "dist": {
                "type": "zip",
                "url": "https://api.github.com/repos/ramsey/uuid/zipball/81f941f6f729b1e3ceea61d9d014f8b6c6800440",
                "reference": "81f941f6f729b1e3ceea61d9d014f8b6c6800440",
                "shasum": ""
            },
            "require": {
                "brick/math": "^0.8.8 || ^0.9 || ^0.10 || ^0.11 || ^0.12 || ^0.13 || ^0.14",
                "php": "^8.0",
                "ramsey/collection": "^1.2 || ^2.0"
            },
            "replace": {
                "rhumsaa/uuid": "self.version"
            },
            "require-dev": {
                "captainhook/captainhook": "^5.25",
                "captainhook/plugin-composer": "^5.3",
                "dealerdirect/phpcodesniffer-composer-installer": "^1.0",
                "ergebnis/composer-normalize": "^2.47",
                "mockery/mockery": "^1.6",
                "paragonie/random-lib": "^2",
                "php-mock/php-mock": "^2.6",
                "php-mock/php-mock-mockery": "^1.5",
                "php-parallel-lint/php-parallel-lint": "^1.4.0",
                "phpbench/phpbench": "^1.2.14",
                "phpstan/extension-installer": "^1.4",
                "phpstan/phpstan": "^2.1",
                "phpstan/phpstan-mockery": "^2.0",
                "phpstan/phpstan-phpunit": "^2.0",
                "phpunit/phpunit": "^9.6",
                "slevomat/coding-standard": "^8.18",
                "squizlabs/php_codesniffer": "^3.13"
            },
            "suggest": {
                "ext-bcmath": "Enables faster math with arbitrary-precision integers using BCMath.",
                "ext-gmp": "Enables faster math with arbitrary-precision integers using GMP.",
                "ext-uuid": "Enables the use of PeclUuidTimeGenerator and PeclUuidRandomGenerator.",
                "paragonie/random-lib": "Provides RandomLib for use with the RandomLibAdapter",
                "ramsey/uuid-doctrine": "Allows the use of Ramsey\\Uuid\\Uuid as Doctrine field type."
            },
            "type": "library",
            "extra": {
                "captainhook": {
                    "force-install": true
                }
            },
            "autoload": {
                "files": [
                    "src/functions.php"
                ],
                "psr-4": {
                    "Ramsey\\Uuid\\": "src/"
                }
            },
            "notification-url": "https://packagist.org/downloads/",
            "license": [
                "MIT"
            ],
            "description": "A PHP library for generating and working with universally unique identifiers (UUIDs).",
            "keywords": [
                "guid",
                "identifier",
                "uuid"
            ],
            "support": {
                "issues": "https://github.com/ramsey/uuid/issues",
                "source": "https://github.com/ramsey/uuid/tree/4.9.1"
            },
            "time": "2025-09-04T20:59:21+00:00"
        },
        {
            "name": "ryangjchandler/blade-capture-directive",
            "version": "v1.1.0",
            "source": {
                "type": "git",
                "url": "https://github.com/ryangjchandler/blade-capture-directive.git",
                "reference": "bbb1513dfd89eaec87a47fe0c449a7e3d4a1976d"
            },
            "dist": {
                "type": "zip",
                "url": "https://api.github.com/repos/ryangjchandler/blade-capture-directive/zipball/bbb1513dfd89eaec87a47fe0c449a7e3d4a1976d",
                "reference": "bbb1513dfd89eaec87a47fe0c449a7e3d4a1976d",
                "shasum": ""
            },
            "require": {
                "illuminate/contracts": "^10.0|^11.0|^12.0",
                "php": "^8.1",
                "spatie/laravel-package-tools": "^1.9.2"
            },
            "require-dev": {
                "nunomaduro/collision": "^7.0|^8.0",
                "nunomaduro/larastan": "^2.0|^3.0",
                "orchestra/testbench": "^8.0|^9.0|^10.0",
                "pestphp/pest": "^2.0|^3.7",
                "pestphp/pest-plugin-laravel": "^2.0|^3.1",
                "phpstan/extension-installer": "^1.1",
                "phpstan/phpstan-deprecation-rules": "^1.0|^2.0",
                "phpstan/phpstan-phpunit": "^1.0|^2.0",
                "phpunit/phpunit": "^10.0|^11.5.3",
                "spatie/laravel-ray": "^1.26"
            },
            "type": "library",
            "extra": {
                "laravel": {
                    "aliases": {
                        "BladeCaptureDirective": "RyanChandler\\BladeCaptureDirective\\Facades\\BladeCaptureDirective"
                    },
                    "providers": [
                        "RyanChandler\\BladeCaptureDirective\\BladeCaptureDirectiveServiceProvider"
                    ]
                }
            },
            "autoload": {
                "psr-4": {
                    "RyanChandler\\BladeCaptureDirective\\": "src",
                    "RyanChandler\\BladeCaptureDirective\\Database\\Factories\\": "database/factories"
                }
            },
            "notification-url": "https://packagist.org/downloads/",
            "license": [
                "MIT"
            ],
            "authors": [
                {
                    "name": "Ryan Chandler",
                    "email": "support@ryangjchandler.co.uk",
                    "role": "Developer"
                }
            ],
            "description": "Create inline partials in your Blade templates with ease.",
            "homepage": "https://github.com/ryangjchandler/blade-capture-directive",
            "keywords": [
                "blade-capture-directive",
                "laravel",
                "ryangjchandler"
            ],
            "support": {
                "issues": "https://github.com/ryangjchandler/blade-capture-directive/issues",
                "source": "https://github.com/ryangjchandler/blade-capture-directive/tree/v1.1.0"
            },
            "funding": [
                {
                    "url": "https://github.com/ryangjchandler",
                    "type": "github"
                }
            ],
            "time": "2025-02-25T09:09:36+00:00"
        },
        {
            "name": "scrivo/highlight.php",
            "version": "v9.18.1.10",
            "source": {
                "type": "git",
                "url": "https://github.com/scrivo/highlight.php.git",
                "reference": "850f4b44697a2552e892ffe71490ba2733c2fc6e"
            },
            "dist": {
                "type": "zip",
                "url": "https://api.github.com/repos/scrivo/highlight.php/zipball/850f4b44697a2552e892ffe71490ba2733c2fc6e",
                "reference": "850f4b44697a2552e892ffe71490ba2733c2fc6e",
                "shasum": ""
            },
            "require": {
                "ext-json": "*",
                "php": ">=5.4"
            },
            "require-dev": {
                "phpunit/phpunit": "^4.8|^5.7",
                "sabberworm/php-css-parser": "^8.3",
                "symfony/finder": "^2.8|^3.4|^5.4",
                "symfony/var-dumper": "^2.8|^3.4|^5.4"
            },
            "suggest": {
                "ext-mbstring": "Allows highlighting code with unicode characters and supports language with unicode keywords"
            },
            "type": "library",
            "autoload": {
                "files": [
                    "HighlightUtilities/functions.php"
                ],
                "psr-0": {
                    "Highlight\\": "",
                    "HighlightUtilities\\": ""
                }
            },
            "notification-url": "https://packagist.org/downloads/",
            "license": [
                "BSD-3-Clause"
            ],
            "authors": [
                {
                    "name": "Geert Bergman",
                    "homepage": "http://www.scrivo.org/",
                    "role": "Project Author"
                },
                {
                    "name": "Vladimir Jimenez",
                    "homepage": "https://allejo.io",
                    "role": "Maintainer"
                },
                {
                    "name": "Martin Folkers",
                    "homepage": "https://twobrain.io",
                    "role": "Contributor"
                }
            ],
            "description": "Server side syntax highlighter that supports 185 languages. It's a PHP port of highlight.js",
            "keywords": [
                "code",
                "highlight",
                "highlight.js",
                "highlight.php",
                "syntax"
            ],
            "support": {
                "issues": "https://github.com/scrivo/highlight.php/issues",
                "source": "https://github.com/scrivo/highlight.php"
            },
            "funding": [
                {
                    "url": "https://github.com/allejo",
                    "type": "github"
                }
            ],
            "time": "2022-12-17T21:53:22+00:00"
        },
        {
            "name": "spatie/crawler",
            "version": "8.4.3",
            "source": {
                "type": "git",
                "url": "https://github.com/spatie/crawler.git",
                "reference": "4f4c3ead439e7e57085c0b802bc4e5b44fb7d751"
            },
            "dist": {
                "type": "zip",
                "url": "https://api.github.com/repos/spatie/crawler/zipball/4f4c3ead439e7e57085c0b802bc4e5b44fb7d751",
                "reference": "4f4c3ead439e7e57085c0b802bc4e5b44fb7d751",
                "shasum": ""
            },
            "require": {
                "guzzlehttp/guzzle": "^7.3",
                "guzzlehttp/psr7": "^2.0",
                "illuminate/collections": "^10.0|^11.0|^12.0",
                "nicmart/tree": "^0.9",
                "php": "^8.2",
                "spatie/browsershot": "^5.0.5",
                "spatie/robots-txt": "^2.0",
                "symfony/dom-crawler": "^6.0|^7.0"
            },
            "require-dev": {
                "pestphp/pest": "^2.0|^3.0",
                "spatie/ray": "^1.37"
            },
            "type": "library",
            "autoload": {
                "psr-4": {
                    "Spatie\\Crawler\\": "src"
                }
            },
            "notification-url": "https://packagist.org/downloads/",
            "license": [
                "MIT"
            ],
            "authors": [
                {
                    "name": "Freek Van der Herten",
                    "email": "freek@spatie.be"
                }
            ],
            "description": "Crawl all internal links found on a website",
            "homepage": "https://github.com/spatie/crawler",
            "keywords": [
                "crawler",
                "link",
                "spatie",
                "website"
            ],
            "support": {
                "issues": "https://github.com/spatie/crawler/issues",
                "source": "https://github.com/spatie/crawler/tree/8.4.3"
            },
            "funding": [
                {
                    "url": "https://spatie.be/open-source/support-us",
                    "type": "custom"
                },
                {
                    "url": "https://github.com/spatie",
                    "type": "github"
                }
            ],
            "time": "2025-05-20T09:00:51+00:00"
        },
        {
            "name": "spatie/eloquent-sortable",
            "version": "4.5.2",
            "source": {
                "type": "git",
                "url": "https://github.com/spatie/eloquent-sortable.git",
                "reference": "c1c4f3a66cd41eb7458783c8a4c8e5d7924a9f20"
            },
            "dist": {
                "type": "zip",
                "url": "https://api.github.com/repos/spatie/eloquent-sortable/zipball/c1c4f3a66cd41eb7458783c8a4c8e5d7924a9f20",
                "reference": "c1c4f3a66cd41eb7458783c8a4c8e5d7924a9f20",
                "shasum": ""
            },
            "require": {
                "illuminate/database": "^9.31|^10.0|^11.0|^12.0",
                "illuminate/support": "^9.31|^10.0|^11.0|^12.0",
                "nesbot/carbon": "^2.63|^3.0",
                "php": "^8.1",
                "spatie/laravel-package-tools": "^1.9"
            },
            "require-dev": {
                "orchestra/testbench": "^7.0|^8.0|^9.0|^10.0",
                "phpunit/phpunit": "^9.5|^10.0|^11.5.3"
            },
            "type": "library",
            "extra": {
                "laravel": {
                    "providers": [
                        "Spatie\\EloquentSortable\\EloquentSortableServiceProvider"
                    ]
                }
            },
            "autoload": {
                "psr-4": {
                    "Spatie\\EloquentSortable\\": "src/"
                }
            },
            "notification-url": "https://packagist.org/downloads/",
            "license": [
                "MIT"
            ],
            "authors": [
                {
                    "name": "Freek Van der Herten",
                    "email": "freek@spatie.be"
                }
            ],
            "description": "Sortable behaviour for eloquent models",
            "homepage": "https://github.com/spatie/eloquent-sortable",
            "keywords": [
                "behaviour",
                "eloquent",
                "laravel",
                "model",
                "sort",
                "sortable"
            ],
            "support": {
                "issues": "https://github.com/spatie/eloquent-sortable/issues",
                "source": "https://github.com/spatie/eloquent-sortable/tree/4.5.2"
            },
            "funding": [
                {
                    "url": "https://spatie.be/open-source/support-us",
                    "type": "custom"
                },
                {
                    "url": "https://github.com/spatie",
                    "type": "github"
                }
            ],
            "time": "2025-08-25T11:46:57+00:00"
        },
        {
            "name": "spatie/image",
            "version": "3.8.6",
            "source": {
                "type": "git",
                "url": "https://github.com/spatie/image.git",
                "reference": "0872c5968a7f044fe1e960c26433e54ceaede696"
            },
            "dist": {
                "type": "zip",
                "url": "https://api.github.com/repos/spatie/image/zipball/0872c5968a7f044fe1e960c26433e54ceaede696",
                "reference": "0872c5968a7f044fe1e960c26433e54ceaede696",
                "shasum": ""
            },
            "require": {
                "ext-exif": "*",
                "ext-json": "*",
                "ext-mbstring": "*",
                "php": "^8.2",
                "spatie/image-optimizer": "^1.7.5",
                "spatie/temporary-directory": "^2.2",
                "symfony/process": "^6.4|^7.0"
            },
            "require-dev": {
                "ext-gd": "*",
                "ext-imagick": "*",
                "laravel/sail": "^1.34",
                "pestphp/pest": "^2.28",
                "phpstan/phpstan": "^1.10.50",
                "spatie/pest-plugin-snapshots": "^2.1",
                "spatie/pixelmatch-php": "^1.0",
                "spatie/ray": "^1.40.1",
                "symfony/var-dumper": "^6.4|7.0"
            },
            "type": "library",
            "autoload": {
                "psr-4": {
                    "Spatie\\Image\\": "src"
                }
            },
            "notification-url": "https://packagist.org/downloads/",
            "license": [
                "MIT"
            ],
            "authors": [
                {
                    "name": "Freek Van der Herten",
                    "email": "freek@spatie.be",
                    "homepage": "https://spatie.be",
                    "role": "Developer"
                }
            ],
            "description": "Manipulate images with an expressive API",
            "homepage": "https://github.com/spatie/image",
            "keywords": [
                "image",
                "spatie"
            ],
            "support": {
                "source": "https://github.com/spatie/image/tree/3.8.6"
            },
            "funding": [
                {
                    "url": "https://spatie.be/open-source/support-us",
                    "type": "custom"
                },
                {
                    "url": "https://github.com/spatie",
                    "type": "github"
                }
            ],
            "time": "2025-09-25T12:06:17+00:00"
        },
        {
            "name": "spatie/image-optimizer",
            "version": "1.8.0",
            "source": {
                "type": "git",
                "url": "https://github.com/spatie/image-optimizer.git",
                "reference": "4fd22035e81d98fffced65a8c20d9ec4daa9671c"
            },
            "dist": {
                "type": "zip",
                "url": "https://api.github.com/repos/spatie/image-optimizer/zipball/4fd22035e81d98fffced65a8c20d9ec4daa9671c",
                "reference": "4fd22035e81d98fffced65a8c20d9ec4daa9671c",
                "shasum": ""
            },
            "require": {
                "ext-fileinfo": "*",
                "php": "^7.3|^8.0",
                "psr/log": "^1.0 | ^2.0 | ^3.0",
                "symfony/process": "^4.2|^5.0|^6.0|^7.0"
            },
            "require-dev": {
                "pestphp/pest": "^1.21",
                "phpunit/phpunit": "^8.5.21|^9.4.4",
                "symfony/var-dumper": "^4.2|^5.0|^6.0|^7.0"
            },
            "type": "library",
            "autoload": {
                "psr-4": {
                    "Spatie\\ImageOptimizer\\": "src"
                }
            },
            "notification-url": "https://packagist.org/downloads/",
            "license": [
                "MIT"
            ],
            "authors": [
                {
                    "name": "Freek Van der Herten",
                    "email": "freek@spatie.be",
                    "homepage": "https://spatie.be",
                    "role": "Developer"
                }
            ],
            "description": "Easily optimize images using PHP",
            "homepage": "https://github.com/spatie/image-optimizer",
            "keywords": [
                "image-optimizer",
                "spatie"
            ],
            "support": {
                "issues": "https://github.com/spatie/image-optimizer/issues",
                "source": "https://github.com/spatie/image-optimizer/tree/1.8.0"
            },
            "time": "2024-11-04T08:24:54+00:00"
        },
        {
            "name": "spatie/invade",
            "version": "2.1.0",
            "source": {
                "type": "git",
                "url": "https://github.com/spatie/invade.git",
                "reference": "b920f6411d21df4e8610a138e2e87ae4957d7f63"
            },
            "dist": {
                "type": "zip",
                "url": "https://api.github.com/repos/spatie/invade/zipball/b920f6411d21df4e8610a138e2e87ae4957d7f63",
                "reference": "b920f6411d21df4e8610a138e2e87ae4957d7f63",
                "shasum": ""
            },
            "require": {
                "php": "^8.0"
            },
            "require-dev": {
                "pestphp/pest": "^1.20",
                "phpstan/phpstan": "^1.4",
                "spatie/ray": "^1.28"
            },
            "type": "library",
            "autoload": {
                "files": [
                    "src/functions.php"
                ],
                "psr-4": {
                    "Spatie\\Invade\\": "src"
                }
            },
            "notification-url": "https://packagist.org/downloads/",
            "license": [
                "MIT"
            ],
            "authors": [
                {
                    "name": "Freek Van der Herten",
                    "email": "freek@spatie.be",
                    "role": "Developer"
                }
            ],
            "description": "A PHP function to work with private properties and methods",
            "homepage": "https://github.com/spatie/invade",
            "keywords": [
                "invade",
                "spatie"
            ],
            "support": {
                "source": "https://github.com/spatie/invade/tree/2.1.0"
            },
            "funding": [
                {
                    "url": "https://github.com/spatie",
                    "type": "github"
                }
            ],
            "time": "2024-05-17T09:06:10+00:00"
        },
        {
            "name": "spatie/laravel-medialibrary",
            "version": "11.15.0",
            "source": {
                "type": "git",
                "url": "https://github.com/spatie/laravel-medialibrary.git",
                "reference": "9d1e9731d36817d1649bc584b2c40c0c9d4bcfac"
            },
            "dist": {
                "type": "zip",
                "url": "https://api.github.com/repos/spatie/laravel-medialibrary/zipball/9d1e9731d36817d1649bc584b2c40c0c9d4bcfac",
                "reference": "9d1e9731d36817d1649bc584b2c40c0c9d4bcfac",
                "shasum": ""
            },
            "require": {
                "composer/semver": "^3.4",
                "ext-exif": "*",
                "ext-fileinfo": "*",
                "ext-json": "*",
                "illuminate/bus": "^10.2|^11.0|^12.0",
                "illuminate/conditionable": "^10.2|^11.0|^12.0",
                "illuminate/console": "^10.2|^11.0|^12.0",
                "illuminate/database": "^10.2|^11.0|^12.0",
                "illuminate/pipeline": "^10.2|^11.0|^12.0",
                "illuminate/support": "^10.2|^11.0|^12.0",
                "maennchen/zipstream-php": "^3.1",
                "php": "^8.2",
                "spatie/image": "^3.3.2",
                "spatie/laravel-package-tools": "^1.16.1",
                "spatie/temporary-directory": "^2.2",
                "symfony/console": "^6.4.1|^7.0"
            },
            "conflict": {
                "php-ffmpeg/php-ffmpeg": "<0.6.1"
            },
            "require-dev": {
                "aws/aws-sdk-php": "^3.293.10",
                "ext-imagick": "*",
                "ext-pdo_sqlite": "*",
                "ext-zip": "*",
                "guzzlehttp/guzzle": "^7.8.1",
                "larastan/larastan": "^2.7|^3.0",
                "league/flysystem-aws-s3-v3": "^3.22",
                "mockery/mockery": "^1.6.7",
                "orchestra/testbench": "^7.0|^8.17|^9.0|^10.0",
                "pestphp/pest": "^2.28|^3.5",
                "phpstan/extension-installer": "^1.3.1",
                "spatie/laravel-ray": "^1.33",
                "spatie/pdf-to-image": "^2.2|^3.0",
                "spatie/pest-expectations": "^1.13",
                "spatie/pest-plugin-snapshots": "^2.1"
            },
            "suggest": {
                "league/flysystem-aws-s3-v3": "Required to use AWS S3 file storage",
                "php-ffmpeg/php-ffmpeg": "Required for generating video thumbnails",
                "spatie/pdf-to-image": "Required for generating thumbnails of PDFs and SVGs"
            },
            "type": "library",
            "extra": {
                "laravel": {
                    "providers": [
                        "Spatie\\MediaLibrary\\MediaLibraryServiceProvider"
                    ]
                }
            },
            "autoload": {
                "psr-4": {
                    "Spatie\\MediaLibrary\\": "src"
                }
            },
            "notification-url": "https://packagist.org/downloads/",
            "license": [
                "MIT"
            ],
            "authors": [
                {
                    "name": "Freek Van der Herten",
                    "email": "freek@spatie.be",
                    "homepage": "https://spatie.be",
                    "role": "Developer"
                }
            ],
            "description": "Associate files with Eloquent models",
            "homepage": "https://github.com/spatie/laravel-medialibrary",
            "keywords": [
                "cms",
                "conversion",
                "downloads",
                "images",
                "laravel",
                "laravel-medialibrary",
                "media",
                "spatie"
            ],
            "support": {
                "issues": "https://github.com/spatie/laravel-medialibrary/issues",
                "source": "https://github.com/spatie/laravel-medialibrary/tree/11.15.0"
            },
            "funding": [
                {
                    "url": "https://spatie.be/open-source/support-us",
                    "type": "custom"
                },
                {
                    "url": "https://github.com/spatie",
                    "type": "github"
                }
            ],
            "time": "2025-09-19T06:51:45+00:00"
        },
        {
            "name": "spatie/laravel-package-tools",
            "version": "1.92.7",
            "source": {
                "type": "git",
                "url": "https://github.com/spatie/laravel-package-tools.git",
                "reference": "f09a799850b1ed765103a4f0b4355006360c49a5"
            },
            "dist": {
                "type": "zip",
                "url": "https://api.github.com/repos/spatie/laravel-package-tools/zipball/f09a799850b1ed765103a4f0b4355006360c49a5",
                "reference": "f09a799850b1ed765103a4f0b4355006360c49a5",
                "shasum": ""
            },
            "require": {
                "illuminate/contracts": "^9.28|^10.0|^11.0|^12.0",
                "php": "^8.0"
            },
            "require-dev": {
                "mockery/mockery": "^1.5",
                "orchestra/testbench": "^7.7|^8.0|^9.0|^10.0",
                "pestphp/pest": "^1.23|^2.1|^3.1",
                "phpunit/php-code-coverage": "^9.0|^10.0|^11.0",
                "phpunit/phpunit": "^9.5.24|^10.5|^11.5",
                "spatie/pest-plugin-test-time": "^1.1|^2.2"
            },
            "type": "library",
            "autoload": {
                "psr-4": {
                    "Spatie\\LaravelPackageTools\\": "src"
                }
            },
            "notification-url": "https://packagist.org/downloads/",
            "license": [
                "MIT"
            ],
            "authors": [
                {
                    "name": "Freek Van der Herten",
                    "email": "freek@spatie.be",
                    "role": "Developer"
                }
            ],
            "description": "Tools for creating Laravel packages",
            "homepage": "https://github.com/spatie/laravel-package-tools",
            "keywords": [
                "laravel-package-tools",
                "spatie"
            ],
            "support": {
                "issues": "https://github.com/spatie/laravel-package-tools/issues",
                "source": "https://github.com/spatie/laravel-package-tools/tree/1.92.7"
            },
            "funding": [
                {
                    "url": "https://github.com/spatie",
                    "type": "github"
                }
            ],
            "time": "2025-07-17T15:46:43+00:00"
        },
        {
<<<<<<< HEAD
            "name": "spatie/shiki-php",
            "version": "2.3.2",
            "source": {
                "type": "git",
                "url": "https://github.com/spatie/shiki-php.git",
                "reference": "a2e78a9ff8a1290b25d550be8fbf8285c13175c5"
            },
            "dist": {
                "type": "zip",
                "url": "https://api.github.com/repos/spatie/shiki-php/zipball/a2e78a9ff8a1290b25d550be8fbf8285c13175c5",
                "reference": "a2e78a9ff8a1290b25d550be8fbf8285c13175c5",
                "shasum": ""
            },
            "require": {
                "ext-json": "*",
                "php": "^8.0",
                "symfony/process": "^5.4|^6.4|^7.1"
            },
            "require-dev": {
                "friendsofphp/php-cs-fixer": "^v3.0",
                "pestphp/pest": "^1.8",
                "phpunit/phpunit": "^9.5",
                "spatie/pest-plugin-snapshots": "^1.1",
                "spatie/ray": "^1.10"
            },
            "type": "library",
            "autoload": {
                "psr-4": {
                    "Spatie\\ShikiPhp\\": "src"
=======
            "name": "spatie/laravel-translatable",
            "version": "6.11.4",
            "source": {
                "type": "git",
                "url": "https://github.com/spatie/laravel-translatable.git",
                "reference": "032d85b28de315310dab2048b857016f1194f68b"
            },
            "dist": {
                "type": "zip",
                "url": "https://api.github.com/repos/spatie/laravel-translatable/zipball/032d85b28de315310dab2048b857016f1194f68b",
                "reference": "032d85b28de315310dab2048b857016f1194f68b",
                "shasum": ""
            },
            "require": {
                "illuminate/database": "^10.0|^11.0|^12.0",
                "illuminate/support": "^10.0|^11.0|^12.0",
                "php": "^8.0",
                "spatie/laravel-package-tools": "^1.11"
            },
            "require-dev": {
                "friendsofphp/php-cs-fixer": "^3.64",
                "mockery/mockery": "^1.4",
                "orchestra/testbench": "^7.0|^8.0|^9.0|^10.0",
                "pestphp/pest": "^1.20|^2.0|^3.0"
            },
            "type": "library",
            "extra": {
                "aliases": {
                    "Translatable": "Spatie\\Translatable\\Facades\\Translatable"
                },
                "laravel": {
                    "providers": [
                        "Spatie\\Translatable\\TranslatableServiceProvider"
                    ]
                }
            },
            "autoload": {
                "psr-4": {
                    "Spatie\\Translatable\\": "src"
>>>>>>> 942a5a31
                }
            },
            "notification-url": "https://packagist.org/downloads/",
            "license": [
                "MIT"
            ],
            "authors": [
                {
<<<<<<< HEAD
                    "name": "Rias Van der Veken",
                    "email": "rias@spatie.be",
                    "role": "Developer"
                },
                {
                    "name": "Freek Van der Herten",
                    "email": "freek@spatie.be",
                    "role": "Developer"
                }
            ],
            "description": "Highlight code using Shiki in PHP",
            "homepage": "https://github.com/spatie/shiki-php",
            "keywords": [
                "shiki",
                "spatie"
            ],
            "support": {
                "source": "https://github.com/spatie/shiki-php/tree/2.3.2"
=======
                    "name": "Freek Van der Herten",
                    "email": "freek@spatie.be",
                    "homepage": "https://spatie.be",
                    "role": "Developer"
                },
                {
                    "name": "Sebastian De Deyne",
                    "email": "sebastian@spatie.be",
                    "homepage": "https://spatie.be",
                    "role": "Developer"
                }
            ],
            "description": "A trait to make an Eloquent model hold translations",
            "homepage": "https://github.com/spatie/laravel-translatable",
            "keywords": [
                "eloquent",
                "i8n",
                "laravel-translatable",
                "model",
                "multilingual",
                "spatie",
                "translate"
            ],
            "support": {
                "issues": "https://github.com/spatie/laravel-translatable/issues",
                "source": "https://github.com/spatie/laravel-translatable/tree/6.11.4"
>>>>>>> 942a5a31
            },
            "funding": [
                {
                    "url": "https://github.com/spatie",
                    "type": "github"
                }
            ],
<<<<<<< HEAD
            "time": "2025-02-21T14:16:57+00:00"
=======
            "time": "2025-02-20T15:51:22+00:00"
>>>>>>> 942a5a31
        },
        {
            "name": "symfony/clock",
            "version": "v7.3.0",
            "source": {
                "type": "git",
                "url": "https://github.com/symfony/clock.git",
                "reference": "b81435fbd6648ea425d1ee96a2d8e68f4ceacd24"
            },
            "dist": {
                "type": "zip",
                "url": "https://api.github.com/repos/symfony/clock/zipball/b81435fbd6648ea425d1ee96a2d8e68f4ceacd24",
                "reference": "b81435fbd6648ea425d1ee96a2d8e68f4ceacd24",
                "shasum": ""
            },
            "require": {
                "php": ">=8.2",
                "psr/clock": "^1.0",
                "symfony/polyfill-php83": "^1.28"
            },
            "provide": {
                "psr/clock-implementation": "1.0"
            },
            "type": "library",
            "autoload": {
                "files": [
                    "Resources/now.php"
                ],
                "psr-4": {
                    "Symfony\\Component\\Clock\\": ""
                },
                "exclude-from-classmap": [
                    "/Tests/"
                ]
            },
            "notification-url": "https://packagist.org/downloads/",
            "license": [
                "MIT"
            ],
            "authors": [
                {
                    "name": "Nicolas Grekas",
                    "email": "p@tchwork.com"
                },
                {
                    "name": "Symfony Community",
                    "homepage": "https://symfony.com/contributors"
                }
            ],
            "description": "Decouples applications from the system clock",
            "homepage": "https://symfony.com",
            "keywords": [
                "clock",
                "psr20",
                "time"
            ],
            "support": {
                "source": "https://github.com/symfony/clock/tree/v7.3.0"
            },
            "funding": [
                {
                    "url": "https://symfony.com/sponsor",
                    "type": "custom"
                },
                {
                    "url": "https://github.com/fabpot",
                    "type": "github"
                },
                {
                    "url": "https://tidelift.com/funding/github/packagist/symfony/symfony",
                    "type": "tidelift"
                }
            ],
            "time": "2024-09-25T14:21:43+00:00"
        },
        {
            "name": "symfony/console",
            "version": "v7.3.4",
            "source": {
                "type": "git",
                "url": "https://github.com/symfony/console.git",
                "reference": "2b9c5fafbac0399a20a2e82429e2bd735dcfb7db"
            },
            "dist": {
                "type": "zip",
                "url": "https://api.github.com/repos/symfony/console/zipball/2b9c5fafbac0399a20a2e82429e2bd735dcfb7db",
                "reference": "2b9c5fafbac0399a20a2e82429e2bd735dcfb7db",
                "shasum": ""
            },
            "require": {
                "php": ">=8.2",
                "symfony/deprecation-contracts": "^2.5|^3",
                "symfony/polyfill-mbstring": "~1.0",
                "symfony/service-contracts": "^2.5|^3",
                "symfony/string": "^7.2"
            },
            "conflict": {
                "symfony/dependency-injection": "<6.4",
                "symfony/dotenv": "<6.4",
                "symfony/event-dispatcher": "<6.4",
                "symfony/lock": "<6.4",
                "symfony/process": "<6.4"
            },
            "provide": {
                "psr/log-implementation": "1.0|2.0|3.0"
            },
            "require-dev": {
                "psr/log": "^1|^2|^3",
                "symfony/config": "^6.4|^7.0",
                "symfony/dependency-injection": "^6.4|^7.0",
                "symfony/event-dispatcher": "^6.4|^7.0",
                "symfony/http-foundation": "^6.4|^7.0",
                "symfony/http-kernel": "^6.4|^7.0",
                "symfony/lock": "^6.4|^7.0",
                "symfony/messenger": "^6.4|^7.0",
                "symfony/process": "^6.4|^7.0",
                "symfony/stopwatch": "^6.4|^7.0",
                "symfony/var-dumper": "^6.4|^7.0"
            },
            "type": "library",
            "autoload": {
                "psr-4": {
                    "Symfony\\Component\\Console\\": ""
                },
                "exclude-from-classmap": [
                    "/Tests/"
                ]
            },
            "notification-url": "https://packagist.org/downloads/",
            "license": [
                "MIT"
            ],
            "authors": [
                {
                    "name": "Fabien Potencier",
                    "email": "fabien@symfony.com"
                },
                {
                    "name": "Symfony Community",
                    "homepage": "https://symfony.com/contributors"
                }
            ],
            "description": "Eases the creation of beautiful and testable command line interfaces",
            "homepage": "https://symfony.com",
            "keywords": [
                "cli",
                "command-line",
                "console",
                "terminal"
            ],
            "support": {
                "source": "https://github.com/symfony/console/tree/v7.3.4"
            },
            "funding": [
                {
                    "url": "https://symfony.com/sponsor",
                    "type": "custom"
                },
                {
                    "url": "https://github.com/fabpot",
                    "type": "github"
                },
                {
                    "url": "https://github.com/nicolas-grekas",
                    "type": "github"
                },
                {
                    "url": "https://tidelift.com/funding/github/packagist/symfony/symfony",
                    "type": "tidelift"
                }
            ],
            "time": "2025-09-22T15:31:00+00:00"
        },
        {
            "name": "symfony/css-selector",
            "version": "v7.3.0",
            "source": {
                "type": "git",
                "url": "https://github.com/symfony/css-selector.git",
                "reference": "601a5ce9aaad7bf10797e3663faefce9e26c24e2"
            },
            "dist": {
                "type": "zip",
                "url": "https://api.github.com/repos/symfony/css-selector/zipball/601a5ce9aaad7bf10797e3663faefce9e26c24e2",
                "reference": "601a5ce9aaad7bf10797e3663faefce9e26c24e2",
                "shasum": ""
            },
            "require": {
                "php": ">=8.2"
            },
            "type": "library",
            "autoload": {
                "psr-4": {
                    "Symfony\\Component\\CssSelector\\": ""
                },
                "exclude-from-classmap": [
                    "/Tests/"
                ]
            },
            "notification-url": "https://packagist.org/downloads/",
            "license": [
                "MIT"
            ],
            "authors": [
                {
                    "name": "Fabien Potencier",
                    "email": "fabien@symfony.com"
                },
                {
                    "name": "Jean-François Simon",
                    "email": "jeanfrancois.simon@sensiolabs.com"
                },
                {
                    "name": "Symfony Community",
                    "homepage": "https://symfony.com/contributors"
                }
            ],
            "description": "Converts CSS selectors to XPath expressions",
            "homepage": "https://symfony.com",
            "support": {
                "source": "https://github.com/symfony/css-selector/tree/v7.3.0"
            },
            "funding": [
                {
                    "url": "https://symfony.com/sponsor",
                    "type": "custom"
                },
                {
                    "url": "https://github.com/fabpot",
                    "type": "github"
                },
                {
                    "url": "https://tidelift.com/funding/github/packagist/symfony/symfony",
                    "type": "tidelift"
                }
            ],
            "time": "2024-09-25T14:21:43+00:00"
        },
        {
            "name": "symfony/deprecation-contracts",
            "version": "v3.6.0",
            "source": {
                "type": "git",
                "url": "https://github.com/symfony/deprecation-contracts.git",
                "reference": "63afe740e99a13ba87ec199bb07bbdee937a5b62"
            },
            "dist": {
                "type": "zip",
                "url": "https://api.github.com/repos/symfony/deprecation-contracts/zipball/63afe740e99a13ba87ec199bb07bbdee937a5b62",
                "reference": "63afe740e99a13ba87ec199bb07bbdee937a5b62",
                "shasum": ""
            },
            "require": {
                "php": ">=8.1"
            },
            "type": "library",
            "extra": {
                "thanks": {
                    "url": "https://github.com/symfony/contracts",
                    "name": "symfony/contracts"
                },
                "branch-alias": {
                    "dev-main": "3.6-dev"
                }
            },
            "autoload": {
                "files": [
                    "function.php"
                ]
            },
            "notification-url": "https://packagist.org/downloads/",
            "license": [
                "MIT"
            ],
            "authors": [
                {
                    "name": "Nicolas Grekas",
                    "email": "p@tchwork.com"
                },
                {
                    "name": "Symfony Community",
                    "homepage": "https://symfony.com/contributors"
                }
            ],
            "description": "A generic function and convention to trigger deprecation notices",
            "homepage": "https://symfony.com",
            "support": {
                "source": "https://github.com/symfony/deprecation-contracts/tree/v3.6.0"
            },
            "funding": [
                {
                    "url": "https://symfony.com/sponsor",
                    "type": "custom"
                },
                {
                    "url": "https://github.com/fabpot",
                    "type": "github"
                },
                {
                    "url": "https://tidelift.com/funding/github/packagist/symfony/symfony",
                    "type": "tidelift"
                }
            ],
            "time": "2024-09-25T14:21:43+00:00"
        },
        {
            "name": "symfony/dom-crawler",
            "version": "v7.3.3",
            "source": {
                "type": "git",
                "url": "https://github.com/symfony/dom-crawler.git",
                "reference": "efa076ea0eeff504383ff0dcf827ea5ce15690ba"
            },
            "dist": {
                "type": "zip",
                "url": "https://api.github.com/repos/symfony/dom-crawler/zipball/efa076ea0eeff504383ff0dcf827ea5ce15690ba",
                "reference": "efa076ea0eeff504383ff0dcf827ea5ce15690ba",
                "shasum": ""
            },
            "require": {
                "masterminds/html5": "^2.6",
                "php": ">=8.2",
                "symfony/polyfill-ctype": "~1.8",
                "symfony/polyfill-mbstring": "~1.0"
            },
            "require-dev": {
                "symfony/css-selector": "^6.4|^7.0"
            },
            "type": "library",
            "autoload": {
                "psr-4": {
                    "Symfony\\Component\\DomCrawler\\": ""
                },
                "exclude-from-classmap": [
                    "/Tests/"
                ]
            },
            "notification-url": "https://packagist.org/downloads/",
            "license": [
                "MIT"
            ],
            "authors": [
                {
                    "name": "Fabien Potencier",
                    "email": "fabien@symfony.com"
                },
                {
                    "name": "Symfony Community",
                    "homepage": "https://symfony.com/contributors"
                }
            ],
            "description": "Eases DOM navigation for HTML and XML documents",
            "homepage": "https://symfony.com",
            "support": {
                "source": "https://github.com/symfony/dom-crawler/tree/v7.3.3"
            },
            "funding": [
                {
                    "url": "https://symfony.com/sponsor",
                    "type": "custom"
                },
                {
                    "url": "https://github.com/fabpot",
                    "type": "github"
                },
                {
                    "url": "https://github.com/nicolas-grekas",
                    "type": "github"
                },
                {
                    "url": "https://tidelift.com/funding/github/packagist/symfony/symfony",
                    "type": "tidelift"
                }
            ],
            "time": "2025-08-06T20:13:54+00:00"
        },
        {
            "name": "symfony/error-handler",
            "version": "v7.3.4",
            "source": {
                "type": "git",
                "url": "https://github.com/symfony/error-handler.git",
                "reference": "99f81bc944ab8e5dae4f21b4ca9972698bbad0e4"
            },
            "dist": {
                "type": "zip",
                "url": "https://api.github.com/repos/symfony/error-handler/zipball/99f81bc944ab8e5dae4f21b4ca9972698bbad0e4",
                "reference": "99f81bc944ab8e5dae4f21b4ca9972698bbad0e4",
                "shasum": ""
            },
            "require": {
                "php": ">=8.2",
                "psr/log": "^1|^2|^3",
                "symfony/var-dumper": "^6.4|^7.0"
            },
            "conflict": {
                "symfony/deprecation-contracts": "<2.5",
                "symfony/http-kernel": "<6.4"
            },
            "require-dev": {
                "symfony/console": "^6.4|^7.0",
                "symfony/deprecation-contracts": "^2.5|^3",
                "symfony/http-kernel": "^6.4|^7.0",
                "symfony/serializer": "^6.4|^7.0",
                "symfony/webpack-encore-bundle": "^1.0|^2.0"
            },
            "bin": [
                "Resources/bin/patch-type-declarations"
            ],
            "type": "library",
            "autoload": {
                "psr-4": {
                    "Symfony\\Component\\ErrorHandler\\": ""
                },
                "exclude-from-classmap": [
                    "/Tests/"
                ]
            },
            "notification-url": "https://packagist.org/downloads/",
            "license": [
                "MIT"
            ],
            "authors": [
                {
                    "name": "Fabien Potencier",
                    "email": "fabien@symfony.com"
                },
                {
                    "name": "Symfony Community",
                    "homepage": "https://symfony.com/contributors"
                }
            ],
            "description": "Provides tools to manage errors and ease debugging PHP code",
            "homepage": "https://symfony.com",
            "support": {
                "source": "https://github.com/symfony/error-handler/tree/v7.3.4"
            },
            "funding": [
                {
                    "url": "https://symfony.com/sponsor",
                    "type": "custom"
                },
                {
                    "url": "https://github.com/fabpot",
                    "type": "github"
                },
                {
                    "url": "https://github.com/nicolas-grekas",
                    "type": "github"
                },
                {
                    "url": "https://tidelift.com/funding/github/packagist/symfony/symfony",
                    "type": "tidelift"
                }
            ],
            "time": "2025-09-11T10:12:26+00:00"
        },
        {
            "name": "symfony/event-dispatcher",
            "version": "v7.3.3",
            "source": {
                "type": "git",
                "url": "https://github.com/symfony/event-dispatcher.git",
                "reference": "b7dc69e71de420ac04bc9ab830cf3ffebba48191"
            },
            "dist": {
                "type": "zip",
                "url": "https://api.github.com/repos/symfony/event-dispatcher/zipball/b7dc69e71de420ac04bc9ab830cf3ffebba48191",
                "reference": "b7dc69e71de420ac04bc9ab830cf3ffebba48191",
                "shasum": ""
            },
            "require": {
                "php": ">=8.2",
                "symfony/event-dispatcher-contracts": "^2.5|^3"
            },
            "conflict": {
                "symfony/dependency-injection": "<6.4",
                "symfony/service-contracts": "<2.5"
            },
            "provide": {
                "psr/event-dispatcher-implementation": "1.0",
                "symfony/event-dispatcher-implementation": "2.0|3.0"
            },
            "require-dev": {
                "psr/log": "^1|^2|^3",
                "symfony/config": "^6.4|^7.0",
                "symfony/dependency-injection": "^6.4|^7.0",
                "symfony/error-handler": "^6.4|^7.0",
                "symfony/expression-language": "^6.4|^7.0",
                "symfony/http-foundation": "^6.4|^7.0",
                "symfony/service-contracts": "^2.5|^3",
                "symfony/stopwatch": "^6.4|^7.0"
            },
            "type": "library",
            "autoload": {
                "psr-4": {
                    "Symfony\\Component\\EventDispatcher\\": ""
                },
                "exclude-from-classmap": [
                    "/Tests/"
                ]
            },
            "notification-url": "https://packagist.org/downloads/",
            "license": [
                "MIT"
            ],
            "authors": [
                {
                    "name": "Fabien Potencier",
                    "email": "fabien@symfony.com"
                },
                {
                    "name": "Symfony Community",
                    "homepage": "https://symfony.com/contributors"
                }
            ],
            "description": "Provides tools that allow your application components to communicate with each other by dispatching events and listening to them",
            "homepage": "https://symfony.com",
            "support": {
                "source": "https://github.com/symfony/event-dispatcher/tree/v7.3.3"
            },
            "funding": [
                {
                    "url": "https://symfony.com/sponsor",
                    "type": "custom"
                },
                {
                    "url": "https://github.com/fabpot",
                    "type": "github"
                },
                {
                    "url": "https://github.com/nicolas-grekas",
                    "type": "github"
                },
                {
                    "url": "https://tidelift.com/funding/github/packagist/symfony/symfony",
                    "type": "tidelift"
                }
            ],
            "time": "2025-08-13T11:49:31+00:00"
        },
        {
            "name": "symfony/event-dispatcher-contracts",
            "version": "v3.6.0",
            "source": {
                "type": "git",
                "url": "https://github.com/symfony/event-dispatcher-contracts.git",
                "reference": "59eb412e93815df44f05f342958efa9f46b1e586"
            },
            "dist": {
                "type": "zip",
                "url": "https://api.github.com/repos/symfony/event-dispatcher-contracts/zipball/59eb412e93815df44f05f342958efa9f46b1e586",
                "reference": "59eb412e93815df44f05f342958efa9f46b1e586",
                "shasum": ""
            },
            "require": {
                "php": ">=8.1",
                "psr/event-dispatcher": "^1"
            },
            "type": "library",
            "extra": {
                "thanks": {
                    "url": "https://github.com/symfony/contracts",
                    "name": "symfony/contracts"
                },
                "branch-alias": {
                    "dev-main": "3.6-dev"
                }
            },
            "autoload": {
                "psr-4": {
                    "Symfony\\Contracts\\EventDispatcher\\": ""
                }
            },
            "notification-url": "https://packagist.org/downloads/",
            "license": [
                "MIT"
            ],
            "authors": [
                {
                    "name": "Nicolas Grekas",
                    "email": "p@tchwork.com"
                },
                {
                    "name": "Symfony Community",
                    "homepage": "https://symfony.com/contributors"
                }
            ],
            "description": "Generic abstractions related to dispatching event",
            "homepage": "https://symfony.com",
            "keywords": [
                "abstractions",
                "contracts",
                "decoupling",
                "interfaces",
                "interoperability",
                "standards"
            ],
            "support": {
                "source": "https://github.com/symfony/event-dispatcher-contracts/tree/v3.6.0"
            },
            "funding": [
                {
                    "url": "https://symfony.com/sponsor",
                    "type": "custom"
                },
                {
                    "url": "https://github.com/fabpot",
                    "type": "github"
                },
                {
                    "url": "https://tidelift.com/funding/github/packagist/symfony/symfony",
                    "type": "tidelift"
                }
            ],
            "time": "2024-09-25T14:21:43+00:00"
        },
        {
            "name": "symfony/finder",
            "version": "v7.3.2",
            "source": {
                "type": "git",
                "url": "https://github.com/symfony/finder.git",
                "reference": "2a6614966ba1074fa93dae0bc804227422df4dfe"
            },
            "dist": {
                "type": "zip",
                "url": "https://api.github.com/repos/symfony/finder/zipball/2a6614966ba1074fa93dae0bc804227422df4dfe",
                "reference": "2a6614966ba1074fa93dae0bc804227422df4dfe",
                "shasum": ""
            },
            "require": {
                "php": ">=8.2"
            },
            "require-dev": {
                "symfony/filesystem": "^6.4|^7.0"
            },
            "type": "library",
            "autoload": {
                "psr-4": {
                    "Symfony\\Component\\Finder\\": ""
                },
                "exclude-from-classmap": [
                    "/Tests/"
                ]
            },
            "notification-url": "https://packagist.org/downloads/",
            "license": [
                "MIT"
            ],
            "authors": [
                {
                    "name": "Fabien Potencier",
                    "email": "fabien@symfony.com"
                },
                {
                    "name": "Symfony Community",
                    "homepage": "https://symfony.com/contributors"
                }
            ],
            "description": "Finds files and directories via an intuitive fluent interface",
            "homepage": "https://symfony.com",
            "support": {
                "source": "https://github.com/symfony/finder/tree/v7.3.2"
            },
            "funding": [
                {
                    "url": "https://symfony.com/sponsor",
                    "type": "custom"
                },
                {
                    "url": "https://github.com/fabpot",
                    "type": "github"
                },
                {
                    "url": "https://github.com/nicolas-grekas",
                    "type": "github"
                },
                {
                    "url": "https://tidelift.com/funding/github/packagist/symfony/symfony",
                    "type": "tidelift"
                }
            ],
            "time": "2025-07-15T13:41:35+00:00"
        },
        {
            "name": "symfony/html-sanitizer",
            "version": "v7.3.3",
            "source": {
                "type": "git",
                "url": "https://github.com/symfony/html-sanitizer.git",
                "reference": "8740fc48979f649dee8b8fc51a2698e5c190bf12"
            },
            "dist": {
                "type": "zip",
                "url": "https://api.github.com/repos/symfony/html-sanitizer/zipball/8740fc48979f649dee8b8fc51a2698e5c190bf12",
                "reference": "8740fc48979f649dee8b8fc51a2698e5c190bf12",
                "shasum": ""
            },
            "require": {
                "ext-dom": "*",
                "league/uri": "^6.5|^7.0",
                "masterminds/html5": "^2.7.2",
                "php": ">=8.2"
            },
            "type": "library",
            "autoload": {
                "psr-4": {
                    "Symfony\\Component\\HtmlSanitizer\\": ""
                },
                "exclude-from-classmap": [
                    "/Tests/"
                ]
            },
            "notification-url": "https://packagist.org/downloads/",
            "license": [
                "MIT"
            ],
            "authors": [
                {
                    "name": "Titouan Galopin",
                    "email": "galopintitouan@gmail.com"
                },
                {
                    "name": "Symfony Community",
                    "homepage": "https://symfony.com/contributors"
                }
            ],
            "description": "Provides an object-oriented API to sanitize untrusted HTML input for safe insertion into a document's DOM.",
            "homepage": "https://symfony.com",
            "keywords": [
                "Purifier",
                "html",
                "sanitizer"
            ],
            "support": {
                "source": "https://github.com/symfony/html-sanitizer/tree/v7.3.3"
            },
            "funding": [
                {
                    "url": "https://symfony.com/sponsor",
                    "type": "custom"
                },
                {
                    "url": "https://github.com/fabpot",
                    "type": "github"
                },
                {
                    "url": "https://github.com/nicolas-grekas",
                    "type": "github"
                },
                {
                    "url": "https://tidelift.com/funding/github/packagist/symfony/symfony",
                    "type": "tidelift"
                }
            ],
            "time": "2025-08-12T10:34:03+00:00"
        },
        {
            "name": "symfony/http-foundation",
            "version": "v7.3.4",
            "source": {
                "type": "git",
                "url": "https://github.com/symfony/http-foundation.git",
                "reference": "c061c7c18918b1b64268771aad04b40be41dd2e6"
            },
            "dist": {
                "type": "zip",
                "url": "https://api.github.com/repos/symfony/http-foundation/zipball/c061c7c18918b1b64268771aad04b40be41dd2e6",
                "reference": "c061c7c18918b1b64268771aad04b40be41dd2e6",
                "shasum": ""
            },
            "require": {
                "php": ">=8.2",
                "symfony/deprecation-contracts": "^2.5|^3.0",
                "symfony/polyfill-mbstring": "~1.1",
                "symfony/polyfill-php83": "^1.27"
            },
            "conflict": {
                "doctrine/dbal": "<3.6",
                "symfony/cache": "<6.4.12|>=7.0,<7.1.5"
            },
            "require-dev": {
                "doctrine/dbal": "^3.6|^4",
                "predis/predis": "^1.1|^2.0",
                "symfony/cache": "^6.4.12|^7.1.5",
                "symfony/clock": "^6.4|^7.0",
                "symfony/dependency-injection": "^6.4|^7.0",
                "symfony/expression-language": "^6.4|^7.0",
                "symfony/http-kernel": "^6.4|^7.0",
                "symfony/mime": "^6.4|^7.0",
                "symfony/rate-limiter": "^6.4|^7.0"
            },
            "type": "library",
            "autoload": {
                "psr-4": {
                    "Symfony\\Component\\HttpFoundation\\": ""
                },
                "exclude-from-classmap": [
                    "/Tests/"
                ]
            },
            "notification-url": "https://packagist.org/downloads/",
            "license": [
                "MIT"
            ],
            "authors": [
                {
                    "name": "Fabien Potencier",
                    "email": "fabien@symfony.com"
                },
                {
                    "name": "Symfony Community",
                    "homepage": "https://symfony.com/contributors"
                }
            ],
            "description": "Defines an object-oriented layer for the HTTP specification",
            "homepage": "https://symfony.com",
            "support": {
                "source": "https://github.com/symfony/http-foundation/tree/v7.3.4"
            },
            "funding": [
                {
                    "url": "https://symfony.com/sponsor",
                    "type": "custom"
                },
                {
                    "url": "https://github.com/fabpot",
                    "type": "github"
                },
                {
                    "url": "https://github.com/nicolas-grekas",
                    "type": "github"
                },
                {
                    "url": "https://tidelift.com/funding/github/packagist/symfony/symfony",
                    "type": "tidelift"
                }
            ],
            "time": "2025-09-16T08:38:17+00:00"
        },
        {
            "name": "symfony/http-kernel",
            "version": "v7.3.4",
            "source": {
                "type": "git",
                "url": "https://github.com/symfony/http-kernel.git",
                "reference": "b796dffea7821f035047235e076b60ca2446e3cf"
            },
            "dist": {
                "type": "zip",
                "url": "https://api.github.com/repos/symfony/http-kernel/zipball/b796dffea7821f035047235e076b60ca2446e3cf",
                "reference": "b796dffea7821f035047235e076b60ca2446e3cf",
                "shasum": ""
            },
            "require": {
                "php": ">=8.2",
                "psr/log": "^1|^2|^3",
                "symfony/deprecation-contracts": "^2.5|^3",
                "symfony/error-handler": "^6.4|^7.0",
                "symfony/event-dispatcher": "^7.3",
                "symfony/http-foundation": "^7.3",
                "symfony/polyfill-ctype": "^1.8"
            },
            "conflict": {
                "symfony/browser-kit": "<6.4",
                "symfony/cache": "<6.4",
                "symfony/config": "<6.4",
                "symfony/console": "<6.4",
                "symfony/dependency-injection": "<6.4",
                "symfony/doctrine-bridge": "<6.4",
                "symfony/form": "<6.4",
                "symfony/http-client": "<6.4",
                "symfony/http-client-contracts": "<2.5",
                "symfony/mailer": "<6.4",
                "symfony/messenger": "<6.4",
                "symfony/translation": "<6.4",
                "symfony/translation-contracts": "<2.5",
                "symfony/twig-bridge": "<6.4",
                "symfony/validator": "<6.4",
                "symfony/var-dumper": "<6.4",
                "twig/twig": "<3.12"
            },
            "provide": {
                "psr/log-implementation": "1.0|2.0|3.0"
            },
            "require-dev": {
                "psr/cache": "^1.0|^2.0|^3.0",
                "symfony/browser-kit": "^6.4|^7.0",
                "symfony/clock": "^6.4|^7.0",
                "symfony/config": "^6.4|^7.0",
                "symfony/console": "^6.4|^7.0",
                "symfony/css-selector": "^6.4|^7.0",
                "symfony/dependency-injection": "^6.4|^7.0",
                "symfony/dom-crawler": "^6.4|^7.0",
                "symfony/expression-language": "^6.4|^7.0",
                "symfony/finder": "^6.4|^7.0",
                "symfony/http-client-contracts": "^2.5|^3",
                "symfony/process": "^6.4|^7.0",
                "symfony/property-access": "^7.1",
                "symfony/routing": "^6.4|^7.0",
                "symfony/serializer": "^7.1",
                "symfony/stopwatch": "^6.4|^7.0",
                "symfony/translation": "^6.4|^7.0",
                "symfony/translation-contracts": "^2.5|^3",
                "symfony/uid": "^6.4|^7.0",
                "symfony/validator": "^6.4|^7.0",
                "symfony/var-dumper": "^6.4|^7.0",
                "symfony/var-exporter": "^6.4|^7.0",
                "twig/twig": "^3.12"
            },
            "type": "library",
            "autoload": {
                "psr-4": {
                    "Symfony\\Component\\HttpKernel\\": ""
                },
                "exclude-from-classmap": [
                    "/Tests/"
                ]
            },
            "notification-url": "https://packagist.org/downloads/",
            "license": [
                "MIT"
            ],
            "authors": [
                {
                    "name": "Fabien Potencier",
                    "email": "fabien@symfony.com"
                },
                {
                    "name": "Symfony Community",
                    "homepage": "https://symfony.com/contributors"
                }
            ],
            "description": "Provides a structured process for converting a Request into a Response",
            "homepage": "https://symfony.com",
            "support": {
                "source": "https://github.com/symfony/http-kernel/tree/v7.3.4"
            },
            "funding": [
                {
                    "url": "https://symfony.com/sponsor",
                    "type": "custom"
                },
                {
                    "url": "https://github.com/fabpot",
                    "type": "github"
                },
                {
                    "url": "https://github.com/nicolas-grekas",
                    "type": "github"
                },
                {
                    "url": "https://tidelift.com/funding/github/packagist/symfony/symfony",
                    "type": "tidelift"
                }
            ],
            "time": "2025-09-27T12:32:17+00:00"
        },
        {
            "name": "symfony/mailer",
            "version": "v7.3.4",
            "source": {
                "type": "git",
                "url": "https://github.com/symfony/mailer.git",
                "reference": "ab97ef2f7acf0216955f5845484235113047a31d"
            },
            "dist": {
                "type": "zip",
                "url": "https://api.github.com/repos/symfony/mailer/zipball/ab97ef2f7acf0216955f5845484235113047a31d",
                "reference": "ab97ef2f7acf0216955f5845484235113047a31d",
                "shasum": ""
            },
            "require": {
                "egulias/email-validator": "^2.1.10|^3|^4",
                "php": ">=8.2",
                "psr/event-dispatcher": "^1",
                "psr/log": "^1|^2|^3",
                "symfony/event-dispatcher": "^6.4|^7.0",
                "symfony/mime": "^7.2",
                "symfony/service-contracts": "^2.5|^3"
            },
            "conflict": {
                "symfony/http-client-contracts": "<2.5",
                "symfony/http-kernel": "<6.4",
                "symfony/messenger": "<6.4",
                "symfony/mime": "<6.4",
                "symfony/twig-bridge": "<6.4"
            },
            "require-dev": {
                "symfony/console": "^6.4|^7.0",
                "symfony/http-client": "^6.4|^7.0",
                "symfony/messenger": "^6.4|^7.0",
                "symfony/twig-bridge": "^6.4|^7.0"
            },
            "type": "library",
            "autoload": {
                "psr-4": {
                    "Symfony\\Component\\Mailer\\": ""
                },
                "exclude-from-classmap": [
                    "/Tests/"
                ]
            },
            "notification-url": "https://packagist.org/downloads/",
            "license": [
                "MIT"
            ],
            "authors": [
                {
                    "name": "Fabien Potencier",
                    "email": "fabien@symfony.com"
                },
                {
                    "name": "Symfony Community",
                    "homepage": "https://symfony.com/contributors"
                }
            ],
            "description": "Helps sending emails",
            "homepage": "https://symfony.com",
            "support": {
                "source": "https://github.com/symfony/mailer/tree/v7.3.4"
            },
            "funding": [
                {
                    "url": "https://symfony.com/sponsor",
                    "type": "custom"
                },
                {
                    "url": "https://github.com/fabpot",
                    "type": "github"
                },
                {
                    "url": "https://github.com/nicolas-grekas",
                    "type": "github"
                },
                {
                    "url": "https://tidelift.com/funding/github/packagist/symfony/symfony",
                    "type": "tidelift"
                }
            ],
            "time": "2025-09-17T05:51:54+00:00"
        },
        {
            "name": "symfony/mime",
            "version": "v7.3.4",
            "source": {
                "type": "git",
                "url": "https://github.com/symfony/mime.git",
                "reference": "b1b828f69cbaf887fa835a091869e55df91d0e35"
            },
            "dist": {
                "type": "zip",
                "url": "https://api.github.com/repos/symfony/mime/zipball/b1b828f69cbaf887fa835a091869e55df91d0e35",
                "reference": "b1b828f69cbaf887fa835a091869e55df91d0e35",
                "shasum": ""
            },
            "require": {
                "php": ">=8.2",
                "symfony/polyfill-intl-idn": "^1.10",
                "symfony/polyfill-mbstring": "^1.0"
            },
            "conflict": {
                "egulias/email-validator": "~3.0.0",
                "phpdocumentor/reflection-docblock": "<3.2.2",
                "phpdocumentor/type-resolver": "<1.4.0",
                "symfony/mailer": "<6.4",
                "symfony/serializer": "<6.4.3|>7.0,<7.0.3"
            },
            "require-dev": {
                "egulias/email-validator": "^2.1.10|^3.1|^4",
                "league/html-to-markdown": "^5.0",
                "phpdocumentor/reflection-docblock": "^3.0|^4.0|^5.0",
                "symfony/dependency-injection": "^6.4|^7.0",
                "symfony/process": "^6.4|^7.0",
                "symfony/property-access": "^6.4|^7.0",
                "symfony/property-info": "^6.4|^7.0",
                "symfony/serializer": "^6.4.3|^7.0.3"
            },
            "type": "library",
            "autoload": {
                "psr-4": {
                    "Symfony\\Component\\Mime\\": ""
                },
                "exclude-from-classmap": [
                    "/Tests/"
                ]
            },
            "notification-url": "https://packagist.org/downloads/",
            "license": [
                "MIT"
            ],
            "authors": [
                {
                    "name": "Fabien Potencier",
                    "email": "fabien@symfony.com"
                },
                {
                    "name": "Symfony Community",
                    "homepage": "https://symfony.com/contributors"
                }
            ],
            "description": "Allows manipulating MIME messages",
            "homepage": "https://symfony.com",
            "keywords": [
                "mime",
                "mime-type"
            ],
            "support": {
                "source": "https://github.com/symfony/mime/tree/v7.3.4"
            },
            "funding": [
                {
                    "url": "https://symfony.com/sponsor",
                    "type": "custom"
                },
                {
                    "url": "https://github.com/fabpot",
                    "type": "github"
                },
                {
                    "url": "https://github.com/nicolas-grekas",
                    "type": "github"
                },
                {
                    "url": "https://tidelift.com/funding/github/packagist/symfony/symfony",
                    "type": "tidelift"
                }
            ],
            "time": "2025-09-16T08:38:17+00:00"
        },
        {
            "name": "symfony/polyfill-ctype",
            "version": "v1.33.0",
            "source": {
                "type": "git",
                "url": "https://github.com/symfony/polyfill-ctype.git",
                "reference": "a3cc8b044a6ea513310cbd48ef7333b384945638"
            },
            "dist": {
                "type": "zip",
                "url": "https://api.github.com/repos/symfony/polyfill-ctype/zipball/a3cc8b044a6ea513310cbd48ef7333b384945638",
                "reference": "a3cc8b044a6ea513310cbd48ef7333b384945638",
                "shasum": ""
            },
            "require": {
                "php": ">=7.2"
            },
            "provide": {
                "ext-ctype": "*"
            },
            "suggest": {
                "ext-ctype": "For best performance"
            },
            "type": "library",
            "extra": {
                "thanks": {
                    "url": "https://github.com/symfony/polyfill",
                    "name": "symfony/polyfill"
                }
            },
            "autoload": {
                "files": [
                    "bootstrap.php"
                ],
                "psr-4": {
                    "Symfony\\Polyfill\\Ctype\\": ""
                }
            },
            "notification-url": "https://packagist.org/downloads/",
            "license": [
                "MIT"
            ],
            "authors": [
                {
                    "name": "Gert de Pagter",
                    "email": "BackEndTea@gmail.com"
                },
                {
                    "name": "Symfony Community",
                    "homepage": "https://symfony.com/contributors"
                }
            ],
            "description": "Symfony polyfill for ctype functions",
            "homepage": "https://symfony.com",
            "keywords": [
                "compatibility",
                "ctype",
                "polyfill",
                "portable"
            ],
            "support": {
                "source": "https://github.com/symfony/polyfill-ctype/tree/v1.33.0"
            },
            "funding": [
                {
                    "url": "https://symfony.com/sponsor",
                    "type": "custom"
                },
                {
                    "url": "https://github.com/fabpot",
                    "type": "github"
                },
                {
                    "url": "https://github.com/nicolas-grekas",
                    "type": "github"
                },
                {
                    "url": "https://tidelift.com/funding/github/packagist/symfony/symfony",
                    "type": "tidelift"
                }
            ],
            "time": "2024-09-09T11:45:10+00:00"
        },
        {
            "name": "symfony/polyfill-intl-grapheme",
            "version": "v1.33.0",
            "source": {
                "type": "git",
                "url": "https://github.com/symfony/polyfill-intl-grapheme.git",
                "reference": "380872130d3a5dd3ace2f4010d95125fde5d5c70"
            },
            "dist": {
                "type": "zip",
                "url": "https://api.github.com/repos/symfony/polyfill-intl-grapheme/zipball/380872130d3a5dd3ace2f4010d95125fde5d5c70",
                "reference": "380872130d3a5dd3ace2f4010d95125fde5d5c70",
                "shasum": ""
            },
            "require": {
                "php": ">=7.2"
            },
            "suggest": {
                "ext-intl": "For best performance"
            },
            "type": "library",
            "extra": {
                "thanks": {
                    "url": "https://github.com/symfony/polyfill",
                    "name": "symfony/polyfill"
                }
            },
            "autoload": {
                "files": [
                    "bootstrap.php"
                ],
                "psr-4": {
                    "Symfony\\Polyfill\\Intl\\Grapheme\\": ""
                }
            },
            "notification-url": "https://packagist.org/downloads/",
            "license": [
                "MIT"
            ],
            "authors": [
                {
                    "name": "Nicolas Grekas",
                    "email": "p@tchwork.com"
                },
                {
                    "name": "Symfony Community",
                    "homepage": "https://symfony.com/contributors"
                }
            ],
            "description": "Symfony polyfill for intl's grapheme_* functions",
            "homepage": "https://symfony.com",
            "keywords": [
                "compatibility",
                "grapheme",
                "intl",
                "polyfill",
                "portable",
                "shim"
            ],
            "support": {
                "source": "https://github.com/symfony/polyfill-intl-grapheme/tree/v1.33.0"
            },
            "funding": [
                {
                    "url": "https://symfony.com/sponsor",
                    "type": "custom"
                },
                {
                    "url": "https://github.com/fabpot",
                    "type": "github"
                },
                {
                    "url": "https://github.com/nicolas-grekas",
                    "type": "github"
                },
                {
                    "url": "https://tidelift.com/funding/github/packagist/symfony/symfony",
                    "type": "tidelift"
                }
            ],
            "time": "2025-06-27T09:58:17+00:00"
        },
        {
            "name": "symfony/polyfill-intl-idn",
            "version": "v1.33.0",
            "source": {
                "type": "git",
                "url": "https://github.com/symfony/polyfill-intl-idn.git",
                "reference": "9614ac4d8061dc257ecc64cba1b140873dce8ad3"
            },
            "dist": {
                "type": "zip",
                "url": "https://api.github.com/repos/symfony/polyfill-intl-idn/zipball/9614ac4d8061dc257ecc64cba1b140873dce8ad3",
                "reference": "9614ac4d8061dc257ecc64cba1b140873dce8ad3",
                "shasum": ""
            },
            "require": {
                "php": ">=7.2",
                "symfony/polyfill-intl-normalizer": "^1.10"
            },
            "suggest": {
                "ext-intl": "For best performance"
            },
            "type": "library",
            "extra": {
                "thanks": {
                    "url": "https://github.com/symfony/polyfill",
                    "name": "symfony/polyfill"
                }
            },
            "autoload": {
                "files": [
                    "bootstrap.php"
                ],
                "psr-4": {
                    "Symfony\\Polyfill\\Intl\\Idn\\": ""
                }
            },
            "notification-url": "https://packagist.org/downloads/",
            "license": [
                "MIT"
            ],
            "authors": [
                {
                    "name": "Laurent Bassin",
                    "email": "laurent@bassin.info"
                },
                {
                    "name": "Trevor Rowbotham",
                    "email": "trevor.rowbotham@pm.me"
                },
                {
                    "name": "Symfony Community",
                    "homepage": "https://symfony.com/contributors"
                }
            ],
            "description": "Symfony polyfill for intl's idn_to_ascii and idn_to_utf8 functions",
            "homepage": "https://symfony.com",
            "keywords": [
                "compatibility",
                "idn",
                "intl",
                "polyfill",
                "portable",
                "shim"
            ],
            "support": {
                "source": "https://github.com/symfony/polyfill-intl-idn/tree/v1.33.0"
            },
            "funding": [
                {
                    "url": "https://symfony.com/sponsor",
                    "type": "custom"
                },
                {
                    "url": "https://github.com/fabpot",
                    "type": "github"
                },
                {
                    "url": "https://github.com/nicolas-grekas",
                    "type": "github"
                },
                {
                    "url": "https://tidelift.com/funding/github/packagist/symfony/symfony",
                    "type": "tidelift"
                }
            ],
            "time": "2024-09-10T14:38:51+00:00"
        },
        {
            "name": "symfony/polyfill-intl-normalizer",
            "version": "v1.33.0",
            "source": {
                "type": "git",
                "url": "https://github.com/symfony/polyfill-intl-normalizer.git",
                "reference": "3833d7255cc303546435cb650316bff708a1c75c"
            },
            "dist": {
                "type": "zip",
                "url": "https://api.github.com/repos/symfony/polyfill-intl-normalizer/zipball/3833d7255cc303546435cb650316bff708a1c75c",
                "reference": "3833d7255cc303546435cb650316bff708a1c75c",
                "shasum": ""
            },
            "require": {
                "php": ">=7.2"
            },
            "suggest": {
                "ext-intl": "For best performance"
            },
            "type": "library",
            "extra": {
                "thanks": {
                    "url": "https://github.com/symfony/polyfill",
                    "name": "symfony/polyfill"
                }
            },
            "autoload": {
                "files": [
                    "bootstrap.php"
                ],
                "psr-4": {
                    "Symfony\\Polyfill\\Intl\\Normalizer\\": ""
                },
                "classmap": [
                    "Resources/stubs"
                ]
            },
            "notification-url": "https://packagist.org/downloads/",
            "license": [
                "MIT"
            ],
            "authors": [
                {
                    "name": "Nicolas Grekas",
                    "email": "p@tchwork.com"
                },
                {
                    "name": "Symfony Community",
                    "homepage": "https://symfony.com/contributors"
                }
            ],
            "description": "Symfony polyfill for intl's Normalizer class and related functions",
            "homepage": "https://symfony.com",
            "keywords": [
                "compatibility",
                "intl",
                "normalizer",
                "polyfill",
                "portable",
                "shim"
            ],
            "support": {
                "source": "https://github.com/symfony/polyfill-intl-normalizer/tree/v1.33.0"
            },
            "funding": [
                {
                    "url": "https://symfony.com/sponsor",
                    "type": "custom"
                },
                {
                    "url": "https://github.com/fabpot",
                    "type": "github"
                },
                {
                    "url": "https://github.com/nicolas-grekas",
                    "type": "github"
                },
                {
                    "url": "https://tidelift.com/funding/github/packagist/symfony/symfony",
                    "type": "tidelift"
                }
            ],
            "time": "2024-09-09T11:45:10+00:00"
        },
        {
            "name": "symfony/polyfill-mbstring",
            "version": "v1.33.0",
            "source": {
                "type": "git",
                "url": "https://github.com/symfony/polyfill-mbstring.git",
                "reference": "6d857f4d76bd4b343eac26d6b539585d2bc56493"
            },
            "dist": {
                "type": "zip",
                "url": "https://api.github.com/repos/symfony/polyfill-mbstring/zipball/6d857f4d76bd4b343eac26d6b539585d2bc56493",
                "reference": "6d857f4d76bd4b343eac26d6b539585d2bc56493",
                "shasum": ""
            },
            "require": {
                "ext-iconv": "*",
                "php": ">=7.2"
            },
            "provide": {
                "ext-mbstring": "*"
            },
            "suggest": {
                "ext-mbstring": "For best performance"
            },
            "type": "library",
            "extra": {
                "thanks": {
                    "url": "https://github.com/symfony/polyfill",
                    "name": "symfony/polyfill"
                }
            },
            "autoload": {
                "files": [
                    "bootstrap.php"
                ],
                "psr-4": {
                    "Symfony\\Polyfill\\Mbstring\\": ""
                }
            },
            "notification-url": "https://packagist.org/downloads/",
            "license": [
                "MIT"
            ],
            "authors": [
                {
                    "name": "Nicolas Grekas",
                    "email": "p@tchwork.com"
                },
                {
                    "name": "Symfony Community",
                    "homepage": "https://symfony.com/contributors"
                }
            ],
            "description": "Symfony polyfill for the Mbstring extension",
            "homepage": "https://symfony.com",
            "keywords": [
                "compatibility",
                "mbstring",
                "polyfill",
                "portable",
                "shim"
            ],
            "support": {
                "source": "https://github.com/symfony/polyfill-mbstring/tree/v1.33.0"
            },
            "funding": [
                {
                    "url": "https://symfony.com/sponsor",
                    "type": "custom"
                },
                {
                    "url": "https://github.com/fabpot",
                    "type": "github"
                },
                {
                    "url": "https://github.com/nicolas-grekas",
                    "type": "github"
                },
                {
                    "url": "https://tidelift.com/funding/github/packagist/symfony/symfony",
                    "type": "tidelift"
                }
            ],
            "time": "2024-12-23T08:48:59+00:00"
        },
        {
            "name": "symfony/polyfill-php80",
            "version": "v1.33.0",
            "source": {
                "type": "git",
                "url": "https://github.com/symfony/polyfill-php80.git",
                "reference": "0cc9dd0f17f61d8131e7df6b84bd344899fe2608"
            },
            "dist": {
                "type": "zip",
                "url": "https://api.github.com/repos/symfony/polyfill-php80/zipball/0cc9dd0f17f61d8131e7df6b84bd344899fe2608",
                "reference": "0cc9dd0f17f61d8131e7df6b84bd344899fe2608",
                "shasum": ""
            },
            "require": {
                "php": ">=7.2"
            },
            "type": "library",
            "extra": {
                "thanks": {
                    "url": "https://github.com/symfony/polyfill",
                    "name": "symfony/polyfill"
                }
            },
            "autoload": {
                "files": [
                    "bootstrap.php"
                ],
                "psr-4": {
                    "Symfony\\Polyfill\\Php80\\": ""
                },
                "classmap": [
                    "Resources/stubs"
                ]
            },
            "notification-url": "https://packagist.org/downloads/",
            "license": [
                "MIT"
            ],
            "authors": [
                {
                    "name": "Ion Bazan",
                    "email": "ion.bazan@gmail.com"
                },
                {
                    "name": "Nicolas Grekas",
                    "email": "p@tchwork.com"
                },
                {
                    "name": "Symfony Community",
                    "homepage": "https://symfony.com/contributors"
                }
            ],
            "description": "Symfony polyfill backporting some PHP 8.0+ features to lower PHP versions",
            "homepage": "https://symfony.com",
            "keywords": [
                "compatibility",
                "polyfill",
                "portable",
                "shim"
            ],
            "support": {
                "source": "https://github.com/symfony/polyfill-php80/tree/v1.33.0"
            },
            "funding": [
                {
                    "url": "https://symfony.com/sponsor",
                    "type": "custom"
                },
                {
                    "url": "https://github.com/fabpot",
                    "type": "github"
                },
                {
                    "url": "https://github.com/nicolas-grekas",
                    "type": "github"
                },
                {
                    "url": "https://tidelift.com/funding/github/packagist/symfony/symfony",
                    "type": "tidelift"
                }
            ],
            "time": "2025-01-02T08:10:11+00:00"
        },
        {
            "name": "symfony/polyfill-php83",
            "version": "v1.33.0",
            "source": {
                "type": "git",
                "url": "https://github.com/symfony/polyfill-php83.git",
                "reference": "17f6f9a6b1735c0f163024d959f700cfbc5155e5"
            },
            "dist": {
                "type": "zip",
                "url": "https://api.github.com/repos/symfony/polyfill-php83/zipball/17f6f9a6b1735c0f163024d959f700cfbc5155e5",
                "reference": "17f6f9a6b1735c0f163024d959f700cfbc5155e5",
                "shasum": ""
            },
            "require": {
                "php": ">=7.2"
            },
            "type": "library",
            "extra": {
                "thanks": {
                    "url": "https://github.com/symfony/polyfill",
                    "name": "symfony/polyfill"
                }
            },
            "autoload": {
                "files": [
                    "bootstrap.php"
                ],
                "psr-4": {
                    "Symfony\\Polyfill\\Php83\\": ""
                },
                "classmap": [
                    "Resources/stubs"
                ]
            },
            "notification-url": "https://packagist.org/downloads/",
            "license": [
                "MIT"
            ],
            "authors": [
                {
                    "name": "Nicolas Grekas",
                    "email": "p@tchwork.com"
                },
                {
                    "name": "Symfony Community",
                    "homepage": "https://symfony.com/contributors"
                }
            ],
            "description": "Symfony polyfill backporting some PHP 8.3+ features to lower PHP versions",
            "homepage": "https://symfony.com",
            "keywords": [
                "compatibility",
                "polyfill",
                "portable",
                "shim"
            ],
            "support": {
                "source": "https://github.com/symfony/polyfill-php83/tree/v1.33.0"
            },
            "funding": [
                {
                    "url": "https://symfony.com/sponsor",
                    "type": "custom"
                },
                {
                    "url": "https://github.com/fabpot",
                    "type": "github"
                },
                {
                    "url": "https://github.com/nicolas-grekas",
                    "type": "github"
                },
                {
                    "url": "https://tidelift.com/funding/github/packagist/symfony/symfony",
                    "type": "tidelift"
                }
            ],
            "time": "2025-07-08T02:45:35+00:00"
        },
        {
            "name": "symfony/polyfill-php84",
            "version": "v1.33.0",
            "source": {
                "type": "git",
                "url": "https://github.com/symfony/polyfill-php84.git",
                "reference": "d8ced4d875142b6a7426000426b8abc631d6b191"
            },
            "dist": {
                "type": "zip",
                "url": "https://api.github.com/repos/symfony/polyfill-php84/zipball/d8ced4d875142b6a7426000426b8abc631d6b191",
                "reference": "d8ced4d875142b6a7426000426b8abc631d6b191",
                "shasum": ""
            },
            "require": {
                "php": ">=7.2"
            },
            "type": "library",
            "extra": {
                "thanks": {
                    "url": "https://github.com/symfony/polyfill",
                    "name": "symfony/polyfill"
                }
            },
            "autoload": {
                "files": [
                    "bootstrap.php"
                ],
                "psr-4": {
                    "Symfony\\Polyfill\\Php84\\": ""
                },
                "classmap": [
                    "Resources/stubs"
                ]
            },
            "notification-url": "https://packagist.org/downloads/",
            "license": [
                "MIT"
            ],
            "authors": [
                {
                    "name": "Nicolas Grekas",
                    "email": "p@tchwork.com"
                },
                {
                    "name": "Symfony Community",
                    "homepage": "https://symfony.com/contributors"
                }
            ],
            "description": "Symfony polyfill backporting some PHP 8.4+ features to lower PHP versions",
            "homepage": "https://symfony.com",
            "keywords": [
                "compatibility",
                "polyfill",
                "portable",
                "shim"
            ],
            "support": {
                "source": "https://github.com/symfony/polyfill-php84/tree/v1.33.0"
            },
            "funding": [
                {
                    "url": "https://symfony.com/sponsor",
                    "type": "custom"
                },
                {
                    "url": "https://github.com/fabpot",
                    "type": "github"
                },
                {
                    "url": "https://github.com/nicolas-grekas",
                    "type": "github"
                },
                {
                    "url": "https://tidelift.com/funding/github/packagist/symfony/symfony",
                    "type": "tidelift"
                }
            ],
            "time": "2025-06-24T13:30:11+00:00"
        },
        {
            "name": "symfony/polyfill-php85",
            "version": "v1.33.0",
            "source": {
                "type": "git",
                "url": "https://github.com/symfony/polyfill-php85.git",
                "reference": "d4e5fcd4ab3d998ab16c0db48e6cbb9a01993f91"
            },
            "dist": {
                "type": "zip",
                "url": "https://api.github.com/repos/symfony/polyfill-php85/zipball/d4e5fcd4ab3d998ab16c0db48e6cbb9a01993f91",
                "reference": "d4e5fcd4ab3d998ab16c0db48e6cbb9a01993f91",
                "shasum": ""
            },
            "require": {
                "php": ">=7.2"
            },
            "type": "library",
            "extra": {
                "thanks": {
                    "url": "https://github.com/symfony/polyfill",
                    "name": "symfony/polyfill"
                }
            },
            "autoload": {
                "files": [
                    "bootstrap.php"
                ],
                "psr-4": {
                    "Symfony\\Polyfill\\Php85\\": ""
                },
                "classmap": [
                    "Resources/stubs"
                ]
            },
            "notification-url": "https://packagist.org/downloads/",
            "license": [
                "MIT"
            ],
            "authors": [
                {
                    "name": "Nicolas Grekas",
                    "email": "p@tchwork.com"
                },
                {
                    "name": "Symfony Community",
                    "homepage": "https://symfony.com/contributors"
                }
            ],
            "description": "Symfony polyfill backporting some PHP 8.5+ features to lower PHP versions",
            "homepage": "https://symfony.com",
            "keywords": [
                "compatibility",
                "polyfill",
                "portable",
                "shim"
            ],
            "support": {
                "source": "https://github.com/symfony/polyfill-php85/tree/v1.33.0"
            },
            "funding": [
                {
                    "url": "https://symfony.com/sponsor",
                    "type": "custom"
                },
                {
                    "url": "https://github.com/fabpot",
                    "type": "github"
                },
                {
                    "url": "https://github.com/nicolas-grekas",
                    "type": "github"
                },
                {
                    "url": "https://tidelift.com/funding/github/packagist/symfony/symfony",
                    "type": "tidelift"
                }
            ],
            "time": "2025-06-23T16:12:55+00:00"
        },
        {
            "name": "symfony/polyfill-uuid",
            "version": "v1.33.0",
            "source": {
                "type": "git",
                "url": "https://github.com/symfony/polyfill-uuid.git",
                "reference": "21533be36c24be3f4b1669c4725c7d1d2bab4ae2"
            },
            "dist": {
                "type": "zip",
                "url": "https://api.github.com/repos/symfony/polyfill-uuid/zipball/21533be36c24be3f4b1669c4725c7d1d2bab4ae2",
                "reference": "21533be36c24be3f4b1669c4725c7d1d2bab4ae2",
                "shasum": ""
            },
            "require": {
                "php": ">=7.2"
            },
            "provide": {
                "ext-uuid": "*"
            },
            "suggest": {
                "ext-uuid": "For best performance"
            },
            "type": "library",
            "extra": {
                "thanks": {
                    "url": "https://github.com/symfony/polyfill",
                    "name": "symfony/polyfill"
                }
            },
            "autoload": {
                "files": [
                    "bootstrap.php"
                ],
                "psr-4": {
                    "Symfony\\Polyfill\\Uuid\\": ""
                }
            },
            "notification-url": "https://packagist.org/downloads/",
            "license": [
                "MIT"
            ],
            "authors": [
                {
                    "name": "Grégoire Pineau",
                    "email": "lyrixx@lyrixx.info"
                },
                {
                    "name": "Symfony Community",
                    "homepage": "https://symfony.com/contributors"
                }
            ],
            "description": "Symfony polyfill for uuid functions",
            "homepage": "https://symfony.com",
            "keywords": [
                "compatibility",
                "polyfill",
                "portable",
                "uuid"
            ],
            "support": {
                "source": "https://github.com/symfony/polyfill-uuid/tree/v1.33.0"
            },
            "funding": [
                {
                    "url": "https://symfony.com/sponsor",
                    "type": "custom"
                },
                {
                    "url": "https://github.com/fabpot",
                    "type": "github"
                },
                {
                    "url": "https://github.com/nicolas-grekas",
                    "type": "github"
                },
                {
                    "url": "https://tidelift.com/funding/github/packagist/symfony/symfony",
                    "type": "tidelift"
                }
            ],
            "time": "2024-09-09T11:45:10+00:00"
        },
        {
            "name": "symfony/process",
            "version": "v7.3.4",
            "source": {
                "type": "git",
                "url": "https://github.com/symfony/process.git",
                "reference": "f24f8f316367b30810810d4eb30c543d7003ff3b"
            },
            "dist": {
                "type": "zip",
                "url": "https://api.github.com/repos/symfony/process/zipball/f24f8f316367b30810810d4eb30c543d7003ff3b",
                "reference": "f24f8f316367b30810810d4eb30c543d7003ff3b",
                "shasum": ""
            },
            "require": {
                "php": ">=8.2"
            },
            "type": "library",
            "autoload": {
                "psr-4": {
                    "Symfony\\Component\\Process\\": ""
                },
                "exclude-from-classmap": [
                    "/Tests/"
                ]
            },
            "notification-url": "https://packagist.org/downloads/",
            "license": [
                "MIT"
            ],
            "authors": [
                {
                    "name": "Fabien Potencier",
                    "email": "fabien@symfony.com"
                },
                {
                    "name": "Symfony Community",
                    "homepage": "https://symfony.com/contributors"
                }
            ],
            "description": "Executes commands in sub-processes",
            "homepage": "https://symfony.com",
            "support": {
                "source": "https://github.com/symfony/process/tree/v7.3.4"
            },
            "funding": [
                {
                    "url": "https://symfony.com/sponsor",
                    "type": "custom"
                },
                {
                    "url": "https://github.com/fabpot",
                    "type": "github"
                },
                {
                    "url": "https://github.com/nicolas-grekas",
                    "type": "github"
                },
                {
                    "url": "https://tidelift.com/funding/github/packagist/symfony/symfony",
                    "type": "tidelift"
                }
            ],
            "time": "2025-09-11T10:12:26+00:00"
        },
        {
            "name": "symfony/routing",
            "version": "v7.3.4",
            "source": {
                "type": "git",
                "url": "https://github.com/symfony/routing.git",
                "reference": "8dc648e159e9bac02b703b9fbd937f19ba13d07c"
            },
            "dist": {
                "type": "zip",
                "url": "https://api.github.com/repos/symfony/routing/zipball/8dc648e159e9bac02b703b9fbd937f19ba13d07c",
                "reference": "8dc648e159e9bac02b703b9fbd937f19ba13d07c",
                "shasum": ""
            },
            "require": {
                "php": ">=8.2",
                "symfony/deprecation-contracts": "^2.5|^3"
            },
            "conflict": {
                "symfony/config": "<6.4",
                "symfony/dependency-injection": "<6.4",
                "symfony/yaml": "<6.4"
            },
            "require-dev": {
                "psr/log": "^1|^2|^3",
                "symfony/config": "^6.4|^7.0",
                "symfony/dependency-injection": "^6.4|^7.0",
                "symfony/expression-language": "^6.4|^7.0",
                "symfony/http-foundation": "^6.4|^7.0",
                "symfony/yaml": "^6.4|^7.0"
            },
            "type": "library",
            "autoload": {
                "psr-4": {
                    "Symfony\\Component\\Routing\\": ""
                },
                "exclude-from-classmap": [
                    "/Tests/"
                ]
            },
            "notification-url": "https://packagist.org/downloads/",
            "license": [
                "MIT"
            ],
            "authors": [
                {
                    "name": "Fabien Potencier",
                    "email": "fabien@symfony.com"
                },
                {
                    "name": "Symfony Community",
                    "homepage": "https://symfony.com/contributors"
                }
            ],
            "description": "Maps an HTTP request to a set of configuration variables",
            "homepage": "https://symfony.com",
            "keywords": [
                "router",
                "routing",
                "uri",
                "url"
            ],
            "support": {
                "source": "https://github.com/symfony/routing/tree/v7.3.4"
            },
            "funding": [
                {
                    "url": "https://symfony.com/sponsor",
                    "type": "custom"
                },
                {
                    "url": "https://github.com/fabpot",
                    "type": "github"
                },
                {
                    "url": "https://github.com/nicolas-grekas",
                    "type": "github"
                },
                {
                    "url": "https://tidelift.com/funding/github/packagist/symfony/symfony",
                    "type": "tidelift"
                }
            ],
            "time": "2025-09-11T10:12:26+00:00"
        },
        {
            "name": "symfony/service-contracts",
            "version": "v3.6.0",
            "source": {
                "type": "git",
                "url": "https://github.com/symfony/service-contracts.git",
                "reference": "f021b05a130d35510bd6b25fe9053c2a8a15d5d4"
            },
            "dist": {
                "type": "zip",
                "url": "https://api.github.com/repos/symfony/service-contracts/zipball/f021b05a130d35510bd6b25fe9053c2a8a15d5d4",
                "reference": "f021b05a130d35510bd6b25fe9053c2a8a15d5d4",
                "shasum": ""
            },
            "require": {
                "php": ">=8.1",
                "psr/container": "^1.1|^2.0",
                "symfony/deprecation-contracts": "^2.5|^3"
            },
            "conflict": {
                "ext-psr": "<1.1|>=2"
            },
            "type": "library",
            "extra": {
                "thanks": {
                    "url": "https://github.com/symfony/contracts",
                    "name": "symfony/contracts"
                },
                "branch-alias": {
                    "dev-main": "3.6-dev"
                }
            },
            "autoload": {
                "psr-4": {
                    "Symfony\\Contracts\\Service\\": ""
                },
                "exclude-from-classmap": [
                    "/Test/"
                ]
            },
            "notification-url": "https://packagist.org/downloads/",
            "license": [
                "MIT"
            ],
            "authors": [
                {
                    "name": "Nicolas Grekas",
                    "email": "p@tchwork.com"
                },
                {
                    "name": "Symfony Community",
                    "homepage": "https://symfony.com/contributors"
                }
            ],
            "description": "Generic abstractions related to writing services",
            "homepage": "https://symfony.com",
            "keywords": [
                "abstractions",
                "contracts",
                "decoupling",
                "interfaces",
                "interoperability",
                "standards"
            ],
            "support": {
                "source": "https://github.com/symfony/service-contracts/tree/v3.6.0"
            },
            "funding": [
                {
                    "url": "https://symfony.com/sponsor",
                    "type": "custom"
                },
                {
                    "url": "https://github.com/fabpot",
                    "type": "github"
                },
                {
                    "url": "https://tidelift.com/funding/github/packagist/symfony/symfony",
                    "type": "tidelift"
                }
            ],
            "time": "2025-04-25T09:37:31+00:00"
        },
        {
            "name": "symfony/string",
            "version": "v7.3.4",
            "source": {
                "type": "git",
                "url": "https://github.com/symfony/string.git",
                "reference": "f96476035142921000338bad71e5247fbc138872"
            },
            "dist": {
                "type": "zip",
                "url": "https://api.github.com/repos/symfony/string/zipball/f96476035142921000338bad71e5247fbc138872",
                "reference": "f96476035142921000338bad71e5247fbc138872",
                "shasum": ""
            },
            "require": {
                "php": ">=8.2",
                "symfony/polyfill-ctype": "~1.8",
                "symfony/polyfill-intl-grapheme": "~1.0",
                "symfony/polyfill-intl-normalizer": "~1.0",
                "symfony/polyfill-mbstring": "~1.0"
            },
            "conflict": {
                "symfony/translation-contracts": "<2.5"
            },
            "require-dev": {
                "symfony/emoji": "^7.1",
                "symfony/http-client": "^6.4|^7.0",
                "symfony/intl": "^6.4|^7.0",
                "symfony/translation-contracts": "^2.5|^3.0",
                "symfony/var-exporter": "^6.4|^7.0"
            },
            "type": "library",
            "autoload": {
                "files": [
                    "Resources/functions.php"
                ],
                "psr-4": {
                    "Symfony\\Component\\String\\": ""
                },
                "exclude-from-classmap": [
                    "/Tests/"
                ]
            },
            "notification-url": "https://packagist.org/downloads/",
            "license": [
                "MIT"
            ],
            "authors": [
                {
                    "name": "Nicolas Grekas",
                    "email": "p@tchwork.com"
                },
                {
                    "name": "Symfony Community",
                    "homepage": "https://symfony.com/contributors"
                }
            ],
            "description": "Provides an object-oriented API to strings and deals with bytes, UTF-8 code points and grapheme clusters in a unified way",
            "homepage": "https://symfony.com",
            "keywords": [
                "grapheme",
                "i18n",
                "string",
                "unicode",
                "utf-8",
                "utf8"
            ],
            "support": {
                "source": "https://github.com/symfony/string/tree/v7.3.4"
            },
            "funding": [
                {
                    "url": "https://symfony.com/sponsor",
                    "type": "custom"
                },
                {
                    "url": "https://github.com/fabpot",
                    "type": "github"
                },
                {
                    "url": "https://github.com/nicolas-grekas",
                    "type": "github"
                },
                {
                    "url": "https://tidelift.com/funding/github/packagist/symfony/symfony",
                    "type": "tidelift"
                }
            ],
            "time": "2025-09-11T14:36:48+00:00"
        },
        {
            "name": "symfony/translation",
            "version": "v7.3.4",
            "source": {
                "type": "git",
                "url": "https://github.com/symfony/translation.git",
                "reference": "ec25870502d0c7072d086e8ffba1420c85965174"
            },
            "dist": {
                "type": "zip",
                "url": "https://api.github.com/repos/symfony/translation/zipball/ec25870502d0c7072d086e8ffba1420c85965174",
                "reference": "ec25870502d0c7072d086e8ffba1420c85965174",
                "shasum": ""
            },
            "require": {
                "php": ">=8.2",
                "symfony/deprecation-contracts": "^2.5|^3",
                "symfony/polyfill-mbstring": "~1.0",
                "symfony/translation-contracts": "^2.5|^3.0"
            },
            "conflict": {
                "nikic/php-parser": "<5.0",
                "symfony/config": "<6.4",
                "symfony/console": "<6.4",
                "symfony/dependency-injection": "<6.4",
                "symfony/http-client-contracts": "<2.5",
                "symfony/http-kernel": "<6.4",
                "symfony/service-contracts": "<2.5",
                "symfony/twig-bundle": "<6.4",
                "symfony/yaml": "<6.4"
            },
            "provide": {
                "symfony/translation-implementation": "2.3|3.0"
            },
            "require-dev": {
                "nikic/php-parser": "^5.0",
                "psr/log": "^1|^2|^3",
                "symfony/config": "^6.4|^7.0",
                "symfony/console": "^6.4|^7.0",
                "symfony/dependency-injection": "^6.4|^7.0",
                "symfony/finder": "^6.4|^7.0",
                "symfony/http-client-contracts": "^2.5|^3.0",
                "symfony/http-kernel": "^6.4|^7.0",
                "symfony/intl": "^6.4|^7.0",
                "symfony/polyfill-intl-icu": "^1.21",
                "symfony/routing": "^6.4|^7.0",
                "symfony/service-contracts": "^2.5|^3",
                "symfony/yaml": "^6.4|^7.0"
            },
            "type": "library",
            "autoload": {
                "files": [
                    "Resources/functions.php"
                ],
                "psr-4": {
                    "Symfony\\Component\\Translation\\": ""
                },
                "exclude-from-classmap": [
                    "/Tests/"
                ]
            },
            "notification-url": "https://packagist.org/downloads/",
            "license": [
                "MIT"
            ],
            "authors": [
                {
                    "name": "Fabien Potencier",
                    "email": "fabien@symfony.com"
                },
                {
                    "name": "Symfony Community",
                    "homepage": "https://symfony.com/contributors"
                }
            ],
            "description": "Provides tools to internationalize your application",
            "homepage": "https://symfony.com",
            "support": {
                "source": "https://github.com/symfony/translation/tree/v7.3.4"
            },
            "funding": [
                {
                    "url": "https://symfony.com/sponsor",
                    "type": "custom"
                },
                {
                    "url": "https://github.com/fabpot",
                    "type": "github"
                },
                {
                    "url": "https://github.com/nicolas-grekas",
                    "type": "github"
                },
                {
                    "url": "https://tidelift.com/funding/github/packagist/symfony/symfony",
                    "type": "tidelift"
                }
            ],
            "time": "2025-09-07T11:39:36+00:00"
        },
        {
            "name": "symfony/translation-contracts",
            "version": "v3.6.0",
            "source": {
                "type": "git",
                "url": "https://github.com/symfony/translation-contracts.git",
                "reference": "df210c7a2573f1913b2d17cc95f90f53a73d8f7d"
            },
            "dist": {
                "type": "zip",
                "url": "https://api.github.com/repos/symfony/translation-contracts/zipball/df210c7a2573f1913b2d17cc95f90f53a73d8f7d",
                "reference": "df210c7a2573f1913b2d17cc95f90f53a73d8f7d",
                "shasum": ""
            },
            "require": {
                "php": ">=8.1"
            },
            "type": "library",
            "extra": {
                "thanks": {
                    "url": "https://github.com/symfony/contracts",
                    "name": "symfony/contracts"
                },
                "branch-alias": {
                    "dev-main": "3.6-dev"
                }
            },
            "autoload": {
                "psr-4": {
                    "Symfony\\Contracts\\Translation\\": ""
                },
                "exclude-from-classmap": [
                    "/Test/"
                ]
            },
            "notification-url": "https://packagist.org/downloads/",
            "license": [
                "MIT"
            ],
            "authors": [
                {
                    "name": "Nicolas Grekas",
                    "email": "p@tchwork.com"
                },
                {
                    "name": "Symfony Community",
                    "homepage": "https://symfony.com/contributors"
                }
            ],
            "description": "Generic abstractions related to translation",
            "homepage": "https://symfony.com",
            "keywords": [
                "abstractions",
                "contracts",
                "decoupling",
                "interfaces",
                "interoperability",
                "standards"
            ],
            "support": {
                "source": "https://github.com/symfony/translation-contracts/tree/v3.6.0"
            },
            "funding": [
                {
                    "url": "https://symfony.com/sponsor",
                    "type": "custom"
                },
                {
                    "url": "https://github.com/fabpot",
                    "type": "github"
                },
                {
                    "url": "https://tidelift.com/funding/github/packagist/symfony/symfony",
                    "type": "tidelift"
                }
            ],
            "time": "2024-09-27T08:32:26+00:00"
        },
        {
            "name": "symfony/uid",
            "version": "v7.3.1",
            "source": {
                "type": "git",
                "url": "https://github.com/symfony/uid.git",
                "reference": "a69f69f3159b852651a6bf45a9fdd149520525bb"
            },
            "dist": {
                "type": "zip",
                "url": "https://api.github.com/repos/symfony/uid/zipball/a69f69f3159b852651a6bf45a9fdd149520525bb",
                "reference": "a69f69f3159b852651a6bf45a9fdd149520525bb",
                "shasum": ""
            },
            "require": {
                "php": ">=8.2",
                "symfony/polyfill-uuid": "^1.15"
            },
            "require-dev": {
                "symfony/console": "^6.4|^7.0"
            },
            "type": "library",
            "autoload": {
                "psr-4": {
                    "Symfony\\Component\\Uid\\": ""
                },
                "exclude-from-classmap": [
                    "/Tests/"
                ]
            },
            "notification-url": "https://packagist.org/downloads/",
            "license": [
                "MIT"
            ],
            "authors": [
                {
                    "name": "Grégoire Pineau",
                    "email": "lyrixx@lyrixx.info"
                },
                {
                    "name": "Nicolas Grekas",
                    "email": "p@tchwork.com"
                },
                {
                    "name": "Symfony Community",
                    "homepage": "https://symfony.com/contributors"
                }
            ],
            "description": "Provides an object-oriented API to generate and represent UIDs",
            "homepage": "https://symfony.com",
            "keywords": [
                "UID",
                "ulid",
                "uuid"
            ],
            "support": {
                "source": "https://github.com/symfony/uid/tree/v7.3.1"
            },
            "funding": [
                {
                    "url": "https://symfony.com/sponsor",
                    "type": "custom"
                },
                {
                    "url": "https://github.com/fabpot",
                    "type": "github"
                },
                {
                    "url": "https://tidelift.com/funding/github/packagist/symfony/symfony",
                    "type": "tidelift"
                }
            ],
            "time": "2025-06-27T19:55:54+00:00"
        },
        {
            "name": "symfony/var-dumper",
            "version": "v7.3.4",
            "source": {
                "type": "git",
                "url": "https://github.com/symfony/var-dumper.git",
                "reference": "b8abe7daf2730d07dfd4b2ee1cecbf0dd2fbdabb"
            },
            "dist": {
                "type": "zip",
                "url": "https://api.github.com/repos/symfony/var-dumper/zipball/b8abe7daf2730d07dfd4b2ee1cecbf0dd2fbdabb",
                "reference": "b8abe7daf2730d07dfd4b2ee1cecbf0dd2fbdabb",
                "shasum": ""
            },
            "require": {
                "php": ">=8.2",
                "symfony/deprecation-contracts": "^2.5|^3",
                "symfony/polyfill-mbstring": "~1.0"
            },
            "conflict": {
                "symfony/console": "<6.4"
            },
            "require-dev": {
                "symfony/console": "^6.4|^7.0",
                "symfony/http-kernel": "^6.4|^7.0",
                "symfony/process": "^6.4|^7.0",
                "symfony/uid": "^6.4|^7.0",
                "twig/twig": "^3.12"
            },
            "bin": [
                "Resources/bin/var-dump-server"
            ],
            "type": "library",
            "autoload": {
                "files": [
                    "Resources/functions/dump.php"
                ],
                "psr-4": {
                    "Symfony\\Component\\VarDumper\\": ""
                },
                "exclude-from-classmap": [
                    "/Tests/"
                ]
            },
            "notification-url": "https://packagist.org/downloads/",
            "license": [
                "MIT"
            ],
            "authors": [
                {
                    "name": "Nicolas Grekas",
                    "email": "p@tchwork.com"
                },
                {
                    "name": "Symfony Community",
                    "homepage": "https://symfony.com/contributors"
                }
            ],
            "description": "Provides mechanisms for walking through any arbitrary PHP variable",
            "homepage": "https://symfony.com",
            "keywords": [
                "debug",
                "dump"
            ],
            "support": {
                "source": "https://github.com/symfony/var-dumper/tree/v7.3.4"
            },
            "funding": [
                {
                    "url": "https://symfony.com/sponsor",
                    "type": "custom"
                },
                {
                    "url": "https://github.com/fabpot",
                    "type": "github"
                },
                {
                    "url": "https://github.com/nicolas-grekas",
                    "type": "github"
                },
                {
                    "url": "https://tidelift.com/funding/github/packagist/symfony/symfony",
                    "type": "tidelift"
                }
            ],
            "time": "2025-09-11T10:12:26+00:00"
        },
        {
            "name": "tempest/highlight",
            "version": "2.13.1",
            "source": {
                "type": "git",
                "url": "https://github.com/tempestphp/highlight.git",
                "reference": "b3efa9bedc6a6524a7e9328327cb0ce477b5b9d6"
            },
            "dist": {
                "type": "zip",
                "url": "https://api.github.com/repos/tempestphp/highlight/zipball/b3efa9bedc6a6524a7e9328327cb0ce477b5b9d6",
                "reference": "b3efa9bedc6a6524a7e9328327cb0ce477b5b9d6",
                "shasum": ""
            },
            "require": {
                "php": "^8.4"
            },
            "require-dev": {
                "assertchris/ellison": "^1.0.2",
                "friendsofphp/php-cs-fixer": "^3.84",
                "league/commonmark": "^2.4",
                "phpstan/phpstan": "^1.12.0",
                "phpunit/phpunit": "^10.0",
                "symfony/var-dumper": "^6.4|^7.0"
            },
            "suggest": {
                "assertchris/ellison": "Allows you to analyse sentence complexity",
                "league/commonmark": "Adds markdown support"
            },
            "type": "library",
            "autoload": {
                "psr-4": {
                    "Tempest\\Highlight\\": "src/"
                }
            },
            "notification-url": "https://packagist.org/downloads/",
            "license": [
                "MIT"
            ],
            "authors": [
                {
                    "name": "Brent Roose",
                    "email": "brendt@stitcher.io"
                }
            ],
            "description": "Fast, extensible, server-side code highlighting",
            "support": {
                "issues": "https://github.com/tempestphp/highlight/issues",
                "source": "https://github.com/tempestphp/highlight/tree/2.13.1"
            },
            "funding": [
                {
                    "url": "https://github.com/brendt",
                    "type": "github"
                }
            ],
            "time": "2025-07-18T12:38:05+00:00"
        },
        {
            "name": "tijsverkoyen/css-to-inline-styles",
            "version": "v2.3.0",
            "source": {
                "type": "git",
                "url": "https://github.com/tijsverkoyen/CssToInlineStyles.git",
                "reference": "0d72ac1c00084279c1816675284073c5a337c20d"
            },
            "dist": {
                "type": "zip",
                "url": "https://api.github.com/repos/tijsverkoyen/CssToInlineStyles/zipball/0d72ac1c00084279c1816675284073c5a337c20d",
                "reference": "0d72ac1c00084279c1816675284073c5a337c20d",
                "shasum": ""
            },
            "require": {
                "ext-dom": "*",
                "ext-libxml": "*",
                "php": "^7.4 || ^8.0",
                "symfony/css-selector": "^5.4 || ^6.0 || ^7.0"
            },
            "require-dev": {
                "phpstan/phpstan": "^2.0",
                "phpstan/phpstan-phpunit": "^2.0",
                "phpunit/phpunit": "^8.5.21 || ^9.5.10"
            },
            "type": "library",
            "extra": {
                "branch-alias": {
                    "dev-master": "2.x-dev"
                }
            },
            "autoload": {
                "psr-4": {
                    "TijsVerkoyen\\CssToInlineStyles\\": "src"
                }
            },
            "notification-url": "https://packagist.org/downloads/",
            "license": [
                "BSD-3-Clause"
            ],
            "authors": [
                {
                    "name": "Tijs Verkoyen",
                    "email": "css_to_inline_styles@verkoyen.eu",
                    "role": "Developer"
                }
            ],
            "description": "CssToInlineStyles is a class that enables you to convert HTML-pages/files into HTML-pages/files with inline styles. This is very useful when you're sending emails.",
            "homepage": "https://github.com/tijsverkoyen/CssToInlineStyles",
            "support": {
                "issues": "https://github.com/tijsverkoyen/CssToInlineStyles/issues",
                "source": "https://github.com/tijsverkoyen/CssToInlineStyles/tree/v2.3.0"
            },
            "time": "2024-12-21T16:25:41+00:00"
        },
        {
            "name": "ueberdosis/tiptap-php",
            "version": "2.0.0",
            "source": {
                "type": "git",
                "url": "https://github.com/ueberdosis/tiptap-php.git",
                "reference": "458194ad0f8b0cf616fecdf451a84f9a6c1f3056"
            },
            "dist": {
                "type": "zip",
                "url": "https://api.github.com/repos/ueberdosis/tiptap-php/zipball/458194ad0f8b0cf616fecdf451a84f9a6c1f3056",
                "reference": "458194ad0f8b0cf616fecdf451a84f9a6c1f3056",
                "shasum": ""
            },
            "require": {
                "php": "^8.0",
                "scrivo/highlight.php": "^9.18",
                "spatie/shiki-php": "^2.0"
            },
            "require-dev": {
                "friendsofphp/php-cs-fixer": "^3.5",
                "pestphp/pest": "^1.21",
                "phpunit/phpunit": "^9.5",
                "vimeo/psalm": "^4.3"
            },
            "type": "library",
            "autoload": {
                "psr-4": {
                    "Tiptap\\": "src"
                }
            },
            "notification-url": "https://packagist.org/downloads/",
            "license": [
                "MIT"
            ],
            "authors": [
                {
                    "name": "Hans Pagel",
                    "email": "humans@tiptap.dev",
                    "role": "Developer"
                }
            ],
            "description": "A PHP package to work with Tiptap output",
            "homepage": "https://github.com/ueberdosis/tiptap-php",
            "keywords": [
                "prosemirror",
                "tiptap",
                "ueberdosis"
            ],
            "support": {
                "issues": "https://github.com/ueberdosis/tiptap-php/issues",
                "source": "https://github.com/ueberdosis/tiptap-php/tree/2.0.0"
            },
            "funding": [
                {
                    "url": "https://tiptap.dev/pricing",
                    "type": "custom"
                },
                {
                    "url": "https://github.com/ueberdosis",
                    "type": "github"
                },
                {
                    "url": "https://opencollective.com/tiptap",
                    "type": "open_collective"
                }
            ],
            "time": "2025-06-26T14:11:46+00:00"
        },
        {
            "name": "tomatophp/filament-translation-component",
            "version": "v1.0.4",
            "source": {
                "type": "git",
                "url": "https://github.com/tomatophp/filament-translation-component.git",
                "reference": "cf492374542d3d5c8db463c9b5ee9fcd21aebe67"
            },
            "dist": {
                "type": "zip",
                "url": "https://api.github.com/repos/tomatophp/filament-translation-component/zipball/cf492374542d3d5c8db463c9b5ee9fcd21aebe67",
                "reference": "cf492374542d3d5c8db463c9b5ee9fcd21aebe67",
                "shasum": ""
            },
            "require": {
                "filament/filament": "^3.0",
                "filament/spatie-laravel-translatable-plugin": "^3.0",
                "php": "^8.1|^8.2",
                "tomatophp/console-helpers": "^1.1"
            },
            "type": "library",
            "extra": {
                "laravel": {
                    "providers": [
                        "TomatoPHP\\FilamentTranslationComponent\\FilamentTranslationComponentServiceProvider"
                    ]
                }
            },
            "autoload": {
                "psr-4": {
                    "TomatoPHP\\FilamentTranslationComponent\\": "src/"
                }
            },
            "notification-url": "https://packagist.org/downloads/",
            "license": [
                "MIT"
            ],
            "authors": [
                {
                    "name": "Fady Mondy",
                    "email": "info@3x1.io"
                }
            ],
            "description": "Translation Component as a key/value to use it with Spatie Translatable FilamentPHP Plugin",
            "keywords": [
                "laravel",
                "php",
                "template"
            ],
            "support": {
                "issues": "https://github.com/tomatophp/filament-translation-component/issues",
                "source": "https://github.com/tomatophp/filament-translation-component/tree/v1.0.4"
            },
            "funding": [
                {
                    "url": "https://github.com/3x1io",
                    "type": "github"
                }
            ],
            "time": "2024-12-22T23:04:08+00:00"
        },
        {
            "name": "vlucas/phpdotenv",
            "version": "v5.6.2",
            "source": {
                "type": "git",
                "url": "https://github.com/vlucas/phpdotenv.git",
                "reference": "24ac4c74f91ee2c193fa1aaa5c249cb0822809af"
            },
            "dist": {
                "type": "zip",
                "url": "https://api.github.com/repos/vlucas/phpdotenv/zipball/24ac4c74f91ee2c193fa1aaa5c249cb0822809af",
                "reference": "24ac4c74f91ee2c193fa1aaa5c249cb0822809af",
                "shasum": ""
            },
            "require": {
                "ext-pcre": "*",
                "graham-campbell/result-type": "^1.1.3",
                "php": "^7.2.5 || ^8.0",
                "phpoption/phpoption": "^1.9.3",
                "symfony/polyfill-ctype": "^1.24",
                "symfony/polyfill-mbstring": "^1.24",
                "symfony/polyfill-php80": "^1.24"
            },
            "require-dev": {
                "bamarni/composer-bin-plugin": "^1.8.2",
                "ext-filter": "*",
                "phpunit/phpunit": "^8.5.34 || ^9.6.13 || ^10.4.2"
            },
            "suggest": {
                "ext-filter": "Required to use the boolean validator."
            },
            "type": "library",
            "extra": {
                "bamarni-bin": {
                    "bin-links": true,
                    "forward-command": false
                },
                "branch-alias": {
                    "dev-master": "5.6-dev"
                }
            },
            "autoload": {
                "psr-4": {
                    "Dotenv\\": "src/"
                }
            },
            "notification-url": "https://packagist.org/downloads/",
            "license": [
                "BSD-3-Clause"
            ],
            "authors": [
                {
                    "name": "Graham Campbell",
                    "email": "hello@gjcampbell.co.uk",
                    "homepage": "https://github.com/GrahamCampbell"
                },
                {
                    "name": "Vance Lucas",
                    "email": "vance@vancelucas.com",
                    "homepage": "https://github.com/vlucas"
                }
            ],
            "description": "Loads environment variables from `.env` to `getenv()`, `$_ENV` and `$_SERVER` automagically.",
            "keywords": [
                "dotenv",
                "env",
                "environment"
            ],
            "support": {
                "issues": "https://github.com/vlucas/phpdotenv/issues",
                "source": "https://github.com/vlucas/phpdotenv/tree/v5.6.2"
            },
            "funding": [
                {
                    "url": "https://github.com/GrahamCampbell",
                    "type": "github"
                },
                {
                    "url": "https://tidelift.com/funding/github/packagist/vlucas/phpdotenv",
                    "type": "tidelift"
                }
            ],
            "time": "2025-04-30T23:37:27+00:00"
        },
        {
            "name": "voku/portable-ascii",
            "version": "2.0.3",
            "source": {
                "type": "git",
                "url": "https://github.com/voku/portable-ascii.git",
                "reference": "b1d923f88091c6bf09699efcd7c8a1b1bfd7351d"
            },
            "dist": {
                "type": "zip",
                "url": "https://api.github.com/repos/voku/portable-ascii/zipball/b1d923f88091c6bf09699efcd7c8a1b1bfd7351d",
                "reference": "b1d923f88091c6bf09699efcd7c8a1b1bfd7351d",
                "shasum": ""
            },
            "require": {
                "php": ">=7.0.0"
            },
            "require-dev": {
                "phpunit/phpunit": "~6.0 || ~7.0 || ~9.0"
            },
            "suggest": {
                "ext-intl": "Use Intl for transliterator_transliterate() support"
            },
            "type": "library",
            "autoload": {
                "psr-4": {
                    "voku\\": "src/voku/"
                }
            },
            "notification-url": "https://packagist.org/downloads/",
            "license": [
                "MIT"
            ],
            "authors": [
                {
                    "name": "Lars Moelleken",
                    "homepage": "https://www.moelleken.org/"
                }
            ],
            "description": "Portable ASCII library - performance optimized (ascii) string functions for php.",
            "homepage": "https://github.com/voku/portable-ascii",
            "keywords": [
                "ascii",
                "clean",
                "php"
            ],
            "support": {
                "issues": "https://github.com/voku/portable-ascii/issues",
                "source": "https://github.com/voku/portable-ascii/tree/2.0.3"
            },
            "funding": [
                {
                    "url": "https://www.paypal.me/moelleken",
                    "type": "custom"
                },
                {
                    "url": "https://github.com/voku",
                    "type": "github"
                },
                {
                    "url": "https://opencollective.com/portable-ascii",
                    "type": "open_collective"
                },
                {
                    "url": "https://www.patreon.com/voku",
                    "type": "patreon"
                },
                {
                    "url": "https://tidelift.com/funding/github/packagist/voku/portable-ascii",
                    "type": "tidelift"
                }
            ],
            "time": "2024-11-21T01:49:47+00:00"
        },
        {
            "name": "webmozart/assert",
            "version": "1.11.0",
            "source": {
                "type": "git",
                "url": "https://github.com/webmozarts/assert.git",
                "reference": "11cb2199493b2f8a3b53e7f19068fc6aac760991"
            },
            "dist": {
                "type": "zip",
                "url": "https://api.github.com/repos/webmozarts/assert/zipball/11cb2199493b2f8a3b53e7f19068fc6aac760991",
                "reference": "11cb2199493b2f8a3b53e7f19068fc6aac760991",
                "shasum": ""
            },
            "require": {
                "ext-ctype": "*",
                "php": "^7.2 || ^8.0"
            },
            "conflict": {
                "phpstan/phpstan": "<0.12.20",
                "vimeo/psalm": "<4.6.1 || 4.6.2"
            },
            "require-dev": {
                "phpunit/phpunit": "^8.5.13"
            },
            "type": "library",
            "extra": {
                "branch-alias": {
                    "dev-master": "1.10-dev"
                }
            },
            "autoload": {
                "psr-4": {
                    "Webmozart\\Assert\\": "src/"
                }
            },
            "notification-url": "https://packagist.org/downloads/",
            "license": [
                "MIT"
            ],
            "authors": [
                {
                    "name": "Bernhard Schussek",
                    "email": "bschussek@gmail.com"
                }
            ],
            "description": "Assertions to validate method input/output with nice error messages.",
            "keywords": [
                "assert",
                "check",
                "validate"
            ],
            "support": {
                "issues": "https://github.com/webmozarts/assert/issues",
                "source": "https://github.com/webmozarts/assert/tree/1.11.0"
            },
            "time": "2022-06-03T18:03:27+00:00"
        },
        {
            "name": "zpmlabs/filament-api-docs-builder",
            "version": "v1.0.1",
            "source": {
                "type": "git",
                "url": "https://github.com/ZPMLabs/filament-api-docs.git",
                "reference": "dda676e2d8d4efabb535a66960e6a9593ab03aaa"
            },
            "dist": {
                "type": "zip",
                "url": "https://api.github.com/repos/ZPMLabs/filament-api-docs/zipball/dda676e2d8d4efabb535a66960e6a9593ab03aaa",
                "reference": "dda676e2d8d4efabb535a66960e6a9593ab03aaa",
                "shasum": ""
            },
            "require": {
                "filament/filament": "^3.0",
                "guava/filament-icon-picker": "^2.2",
                "php": "^8.1",
                "spatie/laravel-package-tools": "^1.15.0",
                "tempest/highlight": "^2.10"
            },
            "require-dev": {
                "nunomaduro/collision": "^7.9",
                "orchestra/testbench": "^8.0",
                "pestphp/pest": "^2.1",
                "pestphp/pest-plugin-arch": "^2.0",
                "pestphp/pest-plugin-laravel": "^2.0"
            },
            "type": "library",
            "extra": {
                "laravel": {
                    "aliases": {
                        "FilamentApiDocsBuilder": "InfinityXTech\\FilamentApiDocsBuilder\\Facades\\FilamentApiDocsBuilder"
                    },
                    "providers": [
                        "InfinityXTech\\FilamentApiDocsBuilder\\FilamentApiDocsBuilderServiceProvider"
                    ]
                }
            },
            "autoload": {
                "psr-4": {
                    "InfinityXTech\\FilamentApiDocsBuilder\\": "src/",
                    "InfinityXTech\\FilamentApiDocsBuilder\\Database\\Factories\\": "database/factories/"
                }
            },
            "notification-url": "https://packagist.org/downloads/",
            "license": [
                "proprietary"
            ],
            "authors": [
                {
                    "name": "InfinityXTech",
                    "email": "developer@infinity-x.tech",
                    "role": "Developer"
                }
            ],
            "description": "This package will give you the best API docs building experience.",
            "homepage": "https://github.com/infinityxtech/filament-api-docs-builder",
            "keywords": [
                "InfinityXTech",
                "filament-api-docs-builder",
                "laravel"
            ],
            "support": {
                "issues": "https://github.com/infinityxtech/filament-api-docs-builder/issues",
                "source": "https://github.com/infinityxtech/filament-api-docs-builder"
            },
            "time": "2024-11-11T13:28:26+00:00"
        }
    ],
    "packages-dev": [
        {
            "name": "fakerphp/faker",
            "version": "v1.24.1",
            "source": {
                "type": "git",
                "url": "https://github.com/FakerPHP/Faker.git",
                "reference": "e0ee18eb1e6dc3cda3ce9fd97e5a0689a88a64b5"
            },
            "dist": {
                "type": "zip",
                "url": "https://api.github.com/repos/FakerPHP/Faker/zipball/e0ee18eb1e6dc3cda3ce9fd97e5a0689a88a64b5",
                "reference": "e0ee18eb1e6dc3cda3ce9fd97e5a0689a88a64b5",
                "shasum": ""
            },
            "require": {
                "php": "^7.4 || ^8.0",
                "psr/container": "^1.0 || ^2.0",
                "symfony/deprecation-contracts": "^2.2 || ^3.0"
            },
            "conflict": {
                "fzaninotto/faker": "*"
            },
            "require-dev": {
                "bamarni/composer-bin-plugin": "^1.4.1",
                "doctrine/persistence": "^1.3 || ^2.0",
                "ext-intl": "*",
                "phpunit/phpunit": "^9.5.26",
                "symfony/phpunit-bridge": "^5.4.16"
            },
            "suggest": {
                "doctrine/orm": "Required to use Faker\\ORM\\Doctrine",
                "ext-curl": "Required by Faker\\Provider\\Image to download images.",
                "ext-dom": "Required by Faker\\Provider\\HtmlLorem for generating random HTML.",
                "ext-iconv": "Required by Faker\\Provider\\ru_RU\\Text::realText() for generating real Russian text.",
                "ext-mbstring": "Required for multibyte Unicode string functionality."
            },
            "type": "library",
            "autoload": {
                "psr-4": {
                    "Faker\\": "src/Faker/"
                }
            },
            "notification-url": "https://packagist.org/downloads/",
            "license": [
                "MIT"
            ],
            "authors": [
                {
                    "name": "François Zaninotto"
                }
            ],
            "description": "Faker is a PHP library that generates fake data for you.",
            "keywords": [
                "data",
                "faker",
                "fixtures"
            ],
            "support": {
                "issues": "https://github.com/FakerPHP/Faker/issues",
                "source": "https://github.com/FakerPHP/Faker/tree/v1.24.1"
            },
            "time": "2024-11-21T13:46:39+00:00"
        },
        {
            "name": "filp/whoops",
            "version": "2.18.4",
            "source": {
                "type": "git",
                "url": "https://github.com/filp/whoops.git",
                "reference": "d2102955e48b9fd9ab24280a7ad12ed552752c4d"
            },
            "dist": {
                "type": "zip",
                "url": "https://api.github.com/repos/filp/whoops/zipball/d2102955e48b9fd9ab24280a7ad12ed552752c4d",
                "reference": "d2102955e48b9fd9ab24280a7ad12ed552752c4d",
                "shasum": ""
            },
            "require": {
                "php": "^7.1 || ^8.0",
                "psr/log": "^1.0.1 || ^2.0 || ^3.0"
            },
            "require-dev": {
                "mockery/mockery": "^1.0",
                "phpunit/phpunit": "^7.5.20 || ^8.5.8 || ^9.3.3",
                "symfony/var-dumper": "^4.0 || ^5.0"
            },
            "suggest": {
                "symfony/var-dumper": "Pretty print complex values better with var-dumper available",
                "whoops/soap": "Formats errors as SOAP responses"
            },
            "type": "library",
            "extra": {
                "branch-alias": {
                    "dev-master": "2.7-dev"
                }
            },
            "autoload": {
                "psr-4": {
                    "Whoops\\": "src/Whoops/"
                }
            },
            "notification-url": "https://packagist.org/downloads/",
            "license": [
                "MIT"
            ],
            "authors": [
                {
                    "name": "Filipe Dobreira",
                    "homepage": "https://github.com/filp",
                    "role": "Developer"
                }
            ],
            "description": "php error handling for cool kids",
            "homepage": "https://filp.github.io/whoops/",
            "keywords": [
                "error",
                "exception",
                "handling",
                "library",
                "throwable",
                "whoops"
            ],
            "support": {
                "issues": "https://github.com/filp/whoops/issues",
                "source": "https://github.com/filp/whoops/tree/2.18.4"
            },
            "funding": [
                {
                    "url": "https://github.com/denis-sokolov",
                    "type": "github"
                }
            ],
            "time": "2025-08-08T12:00:00+00:00"
        },
        {
            "name": "hamcrest/hamcrest-php",
            "version": "v2.1.1",
            "source": {
                "type": "git",
                "url": "https://github.com/hamcrest/hamcrest-php.git",
                "reference": "f8b1c0173b22fa6ec77a81fe63e5b01eba7e6487"
            },
            "dist": {
                "type": "zip",
                "url": "https://api.github.com/repos/hamcrest/hamcrest-php/zipball/f8b1c0173b22fa6ec77a81fe63e5b01eba7e6487",
                "reference": "f8b1c0173b22fa6ec77a81fe63e5b01eba7e6487",
                "shasum": ""
            },
            "require": {
                "php": "^7.4|^8.0"
            },
            "replace": {
                "cordoval/hamcrest-php": "*",
                "davedevelopment/hamcrest-php": "*",
                "kodova/hamcrest-php": "*"
            },
            "require-dev": {
                "phpunit/php-file-iterator": "^1.4 || ^2.0 || ^3.0",
                "phpunit/phpunit": "^4.8.36 || ^5.7 || ^6.5 || ^7.0 || ^8.0 || ^9.0"
            },
            "type": "library",
            "extra": {
                "branch-alias": {
                    "dev-master": "2.1-dev"
                }
            },
            "autoload": {
                "classmap": [
                    "hamcrest"
                ]
            },
            "notification-url": "https://packagist.org/downloads/",
            "license": [
                "BSD-3-Clause"
            ],
            "description": "This is the PHP port of Hamcrest Matchers",
            "keywords": [
                "test"
            ],
            "support": {
                "issues": "https://github.com/hamcrest/hamcrest-php/issues",
                "source": "https://github.com/hamcrest/hamcrest-php/tree/v2.1.1"
            },
            "time": "2025-04-30T06:54:44+00:00"
        },
        {
            "name": "laravel/boost",
            "version": "v1.4.0",
            "source": {
                "type": "git",
                "url": "https://github.com/laravel/boost.git",
                "reference": "8d2dedf7779c2e175a02a176dec38e6f9b35352b"
            },
            "dist": {
                "type": "zip",
                "url": "https://api.github.com/repos/laravel/boost/zipball/8d2dedf7779c2e175a02a176dec38e6f9b35352b",
                "reference": "8d2dedf7779c2e175a02a176dec38e6f9b35352b",
                "shasum": ""
            },
            "require": {
                "guzzlehttp/guzzle": "^7.10",
                "illuminate/console": "^10.49.0|^11.45.3|^12.28.1",
                "illuminate/contracts": "^10.49.0|^11.45.3|^12.28.1",
                "illuminate/routing": "^10.49.0|^11.45.3|^12.28.1",
                "illuminate/support": "^10.49.0|^11.45.3|^12.28.1",
                "laravel/mcp": "^0.2.0|^0.3.0",
                "laravel/prompts": "0.1.25|^0.3.6",
                "laravel/roster": "^0.2.8",
                "php": "^8.1"
            },
            "require-dev": {
                "laravel/pint": "1.20",
                "mockery/mockery": "^1.6.12",
                "orchestra/testbench": "^8.36.0|^9.15.0|^10.6",
                "pestphp/pest": "^2.36.0|^3.8.4",
                "phpstan/phpstan": "^2.1.27",
                "rector/rector": "^2.1"
            },
            "type": "library",
            "extra": {
                "laravel": {
                    "providers": [
                        "Laravel\\Boost\\BoostServiceProvider"
                    ]
                },
                "branch-alias": {
                    "dev-master": "1.x-dev"
                }
            },
            "autoload": {
                "psr-4": {
                    "Laravel\\Boost\\": "src/"
                }
            },
            "notification-url": "https://packagist.org/downloads/",
            "license": [
                "MIT"
            ],
            "description": "Laravel Boost accelerates AI-assisted development by providing the essential context and structure that AI needs to generate high-quality, Laravel-specific code.",
            "homepage": "https://github.com/laravel/boost",
            "keywords": [
                "ai",
                "dev",
                "laravel"
            ],
            "support": {
                "issues": "https://github.com/laravel/boost/issues",
                "source": "https://github.com/laravel/boost"
            },
            "time": "2025-10-14T01:13:19+00:00"
        },
        {
            "name": "laravel/mcp",
            "version": "v0.3.0",
            "source": {
                "type": "git",
                "url": "https://github.com/laravel/mcp.git",
                "reference": "4e1389eedb4741a624e26cc3660b31bae04c4342"
            },
            "dist": {
                "type": "zip",
                "url": "https://api.github.com/repos/laravel/mcp/zipball/4e1389eedb4741a624e26cc3660b31bae04c4342",
                "reference": "4e1389eedb4741a624e26cc3660b31bae04c4342",
                "shasum": ""
            },
            "require": {
                "ext-json": "*",
                "ext-mbstring": "*",
                "illuminate/console": "^10.49.0|^11.45.3|^12.28.1",
                "illuminate/container": "^10.49.0|^11.45.3|^12.28.1",
                "illuminate/contracts": "^10.49.0|^11.45.3|^12.28.1",
                "illuminate/http": "^10.49.0|^11.45.3|^12.28.1",
                "illuminate/json-schema": "^12.28.1",
                "illuminate/routing": "^10.49.0|^11.45.3|^12.28.1",
                "illuminate/support": "^10.49.0|^11.45.3|^12.28.1",
                "illuminate/validation": "^10.49.0|^11.45.3|^12.28.1",
                "php": "^8.1"
            },
            "require-dev": {
                "laravel/pint": "1.20.0",
                "orchestra/testbench": "^8.36.0|^9.15.0|^10.6.0",
                "pestphp/pest": "^2.36.0|^3.8.4|^4.1.0",
                "phpstan/phpstan": "^2.1.27",
                "rector/rector": "^2.1.7"
            },
            "type": "library",
            "extra": {
                "laravel": {
                    "aliases": {
                        "Mcp": "Laravel\\Mcp\\Server\\Facades\\Mcp"
                    },
                    "providers": [
                        "Laravel\\Mcp\\Server\\McpServiceProvider"
                    ]
                }
            },
            "autoload": {
                "psr-4": {
                    "Laravel\\Mcp\\": "src/",
                    "Laravel\\Mcp\\Server\\": "src/Server/"
                }
            },
            "notification-url": "https://packagist.org/downloads/",
            "license": [
                "MIT"
            ],
            "authors": [
                {
                    "name": "Taylor Otwell",
                    "email": "taylor@laravel.com"
                }
            ],
            "description": "Rapidly build MCP servers for your Laravel applications.",
            "homepage": "https://github.com/laravel/mcp",
            "keywords": [
                "laravel",
                "mcp"
            ],
            "support": {
                "issues": "https://github.com/laravel/mcp/issues",
                "source": "https://github.com/laravel/mcp"
            },
            "time": "2025-10-07T14:28:56+00:00"
        },
        {
            "name": "laravel/pail",
            "version": "v1.2.3",
            "source": {
                "type": "git",
                "url": "https://github.com/laravel/pail.git",
                "reference": "8cc3d575c1f0e57eeb923f366a37528c50d2385a"
            },
            "dist": {
                "type": "zip",
                "url": "https://api.github.com/repos/laravel/pail/zipball/8cc3d575c1f0e57eeb923f366a37528c50d2385a",
                "reference": "8cc3d575c1f0e57eeb923f366a37528c50d2385a",
                "shasum": ""
            },
            "require": {
                "ext-mbstring": "*",
                "illuminate/console": "^10.24|^11.0|^12.0",
                "illuminate/contracts": "^10.24|^11.0|^12.0",
                "illuminate/log": "^10.24|^11.0|^12.0",
                "illuminate/process": "^10.24|^11.0|^12.0",
                "illuminate/support": "^10.24|^11.0|^12.0",
                "nunomaduro/termwind": "^1.15|^2.0",
                "php": "^8.2",
                "symfony/console": "^6.0|^7.0"
            },
            "require-dev": {
                "laravel/framework": "^10.24|^11.0|^12.0",
                "laravel/pint": "^1.13",
                "orchestra/testbench-core": "^8.13|^9.0|^10.0",
                "pestphp/pest": "^2.20|^3.0",
                "pestphp/pest-plugin-type-coverage": "^2.3|^3.0",
                "phpstan/phpstan": "^1.12.27",
                "symfony/var-dumper": "^6.3|^7.0"
            },
            "type": "library",
            "extra": {
                "laravel": {
                    "providers": [
                        "Laravel\\Pail\\PailServiceProvider"
                    ]
                },
                "branch-alias": {
                    "dev-main": "1.x-dev"
                }
            },
            "autoload": {
                "psr-4": {
                    "Laravel\\Pail\\": "src/"
                }
            },
            "notification-url": "https://packagist.org/downloads/",
            "license": [
                "MIT"
            ],
            "authors": [
                {
                    "name": "Taylor Otwell",
                    "email": "taylor@laravel.com"
                },
                {
                    "name": "Nuno Maduro",
                    "email": "enunomaduro@gmail.com"
                }
            ],
            "description": "Easily delve into your Laravel application's log files directly from the command line.",
            "homepage": "https://github.com/laravel/pail",
            "keywords": [
                "dev",
                "laravel",
                "logs",
                "php",
                "tail"
            ],
            "support": {
                "issues": "https://github.com/laravel/pail/issues",
                "source": "https://github.com/laravel/pail"
            },
            "time": "2025-06-05T13:55:57+00:00"
        },
        {
            "name": "laravel/pint",
            "version": "v1.25.1",
            "source": {
                "type": "git",
                "url": "https://github.com/laravel/pint.git",
                "reference": "5016e263f95d97670d71b9a987bd8996ade6d8d9"
            },
            "dist": {
                "type": "zip",
                "url": "https://api.github.com/repos/laravel/pint/zipball/5016e263f95d97670d71b9a987bd8996ade6d8d9",
                "reference": "5016e263f95d97670d71b9a987bd8996ade6d8d9",
                "shasum": ""
            },
            "require": {
                "ext-json": "*",
                "ext-mbstring": "*",
                "ext-tokenizer": "*",
                "ext-xml": "*",
                "php": "^8.2.0"
            },
            "require-dev": {
                "friendsofphp/php-cs-fixer": "^3.87.2",
                "illuminate/view": "^11.46.0",
                "larastan/larastan": "^3.7.1",
                "laravel-zero/framework": "^11.45.0",
                "mockery/mockery": "^1.6.12",
                "nunomaduro/termwind": "^2.3.1",
                "pestphp/pest": "^2.36.0"
            },
            "bin": [
                "builds/pint"
            ],
            "type": "project",
            "autoload": {
                "psr-4": {
                    "App\\": "app/",
                    "Database\\Seeders\\": "database/seeders/",
                    "Database\\Factories\\": "database/factories/"
                }
            },
            "notification-url": "https://packagist.org/downloads/",
            "license": [
                "MIT"
            ],
            "authors": [
                {
                    "name": "Nuno Maduro",
                    "email": "enunomaduro@gmail.com"
                }
            ],
            "description": "An opinionated code formatter for PHP.",
            "homepage": "https://laravel.com",
            "keywords": [
                "format",
                "formatter",
                "lint",
                "linter",
                "php"
            ],
            "support": {
                "issues": "https://github.com/laravel/pint/issues",
                "source": "https://github.com/laravel/pint"
            },
            "time": "2025-09-19T02:57:12+00:00"
        },
        {
            "name": "laravel/roster",
            "version": "v0.2.8",
            "source": {
                "type": "git",
                "url": "https://github.com/laravel/roster.git",
                "reference": "832a6db43743bf08a58691da207f977ec8dc43aa"
            },
            "dist": {
                "type": "zip",
                "url": "https://api.github.com/repos/laravel/roster/zipball/832a6db43743bf08a58691da207f977ec8dc43aa",
                "reference": "832a6db43743bf08a58691da207f977ec8dc43aa",
                "shasum": ""
            },
            "require": {
                "illuminate/console": "^10.0|^11.0|^12.0",
                "illuminate/contracts": "^10.0|^11.0|^12.0",
                "illuminate/routing": "^10.0|^11.0|^12.0",
                "illuminate/support": "^10.0|^11.0|^12.0",
                "php": "^8.1|^8.2",
                "symfony/yaml": "^6.4|^7.2"
            },
            "require-dev": {
                "laravel/pint": "^1.14",
                "mockery/mockery": "^1.6",
                "orchestra/testbench": "^8.22.0|^9.0|^10.0",
                "pestphp/pest": "^2.0|^3.0",
                "phpstan/phpstan": "^2.0"
            },
            "type": "library",
            "extra": {
                "laravel": {
                    "providers": [
                        "Laravel\\Roster\\RosterServiceProvider"
                    ]
                },
                "branch-alias": {
                    "dev-master": "1.x-dev"
                }
            },
            "autoload": {
                "psr-4": {
                    "Laravel\\Roster\\": "src/"
                }
            },
            "notification-url": "https://packagist.org/downloads/",
            "license": [
                "MIT"
            ],
            "description": "Detect packages & approaches in use within a Laravel project",
            "homepage": "https://github.com/laravel/roster",
            "keywords": [
                "dev",
                "laravel"
            ],
            "support": {
                "issues": "https://github.com/laravel/roster/issues",
                "source": "https://github.com/laravel/roster"
            },
            "time": "2025-09-22T13:28:47+00:00"
        },
        {
            "name": "laravel/sail",
            "version": "v1.46.0",
            "source": {
                "type": "git",
                "url": "https://github.com/laravel/sail.git",
                "reference": "eb90c4f113c4a9637b8fdd16e24cfc64f2b0ae6e"
            },
            "dist": {
                "type": "zip",
                "url": "https://api.github.com/repos/laravel/sail/zipball/eb90c4f113c4a9637b8fdd16e24cfc64f2b0ae6e",
                "reference": "eb90c4f113c4a9637b8fdd16e24cfc64f2b0ae6e",
                "shasum": ""
            },
            "require": {
                "illuminate/console": "^9.52.16|^10.0|^11.0|^12.0",
                "illuminate/contracts": "^9.52.16|^10.0|^11.0|^12.0",
                "illuminate/support": "^9.52.16|^10.0|^11.0|^12.0",
                "php": "^8.0",
                "symfony/console": "^6.0|^7.0",
                "symfony/yaml": "^6.0|^7.0"
            },
            "require-dev": {
                "orchestra/testbench": "^7.0|^8.0|^9.0|^10.0",
                "phpstan/phpstan": "^1.10"
            },
            "bin": [
                "bin/sail"
            ],
            "type": "library",
            "extra": {
                "laravel": {
                    "providers": [
                        "Laravel\\Sail\\SailServiceProvider"
                    ]
                }
            },
            "autoload": {
                "psr-4": {
                    "Laravel\\Sail\\": "src/"
                }
            },
            "notification-url": "https://packagist.org/downloads/",
            "license": [
                "MIT"
            ],
            "authors": [
                {
                    "name": "Taylor Otwell",
                    "email": "taylor@laravel.com"
                }
            ],
            "description": "Docker files for running a basic Laravel application.",
            "keywords": [
                "docker",
                "laravel"
            ],
            "support": {
                "issues": "https://github.com/laravel/sail/issues",
                "source": "https://github.com/laravel/sail"
            },
            "time": "2025-09-23T13:44:39+00:00"
        },
        {
            "name": "mockery/mockery",
            "version": "1.6.12",
            "source": {
                "type": "git",
                "url": "https://github.com/mockery/mockery.git",
                "reference": "1f4efdd7d3beafe9807b08156dfcb176d18f1699"
            },
            "dist": {
                "type": "zip",
                "url": "https://api.github.com/repos/mockery/mockery/zipball/1f4efdd7d3beafe9807b08156dfcb176d18f1699",
                "reference": "1f4efdd7d3beafe9807b08156dfcb176d18f1699",
                "shasum": ""
            },
            "require": {
                "hamcrest/hamcrest-php": "^2.0.1",
                "lib-pcre": ">=7.0",
                "php": ">=7.3"
            },
            "conflict": {
                "phpunit/phpunit": "<8.0"
            },
            "require-dev": {
                "phpunit/phpunit": "^8.5 || ^9.6.17",
                "symplify/easy-coding-standard": "^12.1.14"
            },
            "type": "library",
            "autoload": {
                "files": [
                    "library/helpers.php",
                    "library/Mockery.php"
                ],
                "psr-4": {
                    "Mockery\\": "library/Mockery"
                }
            },
            "notification-url": "https://packagist.org/downloads/",
            "license": [
                "BSD-3-Clause"
            ],
            "authors": [
                {
                    "name": "Pádraic Brady",
                    "email": "padraic.brady@gmail.com",
                    "homepage": "https://github.com/padraic",
                    "role": "Author"
                },
                {
                    "name": "Dave Marshall",
                    "email": "dave.marshall@atstsolutions.co.uk",
                    "homepage": "https://davedevelopment.co.uk",
                    "role": "Developer"
                },
                {
                    "name": "Nathanael Esayeas",
                    "email": "nathanael.esayeas@protonmail.com",
                    "homepage": "https://github.com/ghostwriter",
                    "role": "Lead Developer"
                }
            ],
            "description": "Mockery is a simple yet flexible PHP mock object framework",
            "homepage": "https://github.com/mockery/mockery",
            "keywords": [
                "BDD",
                "TDD",
                "library",
                "mock",
                "mock objects",
                "mockery",
                "stub",
                "test",
                "test double",
                "testing"
            ],
            "support": {
                "docs": "https://docs.mockery.io/",
                "issues": "https://github.com/mockery/mockery/issues",
                "rss": "https://github.com/mockery/mockery/releases.atom",
                "security": "https://github.com/mockery/mockery/security/advisories",
                "source": "https://github.com/mockery/mockery"
            },
            "time": "2024-05-16T03:13:13+00:00"
        },
        {
            "name": "myclabs/deep-copy",
            "version": "1.13.4",
            "source": {
                "type": "git",
                "url": "https://github.com/myclabs/DeepCopy.git",
                "reference": "07d290f0c47959fd5eed98c95ee5602db07e0b6a"
            },
            "dist": {
                "type": "zip",
                "url": "https://api.github.com/repos/myclabs/DeepCopy/zipball/07d290f0c47959fd5eed98c95ee5602db07e0b6a",
                "reference": "07d290f0c47959fd5eed98c95ee5602db07e0b6a",
                "shasum": ""
            },
            "require": {
                "php": "^7.1 || ^8.0"
            },
            "conflict": {
                "doctrine/collections": "<1.6.8",
                "doctrine/common": "<2.13.3 || >=3 <3.2.2"
            },
            "require-dev": {
                "doctrine/collections": "^1.6.8",
                "doctrine/common": "^2.13.3 || ^3.2.2",
                "phpspec/prophecy": "^1.10",
                "phpunit/phpunit": "^7.5.20 || ^8.5.23 || ^9.5.13"
            },
            "type": "library",
            "autoload": {
                "files": [
                    "src/DeepCopy/deep_copy.php"
                ],
                "psr-4": {
                    "DeepCopy\\": "src/DeepCopy/"
                }
            },
            "notification-url": "https://packagist.org/downloads/",
            "license": [
                "MIT"
            ],
            "description": "Create deep copies (clones) of your objects",
            "keywords": [
                "clone",
                "copy",
                "duplicate",
                "object",
                "object graph"
            ],
            "support": {
                "issues": "https://github.com/myclabs/DeepCopy/issues",
                "source": "https://github.com/myclabs/DeepCopy/tree/1.13.4"
            },
            "funding": [
                {
                    "url": "https://tidelift.com/funding/github/packagist/myclabs/deep-copy",
                    "type": "tidelift"
                }
            ],
            "time": "2025-08-01T08:46:24+00:00"
        },
        {
            "name": "nunomaduro/collision",
            "version": "v8.8.2",
            "source": {
                "type": "git",
                "url": "https://github.com/nunomaduro/collision.git",
                "reference": "60207965f9b7b7a4ce15a0f75d57f9dadb105bdb"
            },
            "dist": {
                "type": "zip",
                "url": "https://api.github.com/repos/nunomaduro/collision/zipball/60207965f9b7b7a4ce15a0f75d57f9dadb105bdb",
                "reference": "60207965f9b7b7a4ce15a0f75d57f9dadb105bdb",
                "shasum": ""
            },
            "require": {
                "filp/whoops": "^2.18.1",
                "nunomaduro/termwind": "^2.3.1",
                "php": "^8.2.0",
                "symfony/console": "^7.3.0"
            },
            "conflict": {
                "laravel/framework": "<11.44.2 || >=13.0.0",
                "phpunit/phpunit": "<11.5.15 || >=13.0.0"
            },
            "require-dev": {
                "brianium/paratest": "^7.8.3",
                "larastan/larastan": "^3.4.2",
                "laravel/framework": "^11.44.2 || ^12.18",
                "laravel/pint": "^1.22.1",
                "laravel/sail": "^1.43.1",
                "laravel/sanctum": "^4.1.1",
                "laravel/tinker": "^2.10.1",
                "orchestra/testbench-core": "^9.12.0 || ^10.4",
                "pestphp/pest": "^3.8.2",
                "sebastian/environment": "^7.2.1 || ^8.0"
            },
            "type": "library",
            "extra": {
                "laravel": {
                    "providers": [
                        "NunoMaduro\\Collision\\Adapters\\Laravel\\CollisionServiceProvider"
                    ]
                },
                "branch-alias": {
                    "dev-8.x": "8.x-dev"
                }
            },
            "autoload": {
                "files": [
                    "./src/Adapters/Phpunit/Autoload.php"
                ],
                "psr-4": {
                    "NunoMaduro\\Collision\\": "src/"
                }
            },
            "notification-url": "https://packagist.org/downloads/",
            "license": [
                "MIT"
            ],
            "authors": [
                {
                    "name": "Nuno Maduro",
                    "email": "enunomaduro@gmail.com"
                }
            ],
            "description": "Cli error handling for console/command-line PHP applications.",
            "keywords": [
                "artisan",
                "cli",
                "command-line",
                "console",
                "dev",
                "error",
                "handling",
                "laravel",
                "laravel-zero",
                "php",
                "symfony"
            ],
            "support": {
                "issues": "https://github.com/nunomaduro/collision/issues",
                "source": "https://github.com/nunomaduro/collision"
            },
            "funding": [
                {
                    "url": "https://www.paypal.com/paypalme/enunomaduro",
                    "type": "custom"
                },
                {
                    "url": "https://github.com/nunomaduro",
                    "type": "github"
                },
                {
                    "url": "https://www.patreon.com/nunomaduro",
                    "type": "patreon"
                }
            ],
            "time": "2025-06-25T02:12:12+00:00"
        },
        {
            "name": "phar-io/manifest",
            "version": "2.0.4",
            "source": {
                "type": "git",
                "url": "https://github.com/phar-io/manifest.git",
                "reference": "54750ef60c58e43759730615a392c31c80e23176"
            },
            "dist": {
                "type": "zip",
                "url": "https://api.github.com/repos/phar-io/manifest/zipball/54750ef60c58e43759730615a392c31c80e23176",
                "reference": "54750ef60c58e43759730615a392c31c80e23176",
                "shasum": ""
            },
            "require": {
                "ext-dom": "*",
                "ext-libxml": "*",
                "ext-phar": "*",
                "ext-xmlwriter": "*",
                "phar-io/version": "^3.0.1",
                "php": "^7.2 || ^8.0"
            },
            "type": "library",
            "extra": {
                "branch-alias": {
                    "dev-master": "2.0.x-dev"
                }
            },
            "autoload": {
                "classmap": [
                    "src/"
                ]
            },
            "notification-url": "https://packagist.org/downloads/",
            "license": [
                "BSD-3-Clause"
            ],
            "authors": [
                {
                    "name": "Arne Blankerts",
                    "email": "arne@blankerts.de",
                    "role": "Developer"
                },
                {
                    "name": "Sebastian Heuer",
                    "email": "sebastian@phpeople.de",
                    "role": "Developer"
                },
                {
                    "name": "Sebastian Bergmann",
                    "email": "sebastian@phpunit.de",
                    "role": "Developer"
                }
            ],
            "description": "Component for reading phar.io manifest information from a PHP Archive (PHAR)",
            "support": {
                "issues": "https://github.com/phar-io/manifest/issues",
                "source": "https://github.com/phar-io/manifest/tree/2.0.4"
            },
            "funding": [
                {
                    "url": "https://github.com/theseer",
                    "type": "github"
                }
            ],
            "time": "2024-03-03T12:33:53+00:00"
        },
        {
            "name": "phar-io/version",
            "version": "3.2.1",
            "source": {
                "type": "git",
                "url": "https://github.com/phar-io/version.git",
                "reference": "4f7fd7836c6f332bb2933569e566a0d6c4cbed74"
            },
            "dist": {
                "type": "zip",
                "url": "https://api.github.com/repos/phar-io/version/zipball/4f7fd7836c6f332bb2933569e566a0d6c4cbed74",
                "reference": "4f7fd7836c6f332bb2933569e566a0d6c4cbed74",
                "shasum": ""
            },
            "require": {
                "php": "^7.2 || ^8.0"
            },
            "type": "library",
            "autoload": {
                "classmap": [
                    "src/"
                ]
            },
            "notification-url": "https://packagist.org/downloads/",
            "license": [
                "BSD-3-Clause"
            ],
            "authors": [
                {
                    "name": "Arne Blankerts",
                    "email": "arne@blankerts.de",
                    "role": "Developer"
                },
                {
                    "name": "Sebastian Heuer",
                    "email": "sebastian@phpeople.de",
                    "role": "Developer"
                },
                {
                    "name": "Sebastian Bergmann",
                    "email": "sebastian@phpunit.de",
                    "role": "Developer"
                }
            ],
            "description": "Library for handling version information and constraints",
            "support": {
                "issues": "https://github.com/phar-io/version/issues",
                "source": "https://github.com/phar-io/version/tree/3.2.1"
            },
            "time": "2022-02-21T01:04:05+00:00"
        },
        {
            "name": "phpstan/phpstan",
            "version": "1.12.32",
            "dist": {
                "type": "zip",
                "url": "https://api.github.com/repos/phpstan/phpstan/zipball/2770dcdf5078d0b0d53f94317e06affe88419aa8",
                "reference": "2770dcdf5078d0b0d53f94317e06affe88419aa8",
                "shasum": ""
            },
            "require": {
                "php": "^7.2|^8.0"
            },
            "conflict": {
                "phpstan/phpstan-shim": "*"
            },
            "bin": [
                "phpstan",
                "phpstan.phar"
            ],
            "type": "library",
            "autoload": {
                "files": [
                    "bootstrap.php"
                ]
            },
            "notification-url": "https://packagist.org/downloads/",
            "license": [
                "MIT"
            ],
            "description": "PHPStan - PHP Static Analysis Tool",
            "keywords": [
                "dev",
                "static analysis"
            ],
            "support": {
                "docs": "https://phpstan.org/user-guide/getting-started",
                "forum": "https://github.com/phpstan/phpstan/discussions",
                "issues": "https://github.com/phpstan/phpstan/issues",
                "security": "https://github.com/phpstan/phpstan/security/policy",
                "source": "https://github.com/phpstan/phpstan-src"
            },
            "funding": [
                {
                    "url": "https://github.com/ondrejmirtes",
                    "type": "github"
                },
                {
                    "url": "https://github.com/phpstan",
                    "type": "github"
                }
            ],
            "time": "2025-09-30T10:16:31+00:00"
        },
        {
            "name": "phpunit/php-code-coverage",
            "version": "11.0.11",
            "source": {
                "type": "git",
                "url": "https://github.com/sebastianbergmann/php-code-coverage.git",
                "reference": "4f7722aa9a7b76aa775e2d9d4e95d1ea16eeeef4"
            },
            "dist": {
                "type": "zip",
                "url": "https://api.github.com/repos/sebastianbergmann/php-code-coverage/zipball/4f7722aa9a7b76aa775e2d9d4e95d1ea16eeeef4",
                "reference": "4f7722aa9a7b76aa775e2d9d4e95d1ea16eeeef4",
                "shasum": ""
            },
            "require": {
                "ext-dom": "*",
                "ext-libxml": "*",
                "ext-xmlwriter": "*",
                "nikic/php-parser": "^5.4.0",
                "php": ">=8.2",
                "phpunit/php-file-iterator": "^5.1.0",
                "phpunit/php-text-template": "^4.0.1",
                "sebastian/code-unit-reverse-lookup": "^4.0.1",
                "sebastian/complexity": "^4.0.1",
                "sebastian/environment": "^7.2.0",
                "sebastian/lines-of-code": "^3.0.1",
                "sebastian/version": "^5.0.2",
                "theseer/tokenizer": "^1.2.3"
            },
            "require-dev": {
                "phpunit/phpunit": "^11.5.2"
            },
            "suggest": {
                "ext-pcov": "PHP extension that provides line coverage",
                "ext-xdebug": "PHP extension that provides line coverage as well as branch and path coverage"
            },
            "type": "library",
            "extra": {
                "branch-alias": {
                    "dev-main": "11.0.x-dev"
                }
            },
            "autoload": {
                "classmap": [
                    "src/"
                ]
            },
            "notification-url": "https://packagist.org/downloads/",
            "license": [
                "BSD-3-Clause"
            ],
            "authors": [
                {
                    "name": "Sebastian Bergmann",
                    "email": "sebastian@phpunit.de",
                    "role": "lead"
                }
            ],
            "description": "Library that provides collection, processing, and rendering functionality for PHP code coverage information.",
            "homepage": "https://github.com/sebastianbergmann/php-code-coverage",
            "keywords": [
                "coverage",
                "testing",
                "xunit"
            ],
            "support": {
                "issues": "https://github.com/sebastianbergmann/php-code-coverage/issues",
                "security": "https://github.com/sebastianbergmann/php-code-coverage/security/policy",
                "source": "https://github.com/sebastianbergmann/php-code-coverage/tree/11.0.11"
            },
            "funding": [
                {
                    "url": "https://github.com/sebastianbergmann",
                    "type": "github"
                },
                {
                    "url": "https://liberapay.com/sebastianbergmann",
                    "type": "liberapay"
                },
                {
                    "url": "https://thanks.dev/u/gh/sebastianbergmann",
                    "type": "thanks_dev"
                },
                {
                    "url": "https://tidelift.com/funding/github/packagist/phpunit/php-code-coverage",
                    "type": "tidelift"
                }
            ],
            "time": "2025-08-27T14:37:49+00:00"
        },
        {
            "name": "phpunit/php-file-iterator",
            "version": "5.1.0",
            "source": {
                "type": "git",
                "url": "https://github.com/sebastianbergmann/php-file-iterator.git",
                "reference": "118cfaaa8bc5aef3287bf315b6060b1174754af6"
            },
            "dist": {
                "type": "zip",
                "url": "https://api.github.com/repos/sebastianbergmann/php-file-iterator/zipball/118cfaaa8bc5aef3287bf315b6060b1174754af6",
                "reference": "118cfaaa8bc5aef3287bf315b6060b1174754af6",
                "shasum": ""
            },
            "require": {
                "php": ">=8.2"
            },
            "require-dev": {
                "phpunit/phpunit": "^11.0"
            },
            "type": "library",
            "extra": {
                "branch-alias": {
                    "dev-main": "5.0-dev"
                }
            },
            "autoload": {
                "classmap": [
                    "src/"
                ]
            },
            "notification-url": "https://packagist.org/downloads/",
            "license": [
                "BSD-3-Clause"
            ],
            "authors": [
                {
                    "name": "Sebastian Bergmann",
                    "email": "sebastian@phpunit.de",
                    "role": "lead"
                }
            ],
            "description": "FilterIterator implementation that filters files based on a list of suffixes.",
            "homepage": "https://github.com/sebastianbergmann/php-file-iterator/",
            "keywords": [
                "filesystem",
                "iterator"
            ],
            "support": {
                "issues": "https://github.com/sebastianbergmann/php-file-iterator/issues",
                "security": "https://github.com/sebastianbergmann/php-file-iterator/security/policy",
                "source": "https://github.com/sebastianbergmann/php-file-iterator/tree/5.1.0"
            },
            "funding": [
                {
                    "url": "https://github.com/sebastianbergmann",
                    "type": "github"
                }
            ],
            "time": "2024-08-27T05:02:59+00:00"
        },
        {
            "name": "phpunit/php-invoker",
            "version": "5.0.1",
            "source": {
                "type": "git",
                "url": "https://github.com/sebastianbergmann/php-invoker.git",
                "reference": "c1ca3814734c07492b3d4c5f794f4b0995333da2"
            },
            "dist": {
                "type": "zip",
                "url": "https://api.github.com/repos/sebastianbergmann/php-invoker/zipball/c1ca3814734c07492b3d4c5f794f4b0995333da2",
                "reference": "c1ca3814734c07492b3d4c5f794f4b0995333da2",
                "shasum": ""
            },
            "require": {
                "php": ">=8.2"
            },
            "require-dev": {
                "ext-pcntl": "*",
                "phpunit/phpunit": "^11.0"
            },
            "suggest": {
                "ext-pcntl": "*"
            },
            "type": "library",
            "extra": {
                "branch-alias": {
                    "dev-main": "5.0-dev"
                }
            },
            "autoload": {
                "classmap": [
                    "src/"
                ]
            },
            "notification-url": "https://packagist.org/downloads/",
            "license": [
                "BSD-3-Clause"
            ],
            "authors": [
                {
                    "name": "Sebastian Bergmann",
                    "email": "sebastian@phpunit.de",
                    "role": "lead"
                }
            ],
            "description": "Invoke callables with a timeout",
            "homepage": "https://github.com/sebastianbergmann/php-invoker/",
            "keywords": [
                "process"
            ],
            "support": {
                "issues": "https://github.com/sebastianbergmann/php-invoker/issues",
                "security": "https://github.com/sebastianbergmann/php-invoker/security/policy",
                "source": "https://github.com/sebastianbergmann/php-invoker/tree/5.0.1"
            },
            "funding": [
                {
                    "url": "https://github.com/sebastianbergmann",
                    "type": "github"
                }
            ],
            "time": "2024-07-03T05:07:44+00:00"
        },
        {
            "name": "phpunit/php-text-template",
            "version": "4.0.1",
            "source": {
                "type": "git",
                "url": "https://github.com/sebastianbergmann/php-text-template.git",
                "reference": "3e0404dc6b300e6bf56415467ebcb3fe4f33e964"
            },
            "dist": {
                "type": "zip",
                "url": "https://api.github.com/repos/sebastianbergmann/php-text-template/zipball/3e0404dc6b300e6bf56415467ebcb3fe4f33e964",
                "reference": "3e0404dc6b300e6bf56415467ebcb3fe4f33e964",
                "shasum": ""
            },
            "require": {
                "php": ">=8.2"
            },
            "require-dev": {
                "phpunit/phpunit": "^11.0"
            },
            "type": "library",
            "extra": {
                "branch-alias": {
                    "dev-main": "4.0-dev"
                }
            },
            "autoload": {
                "classmap": [
                    "src/"
                ]
            },
            "notification-url": "https://packagist.org/downloads/",
            "license": [
                "BSD-3-Clause"
            ],
            "authors": [
                {
                    "name": "Sebastian Bergmann",
                    "email": "sebastian@phpunit.de",
                    "role": "lead"
                }
            ],
            "description": "Simple template engine.",
            "homepage": "https://github.com/sebastianbergmann/php-text-template/",
            "keywords": [
                "template"
            ],
            "support": {
                "issues": "https://github.com/sebastianbergmann/php-text-template/issues",
                "security": "https://github.com/sebastianbergmann/php-text-template/security/policy",
                "source": "https://github.com/sebastianbergmann/php-text-template/tree/4.0.1"
            },
            "funding": [
                {
                    "url": "https://github.com/sebastianbergmann",
                    "type": "github"
                }
            ],
            "time": "2024-07-03T05:08:43+00:00"
        },
        {
            "name": "phpunit/php-timer",
            "version": "7.0.1",
            "source": {
                "type": "git",
                "url": "https://github.com/sebastianbergmann/php-timer.git",
                "reference": "3b415def83fbcb41f991d9ebf16ae4ad8b7837b3"
            },
            "dist": {
                "type": "zip",
                "url": "https://api.github.com/repos/sebastianbergmann/php-timer/zipball/3b415def83fbcb41f991d9ebf16ae4ad8b7837b3",
                "reference": "3b415def83fbcb41f991d9ebf16ae4ad8b7837b3",
                "shasum": ""
            },
            "require": {
                "php": ">=8.2"
            },
            "require-dev": {
                "phpunit/phpunit": "^11.0"
            },
            "type": "library",
            "extra": {
                "branch-alias": {
                    "dev-main": "7.0-dev"
                }
            },
            "autoload": {
                "classmap": [
                    "src/"
                ]
            },
            "notification-url": "https://packagist.org/downloads/",
            "license": [
                "BSD-3-Clause"
            ],
            "authors": [
                {
                    "name": "Sebastian Bergmann",
                    "email": "sebastian@phpunit.de",
                    "role": "lead"
                }
            ],
            "description": "Utility class for timing",
            "homepage": "https://github.com/sebastianbergmann/php-timer/",
            "keywords": [
                "timer"
            ],
            "support": {
                "issues": "https://github.com/sebastianbergmann/php-timer/issues",
                "security": "https://github.com/sebastianbergmann/php-timer/security/policy",
                "source": "https://github.com/sebastianbergmann/php-timer/tree/7.0.1"
            },
            "funding": [
                {
                    "url": "https://github.com/sebastianbergmann",
                    "type": "github"
                }
            ],
            "time": "2024-07-03T05:09:35+00:00"
        },
        {
            "name": "phpunit/phpunit",
            "version": "11.5.42",
            "source": {
                "type": "git",
                "url": "https://github.com/sebastianbergmann/phpunit.git",
                "reference": "1c6cb5dfe412af3d0dfd414cfd110e3b9cfdbc3c"
            },
            "dist": {
                "type": "zip",
                "url": "https://api.github.com/repos/sebastianbergmann/phpunit/zipball/1c6cb5dfe412af3d0dfd414cfd110e3b9cfdbc3c",
                "reference": "1c6cb5dfe412af3d0dfd414cfd110e3b9cfdbc3c",
                "shasum": ""
            },
            "require": {
                "ext-dom": "*",
                "ext-json": "*",
                "ext-libxml": "*",
                "ext-mbstring": "*",
                "ext-xml": "*",
                "ext-xmlwriter": "*",
                "myclabs/deep-copy": "^1.13.4",
                "phar-io/manifest": "^2.0.4",
                "phar-io/version": "^3.2.1",
                "php": ">=8.2",
                "phpunit/php-code-coverage": "^11.0.11",
                "phpunit/php-file-iterator": "^5.1.0",
                "phpunit/php-invoker": "^5.0.1",
                "phpunit/php-text-template": "^4.0.1",
                "phpunit/php-timer": "^7.0.1",
                "sebastian/cli-parser": "^3.0.2",
                "sebastian/code-unit": "^3.0.3",
                "sebastian/comparator": "^6.3.2",
                "sebastian/diff": "^6.0.2",
                "sebastian/environment": "^7.2.1",
                "sebastian/exporter": "^6.3.2",
                "sebastian/global-state": "^7.0.2",
                "sebastian/object-enumerator": "^6.0.1",
                "sebastian/type": "^5.1.3",
                "sebastian/version": "^5.0.2",
                "staabm/side-effects-detector": "^1.0.5"
            },
            "suggest": {
                "ext-soap": "To be able to generate mocks based on WSDL files"
            },
            "bin": [
                "phpunit"
            ],
            "type": "library",
            "extra": {
                "branch-alias": {
                    "dev-main": "11.5-dev"
                }
            },
            "autoload": {
                "files": [
                    "src/Framework/Assert/Functions.php"
                ],
                "classmap": [
                    "src/"
                ]
            },
            "notification-url": "https://packagist.org/downloads/",
            "license": [
                "BSD-3-Clause"
            ],
            "authors": [
                {
                    "name": "Sebastian Bergmann",
                    "email": "sebastian@phpunit.de",
                    "role": "lead"
                }
            ],
            "description": "The PHP Unit Testing framework.",
            "homepage": "https://phpunit.de/",
            "keywords": [
                "phpunit",
                "testing",
                "xunit"
            ],
            "support": {
                "issues": "https://github.com/sebastianbergmann/phpunit/issues",
                "security": "https://github.com/sebastianbergmann/phpunit/security/policy",
                "source": "https://github.com/sebastianbergmann/phpunit/tree/11.5.42"
            },
            "funding": [
                {
                    "url": "https://phpunit.de/sponsors.html",
                    "type": "custom"
                },
                {
                    "url": "https://github.com/sebastianbergmann",
                    "type": "github"
                },
                {
                    "url": "https://liberapay.com/sebastianbergmann",
                    "type": "liberapay"
                },
                {
                    "url": "https://thanks.dev/u/gh/sebastianbergmann",
                    "type": "thanks_dev"
                },
                {
                    "url": "https://tidelift.com/funding/github/packagist/phpunit/phpunit",
                    "type": "tidelift"
                }
            ],
            "time": "2025-09-28T12:09:13+00:00"
        },
        {
            "name": "sebastian/cli-parser",
            "version": "3.0.2",
            "source": {
                "type": "git",
                "url": "https://github.com/sebastianbergmann/cli-parser.git",
                "reference": "15c5dd40dc4f38794d383bb95465193f5e0ae180"
            },
            "dist": {
                "type": "zip",
                "url": "https://api.github.com/repos/sebastianbergmann/cli-parser/zipball/15c5dd40dc4f38794d383bb95465193f5e0ae180",
                "reference": "15c5dd40dc4f38794d383bb95465193f5e0ae180",
                "shasum": ""
            },
            "require": {
                "php": ">=8.2"
            },
            "require-dev": {
                "phpunit/phpunit": "^11.0"
            },
            "type": "library",
            "extra": {
                "branch-alias": {
                    "dev-main": "3.0-dev"
                }
            },
            "autoload": {
                "classmap": [
                    "src/"
                ]
            },
            "notification-url": "https://packagist.org/downloads/",
            "license": [
                "BSD-3-Clause"
            ],
            "authors": [
                {
                    "name": "Sebastian Bergmann",
                    "email": "sebastian@phpunit.de",
                    "role": "lead"
                }
            ],
            "description": "Library for parsing CLI options",
            "homepage": "https://github.com/sebastianbergmann/cli-parser",
            "support": {
                "issues": "https://github.com/sebastianbergmann/cli-parser/issues",
                "security": "https://github.com/sebastianbergmann/cli-parser/security/policy",
                "source": "https://github.com/sebastianbergmann/cli-parser/tree/3.0.2"
            },
            "funding": [
                {
                    "url": "https://github.com/sebastianbergmann",
                    "type": "github"
                }
            ],
            "time": "2024-07-03T04:41:36+00:00"
        },
        {
            "name": "sebastian/code-unit",
            "version": "3.0.3",
            "source": {
                "type": "git",
                "url": "https://github.com/sebastianbergmann/code-unit.git",
                "reference": "54391c61e4af8078e5b276ab082b6d3c54c9ad64"
            },
            "dist": {
                "type": "zip",
                "url": "https://api.github.com/repos/sebastianbergmann/code-unit/zipball/54391c61e4af8078e5b276ab082b6d3c54c9ad64",
                "reference": "54391c61e4af8078e5b276ab082b6d3c54c9ad64",
                "shasum": ""
            },
            "require": {
                "php": ">=8.2"
            },
            "require-dev": {
                "phpunit/phpunit": "^11.5"
            },
            "type": "library",
            "extra": {
                "branch-alias": {
                    "dev-main": "3.0-dev"
                }
            },
            "autoload": {
                "classmap": [
                    "src/"
                ]
            },
            "notification-url": "https://packagist.org/downloads/",
            "license": [
                "BSD-3-Clause"
            ],
            "authors": [
                {
                    "name": "Sebastian Bergmann",
                    "email": "sebastian@phpunit.de",
                    "role": "lead"
                }
            ],
            "description": "Collection of value objects that represent the PHP code units",
            "homepage": "https://github.com/sebastianbergmann/code-unit",
            "support": {
                "issues": "https://github.com/sebastianbergmann/code-unit/issues",
                "security": "https://github.com/sebastianbergmann/code-unit/security/policy",
                "source": "https://github.com/sebastianbergmann/code-unit/tree/3.0.3"
            },
            "funding": [
                {
                    "url": "https://github.com/sebastianbergmann",
                    "type": "github"
                }
            ],
            "time": "2025-03-19T07:56:08+00:00"
        },
        {
            "name": "sebastian/code-unit-reverse-lookup",
            "version": "4.0.1",
            "source": {
                "type": "git",
                "url": "https://github.com/sebastianbergmann/code-unit-reverse-lookup.git",
                "reference": "183a9b2632194febd219bb9246eee421dad8d45e"
            },
            "dist": {
                "type": "zip",
                "url": "https://api.github.com/repos/sebastianbergmann/code-unit-reverse-lookup/zipball/183a9b2632194febd219bb9246eee421dad8d45e",
                "reference": "183a9b2632194febd219bb9246eee421dad8d45e",
                "shasum": ""
            },
            "require": {
                "php": ">=8.2"
            },
            "require-dev": {
                "phpunit/phpunit": "^11.0"
            },
            "type": "library",
            "extra": {
                "branch-alias": {
                    "dev-main": "4.0-dev"
                }
            },
            "autoload": {
                "classmap": [
                    "src/"
                ]
            },
            "notification-url": "https://packagist.org/downloads/",
            "license": [
                "BSD-3-Clause"
            ],
            "authors": [
                {
                    "name": "Sebastian Bergmann",
                    "email": "sebastian@phpunit.de"
                }
            ],
            "description": "Looks up which function or method a line of code belongs to",
            "homepage": "https://github.com/sebastianbergmann/code-unit-reverse-lookup/",
            "support": {
                "issues": "https://github.com/sebastianbergmann/code-unit-reverse-lookup/issues",
                "security": "https://github.com/sebastianbergmann/code-unit-reverse-lookup/security/policy",
                "source": "https://github.com/sebastianbergmann/code-unit-reverse-lookup/tree/4.0.1"
            },
            "funding": [
                {
                    "url": "https://github.com/sebastianbergmann",
                    "type": "github"
                }
            ],
            "time": "2024-07-03T04:45:54+00:00"
        },
        {
            "name": "sebastian/comparator",
            "version": "6.3.2",
            "source": {
                "type": "git",
                "url": "https://github.com/sebastianbergmann/comparator.git",
                "reference": "85c77556683e6eee4323e4c5468641ca0237e2e8"
            },
            "dist": {
                "type": "zip",
                "url": "https://api.github.com/repos/sebastianbergmann/comparator/zipball/85c77556683e6eee4323e4c5468641ca0237e2e8",
                "reference": "85c77556683e6eee4323e4c5468641ca0237e2e8",
                "shasum": ""
            },
            "require": {
                "ext-dom": "*",
                "ext-mbstring": "*",
                "php": ">=8.2",
                "sebastian/diff": "^6.0",
                "sebastian/exporter": "^6.0"
            },
            "require-dev": {
                "phpunit/phpunit": "^11.4"
            },
            "suggest": {
                "ext-bcmath": "For comparing BcMath\\Number objects"
            },
            "type": "library",
            "extra": {
                "branch-alias": {
                    "dev-main": "6.3-dev"
                }
            },
            "autoload": {
                "classmap": [
                    "src/"
                ]
            },
            "notification-url": "https://packagist.org/downloads/",
            "license": [
                "BSD-3-Clause"
            ],
            "authors": [
                {
                    "name": "Sebastian Bergmann",
                    "email": "sebastian@phpunit.de"
                },
                {
                    "name": "Jeff Welch",
                    "email": "whatthejeff@gmail.com"
                },
                {
                    "name": "Volker Dusch",
                    "email": "github@wallbash.com"
                },
                {
                    "name": "Bernhard Schussek",
                    "email": "bschussek@2bepublished.at"
                }
            ],
            "description": "Provides the functionality to compare PHP values for equality",
            "homepage": "https://github.com/sebastianbergmann/comparator",
            "keywords": [
                "comparator",
                "compare",
                "equality"
            ],
            "support": {
                "issues": "https://github.com/sebastianbergmann/comparator/issues",
                "security": "https://github.com/sebastianbergmann/comparator/security/policy",
                "source": "https://github.com/sebastianbergmann/comparator/tree/6.3.2"
            },
            "funding": [
                {
                    "url": "https://github.com/sebastianbergmann",
                    "type": "github"
                },
                {
                    "url": "https://liberapay.com/sebastianbergmann",
                    "type": "liberapay"
                },
                {
                    "url": "https://thanks.dev/u/gh/sebastianbergmann",
                    "type": "thanks_dev"
                },
                {
                    "url": "https://tidelift.com/funding/github/packagist/sebastian/comparator",
                    "type": "tidelift"
                }
            ],
            "time": "2025-08-10T08:07:46+00:00"
        },
        {
            "name": "sebastian/complexity",
            "version": "4.0.1",
            "source": {
                "type": "git",
                "url": "https://github.com/sebastianbergmann/complexity.git",
                "reference": "ee41d384ab1906c68852636b6de493846e13e5a0"
            },
            "dist": {
                "type": "zip",
                "url": "https://api.github.com/repos/sebastianbergmann/complexity/zipball/ee41d384ab1906c68852636b6de493846e13e5a0",
                "reference": "ee41d384ab1906c68852636b6de493846e13e5a0",
                "shasum": ""
            },
            "require": {
                "nikic/php-parser": "^5.0",
                "php": ">=8.2"
            },
            "require-dev": {
                "phpunit/phpunit": "^11.0"
            },
            "type": "library",
            "extra": {
                "branch-alias": {
                    "dev-main": "4.0-dev"
                }
            },
            "autoload": {
                "classmap": [
                    "src/"
                ]
            },
            "notification-url": "https://packagist.org/downloads/",
            "license": [
                "BSD-3-Clause"
            ],
            "authors": [
                {
                    "name": "Sebastian Bergmann",
                    "email": "sebastian@phpunit.de",
                    "role": "lead"
                }
            ],
            "description": "Library for calculating the complexity of PHP code units",
            "homepage": "https://github.com/sebastianbergmann/complexity",
            "support": {
                "issues": "https://github.com/sebastianbergmann/complexity/issues",
                "security": "https://github.com/sebastianbergmann/complexity/security/policy",
                "source": "https://github.com/sebastianbergmann/complexity/tree/4.0.1"
            },
            "funding": [
                {
                    "url": "https://github.com/sebastianbergmann",
                    "type": "github"
                }
            ],
            "time": "2024-07-03T04:49:50+00:00"
        },
        {
            "name": "sebastian/diff",
            "version": "6.0.2",
            "source": {
                "type": "git",
                "url": "https://github.com/sebastianbergmann/diff.git",
                "reference": "b4ccd857127db5d41a5b676f24b51371d76d8544"
            },
            "dist": {
                "type": "zip",
                "url": "https://api.github.com/repos/sebastianbergmann/diff/zipball/b4ccd857127db5d41a5b676f24b51371d76d8544",
                "reference": "b4ccd857127db5d41a5b676f24b51371d76d8544",
                "shasum": ""
            },
            "require": {
                "php": ">=8.2"
            },
            "require-dev": {
                "phpunit/phpunit": "^11.0",
                "symfony/process": "^4.2 || ^5"
            },
            "type": "library",
            "extra": {
                "branch-alias": {
                    "dev-main": "6.0-dev"
                }
            },
            "autoload": {
                "classmap": [
                    "src/"
                ]
            },
            "notification-url": "https://packagist.org/downloads/",
            "license": [
                "BSD-3-Clause"
            ],
            "authors": [
                {
                    "name": "Sebastian Bergmann",
                    "email": "sebastian@phpunit.de"
                },
                {
                    "name": "Kore Nordmann",
                    "email": "mail@kore-nordmann.de"
                }
            ],
            "description": "Diff implementation",
            "homepage": "https://github.com/sebastianbergmann/diff",
            "keywords": [
                "diff",
                "udiff",
                "unidiff",
                "unified diff"
            ],
            "support": {
                "issues": "https://github.com/sebastianbergmann/diff/issues",
                "security": "https://github.com/sebastianbergmann/diff/security/policy",
                "source": "https://github.com/sebastianbergmann/diff/tree/6.0.2"
            },
            "funding": [
                {
                    "url": "https://github.com/sebastianbergmann",
                    "type": "github"
                }
            ],
            "time": "2024-07-03T04:53:05+00:00"
        },
        {
            "name": "sebastian/environment",
            "version": "7.2.1",
            "source": {
                "type": "git",
                "url": "https://github.com/sebastianbergmann/environment.git",
                "reference": "a5c75038693ad2e8d4b6c15ba2403532647830c4"
            },
            "dist": {
                "type": "zip",
                "url": "https://api.github.com/repos/sebastianbergmann/environment/zipball/a5c75038693ad2e8d4b6c15ba2403532647830c4",
                "reference": "a5c75038693ad2e8d4b6c15ba2403532647830c4",
                "shasum": ""
            },
            "require": {
                "php": ">=8.2"
            },
            "require-dev": {
                "phpunit/phpunit": "^11.3"
            },
            "suggest": {
                "ext-posix": "*"
            },
            "type": "library",
            "extra": {
                "branch-alias": {
                    "dev-main": "7.2-dev"
                }
            },
            "autoload": {
                "classmap": [
                    "src/"
                ]
            },
            "notification-url": "https://packagist.org/downloads/",
            "license": [
                "BSD-3-Clause"
            ],
            "authors": [
                {
                    "name": "Sebastian Bergmann",
                    "email": "sebastian@phpunit.de"
                }
            ],
            "description": "Provides functionality to handle HHVM/PHP environments",
            "homepage": "https://github.com/sebastianbergmann/environment",
            "keywords": [
                "Xdebug",
                "environment",
                "hhvm"
            ],
            "support": {
                "issues": "https://github.com/sebastianbergmann/environment/issues",
                "security": "https://github.com/sebastianbergmann/environment/security/policy",
                "source": "https://github.com/sebastianbergmann/environment/tree/7.2.1"
            },
            "funding": [
                {
                    "url": "https://github.com/sebastianbergmann",
                    "type": "github"
                },
                {
                    "url": "https://liberapay.com/sebastianbergmann",
                    "type": "liberapay"
                },
                {
                    "url": "https://thanks.dev/u/gh/sebastianbergmann",
                    "type": "thanks_dev"
                },
                {
                    "url": "https://tidelift.com/funding/github/packagist/sebastian/environment",
                    "type": "tidelift"
                }
            ],
            "time": "2025-05-21T11:55:47+00:00"
        },
        {
            "name": "sebastian/exporter",
            "version": "6.3.2",
            "source": {
                "type": "git",
                "url": "https://github.com/sebastianbergmann/exporter.git",
                "reference": "70a298763b40b213ec087c51c739efcaa90bcd74"
            },
            "dist": {
                "type": "zip",
                "url": "https://api.github.com/repos/sebastianbergmann/exporter/zipball/70a298763b40b213ec087c51c739efcaa90bcd74",
                "reference": "70a298763b40b213ec087c51c739efcaa90bcd74",
                "shasum": ""
            },
            "require": {
                "ext-mbstring": "*",
                "php": ">=8.2",
                "sebastian/recursion-context": "^6.0"
            },
            "require-dev": {
                "phpunit/phpunit": "^11.3"
            },
            "type": "library",
            "extra": {
                "branch-alias": {
                    "dev-main": "6.3-dev"
                }
            },
            "autoload": {
                "classmap": [
                    "src/"
                ]
            },
            "notification-url": "https://packagist.org/downloads/",
            "license": [
                "BSD-3-Clause"
            ],
            "authors": [
                {
                    "name": "Sebastian Bergmann",
                    "email": "sebastian@phpunit.de"
                },
                {
                    "name": "Jeff Welch",
                    "email": "whatthejeff@gmail.com"
                },
                {
                    "name": "Volker Dusch",
                    "email": "github@wallbash.com"
                },
                {
                    "name": "Adam Harvey",
                    "email": "aharvey@php.net"
                },
                {
                    "name": "Bernhard Schussek",
                    "email": "bschussek@gmail.com"
                }
            ],
            "description": "Provides the functionality to export PHP variables for visualization",
            "homepage": "https://www.github.com/sebastianbergmann/exporter",
            "keywords": [
                "export",
                "exporter"
            ],
            "support": {
                "issues": "https://github.com/sebastianbergmann/exporter/issues",
                "security": "https://github.com/sebastianbergmann/exporter/security/policy",
                "source": "https://github.com/sebastianbergmann/exporter/tree/6.3.2"
            },
            "funding": [
                {
                    "url": "https://github.com/sebastianbergmann",
                    "type": "github"
                },
                {
                    "url": "https://liberapay.com/sebastianbergmann",
                    "type": "liberapay"
                },
                {
                    "url": "https://thanks.dev/u/gh/sebastianbergmann",
                    "type": "thanks_dev"
                },
                {
                    "url": "https://tidelift.com/funding/github/packagist/sebastian/exporter",
                    "type": "tidelift"
                }
            ],
            "time": "2025-09-24T06:12:51+00:00"
        },
        {
            "name": "sebastian/global-state",
            "version": "7.0.2",
            "source": {
                "type": "git",
                "url": "https://github.com/sebastianbergmann/global-state.git",
                "reference": "3be331570a721f9a4b5917f4209773de17f747d7"
            },
            "dist": {
                "type": "zip",
                "url": "https://api.github.com/repos/sebastianbergmann/global-state/zipball/3be331570a721f9a4b5917f4209773de17f747d7",
                "reference": "3be331570a721f9a4b5917f4209773de17f747d7",
                "shasum": ""
            },
            "require": {
                "php": ">=8.2",
                "sebastian/object-reflector": "^4.0",
                "sebastian/recursion-context": "^6.0"
            },
            "require-dev": {
                "ext-dom": "*",
                "phpunit/phpunit": "^11.0"
            },
            "type": "library",
            "extra": {
                "branch-alias": {
                    "dev-main": "7.0-dev"
                }
            },
            "autoload": {
                "classmap": [
                    "src/"
                ]
            },
            "notification-url": "https://packagist.org/downloads/",
            "license": [
                "BSD-3-Clause"
            ],
            "authors": [
                {
                    "name": "Sebastian Bergmann",
                    "email": "sebastian@phpunit.de"
                }
            ],
            "description": "Snapshotting of global state",
            "homepage": "https://www.github.com/sebastianbergmann/global-state",
            "keywords": [
                "global state"
            ],
            "support": {
                "issues": "https://github.com/sebastianbergmann/global-state/issues",
                "security": "https://github.com/sebastianbergmann/global-state/security/policy",
                "source": "https://github.com/sebastianbergmann/global-state/tree/7.0.2"
            },
            "funding": [
                {
                    "url": "https://github.com/sebastianbergmann",
                    "type": "github"
                }
            ],
            "time": "2024-07-03T04:57:36+00:00"
        },
        {
            "name": "sebastian/lines-of-code",
            "version": "3.0.1",
            "source": {
                "type": "git",
                "url": "https://github.com/sebastianbergmann/lines-of-code.git",
                "reference": "d36ad0d782e5756913e42ad87cb2890f4ffe467a"
            },
            "dist": {
                "type": "zip",
                "url": "https://api.github.com/repos/sebastianbergmann/lines-of-code/zipball/d36ad0d782e5756913e42ad87cb2890f4ffe467a",
                "reference": "d36ad0d782e5756913e42ad87cb2890f4ffe467a",
                "shasum": ""
            },
            "require": {
                "nikic/php-parser": "^5.0",
                "php": ">=8.2"
            },
            "require-dev": {
                "phpunit/phpunit": "^11.0"
            },
            "type": "library",
            "extra": {
                "branch-alias": {
                    "dev-main": "3.0-dev"
                }
            },
            "autoload": {
                "classmap": [
                    "src/"
                ]
            },
            "notification-url": "https://packagist.org/downloads/",
            "license": [
                "BSD-3-Clause"
            ],
            "authors": [
                {
                    "name": "Sebastian Bergmann",
                    "email": "sebastian@phpunit.de",
                    "role": "lead"
                }
            ],
            "description": "Library for counting the lines of code in PHP source code",
            "homepage": "https://github.com/sebastianbergmann/lines-of-code",
            "support": {
                "issues": "https://github.com/sebastianbergmann/lines-of-code/issues",
                "security": "https://github.com/sebastianbergmann/lines-of-code/security/policy",
                "source": "https://github.com/sebastianbergmann/lines-of-code/tree/3.0.1"
            },
            "funding": [
                {
                    "url": "https://github.com/sebastianbergmann",
                    "type": "github"
                }
            ],
            "time": "2024-07-03T04:58:38+00:00"
        },
        {
            "name": "sebastian/object-enumerator",
            "version": "6.0.1",
            "source": {
                "type": "git",
                "url": "https://github.com/sebastianbergmann/object-enumerator.git",
                "reference": "f5b498e631a74204185071eb41f33f38d64608aa"
            },
            "dist": {
                "type": "zip",
                "url": "https://api.github.com/repos/sebastianbergmann/object-enumerator/zipball/f5b498e631a74204185071eb41f33f38d64608aa",
                "reference": "f5b498e631a74204185071eb41f33f38d64608aa",
                "shasum": ""
            },
            "require": {
                "php": ">=8.2",
                "sebastian/object-reflector": "^4.0",
                "sebastian/recursion-context": "^6.0"
            },
            "require-dev": {
                "phpunit/phpunit": "^11.0"
            },
            "type": "library",
            "extra": {
                "branch-alias": {
                    "dev-main": "6.0-dev"
                }
            },
            "autoload": {
                "classmap": [
                    "src/"
                ]
            },
            "notification-url": "https://packagist.org/downloads/",
            "license": [
                "BSD-3-Clause"
            ],
            "authors": [
                {
                    "name": "Sebastian Bergmann",
                    "email": "sebastian@phpunit.de"
                }
            ],
            "description": "Traverses array structures and object graphs to enumerate all referenced objects",
            "homepage": "https://github.com/sebastianbergmann/object-enumerator/",
            "support": {
                "issues": "https://github.com/sebastianbergmann/object-enumerator/issues",
                "security": "https://github.com/sebastianbergmann/object-enumerator/security/policy",
                "source": "https://github.com/sebastianbergmann/object-enumerator/tree/6.0.1"
            },
            "funding": [
                {
                    "url": "https://github.com/sebastianbergmann",
                    "type": "github"
                }
            ],
            "time": "2024-07-03T05:00:13+00:00"
        },
        {
            "name": "sebastian/object-reflector",
            "version": "4.0.1",
            "source": {
                "type": "git",
                "url": "https://github.com/sebastianbergmann/object-reflector.git",
                "reference": "6e1a43b411b2ad34146dee7524cb13a068bb35f9"
            },
            "dist": {
                "type": "zip",
                "url": "https://api.github.com/repos/sebastianbergmann/object-reflector/zipball/6e1a43b411b2ad34146dee7524cb13a068bb35f9",
                "reference": "6e1a43b411b2ad34146dee7524cb13a068bb35f9",
                "shasum": ""
            },
            "require": {
                "php": ">=8.2"
            },
            "require-dev": {
                "phpunit/phpunit": "^11.0"
            },
            "type": "library",
            "extra": {
                "branch-alias": {
                    "dev-main": "4.0-dev"
                }
            },
            "autoload": {
                "classmap": [
                    "src/"
                ]
            },
            "notification-url": "https://packagist.org/downloads/",
            "license": [
                "BSD-3-Clause"
            ],
            "authors": [
                {
                    "name": "Sebastian Bergmann",
                    "email": "sebastian@phpunit.de"
                }
            ],
            "description": "Allows reflection of object attributes, including inherited and non-public ones",
            "homepage": "https://github.com/sebastianbergmann/object-reflector/",
            "support": {
                "issues": "https://github.com/sebastianbergmann/object-reflector/issues",
                "security": "https://github.com/sebastianbergmann/object-reflector/security/policy",
                "source": "https://github.com/sebastianbergmann/object-reflector/tree/4.0.1"
            },
            "funding": [
                {
                    "url": "https://github.com/sebastianbergmann",
                    "type": "github"
                }
            ],
            "time": "2024-07-03T05:01:32+00:00"
        },
        {
            "name": "sebastian/recursion-context",
            "version": "6.0.3",
            "source": {
                "type": "git",
                "url": "https://github.com/sebastianbergmann/recursion-context.git",
                "reference": "f6458abbf32a6c8174f8f26261475dc133b3d9dc"
            },
            "dist": {
                "type": "zip",
                "url": "https://api.github.com/repos/sebastianbergmann/recursion-context/zipball/f6458abbf32a6c8174f8f26261475dc133b3d9dc",
                "reference": "f6458abbf32a6c8174f8f26261475dc133b3d9dc",
                "shasum": ""
            },
            "require": {
                "php": ">=8.2"
            },
            "require-dev": {
                "phpunit/phpunit": "^11.3"
            },
            "type": "library",
            "extra": {
                "branch-alias": {
                    "dev-main": "6.0-dev"
                }
            },
            "autoload": {
                "classmap": [
                    "src/"
                ]
            },
            "notification-url": "https://packagist.org/downloads/",
            "license": [
                "BSD-3-Clause"
            ],
            "authors": [
                {
                    "name": "Sebastian Bergmann",
                    "email": "sebastian@phpunit.de"
                },
                {
                    "name": "Jeff Welch",
                    "email": "whatthejeff@gmail.com"
                },
                {
                    "name": "Adam Harvey",
                    "email": "aharvey@php.net"
                }
            ],
            "description": "Provides functionality to recursively process PHP variables",
            "homepage": "https://github.com/sebastianbergmann/recursion-context",
            "support": {
                "issues": "https://github.com/sebastianbergmann/recursion-context/issues",
                "security": "https://github.com/sebastianbergmann/recursion-context/security/policy",
                "source": "https://github.com/sebastianbergmann/recursion-context/tree/6.0.3"
            },
            "funding": [
                {
                    "url": "https://github.com/sebastianbergmann",
                    "type": "github"
                },
                {
                    "url": "https://liberapay.com/sebastianbergmann",
                    "type": "liberapay"
                },
                {
                    "url": "https://thanks.dev/u/gh/sebastianbergmann",
                    "type": "thanks_dev"
                },
                {
                    "url": "https://tidelift.com/funding/github/packagist/sebastian/recursion-context",
                    "type": "tidelift"
                }
            ],
            "time": "2025-08-13T04:42:22+00:00"
        },
        {
            "name": "sebastian/type",
            "version": "5.1.3",
            "source": {
                "type": "git",
                "url": "https://github.com/sebastianbergmann/type.git",
                "reference": "f77d2d4e78738c98d9a68d2596fe5e8fa380f449"
            },
            "dist": {
                "type": "zip",
                "url": "https://api.github.com/repos/sebastianbergmann/type/zipball/f77d2d4e78738c98d9a68d2596fe5e8fa380f449",
                "reference": "f77d2d4e78738c98d9a68d2596fe5e8fa380f449",
                "shasum": ""
            },
            "require": {
                "php": ">=8.2"
            },
            "require-dev": {
                "phpunit/phpunit": "^11.3"
            },
            "type": "library",
            "extra": {
                "branch-alias": {
                    "dev-main": "5.1-dev"
                }
            },
            "autoload": {
                "classmap": [
                    "src/"
                ]
            },
            "notification-url": "https://packagist.org/downloads/",
            "license": [
                "BSD-3-Clause"
            ],
            "authors": [
                {
                    "name": "Sebastian Bergmann",
                    "email": "sebastian@phpunit.de",
                    "role": "lead"
                }
            ],
            "description": "Collection of value objects that represent the types of the PHP type system",
            "homepage": "https://github.com/sebastianbergmann/type",
            "support": {
                "issues": "https://github.com/sebastianbergmann/type/issues",
                "security": "https://github.com/sebastianbergmann/type/security/policy",
                "source": "https://github.com/sebastianbergmann/type/tree/5.1.3"
            },
            "funding": [
                {
                    "url": "https://github.com/sebastianbergmann",
                    "type": "github"
                },
                {
                    "url": "https://liberapay.com/sebastianbergmann",
                    "type": "liberapay"
                },
                {
                    "url": "https://thanks.dev/u/gh/sebastianbergmann",
                    "type": "thanks_dev"
                },
                {
                    "url": "https://tidelift.com/funding/github/packagist/sebastian/type",
                    "type": "tidelift"
                }
            ],
            "time": "2025-08-09T06:55:48+00:00"
        },
        {
            "name": "sebastian/version",
            "version": "5.0.2",
            "source": {
                "type": "git",
                "url": "https://github.com/sebastianbergmann/version.git",
                "reference": "c687e3387b99f5b03b6caa64c74b63e2936ff874"
            },
            "dist": {
                "type": "zip",
                "url": "https://api.github.com/repos/sebastianbergmann/version/zipball/c687e3387b99f5b03b6caa64c74b63e2936ff874",
                "reference": "c687e3387b99f5b03b6caa64c74b63e2936ff874",
                "shasum": ""
            },
            "require": {
                "php": ">=8.2"
            },
            "type": "library",
            "extra": {
                "branch-alias": {
                    "dev-main": "5.0-dev"
                }
            },
            "autoload": {
                "classmap": [
                    "src/"
                ]
            },
            "notification-url": "https://packagist.org/downloads/",
            "license": [
                "BSD-3-Clause"
            ],
            "authors": [
                {
                    "name": "Sebastian Bergmann",
                    "email": "sebastian@phpunit.de",
                    "role": "lead"
                }
            ],
            "description": "Library that helps with managing the version number of Git-hosted PHP projects",
            "homepage": "https://github.com/sebastianbergmann/version",
            "support": {
                "issues": "https://github.com/sebastianbergmann/version/issues",
                "security": "https://github.com/sebastianbergmann/version/security/policy",
                "source": "https://github.com/sebastianbergmann/version/tree/5.0.2"
            },
            "funding": [
                {
                    "url": "https://github.com/sebastianbergmann",
                    "type": "github"
                }
            ],
            "time": "2024-10-09T05:16:32+00:00"
        },
        {
            "name": "staabm/side-effects-detector",
            "version": "1.0.5",
            "source": {
                "type": "git",
                "url": "https://github.com/staabm/side-effects-detector.git",
                "reference": "d8334211a140ce329c13726d4a715adbddd0a163"
            },
            "dist": {
                "type": "zip",
                "url": "https://api.github.com/repos/staabm/side-effects-detector/zipball/d8334211a140ce329c13726d4a715adbddd0a163",
                "reference": "d8334211a140ce329c13726d4a715adbddd0a163",
                "shasum": ""
            },
            "require": {
                "ext-tokenizer": "*",
                "php": "^7.4 || ^8.0"
            },
            "require-dev": {
                "phpstan/extension-installer": "^1.4.3",
                "phpstan/phpstan": "^1.12.6",
                "phpunit/phpunit": "^9.6.21",
                "symfony/var-dumper": "^5.4.43",
                "tomasvotruba/type-coverage": "1.0.0",
                "tomasvotruba/unused-public": "1.0.0"
            },
            "type": "library",
            "autoload": {
                "classmap": [
                    "lib/"
                ]
            },
            "notification-url": "https://packagist.org/downloads/",
            "license": [
                "MIT"
            ],
            "description": "A static analysis tool to detect side effects in PHP code",
            "keywords": [
                "static analysis"
            ],
            "support": {
                "issues": "https://github.com/staabm/side-effects-detector/issues",
                "source": "https://github.com/staabm/side-effects-detector/tree/1.0.5"
            },
            "funding": [
                {
                    "url": "https://github.com/staabm",
                    "type": "github"
                }
            ],
            "time": "2024-10-20T05:08:20+00:00"
        },
        {
            "name": "symfony/yaml",
            "version": "v7.3.3",
            "source": {
                "type": "git",
                "url": "https://github.com/symfony/yaml.git",
                "reference": "d4f4a66866fe2451f61296924767280ab5732d9d"
            },
            "dist": {
                "type": "zip",
                "url": "https://api.github.com/repos/symfony/yaml/zipball/d4f4a66866fe2451f61296924767280ab5732d9d",
                "reference": "d4f4a66866fe2451f61296924767280ab5732d9d",
                "shasum": ""
            },
            "require": {
                "php": ">=8.2",
                "symfony/deprecation-contracts": "^2.5|^3.0",
                "symfony/polyfill-ctype": "^1.8"
            },
            "conflict": {
                "symfony/console": "<6.4"
            },
            "require-dev": {
                "symfony/console": "^6.4|^7.0"
            },
            "bin": [
                "Resources/bin/yaml-lint"
            ],
            "type": "library",
            "autoload": {
                "psr-4": {
                    "Symfony\\Component\\Yaml\\": ""
                },
                "exclude-from-classmap": [
                    "/Tests/"
                ]
            },
            "notification-url": "https://packagist.org/downloads/",
            "license": [
                "MIT"
            ],
            "authors": [
                {
                    "name": "Fabien Potencier",
                    "email": "fabien@symfony.com"
                },
                {
                    "name": "Symfony Community",
                    "homepage": "https://symfony.com/contributors"
                }
            ],
            "description": "Loads and dumps YAML files",
            "homepage": "https://symfony.com",
            "support": {
                "source": "https://github.com/symfony/yaml/tree/v7.3.3"
            },
            "funding": [
                {
                    "url": "https://symfony.com/sponsor",
                    "type": "custom"
                },
                {
                    "url": "https://github.com/fabpot",
                    "type": "github"
                },
                {
                    "url": "https://github.com/nicolas-grekas",
                    "type": "github"
                },
                {
                    "url": "https://tidelift.com/funding/github/packagist/symfony/symfony",
                    "type": "tidelift"
                }
            ],
            "time": "2025-08-27T11:34:33+00:00"
        },
        {
            "name": "theseer/tokenizer",
            "version": "1.2.3",
            "source": {
                "type": "git",
                "url": "https://github.com/theseer/tokenizer.git",
                "reference": "737eda637ed5e28c3413cb1ebe8bb52cbf1ca7a2"
            },
            "dist": {
                "type": "zip",
                "url": "https://api.github.com/repos/theseer/tokenizer/zipball/737eda637ed5e28c3413cb1ebe8bb52cbf1ca7a2",
                "reference": "737eda637ed5e28c3413cb1ebe8bb52cbf1ca7a2",
                "shasum": ""
            },
            "require": {
                "ext-dom": "*",
                "ext-tokenizer": "*",
                "ext-xmlwriter": "*",
                "php": "^7.2 || ^8.0"
            },
            "type": "library",
            "autoload": {
                "classmap": [
                    "src/"
                ]
            },
            "notification-url": "https://packagist.org/downloads/",
            "license": [
                "BSD-3-Clause"
            ],
            "authors": [
                {
                    "name": "Arne Blankerts",
                    "email": "arne@blankerts.de",
                    "role": "Developer"
                }
            ],
            "description": "A small library for converting tokenized PHP source code into XML and potentially other formats",
            "support": {
                "issues": "https://github.com/theseer/tokenizer/issues",
                "source": "https://github.com/theseer/tokenizer/tree/1.2.3"
            },
            "funding": [
                {
                    "url": "https://github.com/theseer",
                    "type": "github"
                }
            ],
            "time": "2024-03-03T12:36:25+00:00"
        }
    ],
    "aliases": [],
    "minimum-stability": "stable",
    "stability-flags": {},
    "prefer-stable": true,
    "prefer-lowest": false,
    "platform": {
        "php": "^8.3"
    },
    "platform-dev": {},
    "plugin-api-version": "2.6.0"
}<|MERGE_RESOLUTION|>--- conflicted
+++ resolved
@@ -4,11 +4,7 @@
         "Read more about it at https://getcomposer.org/doc/01-basic-usage.md#installing-dependencies",
         "This file is @generated automatically"
     ],
-<<<<<<< HEAD
-    "content-hash": "fb383e62bbdb9c68499d80f0b08d7bc0",
-=======
     "content-hash": "2acddc5b3761bae61efc270ff6e91ac5",
->>>>>>> 942a5a31
     "packages": [
         {
             "name": "anourvalar/eloquent-serialize",
@@ -1357,8 +1353,53 @@
             "time": "2025-10-14T15:22:44+00:00"
         },
         {
-            "name": "filament/schemas",
-            "version": "v4.1.9",
+            "name": "filament/spatie-laravel-translatable-plugin",
+            "version": "v3.3.43",
+            "source": {
+                "type": "git",
+                "url": "https://github.com/filamentphp/spatie-laravel-translatable-plugin.git",
+                "reference": "7de417487ee7a4edd9e66fb3243a27f84db3f543"
+            },
+            "dist": {
+                "type": "zip",
+                "url": "https://api.github.com/repos/filamentphp/spatie-laravel-translatable-plugin/zipball/7de417487ee7a4edd9e66fb3243a27f84db3f543",
+                "reference": "7de417487ee7a4edd9e66fb3243a27f84db3f543",
+                "shasum": ""
+            },
+            "require": {
+                "filament/support": "self.version",
+                "illuminate/support": "^10.45|^11.0|^12.0",
+                "php": "^8.1",
+                "spatie/laravel-translatable": "^6.0"
+            },
+            "type": "library",
+            "extra": {
+                "laravel": {
+                    "providers": [
+                        "Filament\\SpatieLaravelTranslatablePluginServiceProvider"
+                    ]
+                }
+            },
+            "autoload": {
+                "psr-4": {
+                    "Filament\\": "src"
+                }
+            },
+            "notification-url": "https://packagist.org/downloads/",
+            "license": [
+                "MIT"
+            ],
+            "description": "Filament support for `spatie/laravel-translatable`.",
+            "homepage": "https://github.com/filamentphp/filament",
+            "support": {
+                "issues": "https://github.com/filamentphp/filament/issues",
+                "source": "https://github.com/filamentphp/filament"
+            },
+            "time": "2025-08-12T13:15:45+00:00"
+        },
+        {
+            "name": "filament/support",
+            "version": "v3.3.43",
             "source": {
                 "type": "git",
                 "url": "https://github.com/filamentphp/schemas.git",
@@ -1400,51 +1441,6 @@
                 "source": "https://github.com/filamentphp/filament"
             },
             "time": "2025-10-15T14:31:34+00:00"
-        },
-        {
-            "name": "filament/spatie-laravel-translatable-plugin",
-            "version": "v3.3.43",
-            "source": {
-                "type": "git",
-                "url": "https://github.com/filamentphp/spatie-laravel-translatable-plugin.git",
-                "reference": "7de417487ee7a4edd9e66fb3243a27f84db3f543"
-            },
-            "dist": {
-                "type": "zip",
-                "url": "https://api.github.com/repos/filamentphp/spatie-laravel-translatable-plugin/zipball/7de417487ee7a4edd9e66fb3243a27f84db3f543",
-                "reference": "7de417487ee7a4edd9e66fb3243a27f84db3f543",
-                "shasum": ""
-            },
-            "require": {
-                "filament/support": "self.version",
-                "illuminate/support": "^10.45|^11.0|^12.0",
-                "php": "^8.1",
-                "spatie/laravel-translatable": "^6.0"
-            },
-            "type": "library",
-            "extra": {
-                "laravel": {
-                    "providers": [
-                        "Filament\\SpatieLaravelTranslatablePluginServiceProvider"
-                    ]
-                }
-            },
-            "autoload": {
-                "psr-4": {
-                    "Filament\\": "src"
-                }
-            },
-            "notification-url": "https://packagist.org/downloads/",
-            "license": [
-                "MIT"
-            ],
-            "description": "Filament support for `spatie/laravel-translatable`.",
-            "homepage": "https://github.com/filamentphp/filament",
-            "support": {
-                "issues": "https://github.com/filamentphp/filament/issues",
-                "source": "https://github.com/filamentphp/filament"
-            },
-            "time": "2025-08-12T13:15:45+00:00"
         },
         {
             "name": "filament/support",
@@ -6792,37 +6788,6 @@
             "time": "2025-07-17T15:46:43+00:00"
         },
         {
-<<<<<<< HEAD
-            "name": "spatie/shiki-php",
-            "version": "2.3.2",
-            "source": {
-                "type": "git",
-                "url": "https://github.com/spatie/shiki-php.git",
-                "reference": "a2e78a9ff8a1290b25d550be8fbf8285c13175c5"
-            },
-            "dist": {
-                "type": "zip",
-                "url": "https://api.github.com/repos/spatie/shiki-php/zipball/a2e78a9ff8a1290b25d550be8fbf8285c13175c5",
-                "reference": "a2e78a9ff8a1290b25d550be8fbf8285c13175c5",
-                "shasum": ""
-            },
-            "require": {
-                "ext-json": "*",
-                "php": "^8.0",
-                "symfony/process": "^5.4|^6.4|^7.1"
-            },
-            "require-dev": {
-                "friendsofphp/php-cs-fixer": "^v3.0",
-                "pestphp/pest": "^1.8",
-                "phpunit/phpunit": "^9.5",
-                "spatie/pest-plugin-snapshots": "^1.1",
-                "spatie/ray": "^1.10"
-            },
-            "type": "library",
-            "autoload": {
-                "psr-4": {
-                    "Spatie\\ShikiPhp\\": "src"
-=======
             "name": "spatie/laravel-translatable",
             "version": "6.11.4",
             "source": {
@@ -6862,35 +6827,14 @@
             "autoload": {
                 "psr-4": {
                     "Spatie\\Translatable\\": "src"
->>>>>>> 942a5a31
-                }
-            },
-            "notification-url": "https://packagist.org/downloads/",
-            "license": [
-                "MIT"
-            ],
-            "authors": [
-                {
-<<<<<<< HEAD
-                    "name": "Rias Van der Veken",
-                    "email": "rias@spatie.be",
-                    "role": "Developer"
-                },
-                {
-                    "name": "Freek Van der Herten",
-                    "email": "freek@spatie.be",
-                    "role": "Developer"
-                }
-            ],
-            "description": "Highlight code using Shiki in PHP",
-            "homepage": "https://github.com/spatie/shiki-php",
-            "keywords": [
-                "shiki",
-                "spatie"
-            ],
-            "support": {
-                "source": "https://github.com/spatie/shiki-php/tree/2.3.2"
-=======
+                }
+            },
+            "notification-url": "https://packagist.org/downloads/",
+            "license": [
+                "MIT"
+            ],
+            "authors": [
+                {
                     "name": "Freek Van der Herten",
                     "email": "freek@spatie.be",
                     "homepage": "https://spatie.be",
@@ -6917,7 +6861,6 @@
             "support": {
                 "issues": "https://github.com/spatie/laravel-translatable/issues",
                 "source": "https://github.com/spatie/laravel-translatable/tree/6.11.4"
->>>>>>> 942a5a31
             },
             "funding": [
                 {
@@ -6925,11 +6868,7 @@
                     "type": "github"
                 }
             ],
-<<<<<<< HEAD
-            "time": "2025-02-21T14:16:57+00:00"
-=======
             "time": "2025-02-20T15:51:22+00:00"
->>>>>>> 942a5a31
         },
         {
             "name": "symfony/clock",
