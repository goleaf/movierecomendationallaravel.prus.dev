{
    "_readme": [
        "This file locks the dependencies of your project to a known state",
        "Read more about it at https://getcomposer.org/doc/01-basic-usage.md#installing-dependencies",
        "This file is @generated automatically"
    ],
<<<<<<< HEAD
    "content-hash": "66cef35ca337e7d90e33fdc9751303bf",
=======
    "content-hash": "c13f81c3e1ad5bd524a051d02b70f97b",
>>>>>>> 4262d15b
    "packages": [
        {
            "name": "anourvalar/eloquent-serialize",
            "version": "1.3.4",
            "source": {
                "type": "git",
                "url": "https://github.com/AnourValar/eloquent-serialize.git",
                "reference": "0934a98866e02b73e38696961a9d7984b834c9d9"
            },
            "dist": {
                "type": "zip",
                "url": "https://api.github.com/repos/AnourValar/eloquent-serialize/zipball/0934a98866e02b73e38696961a9d7984b834c9d9",
                "reference": "0934a98866e02b73e38696961a9d7984b834c9d9",
                "shasum": ""
            },
            "require": {
                "laravel/framework": "^8.0|^9.0|^10.0|^11.0|^12.0",
                "php": "^7.4|^8.0"
            },
            "require-dev": {
                "friendsofphp/php-cs-fixer": "^3.26",
                "laravel/legacy-factories": "^1.1",
                "orchestra/testbench": "^6.0|^7.0|^8.0|^9.0|^10.0",
                "phpstan/phpstan": "^2.0",
                "phpunit/phpunit": "^9.5|^10.5|^11.0",
                "psalm/plugin-laravel": "^2.8|^3.0",
                "squizlabs/php_codesniffer": "^3.7"
            },
            "type": "library",
            "extra": {
                "laravel": {
                    "aliases": {
                        "EloquentSerialize": "AnourValar\\EloquentSerialize\\Facades\\EloquentSerializeFacade"
                    }
                }
            },
            "autoload": {
                "psr-4": {
                    "AnourValar\\EloquentSerialize\\": "src/"
                }
            },
            "notification-url": "https://packagist.org/downloads/",
            "license": [
                "MIT"
            ],
            "description": "Laravel Query Builder (Eloquent) serialization",
            "homepage": "https://github.com/AnourValar/eloquent-serialize",
            "keywords": [
                "anourvalar",
                "builder",
                "copy",
                "eloquent",
                "job",
                "laravel",
                "query",
                "querybuilder",
                "queue",
                "serializable",
                "serialization",
                "serialize"
            ],
            "support": {
                "issues": "https://github.com/AnourValar/eloquent-serialize/issues",
                "source": "https://github.com/AnourValar/eloquent-serialize/tree/1.3.4"
            },
            "time": "2025-07-30T15:45:57+00:00"
        },
        {
            "name": "blade-ui-kit/blade-heroicons",
            "version": "2.6.0",
            "source": {
                "type": "git",
                "url": "https://github.com/driesvints/blade-heroicons.git",
                "reference": "4553b2a1f6c76f0ac7f3bc0de4c0cfa06a097d19"
            },
            "dist": {
                "type": "zip",
                "url": "https://api.github.com/repos/driesvints/blade-heroicons/zipball/4553b2a1f6c76f0ac7f3bc0de4c0cfa06a097d19",
                "reference": "4553b2a1f6c76f0ac7f3bc0de4c0cfa06a097d19",
                "shasum": ""
            },
            "require": {
                "blade-ui-kit/blade-icons": "^1.6",
                "illuminate/support": "^9.0|^10.0|^11.0|^12.0",
                "php": "^8.0"
            },
            "require-dev": {
                "orchestra/testbench": "^7.0|^8.0|^9.0|^10.0",
                "phpunit/phpunit": "^9.0|^10.5|^11.0"
            },
            "type": "library",
            "extra": {
                "laravel": {
                    "providers": [
                        "BladeUI\\Heroicons\\BladeHeroiconsServiceProvider"
                    ]
                }
            },
            "autoload": {
                "psr-4": {
                    "BladeUI\\Heroicons\\": "src"
                }
            },
            "notification-url": "https://packagist.org/downloads/",
            "license": [
                "MIT"
            ],
            "authors": [
                {
                    "name": "Dries Vints",
                    "homepage": "https://driesvints.com"
                }
            ],
            "description": "A package to easily make use of Heroicons in your Laravel Blade views.",
            "homepage": "https://github.com/blade-ui-kit/blade-heroicons",
            "keywords": [
                "Heroicons",
                "blade",
                "laravel"
            ],
            "support": {
                "issues": "https://github.com/driesvints/blade-heroicons/issues",
                "source": "https://github.com/driesvints/blade-heroicons/tree/2.6.0"
            },
            "funding": [
                {
                    "url": "https://github.com/sponsors/driesvints",
                    "type": "github"
                },
                {
                    "url": "https://www.paypal.com/paypalme/driesvints",
                    "type": "paypal"
                }
            ],
            "time": "2025-02-13T20:53:33+00:00"
        },
        {
            "name": "blade-ui-kit/blade-icons",
            "version": "1.8.0",
            "source": {
                "type": "git",
                "url": "https://github.com/driesvints/blade-icons.git",
                "reference": "7b743f27476acb2ed04cb518213d78abe096e814"
            },
            "dist": {
                "type": "zip",
                "url": "https://api.github.com/repos/driesvints/blade-icons/zipball/7b743f27476acb2ed04cb518213d78abe096e814",
                "reference": "7b743f27476acb2ed04cb518213d78abe096e814",
                "shasum": ""
            },
            "require": {
                "illuminate/contracts": "^8.0|^9.0|^10.0|^11.0|^12.0",
                "illuminate/filesystem": "^8.0|^9.0|^10.0|^11.0|^12.0",
                "illuminate/support": "^8.0|^9.0|^10.0|^11.0|^12.0",
                "illuminate/view": "^8.0|^9.0|^10.0|^11.0|^12.0",
                "php": "^7.4|^8.0",
                "symfony/console": "^5.3|^6.0|^7.0",
                "symfony/finder": "^5.3|^6.0|^7.0"
            },
            "require-dev": {
                "mockery/mockery": "^1.5.1",
                "orchestra/testbench": "^6.0|^7.0|^8.0|^9.0|^10.0",
                "phpunit/phpunit": "^9.0|^10.5|^11.0"
            },
            "bin": [
                "bin/blade-icons-generate"
            ],
            "type": "library",
            "extra": {
                "laravel": {
                    "providers": [
                        "BladeUI\\Icons\\BladeIconsServiceProvider"
                    ]
                }
            },
            "autoload": {
                "files": [
                    "src/helpers.php"
                ],
                "psr-4": {
                    "BladeUI\\Icons\\": "src"
                }
            },
            "notification-url": "https://packagist.org/downloads/",
            "license": [
                "MIT"
            ],
            "authors": [
                {
                    "name": "Dries Vints",
                    "homepage": "https://driesvints.com"
                }
            ],
            "description": "A package to easily make use of icons in your Laravel Blade views.",
            "homepage": "https://github.com/blade-ui-kit/blade-icons",
            "keywords": [
                "blade",
                "icons",
                "laravel",
                "svg"
            ],
            "support": {
                "issues": "https://github.com/blade-ui-kit/blade-icons/issues",
                "source": "https://github.com/blade-ui-kit/blade-icons"
            },
            "funding": [
                {
                    "url": "https://github.com/sponsors/driesvints",
                    "type": "github"
                },
                {
                    "url": "https://www.paypal.com/paypalme/driesvints",
                    "type": "paypal"
                }
            ],
            "time": "2025-02-13T20:35:06+00:00"
        },
        {
            "name": "brick/math",
            "version": "0.14.0",
            "source": {
                "type": "git",
                "url": "https://github.com/brick/math.git",
                "reference": "113a8ee2656b882d4c3164fa31aa6e12cbb7aaa2"
            },
            "dist": {
                "type": "zip",
                "url": "https://api.github.com/repos/brick/math/zipball/113a8ee2656b882d4c3164fa31aa6e12cbb7aaa2",
                "reference": "113a8ee2656b882d4c3164fa31aa6e12cbb7aaa2",
                "shasum": ""
            },
            "require": {
                "php": "^8.2"
            },
            "require-dev": {
                "php-coveralls/php-coveralls": "^2.2",
                "phpstan/phpstan": "2.1.22",
                "phpunit/phpunit": "^11.5"
            },
            "type": "library",
            "autoload": {
                "psr-4": {
                    "Brick\\Math\\": "src/"
                }
            },
            "notification-url": "https://packagist.org/downloads/",
            "license": [
                "MIT"
            ],
            "description": "Arbitrary-precision arithmetic library",
            "keywords": [
                "Arbitrary-precision",
                "BigInteger",
                "BigRational",
                "arithmetic",
                "bigdecimal",
                "bignum",
                "bignumber",
                "brick",
                "decimal",
                "integer",
                "math",
                "mathematics",
                "rational"
            ],
            "support": {
                "issues": "https://github.com/brick/math/issues",
                "source": "https://github.com/brick/math/tree/0.14.0"
            },
            "funding": [
                {
                    "url": "https://github.com/BenMorel",
                    "type": "github"
                }
            ],
            "time": "2025-08-29T12:40:03+00:00"
        },
        {
            "name": "calebporzio/sushi",
            "version": "v2.5.3",
            "source": {
                "type": "git",
                "url": "https://github.com/calebporzio/sushi.git",
                "reference": "bf184973f943216b2aaa8dbc79631ea806038bb1"
            },
            "dist": {
                "type": "zip",
                "url": "https://api.github.com/repos/calebporzio/sushi/zipball/bf184973f943216b2aaa8dbc79631ea806038bb1",
                "reference": "bf184973f943216b2aaa8dbc79631ea806038bb1",
                "shasum": ""
            },
            "require": {
                "ext-pdo_sqlite": "*",
                "ext-sqlite3": "*",
                "illuminate/database": "^5.8 || ^6.0 || ^7.0 || ^8.0 || ^9.0 || ^10.0 || ^11.0 || ^12.0",
                "illuminate/support": "^5.8 || ^6.0 || ^7.0 || ^8.0 || ^9.0 || ^10.0 || ^11.0 || ^12.0",
                "php": "^7.1.3|^8.0"
            },
            "require-dev": {
                "doctrine/dbal": "^2.9 || ^3.1.4",
                "orchestra/testbench": "3.8.* || 3.9.* || ^4.0 || ^5.0 || ^6.0 || ^7.0 || ^8.0 || ^9.0 || ^10.0",
                "phpunit/phpunit": "^7.5 || ^8.4 || ^9.0 || ^10.0 || ^11.0"
            },
            "type": "library",
            "autoload": {
                "psr-4": {
                    "Sushi\\": "src/"
                }
            },
            "notification-url": "https://packagist.org/downloads/",
            "license": [
                "MIT"
            ],
            "authors": [
                {
                    "name": "Caleb Porzio",
                    "email": "calebporzio@gmail.com"
                }
            ],
            "description": "Eloquent's missing \"array\" driver.",
            "support": {
                "source": "https://github.com/calebporzio/sushi/tree/v2.5.3"
            },
            "funding": [
                {
                    "url": "https://github.com/calebporzio",
                    "type": "github"
                }
            ],
            "time": "2025-02-13T21:03:57+00:00"
        },
        {
            "name": "carbonphp/carbon-doctrine-types",
            "version": "3.2.0",
            "source": {
                "type": "git",
                "url": "https://github.com/CarbonPHP/carbon-doctrine-types.git",
                "reference": "18ba5ddfec8976260ead6e866180bd5d2f71aa1d"
            },
            "dist": {
                "type": "zip",
                "url": "https://api.github.com/repos/CarbonPHP/carbon-doctrine-types/zipball/18ba5ddfec8976260ead6e866180bd5d2f71aa1d",
                "reference": "18ba5ddfec8976260ead6e866180bd5d2f71aa1d",
                "shasum": ""
            },
            "require": {
                "php": "^8.1"
            },
            "conflict": {
                "doctrine/dbal": "<4.0.0 || >=5.0.0"
            },
            "require-dev": {
                "doctrine/dbal": "^4.0.0",
                "nesbot/carbon": "^2.71.0 || ^3.0.0",
                "phpunit/phpunit": "^10.3"
            },
            "type": "library",
            "autoload": {
                "psr-4": {
                    "Carbon\\Doctrine\\": "src/Carbon/Doctrine/"
                }
            },
            "notification-url": "https://packagist.org/downloads/",
            "license": [
                "MIT"
            ],
            "authors": [
                {
                    "name": "KyleKatarn",
                    "email": "kylekatarnls@gmail.com"
                }
            ],
            "description": "Types to use Carbon in Doctrine",
            "keywords": [
                "carbon",
                "date",
                "datetime",
                "doctrine",
                "time"
            ],
            "support": {
                "issues": "https://github.com/CarbonPHP/carbon-doctrine-types/issues",
                "source": "https://github.com/CarbonPHP/carbon-doctrine-types/tree/3.2.0"
            },
            "funding": [
                {
                    "url": "https://github.com/kylekatarnls",
                    "type": "github"
                },
                {
                    "url": "https://opencollective.com/Carbon",
                    "type": "open_collective"
                },
                {
                    "url": "https://tidelift.com/funding/github/packagist/nesbot/carbon",
                    "type": "tidelift"
                }
            ],
            "time": "2024-02-09T16:56:22+00:00"
        },
        {
            "name": "composer/pcre",
            "version": "3.3.2",
            "source": {
                "type": "git",
                "url": "https://github.com/composer/pcre.git",
                "reference": "b2bed4734f0cc156ee1fe9c0da2550420d99a21e"
            },
            "dist": {
                "type": "zip",
                "url": "https://api.github.com/repos/composer/pcre/zipball/b2bed4734f0cc156ee1fe9c0da2550420d99a21e",
                "reference": "b2bed4734f0cc156ee1fe9c0da2550420d99a21e",
                "shasum": ""
            },
            "require": {
                "php": "^7.4 || ^8.0"
            },
            "conflict": {
                "phpstan/phpstan": "<1.11.10"
            },
            "require-dev": {
                "phpstan/phpstan": "^1.12 || ^2",
                "phpstan/phpstan-strict-rules": "^1 || ^2",
                "phpunit/phpunit": "^8 || ^9"
            },
            "type": "library",
            "extra": {
                "phpstan": {
                    "includes": [
                        "extension.neon"
                    ]
                },
                "branch-alias": {
                    "dev-main": "3.x-dev"
                }
            },
            "autoload": {
                "psr-4": {
                    "Composer\\Pcre\\": "src"
                }
            },
            "notification-url": "https://packagist.org/downloads/",
            "license": [
                "MIT"
            ],
            "authors": [
                {
                    "name": "Jordi Boggiano",
                    "email": "j.boggiano@seld.be",
                    "homepage": "http://seld.be"
                }
            ],
            "description": "PCRE wrapping library that offers type-safe preg_* replacements.",
            "keywords": [
                "PCRE",
                "preg",
                "regex",
                "regular expression"
            ],
            "support": {
                "issues": "https://github.com/composer/pcre/issues",
                "source": "https://github.com/composer/pcre/tree/3.3.2"
            },
            "funding": [
                {
                    "url": "https://packagist.com",
                    "type": "custom"
                },
                {
                    "url": "https://github.com/composer",
                    "type": "github"
                },
                {
                    "url": "https://tidelift.com/funding/github/packagist/composer/composer",
                    "type": "tidelift"
                }
            ],
            "time": "2024-11-12T16:29:46+00:00"
        },
        {
            "name": "composer/semver",
            "version": "3.4.4",
            "source": {
                "type": "git",
                "url": "https://github.com/composer/semver.git",
                "reference": "198166618906cb2de69b95d7d47e5fa8aa1b2b95"
            },
            "dist": {
                "type": "zip",
                "url": "https://api.github.com/repos/composer/semver/zipball/198166618906cb2de69b95d7d47e5fa8aa1b2b95",
                "reference": "198166618906cb2de69b95d7d47e5fa8aa1b2b95",
                "shasum": ""
            },
            "require": {
                "php": "^5.3.2 || ^7.0 || ^8.0"
            },
            "require-dev": {
                "phpstan/phpstan": "^1.11",
                "symfony/phpunit-bridge": "^3 || ^7"
            },
            "type": "library",
            "extra": {
                "branch-alias": {
                    "dev-main": "3.x-dev"
                }
            },
            "autoload": {
                "psr-4": {
                    "Composer\\Semver\\": "src"
                }
            },
            "notification-url": "https://packagist.org/downloads/",
            "license": [
                "MIT"
            ],
            "authors": [
                {
                    "name": "Nils Adermann",
                    "email": "naderman@naderman.de",
                    "homepage": "http://www.naderman.de"
                },
                {
                    "name": "Jordi Boggiano",
                    "email": "j.boggiano@seld.be",
                    "homepage": "http://seld.be"
                },
                {
                    "name": "Rob Bast",
                    "email": "rob.bast@gmail.com",
                    "homepage": "http://robbast.nl"
                }
            ],
            "description": "Semver library that offers utilities, version constraint parsing and validation.",
            "keywords": [
                "semantic",
                "semver",
                "validation",
                "versioning"
            ],
            "support": {
                "irc": "ircs://irc.libera.chat:6697/composer",
                "issues": "https://github.com/composer/semver/issues",
                "source": "https://github.com/composer/semver/tree/3.4.4"
            },
            "funding": [
                {
                    "url": "https://packagist.com",
                    "type": "custom"
                },
                {
                    "url": "https://github.com/composer",
                    "type": "github"
                }
            ],
            "time": "2025-08-20T19:15:30+00:00"
        },
        {
            "name": "danharrin/date-format-converter",
            "version": "v0.3.1",
            "source": {
                "type": "git",
                "url": "https://github.com/danharrin/date-format-converter.git",
                "reference": "7c31171bc981e48726729a5f3a05a2d2b63f0b1e"
            },
            "dist": {
                "type": "zip",
                "url": "https://api.github.com/repos/danharrin/date-format-converter/zipball/7c31171bc981e48726729a5f3a05a2d2b63f0b1e",
                "reference": "7c31171bc981e48726729a5f3a05a2d2b63f0b1e",
                "shasum": ""
            },
            "require": {
                "php": "^7.2|^8.0"
            },
            "type": "library",
            "autoload": {
                "files": [
                    "src/helpers.php",
                    "src/standards.php"
                ],
                "psr-4": {
                    "DanHarrin\\DateFormatConverter\\": "src/"
                }
            },
            "notification-url": "https://packagist.org/downloads/",
            "license": [
                "MIT"
            ],
            "authors": [
                {
                    "name": "Dan Harrin",
                    "email": "dan@danharrin.com"
                }
            ],
            "description": "Convert token-based date formats between standards.",
            "homepage": "https://github.com/danharrin/date-format-converter",
            "support": {
                "issues": "https://github.com/danharrin/date-format-converter/issues",
                "source": "https://github.com/danharrin/date-format-converter"
            },
            "funding": [
                {
                    "url": "https://github.com/danharrin",
                    "type": "github"
                }
            ],
            "time": "2024-06-13T09:38:44+00:00"
        },
        {
            "name": "danharrin/livewire-rate-limiting",
            "version": "v2.1.0",
            "source": {
                "type": "git",
                "url": "https://github.com/danharrin/livewire-rate-limiting.git",
                "reference": "14dde653a9ae8f38af07a0ba4921dc046235e1a0"
            },
            "dist": {
                "type": "zip",
                "url": "https://api.github.com/repos/danharrin/livewire-rate-limiting/zipball/14dde653a9ae8f38af07a0ba4921dc046235e1a0",
                "reference": "14dde653a9ae8f38af07a0ba4921dc046235e1a0",
                "shasum": ""
            },
            "require": {
                "illuminate/support": "^9.0|^10.0|^11.0|^12.0",
                "php": "^8.0"
            },
            "require-dev": {
                "livewire/livewire": "^3.0",
                "livewire/volt": "^1.3",
                "orchestra/testbench": "^7.0|^8.0|^9.0|^10.0",
                "phpunit/phpunit": "^9.0|^10.0|^11.5.3"
            },
            "type": "library",
            "autoload": {
                "psr-4": {
                    "DanHarrin\\LivewireRateLimiting\\": "src"
                }
            },
            "notification-url": "https://packagist.org/downloads/",
            "license": [
                "MIT"
            ],
            "authors": [
                {
                    "name": "Dan Harrin",
                    "email": "dan@danharrin.com"
                }
            ],
            "description": "Apply rate limiters to Laravel Livewire actions.",
            "homepage": "https://github.com/danharrin/livewire-rate-limiting",
            "support": {
                "issues": "https://github.com/danharrin/livewire-rate-limiting/issues",
                "source": "https://github.com/danharrin/livewire-rate-limiting"
            },
            "funding": [
                {
                    "url": "https://github.com/danharrin",
                    "type": "github"
                }
            ],
            "time": "2025-02-21T08:52:11+00:00"
        },
        {
            "name": "dflydev/dot-access-data",
            "version": "v3.0.3",
            "source": {
                "type": "git",
                "url": "https://github.com/dflydev/dflydev-dot-access-data.git",
                "reference": "a23a2bf4f31d3518f3ecb38660c95715dfead60f"
            },
            "dist": {
                "type": "zip",
                "url": "https://api.github.com/repos/dflydev/dflydev-dot-access-data/zipball/a23a2bf4f31d3518f3ecb38660c95715dfead60f",
                "reference": "a23a2bf4f31d3518f3ecb38660c95715dfead60f",
                "shasum": ""
            },
            "require": {
                "php": "^7.1 || ^8.0"
            },
            "require-dev": {
                "phpstan/phpstan": "^0.12.42",
                "phpunit/phpunit": "^7.5 || ^8.5 || ^9.3",
                "scrutinizer/ocular": "1.6.0",
                "squizlabs/php_codesniffer": "^3.5",
                "vimeo/psalm": "^4.0.0"
            },
            "type": "library",
            "extra": {
                "branch-alias": {
                    "dev-main": "3.x-dev"
                }
            },
            "autoload": {
                "psr-4": {
                    "Dflydev\\DotAccessData\\": "src/"
                }
            },
            "notification-url": "https://packagist.org/downloads/",
            "license": [
                "MIT"
            ],
            "authors": [
                {
                    "name": "Dragonfly Development Inc.",
                    "email": "info@dflydev.com",
                    "homepage": "http://dflydev.com"
                },
                {
                    "name": "Beau Simensen",
                    "email": "beau@dflydev.com",
                    "homepage": "http://beausimensen.com"
                },
                {
                    "name": "Carlos Frutos",
                    "email": "carlos@kiwing.it",
                    "homepage": "https://github.com/cfrutos"
                },
                {
                    "name": "Colin O'Dell",
                    "email": "colinodell@gmail.com",
                    "homepage": "https://www.colinodell.com"
                }
            ],
            "description": "Given a deep data structure, access data by dot notation.",
            "homepage": "https://github.com/dflydev/dflydev-dot-access-data",
            "keywords": [
                "access",
                "data",
                "dot",
                "notation"
            ],
            "support": {
                "issues": "https://github.com/dflydev/dflydev-dot-access-data/issues",
                "source": "https://github.com/dflydev/dflydev-dot-access-data/tree/v3.0.3"
            },
            "time": "2024-07-08T12:26:09+00:00"
        },
        {
            "name": "doctrine/dbal",
            "version": "4.3.4",
            "source": {
                "type": "git",
                "url": "https://github.com/doctrine/dbal.git",
                "reference": "1a2fbd0e93b8dec7c3d1ac2b6396a7b929b130dc"
            },
            "dist": {
                "type": "zip",
                "url": "https://api.github.com/repos/doctrine/dbal/zipball/1a2fbd0e93b8dec7c3d1ac2b6396a7b929b130dc",
                "reference": "1a2fbd0e93b8dec7c3d1ac2b6396a7b929b130dc",
                "shasum": ""
            },
            "require": {
                "doctrine/deprecations": "^1.1.5",
                "php": "^8.2",
                "psr/cache": "^1|^2|^3",
                "psr/log": "^1|^2|^3"
            },
            "require-dev": {
                "doctrine/coding-standard": "14.0.0",
                "fig/log-test": "^1",
                "jetbrains/phpstorm-stubs": "2023.2",
                "phpstan/phpstan": "2.1.30",
                "phpstan/phpstan-phpunit": "2.0.7",
                "phpstan/phpstan-strict-rules": "^2",
                "phpunit/phpunit": "11.5.23",
                "slevomat/coding-standard": "8.24.0",
                "squizlabs/php_codesniffer": "4.0.0",
                "symfony/cache": "^6.3.8|^7.0",
                "symfony/console": "^5.4|^6.3|^7.0"
            },
            "suggest": {
                "symfony/console": "For helpful console commands such as SQL execution and import of files."
            },
            "type": "library",
            "autoload": {
                "psr-4": {
                    "Doctrine\\DBAL\\": "src"
                }
            },
            "notification-url": "https://packagist.org/downloads/",
            "license": [
                "MIT"
            ],
            "authors": [
                {
                    "name": "Guilherme Blanco",
                    "email": "guilhermeblanco@gmail.com"
                },
                {
                    "name": "Roman Borschel",
                    "email": "roman@code-factory.org"
                },
                {
                    "name": "Benjamin Eberlei",
                    "email": "kontakt@beberlei.de"
                },
                {
                    "name": "Jonathan Wage",
                    "email": "jonwage@gmail.com"
                }
            ],
            "description": "Powerful PHP database abstraction layer (DBAL) with many features for database schema introspection and management.",
            "homepage": "https://www.doctrine-project.org/projects/dbal.html",
            "keywords": [
                "abstraction",
                "database",
                "db2",
                "dbal",
                "mariadb",
                "mssql",
                "mysql",
                "oci8",
                "oracle",
                "pdo",
                "pgsql",
                "postgresql",
                "queryobject",
                "sasql",
                "sql",
                "sqlite",
                "sqlserver",
                "sqlsrv"
            ],
            "support": {
                "issues": "https://github.com/doctrine/dbal/issues",
                "source": "https://github.com/doctrine/dbal/tree/4.3.4"
            },
            "funding": [
                {
                    "url": "https://www.doctrine-project.org/sponsorship.html",
                    "type": "custom"
                },
                {
                    "url": "https://www.patreon.com/phpdoctrine",
                    "type": "patreon"
                },
                {
                    "url": "https://tidelift.com/funding/github/packagist/doctrine%2Fdbal",
                    "type": "tidelift"
                }
            ],
            "time": "2025-10-09T09:11:36+00:00"
        },
        {
            "name": "doctrine/deprecations",
            "version": "1.1.5",
            "source": {
                "type": "git",
                "url": "https://github.com/doctrine/deprecations.git",
                "reference": "459c2f5dd3d6a4633d3b5f46ee2b1c40f57d3f38"
            },
            "dist": {
                "type": "zip",
                "url": "https://api.github.com/repos/doctrine/deprecations/zipball/459c2f5dd3d6a4633d3b5f46ee2b1c40f57d3f38",
                "reference": "459c2f5dd3d6a4633d3b5f46ee2b1c40f57d3f38",
                "shasum": ""
            },
            "require": {
                "php": "^7.1 || ^8.0"
            },
            "conflict": {
                "phpunit/phpunit": "<=7.5 || >=13"
            },
            "require-dev": {
                "doctrine/coding-standard": "^9 || ^12 || ^13",
                "phpstan/phpstan": "1.4.10 || 2.1.11",
                "phpstan/phpstan-phpunit": "^1.0 || ^2",
                "phpunit/phpunit": "^7.5 || ^8.5 || ^9.6 || ^10.5 || ^11.5 || ^12",
                "psr/log": "^1 || ^2 || ^3"
            },
            "suggest": {
                "psr/log": "Allows logging deprecations via PSR-3 logger implementation"
            },
            "type": "library",
            "autoload": {
                "psr-4": {
                    "Doctrine\\Deprecations\\": "src"
                }
            },
            "notification-url": "https://packagist.org/downloads/",
            "license": [
                "MIT"
            ],
            "description": "A small layer on top of trigger_error(E_USER_DEPRECATED) or PSR-3 logging with options to disable all deprecations or selectively for packages.",
            "homepage": "https://www.doctrine-project.org/",
            "support": {
                "issues": "https://github.com/doctrine/deprecations/issues",
                "source": "https://github.com/doctrine/deprecations/tree/1.1.5"
            },
            "time": "2025-04-07T20:06:18+00:00"
        },
        {
            "name": "doctrine/inflector",
            "version": "2.1.0",
            "source": {
                "type": "git",
                "url": "https://github.com/doctrine/inflector.git",
                "reference": "6d6c96277ea252fc1304627204c3d5e6e15faa3b"
            },
            "dist": {
                "type": "zip",
                "url": "https://api.github.com/repos/doctrine/inflector/zipball/6d6c96277ea252fc1304627204c3d5e6e15faa3b",
                "reference": "6d6c96277ea252fc1304627204c3d5e6e15faa3b",
                "shasum": ""
            },
            "require": {
                "php": "^7.2 || ^8.0"
            },
            "require-dev": {
                "doctrine/coding-standard": "^12.0 || ^13.0",
                "phpstan/phpstan": "^1.12 || ^2.0",
                "phpstan/phpstan-phpunit": "^1.4 || ^2.0",
                "phpstan/phpstan-strict-rules": "^1.6 || ^2.0",
                "phpunit/phpunit": "^8.5 || ^12.2"
            },
            "type": "library",
            "autoload": {
                "psr-4": {
                    "Doctrine\\Inflector\\": "src"
                }
            },
            "notification-url": "https://packagist.org/downloads/",
            "license": [
                "MIT"
            ],
            "authors": [
                {
                    "name": "Guilherme Blanco",
                    "email": "guilhermeblanco@gmail.com"
                },
                {
                    "name": "Roman Borschel",
                    "email": "roman@code-factory.org"
                },
                {
                    "name": "Benjamin Eberlei",
                    "email": "kontakt@beberlei.de"
                },
                {
                    "name": "Jonathan Wage",
                    "email": "jonwage@gmail.com"
                },
                {
                    "name": "Johannes Schmitt",
                    "email": "schmittjoh@gmail.com"
                }
            ],
            "description": "PHP Doctrine Inflector is a small library that can perform string manipulations with regard to upper/lowercase and singular/plural forms of words.",
            "homepage": "https://www.doctrine-project.org/projects/inflector.html",
            "keywords": [
                "inflection",
                "inflector",
                "lowercase",
                "manipulation",
                "php",
                "plural",
                "singular",
                "strings",
                "uppercase",
                "words"
            ],
            "support": {
                "issues": "https://github.com/doctrine/inflector/issues",
                "source": "https://github.com/doctrine/inflector/tree/2.1.0"
            },
            "funding": [
                {
                    "url": "https://www.doctrine-project.org/sponsorship.html",
                    "type": "custom"
                },
                {
                    "url": "https://www.patreon.com/phpdoctrine",
                    "type": "patreon"
                },
                {
                    "url": "https://tidelift.com/funding/github/packagist/doctrine%2Finflector",
                    "type": "tidelift"
                }
            ],
            "time": "2025-08-10T19:31:58+00:00"
        },
        {
            "name": "doctrine/lexer",
            "version": "3.0.1",
            "source": {
                "type": "git",
                "url": "https://github.com/doctrine/lexer.git",
                "reference": "31ad66abc0fc9e1a1f2d9bc6a42668d2fbbcd6dd"
            },
            "dist": {
                "type": "zip",
                "url": "https://api.github.com/repos/doctrine/lexer/zipball/31ad66abc0fc9e1a1f2d9bc6a42668d2fbbcd6dd",
                "reference": "31ad66abc0fc9e1a1f2d9bc6a42668d2fbbcd6dd",
                "shasum": ""
            },
            "require": {
                "php": "^8.1"
            },
            "require-dev": {
                "doctrine/coding-standard": "^12",
                "phpstan/phpstan": "^1.10",
                "phpunit/phpunit": "^10.5",
                "psalm/plugin-phpunit": "^0.18.3",
                "vimeo/psalm": "^5.21"
            },
            "type": "library",
            "autoload": {
                "psr-4": {
                    "Doctrine\\Common\\Lexer\\": "src"
                }
            },
            "notification-url": "https://packagist.org/downloads/",
            "license": [
                "MIT"
            ],
            "authors": [
                {
                    "name": "Guilherme Blanco",
                    "email": "guilhermeblanco@gmail.com"
                },
                {
                    "name": "Roman Borschel",
                    "email": "roman@code-factory.org"
                },
                {
                    "name": "Johannes Schmitt",
                    "email": "schmittjoh@gmail.com"
                }
            ],
            "description": "PHP Doctrine Lexer parser library that can be used in Top-Down, Recursive Descent Parsers.",
            "homepage": "https://www.doctrine-project.org/projects/lexer.html",
            "keywords": [
                "annotations",
                "docblock",
                "lexer",
                "parser",
                "php"
            ],
            "support": {
                "issues": "https://github.com/doctrine/lexer/issues",
                "source": "https://github.com/doctrine/lexer/tree/3.0.1"
            },
            "funding": [
                {
                    "url": "https://www.doctrine-project.org/sponsorship.html",
                    "type": "custom"
                },
                {
                    "url": "https://www.patreon.com/phpdoctrine",
                    "type": "patreon"
                },
                {
                    "url": "https://tidelift.com/funding/github/packagist/doctrine%2Flexer",
                    "type": "tidelift"
                }
            ],
            "time": "2024-02-05T11:56:58+00:00"
        },
        {
            "name": "dragonmantank/cron-expression",
            "version": "v3.4.0",
            "source": {
                "type": "git",
                "url": "https://github.com/dragonmantank/cron-expression.git",
                "reference": "8c784d071debd117328803d86b2097615b457500"
            },
            "dist": {
                "type": "zip",
                "url": "https://api.github.com/repos/dragonmantank/cron-expression/zipball/8c784d071debd117328803d86b2097615b457500",
                "reference": "8c784d071debd117328803d86b2097615b457500",
                "shasum": ""
            },
            "require": {
                "php": "^7.2|^8.0",
                "webmozart/assert": "^1.0"
            },
            "replace": {
                "mtdowling/cron-expression": "^1.0"
            },
            "require-dev": {
                "phpstan/extension-installer": "^1.0",
                "phpstan/phpstan": "^1.0",
                "phpunit/phpunit": "^7.0|^8.0|^9.0"
            },
            "type": "library",
            "extra": {
                "branch-alias": {
                    "dev-master": "3.x-dev"
                }
            },
            "autoload": {
                "psr-4": {
                    "Cron\\": "src/Cron/"
                }
            },
            "notification-url": "https://packagist.org/downloads/",
            "license": [
                "MIT"
            ],
            "authors": [
                {
                    "name": "Chris Tankersley",
                    "email": "chris@ctankersley.com",
                    "homepage": "https://github.com/dragonmantank"
                }
            ],
            "description": "CRON for PHP: Calculate the next or previous run date and determine if a CRON expression is due",
            "keywords": [
                "cron",
                "schedule"
            ],
            "support": {
                "issues": "https://github.com/dragonmantank/cron-expression/issues",
                "source": "https://github.com/dragonmantank/cron-expression/tree/v3.4.0"
            },
            "funding": [
                {
                    "url": "https://github.com/dragonmantank",
                    "type": "github"
                }
            ],
            "time": "2024-10-09T13:47:03+00:00"
        },
        {
            "name": "egulias/email-validator",
            "version": "4.0.4",
            "source": {
                "type": "git",
                "url": "https://github.com/egulias/EmailValidator.git",
                "reference": "d42c8731f0624ad6bdc8d3e5e9a4524f68801cfa"
            },
            "dist": {
                "type": "zip",
                "url": "https://api.github.com/repos/egulias/EmailValidator/zipball/d42c8731f0624ad6bdc8d3e5e9a4524f68801cfa",
                "reference": "d42c8731f0624ad6bdc8d3e5e9a4524f68801cfa",
                "shasum": ""
            },
            "require": {
                "doctrine/lexer": "^2.0 || ^3.0",
                "php": ">=8.1",
                "symfony/polyfill-intl-idn": "^1.26"
            },
            "require-dev": {
                "phpunit/phpunit": "^10.2",
                "vimeo/psalm": "^5.12"
            },
            "suggest": {
                "ext-intl": "PHP Internationalization Libraries are required to use the SpoofChecking validation"
            },
            "type": "library",
            "extra": {
                "branch-alias": {
                    "dev-master": "4.0.x-dev"
                }
            },
            "autoload": {
                "psr-4": {
                    "Egulias\\EmailValidator\\": "src"
                }
            },
            "notification-url": "https://packagist.org/downloads/",
            "license": [
                "MIT"
            ],
            "authors": [
                {
                    "name": "Eduardo Gulias Davis"
                }
            ],
            "description": "A library for validating emails against several RFCs",
            "homepage": "https://github.com/egulias/EmailValidator",
            "keywords": [
                "email",
                "emailvalidation",
                "emailvalidator",
                "validation",
                "validator"
            ],
            "support": {
                "issues": "https://github.com/egulias/EmailValidator/issues",
                "source": "https://github.com/egulias/EmailValidator/tree/4.0.4"
            },
            "funding": [
                {
                    "url": "https://github.com/egulias",
                    "type": "github"
                }
            ],
            "time": "2025-03-06T22:45:56+00:00"
        },
        {
            "name": "ezyang/htmlpurifier",
            "version": "v4.19.0",
            "source": {
                "type": "git",
                "url": "https://github.com/ezyang/htmlpurifier.git",
                "reference": "b287d2a16aceffbf6e0295559b39662612b77fcf"
            },
            "dist": {
                "type": "zip",
                "url": "https://api.github.com/repos/ezyang/htmlpurifier/zipball/b287d2a16aceffbf6e0295559b39662612b77fcf",
                "reference": "b287d2a16aceffbf6e0295559b39662612b77fcf",
                "shasum": ""
            },
            "require": {
                "php": "~5.6.0 || ~7.0.0 || ~7.1.0 || ~7.2.0 || ~7.3.0 || ~7.4.0 || ~8.0.0 || ~8.1.0 || ~8.2.0 || ~8.3.0 || ~8.4.0 || ~8.5.0"
            },
            "require-dev": {
                "cerdic/css-tidy": "^1.7 || ^2.0",
                "simpletest/simpletest": "dev-master"
            },
            "suggest": {
                "cerdic/css-tidy": "If you want to use the filter 'Filter.ExtractStyleBlocks'.",
                "ext-bcmath": "Used for unit conversion and imagecrash protection",
                "ext-iconv": "Converts text to and from non-UTF-8 encodings",
                "ext-tidy": "Used for pretty-printing HTML"
            },
            "type": "library",
            "autoload": {
                "files": [
                    "library/HTMLPurifier.composer.php"
                ],
                "psr-0": {
                    "HTMLPurifier": "library/"
                },
                "exclude-from-classmap": [
                    "/library/HTMLPurifier/Language/"
                ]
            },
            "notification-url": "https://packagist.org/downloads/",
            "license": [
                "LGPL-2.1-or-later"
            ],
            "authors": [
                {
                    "name": "Edward Z. Yang",
                    "email": "admin@htmlpurifier.org",
                    "homepage": "http://ezyang.com"
                }
            ],
            "description": "Standards compliant HTML filter written in PHP",
            "homepage": "http://htmlpurifier.org/",
            "keywords": [
                "html"
            ],
            "support": {
                "issues": "https://github.com/ezyang/htmlpurifier/issues",
                "source": "https://github.com/ezyang/htmlpurifier/tree/v4.19.0"
            },
            "time": "2025-10-17T16:34:55+00:00"
        },
        {
            "name": "filament/actions",
            "version": "v3.3.43",
            "source": {
                "type": "git",
                "url": "https://github.com/filamentphp/actions.git",
                "reference": "4582f2da9ed0660685b8e0849d32f106bc8a4b2d"
            },
            "dist": {
                "type": "zip",
                "url": "https://api.github.com/repos/filamentphp/actions/zipball/4582f2da9ed0660685b8e0849d32f106bc8a4b2d",
                "reference": "4582f2da9ed0660685b8e0849d32f106bc8a4b2d",
                "shasum": ""
            },
            "require": {
                "anourvalar/eloquent-serialize": "^1.2",
                "filament/forms": "self.version",
                "filament/infolists": "self.version",
                "filament/notifications": "self.version",
                "filament/support": "self.version",
                "illuminate/contracts": "^10.45|^11.0|^12.0",
                "illuminate/database": "^10.45|^11.0|^12.0",
                "illuminate/support": "^10.45|^11.0|^12.0",
                "league/csv": "^9.16",
                "openspout/openspout": "^4.23",
                "php": "^8.1",
                "spatie/laravel-package-tools": "^1.9"
            },
            "type": "library",
            "extra": {
                "laravel": {
                    "providers": [
                        "Filament\\Actions\\ActionsServiceProvider"
                    ]
                }
            },
            "autoload": {
                "psr-4": {
                    "Filament\\Actions\\": "src"
                }
            },
            "notification-url": "https://packagist.org/downloads/",
            "license": [
                "MIT"
            ],
            "description": "Easily add beautiful action modals to any Livewire component.",
            "homepage": "https://github.com/filamentphp/filament",
            "support": {
                "issues": "https://github.com/filamentphp/filament/issues",
                "source": "https://github.com/filamentphp/filament"
            },
            "time": "2025-09-28T22:06:00+00:00"
        },
        {
            "name": "filament/filament",
            "version": "v3.3.43",
            "source": {
                "type": "git",
                "url": "https://github.com/filamentphp/panels.git",
                "reference": "f61544ea879633e42e2ae8a2eafe034aecdad2b2"
            },
            "dist": {
                "type": "zip",
                "url": "https://api.github.com/repos/filamentphp/panels/zipball/f61544ea879633e42e2ae8a2eafe034aecdad2b2",
                "reference": "f61544ea879633e42e2ae8a2eafe034aecdad2b2",
                "shasum": ""
            },
            "require": {
                "danharrin/livewire-rate-limiting": "^0.3|^1.0|^2.0",
                "filament/actions": "self.version",
                "filament/forms": "self.version",
                "filament/infolists": "self.version",
                "filament/notifications": "self.version",
                "filament/support": "self.version",
                "filament/tables": "self.version",
                "filament/widgets": "self.version",
                "illuminate/auth": "^10.45|^11.0|^12.0",
                "illuminate/console": "^10.45|^11.0|^12.0",
                "illuminate/contracts": "^10.45|^11.0|^12.0",
                "illuminate/cookie": "^10.45|^11.0|^12.0",
                "illuminate/database": "^10.45|^11.0|^12.0",
                "illuminate/http": "^10.45|^11.0|^12.0",
                "illuminate/routing": "^10.45|^11.0|^12.0",
                "illuminate/session": "^10.45|^11.0|^12.0",
                "illuminate/support": "^10.45|^11.0|^12.0",
                "illuminate/view": "^10.45|^11.0|^12.0",
                "php": "^8.1",
                "spatie/laravel-package-tools": "^1.9"
            },
            "type": "library",
            "extra": {
                "laravel": {
                    "providers": [
                        "Filament\\FilamentServiceProvider"
                    ]
                }
            },
            "autoload": {
                "files": [
                    "src/global_helpers.php",
                    "src/helpers.php"
                ],
                "psr-4": {
                    "Filament\\": "src"
                }
            },
            "notification-url": "https://packagist.org/downloads/",
            "license": [
                "MIT"
            ],
            "description": "A collection of full-stack components for accelerated Laravel app development.",
            "homepage": "https://github.com/filamentphp/filament",
            "support": {
                "issues": "https://github.com/filamentphp/filament/issues",
                "source": "https://github.com/filamentphp/filament"
            },
            "time": "2025-09-28T22:06:09+00:00"
        },
        {
            "name": "filament/forms",
            "version": "v3.3.43",
            "source": {
                "type": "git",
                "url": "https://github.com/filamentphp/forms.git",
                "reference": "da5401bf3684b6abc6cf1d8e152f01b25d815319"
            },
            "dist": {
                "type": "zip",
                "url": "https://api.github.com/repos/filamentphp/forms/zipball/da5401bf3684b6abc6cf1d8e152f01b25d815319",
                "reference": "da5401bf3684b6abc6cf1d8e152f01b25d815319",
                "shasum": ""
            },
            "require": {
                "danharrin/date-format-converter": "^0.3",
                "filament/actions": "self.version",
                "filament/support": "self.version",
                "illuminate/console": "^10.45|^11.0|^12.0",
                "illuminate/contracts": "^10.45|^11.0|^12.0",
                "illuminate/database": "^10.45|^11.0|^12.0",
                "illuminate/filesystem": "^10.45|^11.0|^12.0",
                "illuminate/support": "^10.45|^11.0|^12.0",
                "illuminate/validation": "^10.45|^11.0|^12.0",
                "illuminate/view": "^10.45|^11.0|^12.0",
                "php": "^8.1",
                "spatie/laravel-package-tools": "^1.9"
            },
            "type": "library",
            "extra": {
                "laravel": {
                    "providers": [
                        "Filament\\Forms\\FormsServiceProvider"
                    ]
                }
            },
            "autoload": {
                "files": [
                    "src/helpers.php"
                ],
                "psr-4": {
                    "Filament\\Forms\\": "src"
                }
            },
            "notification-url": "https://packagist.org/downloads/",
            "license": [
                "MIT"
            ],
            "description": "Easily add beautiful forms to any Livewire component.",
            "homepage": "https://github.com/filamentphp/filament",
            "support": {
                "issues": "https://github.com/filamentphp/filament/issues",
                "source": "https://github.com/filamentphp/filament"
            },
            "time": "2025-10-06T21:42:10+00:00"
        },
        {
            "name": "filament/infolists",
            "version": "v3.3.43",
            "source": {
                "type": "git",
                "url": "https://github.com/filamentphp/infolists.git",
                "reference": "4533c2ccb6ef06ab7f27d81e27be0cdd4f5e72de"
            },
            "dist": {
                "type": "zip",
                "url": "https://api.github.com/repos/filamentphp/infolists/zipball/4533c2ccb6ef06ab7f27d81e27be0cdd4f5e72de",
                "reference": "4533c2ccb6ef06ab7f27d81e27be0cdd4f5e72de",
                "shasum": ""
            },
            "require": {
                "filament/actions": "self.version",
                "filament/support": "self.version",
                "illuminate/console": "^10.45|^11.0|^12.0",
                "illuminate/contracts": "^10.45|^11.0|^12.0",
                "illuminate/database": "^10.45|^11.0|^12.0",
                "illuminate/filesystem": "^10.45|^11.0|^12.0",
                "illuminate/support": "^10.45|^11.0|^12.0",
                "illuminate/view": "^10.45|^11.0|^12.0",
                "php": "^8.1",
                "spatie/laravel-package-tools": "^1.9"
            },
            "type": "library",
            "extra": {
                "laravel": {
                    "providers": [
                        "Filament\\Infolists\\InfolistsServiceProvider"
                    ]
                }
            },
            "autoload": {
                "psr-4": {
                    "Filament\\Infolists\\": "src"
                }
            },
            "notification-url": "https://packagist.org/downloads/",
            "license": [
                "MIT"
            ],
            "description": "Easily add beautiful read-only infolists to any Livewire component.",
            "homepage": "https://github.com/filamentphp/filament",
            "support": {
                "issues": "https://github.com/filamentphp/filament/issues",
                "source": "https://github.com/filamentphp/filament"
            },
            "time": "2025-08-12T13:15:27+00:00"
        },
        {
            "name": "filament/notifications",
            "version": "v3.3.43",
            "source": {
                "type": "git",
                "url": "https://github.com/filamentphp/notifications.git",
                "reference": "adc118c7fc34a423f3c01d6936ad0316f489949c"
            },
            "dist": {
                "type": "zip",
                "url": "https://api.github.com/repos/filamentphp/notifications/zipball/adc118c7fc34a423f3c01d6936ad0316f489949c",
                "reference": "adc118c7fc34a423f3c01d6936ad0316f489949c",
                "shasum": ""
            },
            "require": {
                "filament/actions": "self.version",
                "filament/support": "self.version",
                "illuminate/contracts": "^10.45|^11.0|^12.0",
                "illuminate/filesystem": "^10.45|^11.0|^12.0",
                "illuminate/notifications": "^10.45|^11.0|^12.0",
                "illuminate/support": "^10.45|^11.0|^12.0",
                "php": "^8.1",
                "spatie/laravel-package-tools": "^1.9"
            },
            "type": "library",
            "extra": {
                "laravel": {
                    "providers": [
                        "Filament\\Notifications\\NotificationsServiceProvider"
                    ]
                }
            },
            "autoload": {
                "files": [
                    "src/Testing/Autoload.php"
                ],
                "psr-4": {
                    "Filament\\Notifications\\": "src"
                }
            },
            "notification-url": "https://packagist.org/downloads/",
            "license": [
                "MIT"
            ],
            "description": "Easily add beautiful notifications to any Livewire app.",
            "homepage": "https://github.com/filamentphp/filament",
            "support": {
                "issues": "https://github.com/filamentphp/filament/issues",
                "source": "https://github.com/filamentphp/filament"
            },
            "time": "2025-07-08T20:42:18+00:00"
        },
        {
            "name": "filament/spatie-laravel-media-library-plugin",
            "version": "v3.3.43",
            "source": {
                "type": "git",
                "url": "https://github.com/filamentphp/spatie-laravel-media-library-plugin.git",
                "reference": "bd7c12baf30cc66b2f088bd0257b12071e15addf"
            },
            "dist": {
                "type": "zip",
                "url": "https://api.github.com/repos/filamentphp/spatie-laravel-media-library-plugin/zipball/bd7c12baf30cc66b2f088bd0257b12071e15addf",
                "reference": "bd7c12baf30cc66b2f088bd0257b12071e15addf",
                "shasum": ""
            },
            "require": {
                "filament/support": "self.version",
                "illuminate/support": "^10.45|^11.0|^12.0",
                "php": "^8.1",
                "spatie/laravel-medialibrary": "^10.0|^11.0"
            },
            "type": "library",
            "autoload": {
                "psr-4": {
                    "Filament\\": "src"
                }
            },
            "notification-url": "https://packagist.org/downloads/",
            "license": [
                "MIT"
            ],
            "description": "Filament support for `spatie/laravel-medialibrary`.",
            "homepage": "https://github.com/filamentphp/filament",
            "support": {
                "issues": "https://github.com/filamentphp/filament/issues",
                "source": "https://github.com/filamentphp/filament"
            },
            "time": "2025-07-08T20:42:14+00:00"
        },
        {
            "name": "filament/spatie-laravel-translatable-plugin",
            "version": "v3.3.43",
            "source": {
                "type": "git",
                "url": "https://github.com/filamentphp/spatie-laravel-translatable-plugin.git",
                "reference": "7de417487ee7a4edd9e66fb3243a27f84db3f543"
            },
            "dist": {
                "type": "zip",
                "url": "https://api.github.com/repos/filamentphp/spatie-laravel-translatable-plugin/zipball/7de417487ee7a4edd9e66fb3243a27f84db3f543",
                "reference": "7de417487ee7a4edd9e66fb3243a27f84db3f543",
                "shasum": ""
            },
            "require": {
                "filament/support": "self.version",
                "illuminate/support": "^10.45|^11.0|^12.0",
                "php": "^8.1",
                "spatie/laravel-translatable": "^6.0"
            },
            "type": "library",
            "extra": {
                "laravel": {
                    "providers": [
                        "Filament\\SpatieLaravelTranslatablePluginServiceProvider"
                    ]
                }
            },
            "autoload": {
                "psr-4": {
                    "Filament\\": "src"
                }
            },
            "notification-url": "https://packagist.org/downloads/",
            "license": [
                "MIT"
            ],
            "description": "Filament support for `spatie/laravel-translatable`.",
            "homepage": "https://github.com/filamentphp/filament",
            "support": {
                "issues": "https://github.com/filamentphp/filament/issues",
                "source": "https://github.com/filamentphp/filament"
            },
            "time": "2025-08-12T13:15:45+00:00"
        },
        {
            "name": "filament/support",
            "version": "v3.3.43",
            "source": {
                "type": "git",
                "url": "https://github.com/filamentphp/support.git",
                "reference": "afafd5e7a2f8cf052f70f989b52d82d0a1df5c78"
            },
            "dist": {
                "type": "zip",
                "url": "https://api.github.com/repos/filamentphp/support/zipball/afafd5e7a2f8cf052f70f989b52d82d0a1df5c78",
                "reference": "afafd5e7a2f8cf052f70f989b52d82d0a1df5c78",
                "shasum": ""
            },
            "require": {
                "blade-ui-kit/blade-heroicons": "^2.5",
                "doctrine/dbal": "^3.2|^4.0",
                "ext-intl": "*",
                "illuminate/contracts": "^10.45|^11.0|^12.0",
                "illuminate/support": "^10.45|^11.0|^12.0",
                "illuminate/view": "^10.45|^11.0|^12.0",
                "kirschbaum-development/eloquent-power-joins": "^3.0|^4.0",
                "livewire/livewire": "^3.5",
                "php": "^8.1",
                "ryangjchandler/blade-capture-directive": "^0.2|^0.3|^1.0",
                "spatie/color": "^1.5",
                "spatie/invade": "^1.0|^2.0",
                "spatie/laravel-package-tools": "^1.9",
                "symfony/console": "^6.0|^7.0",
                "symfony/html-sanitizer": "^6.1|^7.0"
            },
            "type": "library",
            "extra": {
                "laravel": {
                    "providers": [
                        "Filament\\Support\\SupportServiceProvider"
                    ]
                }
            },
            "autoload": {
                "files": [
                    "src/helpers.php"
                ],
                "psr-4": {
                    "Filament\\Support\\": "src"
                }
            },
            "notification-url": "https://packagist.org/downloads/",
            "license": [
                "MIT"
            ],
            "description": "Core helper methods and foundation code for all Filament packages.",
            "homepage": "https://github.com/filamentphp/filament",
            "support": {
                "issues": "https://github.com/filamentphp/filament/issues",
                "source": "https://github.com/filamentphp/filament"
            },
            "time": "2025-08-12T13:15:44+00:00"
        },
        {
            "name": "filament/tables",
            "version": "v3.3.43",
            "source": {
                "type": "git",
                "url": "https://github.com/filamentphp/tables.git",
                "reference": "2e1e3aeeeccd6b74e5d038325af52635d1108e4c"
            },
            "dist": {
                "type": "zip",
                "url": "https://api.github.com/repos/filamentphp/tables/zipball/2e1e3aeeeccd6b74e5d038325af52635d1108e4c",
                "reference": "2e1e3aeeeccd6b74e5d038325af52635d1108e4c",
                "shasum": ""
            },
            "require": {
                "filament/actions": "self.version",
                "filament/forms": "self.version",
                "filament/support": "self.version",
                "illuminate/console": "^10.45|^11.0|^12.0",
                "illuminate/contracts": "^10.45|^11.0|^12.0",
                "illuminate/database": "^10.45|^11.0|^12.0",
                "illuminate/filesystem": "^10.45|^11.0|^12.0",
                "illuminate/support": "^10.45|^11.0|^12.0",
                "illuminate/view": "^10.45|^11.0|^12.0",
                "php": "^8.1",
                "spatie/laravel-package-tools": "^1.9"
            },
            "type": "library",
            "extra": {
                "laravel": {
                    "providers": [
                        "Filament\\Tables\\TablesServiceProvider"
                    ]
                }
            },
            "autoload": {
                "psr-4": {
                    "Filament\\Tables\\": "src"
                }
            },
            "notification-url": "https://packagist.org/downloads/",
            "license": [
                "MIT"
            ],
            "description": "Easily add beautiful tables to any Livewire component.",
            "homepage": "https://github.com/filamentphp/filament",
            "support": {
                "issues": "https://github.com/filamentphp/filament/issues",
                "source": "https://github.com/filamentphp/filament"
            },
            "time": "2025-09-17T10:47:13+00:00"
        },
        {
            "name": "filament/widgets",
            "version": "v3.3.43",
            "source": {
                "type": "git",
                "url": "https://github.com/filamentphp/widgets.git",
                "reference": "5b956f884aaef479f6091463cb829e7c9f2afc2c"
            },
            "dist": {
                "type": "zip",
                "url": "https://api.github.com/repos/filamentphp/widgets/zipball/5b956f884aaef479f6091463cb829e7c9f2afc2c",
                "reference": "5b956f884aaef479f6091463cb829e7c9f2afc2c",
                "shasum": ""
            },
            "require": {
                "filament/support": "self.version",
                "php": "^8.1",
                "spatie/laravel-package-tools": "^1.9"
            },
            "type": "library",
            "extra": {
                "laravel": {
                    "providers": [
                        "Filament\\Widgets\\WidgetsServiceProvider"
                    ]
                }
            },
            "autoload": {
                "psr-4": {
                    "Filament\\Widgets\\": "src"
                }
            },
            "notification-url": "https://packagist.org/downloads/",
            "license": [
                "MIT"
            ],
            "description": "Easily add beautiful dashboard widgets to any Livewire component.",
            "homepage": "https://github.com/filamentphp/filament",
            "support": {
                "issues": "https://github.com/filamentphp/filament/issues",
                "source": "https://github.com/filamentphp/filament"
            },
            "time": "2025-06-12T15:11:14+00:00"
        },
        {
            "name": "fruitcake/php-cors",
            "version": "v1.3.0",
            "source": {
                "type": "git",
                "url": "https://github.com/fruitcake/php-cors.git",
                "reference": "3d158f36e7875e2f040f37bc0573956240a5a38b"
            },
            "dist": {
                "type": "zip",
                "url": "https://api.github.com/repos/fruitcake/php-cors/zipball/3d158f36e7875e2f040f37bc0573956240a5a38b",
                "reference": "3d158f36e7875e2f040f37bc0573956240a5a38b",
                "shasum": ""
            },
            "require": {
                "php": "^7.4|^8.0",
                "symfony/http-foundation": "^4.4|^5.4|^6|^7"
            },
            "require-dev": {
                "phpstan/phpstan": "^1.4",
                "phpunit/phpunit": "^9",
                "squizlabs/php_codesniffer": "^3.5"
            },
            "type": "library",
            "extra": {
                "branch-alias": {
                    "dev-master": "1.2-dev"
                }
            },
            "autoload": {
                "psr-4": {
                    "Fruitcake\\Cors\\": "src/"
                }
            },
            "notification-url": "https://packagist.org/downloads/",
            "license": [
                "MIT"
            ],
            "authors": [
                {
                    "name": "Fruitcake",
                    "homepage": "https://fruitcake.nl"
                },
                {
                    "name": "Barryvdh",
                    "email": "barryvdh@gmail.com"
                }
            ],
            "description": "Cross-origin resource sharing library for the Symfony HttpFoundation",
            "homepage": "https://github.com/fruitcake/php-cors",
            "keywords": [
                "cors",
                "laravel",
                "symfony"
            ],
            "support": {
                "issues": "https://github.com/fruitcake/php-cors/issues",
                "source": "https://github.com/fruitcake/php-cors/tree/v1.3.0"
            },
            "funding": [
                {
                    "url": "https://fruitcake.nl",
                    "type": "custom"
                },
                {
                    "url": "https://github.com/barryvdh",
                    "type": "github"
                }
            ],
            "time": "2023-10-12T05:21:21+00:00"
        },
        {
            "name": "graham-campbell/result-type",
            "version": "v1.1.3",
            "source": {
                "type": "git",
                "url": "https://github.com/GrahamCampbell/Result-Type.git",
                "reference": "3ba905c11371512af9d9bdd27d99b782216b6945"
            },
            "dist": {
                "type": "zip",
                "url": "https://api.github.com/repos/GrahamCampbell/Result-Type/zipball/3ba905c11371512af9d9bdd27d99b782216b6945",
                "reference": "3ba905c11371512af9d9bdd27d99b782216b6945",
                "shasum": ""
            },
            "require": {
                "php": "^7.2.5 || ^8.0",
                "phpoption/phpoption": "^1.9.3"
            },
            "require-dev": {
                "phpunit/phpunit": "^8.5.39 || ^9.6.20 || ^10.5.28"
            },
            "type": "library",
            "autoload": {
                "psr-4": {
                    "GrahamCampbell\\ResultType\\": "src/"
                }
            },
            "notification-url": "https://packagist.org/downloads/",
            "license": [
                "MIT"
            ],
            "authors": [
                {
                    "name": "Graham Campbell",
                    "email": "hello@gjcampbell.co.uk",
                    "homepage": "https://github.com/GrahamCampbell"
                }
            ],
            "description": "An Implementation Of The Result Type",
            "keywords": [
                "Graham Campbell",
                "GrahamCampbell",
                "Result Type",
                "Result-Type",
                "result"
            ],
            "support": {
                "issues": "https://github.com/GrahamCampbell/Result-Type/issues",
                "source": "https://github.com/GrahamCampbell/Result-Type/tree/v1.1.3"
            },
            "funding": [
                {
                    "url": "https://github.com/GrahamCampbell",
                    "type": "github"
                },
                {
                    "url": "https://tidelift.com/funding/github/packagist/graham-campbell/result-type",
                    "type": "tidelift"
                }
            ],
            "time": "2024-07-20T21:45:45+00:00"
        },
        {
            "name": "guava/filament-icon-picker",
            "version": "2.3.1",
            "source": {
                "type": "git",
                "url": "https://github.com/lukas-frey/filament-icon-picker.git",
                "reference": "a9c2709db2df2d658fd045022d0300c2fa8a6fba"
            },
            "dist": {
                "type": "zip",
                "url": "https://api.github.com/repos/lukas-frey/filament-icon-picker/zipball/a9c2709db2df2d658fd045022d0300c2fa8a6fba",
                "reference": "a9c2709db2df2d658fd045022d0300c2fa8a6fba",
                "shasum": ""
            },
            "require": {
                "filament/filament": "^3.0@stable",
                "php": "^8.0"
            },
            "require-dev": {
                "orchestra/testbench": "^7.0|^8.0|^9.0"
            },
            "type": "library",
            "extra": {
                "laravel": {
                    "providers": [
                        "Guava\\FilamentIconPicker\\FilamentIconPickerServiceProvider"
                    ]
                }
            },
            "autoload": {
                "psr-4": {
                    "Guava\\FilamentIconPicker\\": "src"
                }
            },
            "notification-url": "https://packagist.org/downloads/",
            "license": [
                "MIT"
            ],
            "authors": [
                {
                    "name": "Lukas Frey",
                    "email": "mail@lukasfrey.cz"
                }
            ],
            "description": "A filament plugin that adds an icon picker field.",
            "support": {
                "issues": "https://github.com/lukas-frey/filament-icon-picker/issues",
                "source": "https://github.com/lukas-frey/filament-icon-picker/tree/2.3.1"
            },
            "funding": [
                {
                    "url": "https://github.com/LukasFreyCZ",
                    "type": "github"
                }
            ],
            "time": "2025-08-19T12:48:35+00:00"
        },
        {
            "name": "guzzlehttp/guzzle",
            "version": "7.10.0",
            "source": {
                "type": "git",
                "url": "https://github.com/guzzle/guzzle.git",
                "reference": "b51ac707cfa420b7bfd4e4d5e510ba8008e822b4"
            },
            "dist": {
                "type": "zip",
                "url": "https://api.github.com/repos/guzzle/guzzle/zipball/b51ac707cfa420b7bfd4e4d5e510ba8008e822b4",
                "reference": "b51ac707cfa420b7bfd4e4d5e510ba8008e822b4",
                "shasum": ""
            },
            "require": {
                "ext-json": "*",
                "guzzlehttp/promises": "^2.3",
                "guzzlehttp/psr7": "^2.8",
                "php": "^7.2.5 || ^8.0",
                "psr/http-client": "^1.0",
                "symfony/deprecation-contracts": "^2.2 || ^3.0"
            },
            "provide": {
                "psr/http-client-implementation": "1.0"
            },
            "require-dev": {
                "bamarni/composer-bin-plugin": "^1.8.2",
                "ext-curl": "*",
                "guzzle/client-integration-tests": "3.0.2",
                "php-http/message-factory": "^1.1",
                "phpunit/phpunit": "^8.5.39 || ^9.6.20",
                "psr/log": "^1.1 || ^2.0 || ^3.0"
            },
            "suggest": {
                "ext-curl": "Required for CURL handler support",
                "ext-intl": "Required for Internationalized Domain Name (IDN) support",
                "psr/log": "Required for using the Log middleware"
            },
            "type": "library",
            "extra": {
                "bamarni-bin": {
                    "bin-links": true,
                    "forward-command": false
                }
            },
            "autoload": {
                "files": [
                    "src/functions_include.php"
                ],
                "psr-4": {
                    "GuzzleHttp\\": "src/"
                }
            },
            "notification-url": "https://packagist.org/downloads/",
            "license": [
                "MIT"
            ],
            "authors": [
                {
                    "name": "Graham Campbell",
                    "email": "hello@gjcampbell.co.uk",
                    "homepage": "https://github.com/GrahamCampbell"
                },
                {
                    "name": "Michael Dowling",
                    "email": "mtdowling@gmail.com",
                    "homepage": "https://github.com/mtdowling"
                },
                {
                    "name": "Jeremy Lindblom",
                    "email": "jeremeamia@gmail.com",
                    "homepage": "https://github.com/jeremeamia"
                },
                {
                    "name": "George Mponos",
                    "email": "gmponos@gmail.com",
                    "homepage": "https://github.com/gmponos"
                },
                {
                    "name": "Tobias Nyholm",
                    "email": "tobias.nyholm@gmail.com",
                    "homepage": "https://github.com/Nyholm"
                },
                {
                    "name": "Márk Sági-Kazár",
                    "email": "mark.sagikazar@gmail.com",
                    "homepage": "https://github.com/sagikazarmark"
                },
                {
                    "name": "Tobias Schultze",
                    "email": "webmaster@tubo-world.de",
                    "homepage": "https://github.com/Tobion"
                }
            ],
            "description": "Guzzle is a PHP HTTP client library",
            "keywords": [
                "client",
                "curl",
                "framework",
                "http",
                "http client",
                "psr-18",
                "psr-7",
                "rest",
                "web service"
            ],
            "support": {
                "issues": "https://github.com/guzzle/guzzle/issues",
                "source": "https://github.com/guzzle/guzzle/tree/7.10.0"
            },
            "funding": [
                {
                    "url": "https://github.com/GrahamCampbell",
                    "type": "github"
                },
                {
                    "url": "https://github.com/Nyholm",
                    "type": "github"
                },
                {
                    "url": "https://tidelift.com/funding/github/packagist/guzzlehttp/guzzle",
                    "type": "tidelift"
                }
            ],
            "time": "2025-08-23T22:36:01+00:00"
        },
        {
            "name": "guzzlehttp/promises",
            "version": "2.3.0",
            "source": {
                "type": "git",
                "url": "https://github.com/guzzle/promises.git",
                "reference": "481557b130ef3790cf82b713667b43030dc9c957"
            },
            "dist": {
                "type": "zip",
                "url": "https://api.github.com/repos/guzzle/promises/zipball/481557b130ef3790cf82b713667b43030dc9c957",
                "reference": "481557b130ef3790cf82b713667b43030dc9c957",
                "shasum": ""
            },
            "require": {
                "php": "^7.2.5 || ^8.0"
            },
            "require-dev": {
                "bamarni/composer-bin-plugin": "^1.8.2",
                "phpunit/phpunit": "^8.5.44 || ^9.6.25"
            },
            "type": "library",
            "extra": {
                "bamarni-bin": {
                    "bin-links": true,
                    "forward-command": false
                }
            },
            "autoload": {
                "psr-4": {
                    "GuzzleHttp\\Promise\\": "src/"
                }
            },
            "notification-url": "https://packagist.org/downloads/",
            "license": [
                "MIT"
            ],
            "authors": [
                {
                    "name": "Graham Campbell",
                    "email": "hello@gjcampbell.co.uk",
                    "homepage": "https://github.com/GrahamCampbell"
                },
                {
                    "name": "Michael Dowling",
                    "email": "mtdowling@gmail.com",
                    "homepage": "https://github.com/mtdowling"
                },
                {
                    "name": "Tobias Nyholm",
                    "email": "tobias.nyholm@gmail.com",
                    "homepage": "https://github.com/Nyholm"
                },
                {
                    "name": "Tobias Schultze",
                    "email": "webmaster@tubo-world.de",
                    "homepage": "https://github.com/Tobion"
                }
            ],
            "description": "Guzzle promises library",
            "keywords": [
                "promise"
            ],
            "support": {
                "issues": "https://github.com/guzzle/promises/issues",
                "source": "https://github.com/guzzle/promises/tree/2.3.0"
            },
            "funding": [
                {
                    "url": "https://github.com/GrahamCampbell",
                    "type": "github"
                },
                {
                    "url": "https://github.com/Nyholm",
                    "type": "github"
                },
                {
                    "url": "https://tidelift.com/funding/github/packagist/guzzlehttp/promises",
                    "type": "tidelift"
                }
            ],
            "time": "2025-08-22T14:34:08+00:00"
        },
        {
            "name": "guzzlehttp/psr7",
            "version": "2.8.0",
            "source": {
                "type": "git",
                "url": "https://github.com/guzzle/psr7.git",
                "reference": "21dc724a0583619cd1652f673303492272778051"
            },
            "dist": {
                "type": "zip",
                "url": "https://api.github.com/repos/guzzle/psr7/zipball/21dc724a0583619cd1652f673303492272778051",
                "reference": "21dc724a0583619cd1652f673303492272778051",
                "shasum": ""
            },
            "require": {
                "php": "^7.2.5 || ^8.0",
                "psr/http-factory": "^1.0",
                "psr/http-message": "^1.1 || ^2.0",
                "ralouphie/getallheaders": "^3.0"
            },
            "provide": {
                "psr/http-factory-implementation": "1.0",
                "psr/http-message-implementation": "1.0"
            },
            "require-dev": {
                "bamarni/composer-bin-plugin": "^1.8.2",
                "http-interop/http-factory-tests": "0.9.0",
                "phpunit/phpunit": "^8.5.44 || ^9.6.25"
            },
            "suggest": {
                "laminas/laminas-httphandlerrunner": "Emit PSR-7 responses"
            },
            "type": "library",
            "extra": {
                "bamarni-bin": {
                    "bin-links": true,
                    "forward-command": false
                }
            },
            "autoload": {
                "psr-4": {
                    "GuzzleHttp\\Psr7\\": "src/"
                }
            },
            "notification-url": "https://packagist.org/downloads/",
            "license": [
                "MIT"
            ],
            "authors": [
                {
                    "name": "Graham Campbell",
                    "email": "hello@gjcampbell.co.uk",
                    "homepage": "https://github.com/GrahamCampbell"
                },
                {
                    "name": "Michael Dowling",
                    "email": "mtdowling@gmail.com",
                    "homepage": "https://github.com/mtdowling"
                },
                {
                    "name": "George Mponos",
                    "email": "gmponos@gmail.com",
                    "homepage": "https://github.com/gmponos"
                },
                {
                    "name": "Tobias Nyholm",
                    "email": "tobias.nyholm@gmail.com",
                    "homepage": "https://github.com/Nyholm"
                },
                {
                    "name": "Márk Sági-Kazár",
                    "email": "mark.sagikazar@gmail.com",
                    "homepage": "https://github.com/sagikazarmark"
                },
                {
                    "name": "Tobias Schultze",
                    "email": "webmaster@tubo-world.de",
                    "homepage": "https://github.com/Tobion"
                },
                {
                    "name": "Márk Sági-Kazár",
                    "email": "mark.sagikazar@gmail.com",
                    "homepage": "https://sagikazarmark.hu"
                }
            ],
            "description": "PSR-7 message implementation that also provides common utility methods",
            "keywords": [
                "http",
                "message",
                "psr-7",
                "request",
                "response",
                "stream",
                "uri",
                "url"
            ],
            "support": {
                "issues": "https://github.com/guzzle/psr7/issues",
                "source": "https://github.com/guzzle/psr7/tree/2.8.0"
            },
            "funding": [
                {
                    "url": "https://github.com/GrahamCampbell",
                    "type": "github"
                },
                {
                    "url": "https://github.com/Nyholm",
                    "type": "github"
                },
                {
                    "url": "https://tidelift.com/funding/github/packagist/guzzlehttp/psr7",
                    "type": "tidelift"
                }
            ],
            "time": "2025-08-23T21:21:41+00:00"
        },
        {
            "name": "guzzlehttp/uri-template",
            "version": "v1.0.5",
            "source": {
                "type": "git",
                "url": "https://github.com/guzzle/uri-template.git",
                "reference": "4f4bbd4e7172148801e76e3decc1e559bdee34e1"
            },
            "dist": {
                "type": "zip",
                "url": "https://api.github.com/repos/guzzle/uri-template/zipball/4f4bbd4e7172148801e76e3decc1e559bdee34e1",
                "reference": "4f4bbd4e7172148801e76e3decc1e559bdee34e1",
                "shasum": ""
            },
            "require": {
                "php": "^7.2.5 || ^8.0",
                "symfony/polyfill-php80": "^1.24"
            },
            "require-dev": {
                "bamarni/composer-bin-plugin": "^1.8.2",
                "phpunit/phpunit": "^8.5.44 || ^9.6.25",
                "uri-template/tests": "1.0.0"
            },
            "type": "library",
            "extra": {
                "bamarni-bin": {
                    "bin-links": true,
                    "forward-command": false
                }
            },
            "autoload": {
                "psr-4": {
                    "GuzzleHttp\\UriTemplate\\": "src"
                }
            },
            "notification-url": "https://packagist.org/downloads/",
            "license": [
                "MIT"
            ],
            "authors": [
                {
                    "name": "Graham Campbell",
                    "email": "hello@gjcampbell.co.uk",
                    "homepage": "https://github.com/GrahamCampbell"
                },
                {
                    "name": "Michael Dowling",
                    "email": "mtdowling@gmail.com",
                    "homepage": "https://github.com/mtdowling"
                },
                {
                    "name": "George Mponos",
                    "email": "gmponos@gmail.com",
                    "homepage": "https://github.com/gmponos"
                },
                {
                    "name": "Tobias Nyholm",
                    "email": "tobias.nyholm@gmail.com",
                    "homepage": "https://github.com/Nyholm"
                }
            ],
            "description": "A polyfill class for uri_template of PHP",
            "keywords": [
                "guzzlehttp",
                "uri-template"
            ],
            "support": {
                "issues": "https://github.com/guzzle/uri-template/issues",
                "source": "https://github.com/guzzle/uri-template/tree/v1.0.5"
            },
            "funding": [
                {
                    "url": "https://github.com/GrahamCampbell",
                    "type": "github"
                },
                {
                    "url": "https://github.com/Nyholm",
                    "type": "github"
                },
                {
                    "url": "https://tidelift.com/funding/github/packagist/guzzlehttp/uri-template",
                    "type": "tidelift"
                }
            ],
            "time": "2025-08-22T14:27:06+00:00"
        },
        {
            "name": "kirschbaum-development/eloquent-power-joins",
            "version": "4.2.8",
            "source": {
                "type": "git",
                "url": "https://github.com/kirschbaum-development/eloquent-power-joins.git",
                "reference": "d67c7e2efa886d2ef8bb29e86c3ddb9438ac6390"
            },
            "dist": {
                "type": "zip",
                "url": "https://api.github.com/repos/kirschbaum-development/eloquent-power-joins/zipball/d67c7e2efa886d2ef8bb29e86c3ddb9438ac6390",
                "reference": "d67c7e2efa886d2ef8bb29e86c3ddb9438ac6390",
                "shasum": ""
            },
            "require": {
                "illuminate/database": "^11.42|^12.0",
                "illuminate/support": "^11.42|^12.0",
                "php": "^8.2"
            },
            "require-dev": {
                "friendsofphp/php-cs-fixer": "dev-master",
                "laravel/legacy-factories": "^1.0@dev",
                "orchestra/testbench": "^9.0|^10.0",
                "phpunit/phpunit": "^10.0|^11.0"
            },
            "type": "library",
            "extra": {
                "laravel": {
                    "providers": [
                        "Kirschbaum\\PowerJoins\\PowerJoinsServiceProvider"
                    ]
                }
            },
            "autoload": {
                "psr-4": {
                    "Kirschbaum\\PowerJoins\\": "src"
                }
            },
            "notification-url": "https://packagist.org/downloads/",
            "license": [
                "MIT"
            ],
            "authors": [
                {
                    "name": "Luis Dalmolin",
                    "email": "luis.nh@gmail.com",
                    "role": "Developer"
                }
            ],
            "description": "The Laravel magic applied to joins.",
            "homepage": "https://github.com/kirschbaum-development/eloquent-power-joins",
            "keywords": [
                "eloquent",
                "join",
                "laravel",
                "mysql"
            ],
            "support": {
                "issues": "https://github.com/kirschbaum-development/eloquent-power-joins/issues",
                "source": "https://github.com/kirschbaum-development/eloquent-power-joins/tree/4.2.8"
            },
            "time": "2025-08-14T18:43:05+00:00"
        },
        {
            "name": "laravel/framework",
            "version": "v12.34.0",
            "source": {
                "type": "git",
                "url": "https://github.com/laravel/framework.git",
                "reference": "f9ec5a5d88bc8c468f17b59f88e05c8ac3c8d687"
            },
            "dist": {
                "type": "zip",
                "url": "https://api.github.com/repos/laravel/framework/zipball/f9ec5a5d88bc8c468f17b59f88e05c8ac3c8d687",
                "reference": "f9ec5a5d88bc8c468f17b59f88e05c8ac3c8d687",
                "shasum": ""
            },
            "require": {
                "brick/math": "^0.11|^0.12|^0.13|^0.14",
                "composer-runtime-api": "^2.2",
                "doctrine/inflector": "^2.0.5",
                "dragonmantank/cron-expression": "^3.4",
                "egulias/email-validator": "^3.2.1|^4.0",
                "ext-ctype": "*",
                "ext-filter": "*",
                "ext-hash": "*",
                "ext-mbstring": "*",
                "ext-openssl": "*",
                "ext-session": "*",
                "ext-tokenizer": "*",
                "fruitcake/php-cors": "^1.3",
                "guzzlehttp/guzzle": "^7.8.2",
                "guzzlehttp/uri-template": "^1.0",
                "laravel/prompts": "^0.3.0",
                "laravel/serializable-closure": "^1.3|^2.0",
                "league/commonmark": "^2.7",
                "league/flysystem": "^3.25.1",
                "league/flysystem-local": "^3.25.1",
                "league/uri": "^7.5.1",
                "monolog/monolog": "^3.0",
                "nesbot/carbon": "^3.8.4",
                "nunomaduro/termwind": "^2.0",
                "php": "^8.2",
                "psr/container": "^1.1.1|^2.0.1",
                "psr/log": "^1.0|^2.0|^3.0",
                "psr/simple-cache": "^1.0|^2.0|^3.0",
                "ramsey/uuid": "^4.7",
                "symfony/console": "^7.2.0",
                "symfony/error-handler": "^7.2.0",
                "symfony/finder": "^7.2.0",
                "symfony/http-foundation": "^7.2.0",
                "symfony/http-kernel": "^7.2.0",
                "symfony/mailer": "^7.2.0",
                "symfony/mime": "^7.2.0",
                "symfony/polyfill-php83": "^1.33",
                "symfony/polyfill-php84": "^1.33",
                "symfony/polyfill-php85": "^1.33",
                "symfony/process": "^7.2.0",
                "symfony/routing": "^7.2.0",
                "symfony/uid": "^7.2.0",
                "symfony/var-dumper": "^7.2.0",
                "tijsverkoyen/css-to-inline-styles": "^2.2.5",
                "vlucas/phpdotenv": "^5.6.1",
                "voku/portable-ascii": "^2.0.2"
            },
            "conflict": {
                "tightenco/collect": "<5.5.33"
            },
            "provide": {
                "psr/container-implementation": "1.1|2.0",
                "psr/log-implementation": "1.0|2.0|3.0",
                "psr/simple-cache-implementation": "1.0|2.0|3.0"
            },
            "replace": {
                "illuminate/auth": "self.version",
                "illuminate/broadcasting": "self.version",
                "illuminate/bus": "self.version",
                "illuminate/cache": "self.version",
                "illuminate/collections": "self.version",
                "illuminate/concurrency": "self.version",
                "illuminate/conditionable": "self.version",
                "illuminate/config": "self.version",
                "illuminate/console": "self.version",
                "illuminate/container": "self.version",
                "illuminate/contracts": "self.version",
                "illuminate/cookie": "self.version",
                "illuminate/database": "self.version",
                "illuminate/encryption": "self.version",
                "illuminate/events": "self.version",
                "illuminate/filesystem": "self.version",
                "illuminate/hashing": "self.version",
                "illuminate/http": "self.version",
                "illuminate/json-schema": "self.version",
                "illuminate/log": "self.version",
                "illuminate/macroable": "self.version",
                "illuminate/mail": "self.version",
                "illuminate/notifications": "self.version",
                "illuminate/pagination": "self.version",
                "illuminate/pipeline": "self.version",
                "illuminate/process": "self.version",
                "illuminate/queue": "self.version",
                "illuminate/redis": "self.version",
                "illuminate/routing": "self.version",
                "illuminate/session": "self.version",
                "illuminate/support": "self.version",
                "illuminate/testing": "self.version",
                "illuminate/translation": "self.version",
                "illuminate/validation": "self.version",
                "illuminate/view": "self.version",
                "spatie/once": "*"
            },
            "require-dev": {
                "ably/ably-php": "^1.0",
                "aws/aws-sdk-php": "^3.322.9",
                "ext-gmp": "*",
                "fakerphp/faker": "^1.24",
                "guzzlehttp/promises": "^2.0.3",
                "guzzlehttp/psr7": "^2.4",
                "laravel/pint": "^1.18",
                "league/flysystem-aws-s3-v3": "^3.25.1",
                "league/flysystem-ftp": "^3.25.1",
                "league/flysystem-path-prefixing": "^3.25.1",
                "league/flysystem-read-only": "^3.25.1",
                "league/flysystem-sftp-v3": "^3.25.1",
                "mockery/mockery": "^1.6.10",
                "opis/json-schema": "^2.4.1",
                "orchestra/testbench-core": "^10.7.0",
                "pda/pheanstalk": "^5.0.6|^7.0.0",
                "php-http/discovery": "^1.15",
                "phpstan/phpstan": "^2.0",
                "phpunit/phpunit": "^10.5.35|^11.5.3|^12.0.1",
                "predis/predis": "^2.3|^3.0",
                "resend/resend-php": "^0.10.0",
                "symfony/cache": "^7.2.0",
                "symfony/http-client": "^7.2.0",
                "symfony/psr-http-message-bridge": "^7.2.0",
                "symfony/translation": "^7.2.0"
            },
            "suggest": {
                "ably/ably-php": "Required to use the Ably broadcast driver (^1.0).",
                "aws/aws-sdk-php": "Required to use the SQS queue driver, DynamoDb failed job storage, and SES mail driver (^3.322.9).",
                "brianium/paratest": "Required to run tests in parallel (^7.0|^8.0).",
                "ext-apcu": "Required to use the APC cache driver.",
                "ext-fileinfo": "Required to use the Filesystem class.",
                "ext-ftp": "Required to use the Flysystem FTP driver.",
                "ext-gd": "Required to use Illuminate\\Http\\Testing\\FileFactory::image().",
                "ext-memcached": "Required to use the memcache cache driver.",
                "ext-pcntl": "Required to use all features of the queue worker and console signal trapping.",
                "ext-pdo": "Required to use all database features.",
                "ext-posix": "Required to use all features of the queue worker.",
                "ext-redis": "Required to use the Redis cache and queue drivers (^4.0|^5.0|^6.0).",
                "fakerphp/faker": "Required to generate fake data using the fake() helper (^1.23).",
                "filp/whoops": "Required for friendly error pages in development (^2.14.3).",
                "laravel/tinker": "Required to use the tinker console command (^2.0).",
                "league/flysystem-aws-s3-v3": "Required to use the Flysystem S3 driver (^3.25.1).",
                "league/flysystem-ftp": "Required to use the Flysystem FTP driver (^3.25.1).",
                "league/flysystem-path-prefixing": "Required to use the scoped driver (^3.25.1).",
                "league/flysystem-read-only": "Required to use read-only disks (^3.25.1)",
                "league/flysystem-sftp-v3": "Required to use the Flysystem SFTP driver (^3.25.1).",
                "mockery/mockery": "Required to use mocking (^1.6).",
                "pda/pheanstalk": "Required to use the beanstalk queue driver (^5.0).",
                "php-http/discovery": "Required to use PSR-7 bridging features (^1.15).",
                "phpunit/phpunit": "Required to use assertions and run tests (^10.5.35|^11.5.3|^12.0.1).",
                "predis/predis": "Required to use the predis connector (^2.3|^3.0).",
                "psr/http-message": "Required to allow Storage::put to accept a StreamInterface (^1.0).",
                "pusher/pusher-php-server": "Required to use the Pusher broadcast driver (^6.0|^7.0).",
                "resend/resend-php": "Required to enable support for the Resend mail transport (^0.10.0).",
                "symfony/cache": "Required to PSR-6 cache bridge (^7.2).",
                "symfony/filesystem": "Required to enable support for relative symbolic links (^7.2).",
                "symfony/http-client": "Required to enable support for the Symfony API mail transports (^7.2).",
                "symfony/mailgun-mailer": "Required to enable support for the Mailgun mail transport (^7.2).",
                "symfony/postmark-mailer": "Required to enable support for the Postmark mail transport (^7.2).",
                "symfony/psr-http-message-bridge": "Required to use PSR-7 bridging features (^7.2)."
            },
            "type": "library",
            "extra": {
                "branch-alias": {
                    "dev-master": "12.x-dev"
                }
            },
            "autoload": {
                "files": [
                    "src/Illuminate/Collections/functions.php",
                    "src/Illuminate/Collections/helpers.php",
                    "src/Illuminate/Events/functions.php",
                    "src/Illuminate/Filesystem/functions.php",
                    "src/Illuminate/Foundation/helpers.php",
                    "src/Illuminate/Log/functions.php",
                    "src/Illuminate/Support/functions.php",
                    "src/Illuminate/Support/helpers.php"
                ],
                "psr-4": {
                    "Illuminate\\": "src/Illuminate/",
                    "Illuminate\\Support\\": [
                        "src/Illuminate/Macroable/",
                        "src/Illuminate/Collections/",
                        "src/Illuminate/Conditionable/"
                    ]
                }
            },
            "notification-url": "https://packagist.org/downloads/",
            "license": [
                "MIT"
            ],
            "authors": [
                {
                    "name": "Taylor Otwell",
                    "email": "taylor@laravel.com"
                }
            ],
            "description": "The Laravel Framework.",
            "homepage": "https://laravel.com",
            "keywords": [
                "framework",
                "laravel"
            ],
            "support": {
                "issues": "https://github.com/laravel/framework/issues",
                "source": "https://github.com/laravel/framework"
            },
            "time": "2025-10-14T13:58:31+00:00"
        },
        {
            "name": "laravel/prompts",
            "version": "v0.3.7",
            "source": {
                "type": "git",
                "url": "https://github.com/laravel/prompts.git",
                "reference": "a1891d362714bc40c8d23b0b1d7090f022ea27cc"
            },
            "dist": {
                "type": "zip",
                "url": "https://api.github.com/repos/laravel/prompts/zipball/a1891d362714bc40c8d23b0b1d7090f022ea27cc",
                "reference": "a1891d362714bc40c8d23b0b1d7090f022ea27cc",
                "shasum": ""
            },
            "require": {
                "composer-runtime-api": "^2.2",
                "ext-mbstring": "*",
                "php": "^8.1",
                "symfony/console": "^6.2|^7.0"
            },
            "conflict": {
                "illuminate/console": ">=10.17.0 <10.25.0",
                "laravel/framework": ">=10.17.0 <10.25.0"
            },
            "require-dev": {
                "illuminate/collections": "^10.0|^11.0|^12.0",
                "mockery/mockery": "^1.5",
                "pestphp/pest": "^2.3|^3.4",
                "phpstan/phpstan": "^1.12.28",
                "phpstan/phpstan-mockery": "^1.1.3"
            },
            "suggest": {
                "ext-pcntl": "Required for the spinner to be animated."
            },
            "type": "library",
            "extra": {
                "branch-alias": {
                    "dev-main": "0.3.x-dev"
                }
            },
            "autoload": {
                "files": [
                    "src/helpers.php"
                ],
                "psr-4": {
                    "Laravel\\Prompts\\": "src/"
                }
            },
            "notification-url": "https://packagist.org/downloads/",
            "license": [
                "MIT"
            ],
            "description": "Add beautiful and user-friendly forms to your command-line applications.",
            "support": {
                "issues": "https://github.com/laravel/prompts/issues",
                "source": "https://github.com/laravel/prompts/tree/v0.3.7"
            },
            "time": "2025-09-19T13:47:56+00:00"
        },
        {
            "name": "laravel/serializable-closure",
            "version": "v2.0.6",
            "source": {
                "type": "git",
                "url": "https://github.com/laravel/serializable-closure.git",
                "reference": "038ce42edee619599a1debb7e81d7b3759492819"
            },
            "dist": {
                "type": "zip",
                "url": "https://api.github.com/repos/laravel/serializable-closure/zipball/038ce42edee619599a1debb7e81d7b3759492819",
                "reference": "038ce42edee619599a1debb7e81d7b3759492819",
                "shasum": ""
            },
            "require": {
                "php": "^8.1"
            },
            "require-dev": {
                "illuminate/support": "^10.0|^11.0|^12.0",
                "nesbot/carbon": "^2.67|^3.0",
                "pestphp/pest": "^2.36|^3.0",
                "phpstan/phpstan": "^2.0",
                "symfony/var-dumper": "^6.2.0|^7.0.0"
            },
            "type": "library",
            "extra": {
                "branch-alias": {
                    "dev-master": "2.x-dev"
                }
            },
            "autoload": {
                "psr-4": {
                    "Laravel\\SerializableClosure\\": "src/"
                }
            },
            "notification-url": "https://packagist.org/downloads/",
            "license": [
                "MIT"
            ],
            "authors": [
                {
                    "name": "Taylor Otwell",
                    "email": "taylor@laravel.com"
                },
                {
                    "name": "Nuno Maduro",
                    "email": "nuno@laravel.com"
                }
            ],
            "description": "Laravel Serializable Closure provides an easy and secure way to serialize closures in PHP.",
            "keywords": [
                "closure",
                "laravel",
                "serializable"
            ],
            "support": {
                "issues": "https://github.com/laravel/serializable-closure/issues",
                "source": "https://github.com/laravel/serializable-closure"
            },
            "time": "2025-10-09T13:42:30+00:00"
        },
        {
            "name": "laravel/tinker",
            "version": "v2.10.1",
            "source": {
                "type": "git",
                "url": "https://github.com/laravel/tinker.git",
                "reference": "22177cc71807d38f2810c6204d8f7183d88a57d3"
            },
            "dist": {
                "type": "zip",
                "url": "https://api.github.com/repos/laravel/tinker/zipball/22177cc71807d38f2810c6204d8f7183d88a57d3",
                "reference": "22177cc71807d38f2810c6204d8f7183d88a57d3",
                "shasum": ""
            },
            "require": {
                "illuminate/console": "^6.0|^7.0|^8.0|^9.0|^10.0|^11.0|^12.0",
                "illuminate/contracts": "^6.0|^7.0|^8.0|^9.0|^10.0|^11.0|^12.0",
                "illuminate/support": "^6.0|^7.0|^8.0|^9.0|^10.0|^11.0|^12.0",
                "php": "^7.2.5|^8.0",
                "psy/psysh": "^0.11.1|^0.12.0",
                "symfony/var-dumper": "^4.3.4|^5.0|^6.0|^7.0"
            },
            "require-dev": {
                "mockery/mockery": "~1.3.3|^1.4.2",
                "phpstan/phpstan": "^1.10",
                "phpunit/phpunit": "^8.5.8|^9.3.3|^10.0"
            },
            "suggest": {
                "illuminate/database": "The Illuminate Database package (^6.0|^7.0|^8.0|^9.0|^10.0|^11.0|^12.0)."
            },
            "type": "library",
            "extra": {
                "laravel": {
                    "providers": [
                        "Laravel\\Tinker\\TinkerServiceProvider"
                    ]
                }
            },
            "autoload": {
                "psr-4": {
                    "Laravel\\Tinker\\": "src/"
                }
            },
            "notification-url": "https://packagist.org/downloads/",
            "license": [
                "MIT"
            ],
            "authors": [
                {
                    "name": "Taylor Otwell",
                    "email": "taylor@laravel.com"
                }
            ],
            "description": "Powerful REPL for the Laravel framework.",
            "keywords": [
                "REPL",
                "Tinker",
                "laravel",
                "psysh"
            ],
            "support": {
                "issues": "https://github.com/laravel/tinker/issues",
                "source": "https://github.com/laravel/tinker/tree/v2.10.1"
            },
            "time": "2025-01-27T14:24:01+00:00"
        },
        {
            "name": "league/commonmark",
            "version": "2.7.1",
            "source": {
                "type": "git",
                "url": "https://github.com/thephpleague/commonmark.git",
                "reference": "10732241927d3971d28e7ea7b5712721fa2296ca"
            },
            "dist": {
                "type": "zip",
                "url": "https://api.github.com/repos/thephpleague/commonmark/zipball/10732241927d3971d28e7ea7b5712721fa2296ca",
                "reference": "10732241927d3971d28e7ea7b5712721fa2296ca",
                "shasum": ""
            },
            "require": {
                "ext-mbstring": "*",
                "league/config": "^1.1.1",
                "php": "^7.4 || ^8.0",
                "psr/event-dispatcher": "^1.0",
                "symfony/deprecation-contracts": "^2.1 || ^3.0",
                "symfony/polyfill-php80": "^1.16"
            },
            "require-dev": {
                "cebe/markdown": "^1.0",
                "commonmark/cmark": "0.31.1",
                "commonmark/commonmark.js": "0.31.1",
                "composer/package-versions-deprecated": "^1.8",
                "embed/embed": "^4.4",
                "erusev/parsedown": "^1.0",
                "ext-json": "*",
                "github/gfm": "0.29.0",
                "michelf/php-markdown": "^1.4 || ^2.0",
                "nyholm/psr7": "^1.5",
                "phpstan/phpstan": "^1.8.2",
                "phpunit/phpunit": "^9.5.21 || ^10.5.9 || ^11.0.0",
                "scrutinizer/ocular": "^1.8.1",
                "symfony/finder": "^5.3 | ^6.0 | ^7.0",
                "symfony/process": "^5.4 | ^6.0 | ^7.0",
                "symfony/yaml": "^2.3 | ^3.0 | ^4.0 | ^5.0 | ^6.0 | ^7.0",
                "unleashedtech/php-coding-standard": "^3.1.1",
                "vimeo/psalm": "^4.24.0 || ^5.0.0 || ^6.0.0"
            },
            "suggest": {
                "symfony/yaml": "v2.3+ required if using the Front Matter extension"
            },
            "type": "library",
            "extra": {
                "branch-alias": {
                    "dev-main": "2.8-dev"
                }
            },
            "autoload": {
                "psr-4": {
                    "League\\CommonMark\\": "src"
                }
            },
            "notification-url": "https://packagist.org/downloads/",
            "license": [
                "BSD-3-Clause"
            ],
            "authors": [
                {
                    "name": "Colin O'Dell",
                    "email": "colinodell@gmail.com",
                    "homepage": "https://www.colinodell.com",
                    "role": "Lead Developer"
                }
            ],
            "description": "Highly-extensible PHP Markdown parser which fully supports the CommonMark spec and GitHub-Flavored Markdown (GFM)",
            "homepage": "https://commonmark.thephpleague.com",
            "keywords": [
                "commonmark",
                "flavored",
                "gfm",
                "github",
                "github-flavored",
                "markdown",
                "md",
                "parser"
            ],
            "support": {
                "docs": "https://commonmark.thephpleague.com/",
                "forum": "https://github.com/thephpleague/commonmark/discussions",
                "issues": "https://github.com/thephpleague/commonmark/issues",
                "rss": "https://github.com/thephpleague/commonmark/releases.atom",
                "source": "https://github.com/thephpleague/commonmark"
            },
            "funding": [
                {
                    "url": "https://www.colinodell.com/sponsor",
                    "type": "custom"
                },
                {
                    "url": "https://www.paypal.me/colinpodell/10.00",
                    "type": "custom"
                },
                {
                    "url": "https://github.com/colinodell",
                    "type": "github"
                },
                {
                    "url": "https://tidelift.com/funding/github/packagist/league/commonmark",
                    "type": "tidelift"
                }
            ],
            "time": "2025-07-20T12:47:49+00:00"
        },
        {
            "name": "league/config",
            "version": "v1.2.0",
            "source": {
                "type": "git",
                "url": "https://github.com/thephpleague/config.git",
                "reference": "754b3604fb2984c71f4af4a9cbe7b57f346ec1f3"
            },
            "dist": {
                "type": "zip",
                "url": "https://api.github.com/repos/thephpleague/config/zipball/754b3604fb2984c71f4af4a9cbe7b57f346ec1f3",
                "reference": "754b3604fb2984c71f4af4a9cbe7b57f346ec1f3",
                "shasum": ""
            },
            "require": {
                "dflydev/dot-access-data": "^3.0.1",
                "nette/schema": "^1.2",
                "php": "^7.4 || ^8.0"
            },
            "require-dev": {
                "phpstan/phpstan": "^1.8.2",
                "phpunit/phpunit": "^9.5.5",
                "scrutinizer/ocular": "^1.8.1",
                "unleashedtech/php-coding-standard": "^3.1",
                "vimeo/psalm": "^4.7.3"
            },
            "type": "library",
            "extra": {
                "branch-alias": {
                    "dev-main": "1.2-dev"
                }
            },
            "autoload": {
                "psr-4": {
                    "League\\Config\\": "src"
                }
            },
            "notification-url": "https://packagist.org/downloads/",
            "license": [
                "BSD-3-Clause"
            ],
            "authors": [
                {
                    "name": "Colin O'Dell",
                    "email": "colinodell@gmail.com",
                    "homepage": "https://www.colinodell.com",
                    "role": "Lead Developer"
                }
            ],
            "description": "Define configuration arrays with strict schemas and access values with dot notation",
            "homepage": "https://config.thephpleague.com",
            "keywords": [
                "array",
                "config",
                "configuration",
                "dot",
                "dot-access",
                "nested",
                "schema"
            ],
            "support": {
                "docs": "https://config.thephpleague.com/",
                "issues": "https://github.com/thephpleague/config/issues",
                "rss": "https://github.com/thephpleague/config/releases.atom",
                "source": "https://github.com/thephpleague/config"
            },
            "funding": [
                {
                    "url": "https://www.colinodell.com/sponsor",
                    "type": "custom"
                },
                {
                    "url": "https://www.paypal.me/colinpodell/10.00",
                    "type": "custom"
                },
                {
                    "url": "https://github.com/colinodell",
                    "type": "github"
                }
            ],
            "time": "2022-12-11T20:36:23+00:00"
        },
        {
            "name": "league/csv",
            "version": "9.27.0",
            "source": {
                "type": "git",
                "url": "https://github.com/thephpleague/csv.git",
                "reference": "cb491b1ba3c42ff2bcd0113814f4256b42bae845"
            },
            "dist": {
                "type": "zip",
                "url": "https://api.github.com/repos/thephpleague/csv/zipball/cb491b1ba3c42ff2bcd0113814f4256b42bae845",
                "reference": "cb491b1ba3c42ff2bcd0113814f4256b42bae845",
                "shasum": ""
            },
            "require": {
                "ext-filter": "*",
                "php": "^8.1.2"
            },
            "require-dev": {
                "ext-dom": "*",
                "ext-xdebug": "*",
                "friendsofphp/php-cs-fixer": "^3.75.0",
                "phpbench/phpbench": "^1.4.1",
                "phpstan/phpstan": "^1.12.27",
                "phpstan/phpstan-deprecation-rules": "^1.2.1",
                "phpstan/phpstan-phpunit": "^1.4.2",
                "phpstan/phpstan-strict-rules": "^1.6.2",
                "phpunit/phpunit": "^10.5.16 || ^11.5.22 || ^12.3.6",
                "symfony/var-dumper": "^6.4.8 || ^7.3.0"
            },
            "suggest": {
                "ext-dom": "Required to use the XMLConverter and the HTMLConverter classes",
                "ext-iconv": "Needed to ease transcoding CSV using iconv stream filters",
                "ext-mbstring": "Needed to ease transcoding CSV using mb stream filters",
                "ext-mysqli": "Requiered to use the package with the MySQLi extension",
                "ext-pdo": "Required to use the package with the PDO extension",
                "ext-pgsql": "Requiered to use the package with the PgSQL extension",
                "ext-sqlite3": "Required to use the package with the SQLite3 extension"
            },
            "type": "library",
            "extra": {
                "branch-alias": {
                    "dev-master": "9.x-dev"
                }
            },
            "autoload": {
                "files": [
                    "src/functions_include.php"
                ],
                "psr-4": {
                    "League\\Csv\\": "src"
                }
            },
            "notification-url": "https://packagist.org/downloads/",
            "license": [
                "MIT"
            ],
            "authors": [
                {
                    "name": "Ignace Nyamagana Butera",
                    "email": "nyamsprod@gmail.com",
                    "homepage": "https://github.com/nyamsprod/",
                    "role": "Developer"
                }
            ],
            "description": "CSV data manipulation made easy in PHP",
            "homepage": "https://csv.thephpleague.com",
            "keywords": [
                "convert",
                "csv",
                "export",
                "filter",
                "import",
                "read",
                "transform",
                "write"
            ],
            "support": {
                "docs": "https://csv.thephpleague.com",
                "issues": "https://github.com/thephpleague/csv/issues",
                "rss": "https://github.com/thephpleague/csv/releases.atom",
                "source": "https://github.com/thephpleague/csv"
            },
            "funding": [
                {
                    "url": "https://github.com/sponsors/nyamsprod",
                    "type": "github"
                }
            ],
            "time": "2025-10-16T08:22:09+00:00"
        },
        {
            "name": "league/flysystem",
            "version": "3.30.0",
            "source": {
                "type": "git",
                "url": "https://github.com/thephpleague/flysystem.git",
                "reference": "2203e3151755d874bb2943649dae1eb8533ac93e"
            },
            "dist": {
                "type": "zip",
                "url": "https://api.github.com/repos/thephpleague/flysystem/zipball/2203e3151755d874bb2943649dae1eb8533ac93e",
                "reference": "2203e3151755d874bb2943649dae1eb8533ac93e",
                "shasum": ""
            },
            "require": {
                "league/flysystem-local": "^3.0.0",
                "league/mime-type-detection": "^1.0.0",
                "php": "^8.0.2"
            },
            "conflict": {
                "async-aws/core": "<1.19.0",
                "async-aws/s3": "<1.14.0",
                "aws/aws-sdk-php": "3.209.31 || 3.210.0",
                "guzzlehttp/guzzle": "<7.0",
                "guzzlehttp/ringphp": "<1.1.1",
                "phpseclib/phpseclib": "3.0.15",
                "symfony/http-client": "<5.2"
            },
            "require-dev": {
                "async-aws/s3": "^1.5 || ^2.0",
                "async-aws/simple-s3": "^1.1 || ^2.0",
                "aws/aws-sdk-php": "^3.295.10",
                "composer/semver": "^3.0",
                "ext-fileinfo": "*",
                "ext-ftp": "*",
                "ext-mongodb": "^1.3|^2",
                "ext-zip": "*",
                "friendsofphp/php-cs-fixer": "^3.5",
                "google/cloud-storage": "^1.23",
                "guzzlehttp/psr7": "^2.6",
                "microsoft/azure-storage-blob": "^1.1",
                "mongodb/mongodb": "^1.2|^2",
                "phpseclib/phpseclib": "^3.0.36",
                "phpstan/phpstan": "^1.10",
                "phpunit/phpunit": "^9.5.11|^10.0",
                "sabre/dav": "^4.6.0"
            },
            "type": "library",
            "autoload": {
                "psr-4": {
                    "League\\Flysystem\\": "src"
                }
            },
            "notification-url": "https://packagist.org/downloads/",
            "license": [
                "MIT"
            ],
            "authors": [
                {
                    "name": "Frank de Jonge",
                    "email": "info@frankdejonge.nl"
                }
            ],
            "description": "File storage abstraction for PHP",
            "keywords": [
                "WebDAV",
                "aws",
                "cloud",
                "file",
                "files",
                "filesystem",
                "filesystems",
                "ftp",
                "s3",
                "sftp",
                "storage"
            ],
            "support": {
                "issues": "https://github.com/thephpleague/flysystem/issues",
                "source": "https://github.com/thephpleague/flysystem/tree/3.30.0"
            },
            "time": "2025-06-25T13:29:59+00:00"
        },
        {
            "name": "league/flysystem-local",
            "version": "3.30.0",
            "source": {
                "type": "git",
                "url": "https://github.com/thephpleague/flysystem-local.git",
                "reference": "6691915f77c7fb69adfb87dcd550052dc184ee10"
            },
            "dist": {
                "type": "zip",
                "url": "https://api.github.com/repos/thephpleague/flysystem-local/zipball/6691915f77c7fb69adfb87dcd550052dc184ee10",
                "reference": "6691915f77c7fb69adfb87dcd550052dc184ee10",
                "shasum": ""
            },
            "require": {
                "ext-fileinfo": "*",
                "league/flysystem": "^3.0.0",
                "league/mime-type-detection": "^1.0.0",
                "php": "^8.0.2"
            },
            "type": "library",
            "autoload": {
                "psr-4": {
                    "League\\Flysystem\\Local\\": ""
                }
            },
            "notification-url": "https://packagist.org/downloads/",
            "license": [
                "MIT"
            ],
            "authors": [
                {
                    "name": "Frank de Jonge",
                    "email": "info@frankdejonge.nl"
                }
            ],
            "description": "Local filesystem adapter for Flysystem.",
            "keywords": [
                "Flysystem",
                "file",
                "files",
                "filesystem",
                "local"
            ],
            "support": {
                "source": "https://github.com/thephpleague/flysystem-local/tree/3.30.0"
            },
            "time": "2025-05-21T10:34:19+00:00"
        },
        {
            "name": "league/mime-type-detection",
            "version": "1.16.0",
            "source": {
                "type": "git",
                "url": "https://github.com/thephpleague/mime-type-detection.git",
                "reference": "2d6702ff215bf922936ccc1ad31007edc76451b9"
            },
            "dist": {
                "type": "zip",
                "url": "https://api.github.com/repos/thephpleague/mime-type-detection/zipball/2d6702ff215bf922936ccc1ad31007edc76451b9",
                "reference": "2d6702ff215bf922936ccc1ad31007edc76451b9",
                "shasum": ""
            },
            "require": {
                "ext-fileinfo": "*",
                "php": "^7.4 || ^8.0"
            },
            "require-dev": {
                "friendsofphp/php-cs-fixer": "^3.2",
                "phpstan/phpstan": "^0.12.68",
                "phpunit/phpunit": "^8.5.8 || ^9.3 || ^10.0"
            },
            "type": "library",
            "autoload": {
                "psr-4": {
                    "League\\MimeTypeDetection\\": "src"
                }
            },
            "notification-url": "https://packagist.org/downloads/",
            "license": [
                "MIT"
            ],
            "authors": [
                {
                    "name": "Frank de Jonge",
                    "email": "info@frankdejonge.nl"
                }
            ],
            "description": "Mime-type detection for Flysystem",
            "support": {
                "issues": "https://github.com/thephpleague/mime-type-detection/issues",
                "source": "https://github.com/thephpleague/mime-type-detection/tree/1.16.0"
            },
            "funding": [
                {
                    "url": "https://github.com/frankdejonge",
                    "type": "github"
                },
                {
                    "url": "https://tidelift.com/funding/github/packagist/league/flysystem",
                    "type": "tidelift"
                }
            ],
            "time": "2024-09-21T08:32:55+00:00"
        },
        {
            "name": "league/uri",
            "version": "7.5.1",
            "source": {
                "type": "git",
                "url": "https://github.com/thephpleague/uri.git",
                "reference": "81fb5145d2644324614cc532b28efd0215bda430"
            },
            "dist": {
                "type": "zip",
                "url": "https://api.github.com/repos/thephpleague/uri/zipball/81fb5145d2644324614cc532b28efd0215bda430",
                "reference": "81fb5145d2644324614cc532b28efd0215bda430",
                "shasum": ""
            },
            "require": {
                "league/uri-interfaces": "^7.5",
                "php": "^8.1"
            },
            "conflict": {
                "league/uri-schemes": "^1.0"
            },
            "suggest": {
                "ext-bcmath": "to improve IPV4 host parsing",
                "ext-fileinfo": "to create Data URI from file contennts",
                "ext-gmp": "to improve IPV4 host parsing",
                "ext-intl": "to handle IDN host with the best performance",
                "jeremykendall/php-domain-parser": "to resolve Public Suffix and Top Level Domain",
                "league/uri-components": "Needed to easily manipulate URI objects components",
                "php-64bit": "to improve IPV4 host parsing",
                "symfony/polyfill-intl-idn": "to handle IDN host via the Symfony polyfill if ext-intl is not present"
            },
            "type": "library",
            "extra": {
                "branch-alias": {
                    "dev-master": "7.x-dev"
                }
            },
            "autoload": {
                "psr-4": {
                    "League\\Uri\\": ""
                }
            },
            "notification-url": "https://packagist.org/downloads/",
            "license": [
                "MIT"
            ],
            "authors": [
                {
                    "name": "Ignace Nyamagana Butera",
                    "email": "nyamsprod@gmail.com",
                    "homepage": "https://nyamsprod.com"
                }
            ],
            "description": "URI manipulation library",
            "homepage": "https://uri.thephpleague.com",
            "keywords": [
                "data-uri",
                "file-uri",
                "ftp",
                "hostname",
                "http",
                "https",
                "middleware",
                "parse_str",
                "parse_url",
                "psr-7",
                "query-string",
                "querystring",
                "rfc3986",
                "rfc3987",
                "rfc6570",
                "uri",
                "uri-template",
                "url",
                "ws"
            ],
            "support": {
                "docs": "https://uri.thephpleague.com",
                "forum": "https://thephpleague.slack.com",
                "issues": "https://github.com/thephpleague/uri-src/issues",
                "source": "https://github.com/thephpleague/uri/tree/7.5.1"
            },
            "funding": [
                {
                    "url": "https://github.com/sponsors/nyamsprod",
                    "type": "github"
                }
            ],
            "time": "2024-12-08T08:40:02+00:00"
        },
        {
            "name": "league/uri-interfaces",
            "version": "7.5.0",
            "source": {
                "type": "git",
                "url": "https://github.com/thephpleague/uri-interfaces.git",
                "reference": "08cfc6c4f3d811584fb09c37e2849e6a7f9b0742"
            },
            "dist": {
                "type": "zip",
                "url": "https://api.github.com/repos/thephpleague/uri-interfaces/zipball/08cfc6c4f3d811584fb09c37e2849e6a7f9b0742",
                "reference": "08cfc6c4f3d811584fb09c37e2849e6a7f9b0742",
                "shasum": ""
            },
            "require": {
                "ext-filter": "*",
                "php": "^8.1",
                "psr/http-factory": "^1",
                "psr/http-message": "^1.1 || ^2.0"
            },
            "suggest": {
                "ext-bcmath": "to improve IPV4 host parsing",
                "ext-gmp": "to improve IPV4 host parsing",
                "ext-intl": "to handle IDN host with the best performance",
                "php-64bit": "to improve IPV4 host parsing",
                "symfony/polyfill-intl-idn": "to handle IDN host via the Symfony polyfill if ext-intl is not present"
            },
            "type": "library",
            "extra": {
                "branch-alias": {
                    "dev-master": "7.x-dev"
                }
            },
            "autoload": {
                "psr-4": {
                    "League\\Uri\\": ""
                }
            },
            "notification-url": "https://packagist.org/downloads/",
            "license": [
                "MIT"
            ],
            "authors": [
                {
                    "name": "Ignace Nyamagana Butera",
                    "email": "nyamsprod@gmail.com",
                    "homepage": "https://nyamsprod.com"
                }
            ],
            "description": "Common interfaces and classes for URI representation and interaction",
            "homepage": "https://uri.thephpleague.com",
            "keywords": [
                "data-uri",
                "file-uri",
                "ftp",
                "hostname",
                "http",
                "https",
                "parse_str",
                "parse_url",
                "psr-7",
                "query-string",
                "querystring",
                "rfc3986",
                "rfc3987",
                "rfc6570",
                "uri",
                "url",
                "ws"
            ],
            "support": {
                "docs": "https://uri.thephpleague.com",
                "forum": "https://thephpleague.slack.com",
                "issues": "https://github.com/thephpleague/uri-src/issues",
                "source": "https://github.com/thephpleague/uri-interfaces/tree/7.5.0"
            },
            "funding": [
                {
                    "url": "https://github.com/sponsors/nyamsprod",
                    "type": "github"
                }
            ],
            "time": "2024-12-08T08:18:47+00:00"
        },
        {
            "name": "livewire/livewire",
            "version": "v3.6.4",
            "source": {
                "type": "git",
                "url": "https://github.com/livewire/livewire.git",
                "reference": "ef04be759da41b14d2d129e670533180a44987dc"
            },
            "dist": {
                "type": "zip",
                "url": "https://api.github.com/repos/livewire/livewire/zipball/ef04be759da41b14d2d129e670533180a44987dc",
                "reference": "ef04be759da41b14d2d129e670533180a44987dc",
                "shasum": ""
            },
            "require": {
                "illuminate/database": "^10.0|^11.0|^12.0",
                "illuminate/routing": "^10.0|^11.0|^12.0",
                "illuminate/support": "^10.0|^11.0|^12.0",
                "illuminate/validation": "^10.0|^11.0|^12.0",
                "laravel/prompts": "^0.1.24|^0.2|^0.3",
                "league/mime-type-detection": "^1.9",
                "php": "^8.1",
                "symfony/console": "^6.0|^7.0",
                "symfony/http-kernel": "^6.2|^7.0"
            },
            "require-dev": {
                "calebporzio/sushi": "^2.1",
                "laravel/framework": "^10.15.0|^11.0|^12.0",
                "mockery/mockery": "^1.3.1",
                "orchestra/testbench": "^8.21.0|^9.0|^10.0",
                "orchestra/testbench-dusk": "^8.24|^9.1|^10.0",
                "phpunit/phpunit": "^10.4|^11.5",
                "psy/psysh": "^0.11.22|^0.12"
            },
            "type": "library",
            "extra": {
                "laravel": {
                    "aliases": {
                        "Livewire": "Livewire\\Livewire"
                    },
                    "providers": [
                        "Livewire\\LivewireServiceProvider"
                    ]
                }
            },
            "autoload": {
                "files": [
                    "src/helpers.php"
                ],
                "psr-4": {
                    "Livewire\\": "src/"
                }
            },
            "notification-url": "https://packagist.org/downloads/",
            "license": [
                "MIT"
            ],
            "authors": [
                {
                    "name": "Caleb Porzio",
                    "email": "calebporzio@gmail.com"
                }
            ],
            "description": "A front-end framework for Laravel.",
            "support": {
                "issues": "https://github.com/livewire/livewire/issues",
                "source": "https://github.com/livewire/livewire/tree/v3.6.4"
            },
            "funding": [
                {
                    "url": "https://github.com/livewire",
                    "type": "github"
                }
            ],
            "time": "2025-07-17T05:12:15+00:00"
        },
        {
            "name": "maatwebsite/excel",
            "version": "3.1.67",
            "source": {
                "type": "git",
                "url": "https://github.com/SpartnerNL/Laravel-Excel.git",
                "reference": "e508e34a502a3acc3329b464dad257378a7edb4d"
            },
            "dist": {
                "type": "zip",
                "url": "https://api.github.com/repos/SpartnerNL/Laravel-Excel/zipball/e508e34a502a3acc3329b464dad257378a7edb4d",
                "reference": "e508e34a502a3acc3329b464dad257378a7edb4d",
                "shasum": ""
            },
            "require": {
                "composer/semver": "^3.3",
                "ext-json": "*",
                "illuminate/support": "5.8.*||^6.0||^7.0||^8.0||^9.0||^10.0||^11.0||^12.0",
                "php": "^7.0||^8.0",
                "phpoffice/phpspreadsheet": "^1.30.0",
                "psr/simple-cache": "^1.0||^2.0||^3.0"
            },
            "require-dev": {
                "laravel/scout": "^7.0||^8.0||^9.0||^10.0",
                "orchestra/testbench": "^6.0||^7.0||^8.0||^9.0||^10.0",
                "predis/predis": "^1.1"
            },
            "type": "library",
            "extra": {
                "laravel": {
                    "aliases": {
                        "Excel": "Maatwebsite\\Excel\\Facades\\Excel"
                    },
                    "providers": [
                        "Maatwebsite\\Excel\\ExcelServiceProvider"
                    ]
                }
            },
            "autoload": {
                "psr-4": {
                    "Maatwebsite\\Excel\\": "src/"
                }
            },
            "notification-url": "https://packagist.org/downloads/",
            "license": [
                "MIT"
            ],
            "authors": [
                {
                    "name": "Patrick Brouwers",
                    "email": "patrick@spartner.nl"
                }
            ],
            "description": "Supercharged Excel exports and imports in Laravel",
            "keywords": [
                "PHPExcel",
                "batch",
                "csv",
                "excel",
                "export",
                "import",
                "laravel",
                "php",
                "phpspreadsheet"
            ],
            "support": {
                "issues": "https://github.com/SpartnerNL/Laravel-Excel/issues",
                "source": "https://github.com/SpartnerNL/Laravel-Excel/tree/3.1.67"
            },
            "funding": [
                {
                    "url": "https://laravel-excel.com/commercial-support",
                    "type": "custom"
                },
                {
                    "url": "https://github.com/patrickbrouwers",
                    "type": "github"
                }
            ],
            "time": "2025-08-26T09:13:16+00:00"
        },
        {
            "name": "maennchen/zipstream-php",
            "version": "3.2.0",
            "source": {
                "type": "git",
                "url": "https://github.com/maennchen/ZipStream-PHP.git",
                "reference": "9712d8fa4cdf9240380b01eb4be55ad8dcf71416"
            },
            "dist": {
                "type": "zip",
                "url": "https://api.github.com/repos/maennchen/ZipStream-PHP/zipball/9712d8fa4cdf9240380b01eb4be55ad8dcf71416",
                "reference": "9712d8fa4cdf9240380b01eb4be55ad8dcf71416",
                "shasum": ""
            },
            "require": {
                "ext-mbstring": "*",
                "ext-zlib": "*",
                "php-64bit": "^8.3"
            },
            "require-dev": {
                "brianium/paratest": "^7.7",
                "ext-zip": "*",
                "friendsofphp/php-cs-fixer": "^3.16",
                "guzzlehttp/guzzle": "^7.5",
                "mikey179/vfsstream": "^1.6",
                "php-coveralls/php-coveralls": "^2.5",
                "phpunit/phpunit": "^12.0",
                "vimeo/psalm": "^6.0"
            },
            "suggest": {
                "guzzlehttp/psr7": "^2.4",
                "psr/http-message": "^2.0"
            },
            "type": "library",
            "autoload": {
                "psr-4": {
                    "ZipStream\\": "src/"
                }
            },
            "notification-url": "https://packagist.org/downloads/",
            "license": [
                "MIT"
            ],
            "authors": [
                {
                    "name": "Paul Duncan",
                    "email": "pabs@pablotron.org"
                },
                {
                    "name": "Jonatan Männchen",
                    "email": "jonatan@maennchen.ch"
                },
                {
                    "name": "Jesse Donat",
                    "email": "donatj@gmail.com"
                },
                {
                    "name": "András Kolesár",
                    "email": "kolesar@kolesar.hu"
                }
            ],
            "description": "ZipStream is a library for dynamically streaming dynamic zip files from PHP without writing to the disk at all on the server.",
            "keywords": [
                "stream",
                "zip"
            ],
            "support": {
                "issues": "https://github.com/maennchen/ZipStream-PHP/issues",
                "source": "https://github.com/maennchen/ZipStream-PHP/tree/3.2.0"
            },
            "funding": [
                {
                    "url": "https://github.com/maennchen",
                    "type": "github"
                }
            ],
            "time": "2025-07-17T11:15:13+00:00"
        },
        {
            "name": "markbaker/complex",
            "version": "3.0.2",
            "source": {
                "type": "git",
                "url": "https://github.com/MarkBaker/PHPComplex.git",
                "reference": "95c56caa1cf5c766ad6d65b6344b807c1e8405b9"
            },
            "dist": {
                "type": "zip",
                "url": "https://api.github.com/repos/MarkBaker/PHPComplex/zipball/95c56caa1cf5c766ad6d65b6344b807c1e8405b9",
                "reference": "95c56caa1cf5c766ad6d65b6344b807c1e8405b9",
                "shasum": ""
            },
            "require": {
                "php": "^7.2 || ^8.0"
            },
            "require-dev": {
                "dealerdirect/phpcodesniffer-composer-installer": "dev-master",
                "phpcompatibility/php-compatibility": "^9.3",
                "phpunit/phpunit": "^7.0 || ^8.0 || ^9.0",
                "squizlabs/php_codesniffer": "^3.7"
            },
            "type": "library",
            "autoload": {
                "psr-4": {
                    "Complex\\": "classes/src/"
                }
            },
            "notification-url": "https://packagist.org/downloads/",
            "license": [
                "MIT"
            ],
            "authors": [
                {
                    "name": "Mark Baker",
                    "email": "mark@lange.demon.co.uk"
                }
            ],
            "description": "PHP Class for working with complex numbers",
            "homepage": "https://github.com/MarkBaker/PHPComplex",
            "keywords": [
                "complex",
                "mathematics"
            ],
            "support": {
                "issues": "https://github.com/MarkBaker/PHPComplex/issues",
                "source": "https://github.com/MarkBaker/PHPComplex/tree/3.0.2"
            },
            "time": "2022-12-06T16:21:08+00:00"
        },
        {
            "name": "markbaker/matrix",
            "version": "3.0.1",
            "source": {
                "type": "git",
                "url": "https://github.com/MarkBaker/PHPMatrix.git",
                "reference": "728434227fe21be27ff6d86621a1b13107a2562c"
            },
            "dist": {
                "type": "zip",
                "url": "https://api.github.com/repos/MarkBaker/PHPMatrix/zipball/728434227fe21be27ff6d86621a1b13107a2562c",
                "reference": "728434227fe21be27ff6d86621a1b13107a2562c",
                "shasum": ""
            },
            "require": {
                "php": "^7.1 || ^8.0"
            },
            "require-dev": {
                "dealerdirect/phpcodesniffer-composer-installer": "dev-master",
                "phpcompatibility/php-compatibility": "^9.3",
                "phpdocumentor/phpdocumentor": "2.*",
                "phploc/phploc": "^4.0",
                "phpmd/phpmd": "2.*",
                "phpunit/phpunit": "^7.0 || ^8.0 || ^9.0",
                "sebastian/phpcpd": "^4.0",
                "squizlabs/php_codesniffer": "^3.7"
            },
            "type": "library",
            "autoload": {
                "psr-4": {
                    "Matrix\\": "classes/src/"
                }
            },
            "notification-url": "https://packagist.org/downloads/",
            "license": [
                "MIT"
            ],
            "authors": [
                {
                    "name": "Mark Baker",
                    "email": "mark@demon-angel.eu"
                }
            ],
            "description": "PHP Class for working with matrices",
            "homepage": "https://github.com/MarkBaker/PHPMatrix",
            "keywords": [
                "mathematics",
                "matrix",
                "vector"
            ],
            "support": {
                "issues": "https://github.com/MarkBaker/PHPMatrix/issues",
                "source": "https://github.com/MarkBaker/PHPMatrix/tree/3.0.1"
            },
            "time": "2022-12-02T22:17:43+00:00"
        },
        {
            "name": "masterminds/html5",
            "version": "2.10.0",
            "source": {
                "type": "git",
                "url": "https://github.com/Masterminds/html5-php.git",
                "reference": "fcf91eb64359852f00d921887b219479b4f21251"
            },
            "dist": {
                "type": "zip",
                "url": "https://api.github.com/repos/Masterminds/html5-php/zipball/fcf91eb64359852f00d921887b219479b4f21251",
                "reference": "fcf91eb64359852f00d921887b219479b4f21251",
                "shasum": ""
            },
            "require": {
                "ext-dom": "*",
                "php": ">=5.3.0"
            },
            "require-dev": {
                "phpunit/phpunit": "^4.8.35 || ^5.7.21 || ^6 || ^7 || ^8 || ^9"
            },
            "type": "library",
            "extra": {
                "branch-alias": {
                    "dev-master": "2.7-dev"
                }
            },
            "autoload": {
                "psr-4": {
                    "Masterminds\\": "src"
                }
            },
            "notification-url": "https://packagist.org/downloads/",
            "license": [
                "MIT"
            ],
            "authors": [
                {
                    "name": "Matt Butcher",
                    "email": "technosophos@gmail.com"
                },
                {
                    "name": "Matt Farina",
                    "email": "matt@mattfarina.com"
                },
                {
                    "name": "Asmir Mustafic",
                    "email": "goetas@gmail.com"
                }
            ],
            "description": "An HTML5 parser and serializer.",
            "homepage": "http://masterminds.github.io/html5-php",
            "keywords": [
                "HTML5",
                "dom",
                "html",
                "parser",
                "querypath",
                "serializer",
                "xml"
            ],
            "support": {
                "issues": "https://github.com/Masterminds/html5-php/issues",
                "source": "https://github.com/Masterminds/html5-php/tree/2.10.0"
            },
            "time": "2025-07-25T09:04:22+00:00"
        },
        {
            "name": "monolog/monolog",
            "version": "3.9.0",
            "source": {
                "type": "git",
                "url": "https://github.com/Seldaek/monolog.git",
                "reference": "10d85740180ecba7896c87e06a166e0c95a0e3b6"
            },
            "dist": {
                "type": "zip",
                "url": "https://api.github.com/repos/Seldaek/monolog/zipball/10d85740180ecba7896c87e06a166e0c95a0e3b6",
                "reference": "10d85740180ecba7896c87e06a166e0c95a0e3b6",
                "shasum": ""
            },
            "require": {
                "php": ">=8.1",
                "psr/log": "^2.0 || ^3.0"
            },
            "provide": {
                "psr/log-implementation": "3.0.0"
            },
            "require-dev": {
                "aws/aws-sdk-php": "^3.0",
                "doctrine/couchdb": "~1.0@dev",
                "elasticsearch/elasticsearch": "^7 || ^8",
                "ext-json": "*",
                "graylog2/gelf-php": "^1.4.2 || ^2.0",
                "guzzlehttp/guzzle": "^7.4.5",
                "guzzlehttp/psr7": "^2.2",
                "mongodb/mongodb": "^1.8",
                "php-amqplib/php-amqplib": "~2.4 || ^3",
                "php-console/php-console": "^3.1.8",
                "phpstan/phpstan": "^2",
                "phpstan/phpstan-deprecation-rules": "^2",
                "phpstan/phpstan-strict-rules": "^2",
                "phpunit/phpunit": "^10.5.17 || ^11.0.7",
                "predis/predis": "^1.1 || ^2",
                "rollbar/rollbar": "^4.0",
                "ruflin/elastica": "^7 || ^8",
                "symfony/mailer": "^5.4 || ^6",
                "symfony/mime": "^5.4 || ^6"
            },
            "suggest": {
                "aws/aws-sdk-php": "Allow sending log messages to AWS services like DynamoDB",
                "doctrine/couchdb": "Allow sending log messages to a CouchDB server",
                "elasticsearch/elasticsearch": "Allow sending log messages to an Elasticsearch server via official client",
                "ext-amqp": "Allow sending log messages to an AMQP server (1.0+ required)",
                "ext-curl": "Required to send log messages using the IFTTTHandler, the LogglyHandler, the SendGridHandler, the SlackWebhookHandler or the TelegramBotHandler",
                "ext-mbstring": "Allow to work properly with unicode symbols",
                "ext-mongodb": "Allow sending log messages to a MongoDB server (via driver)",
                "ext-openssl": "Required to send log messages using SSL",
                "ext-sockets": "Allow sending log messages to a Syslog server (via UDP driver)",
                "graylog2/gelf-php": "Allow sending log messages to a GrayLog2 server",
                "mongodb/mongodb": "Allow sending log messages to a MongoDB server (via library)",
                "php-amqplib/php-amqplib": "Allow sending log messages to an AMQP server using php-amqplib",
                "rollbar/rollbar": "Allow sending log messages to Rollbar",
                "ruflin/elastica": "Allow sending log messages to an Elastic Search server"
            },
            "type": "library",
            "extra": {
                "branch-alias": {
                    "dev-main": "3.x-dev"
                }
            },
            "autoload": {
                "psr-4": {
                    "Monolog\\": "src/Monolog"
                }
            },
            "notification-url": "https://packagist.org/downloads/",
            "license": [
                "MIT"
            ],
            "authors": [
                {
                    "name": "Jordi Boggiano",
                    "email": "j.boggiano@seld.be",
                    "homepage": "https://seld.be"
                }
            ],
            "description": "Sends your logs to files, sockets, inboxes, databases and various web services",
            "homepage": "https://github.com/Seldaek/monolog",
            "keywords": [
                "log",
                "logging",
                "psr-3"
            ],
            "support": {
                "issues": "https://github.com/Seldaek/monolog/issues",
                "source": "https://github.com/Seldaek/monolog/tree/3.9.0"
            },
            "funding": [
                {
                    "url": "https://github.com/Seldaek",
                    "type": "github"
                },
                {
                    "url": "https://tidelift.com/funding/github/packagist/monolog/monolog",
                    "type": "tidelift"
                }
            ],
            "time": "2025-03-24T10:02:05+00:00"
        },
        {
            "name": "nesbot/carbon",
            "version": "3.10.3",
            "source": {
                "type": "git",
                "url": "https://github.com/CarbonPHP/carbon.git",
                "reference": "8e3643dcd149ae0fe1d2ff4f2c8e4bbfad7c165f"
            },
            "dist": {
                "type": "zip",
                "url": "https://api.github.com/repos/CarbonPHP/carbon/zipball/8e3643dcd149ae0fe1d2ff4f2c8e4bbfad7c165f",
                "reference": "8e3643dcd149ae0fe1d2ff4f2c8e4bbfad7c165f",
                "shasum": ""
            },
            "require": {
                "carbonphp/carbon-doctrine-types": "<100.0",
                "ext-json": "*",
                "php": "^8.1",
                "psr/clock": "^1.0",
                "symfony/clock": "^6.3.12 || ^7.0",
                "symfony/polyfill-mbstring": "^1.0",
                "symfony/translation": "^4.4.18 || ^5.2.1 || ^6.0 || ^7.0"
            },
            "provide": {
                "psr/clock-implementation": "1.0"
            },
            "require-dev": {
                "doctrine/dbal": "^3.6.3 || ^4.0",
                "doctrine/orm": "^2.15.2 || ^3.0",
                "friendsofphp/php-cs-fixer": "^v3.87.1",
                "kylekatarnls/multi-tester": "^2.5.3",
                "phpmd/phpmd": "^2.15.0",
                "phpstan/extension-installer": "^1.4.3",
                "phpstan/phpstan": "^2.1.22",
                "phpunit/phpunit": "^10.5.53",
                "squizlabs/php_codesniffer": "^3.13.4"
            },
            "bin": [
                "bin/carbon"
            ],
            "type": "library",
            "extra": {
                "laravel": {
                    "providers": [
                        "Carbon\\Laravel\\ServiceProvider"
                    ]
                },
                "phpstan": {
                    "includes": [
                        "extension.neon"
                    ]
                },
                "branch-alias": {
                    "dev-2.x": "2.x-dev",
                    "dev-master": "3.x-dev"
                }
            },
            "autoload": {
                "psr-4": {
                    "Carbon\\": "src/Carbon/"
                }
            },
            "notification-url": "https://packagist.org/downloads/",
            "license": [
                "MIT"
            ],
            "authors": [
                {
                    "name": "Brian Nesbitt",
                    "email": "brian@nesbot.com",
                    "homepage": "https://markido.com"
                },
                {
                    "name": "kylekatarnls",
                    "homepage": "https://github.com/kylekatarnls"
                }
            ],
            "description": "An API extension for DateTime that supports 281 different languages.",
            "homepage": "https://carbon.nesbot.com",
            "keywords": [
                "date",
                "datetime",
                "time"
            ],
            "support": {
                "docs": "https://carbon.nesbot.com/docs",
                "issues": "https://github.com/CarbonPHP/carbon/issues",
                "source": "https://github.com/CarbonPHP/carbon"
            },
            "funding": [
                {
                    "url": "https://github.com/sponsors/kylekatarnls",
                    "type": "github"
                },
                {
                    "url": "https://opencollective.com/Carbon#sponsor",
                    "type": "opencollective"
                },
                {
                    "url": "https://tidelift.com/subscription/pkg/packagist-nesbot-carbon?utm_source=packagist-nesbot-carbon&utm_medium=referral&utm_campaign=readme",
                    "type": "tidelift"
                }
            ],
            "time": "2025-09-06T13:39:36+00:00"
        },
        {
            "name": "nette/schema",
            "version": "v1.3.2",
            "source": {
                "type": "git",
                "url": "https://github.com/nette/schema.git",
                "reference": "da801d52f0354f70a638673c4a0f04e16529431d"
            },
            "dist": {
                "type": "zip",
                "url": "https://api.github.com/repos/nette/schema/zipball/da801d52f0354f70a638673c4a0f04e16529431d",
                "reference": "da801d52f0354f70a638673c4a0f04e16529431d",
                "shasum": ""
            },
            "require": {
                "nette/utils": "^4.0",
                "php": "8.1 - 8.4"
            },
            "require-dev": {
                "nette/tester": "^2.5.2",
                "phpstan/phpstan-nette": "^1.0",
                "tracy/tracy": "^2.8"
            },
            "type": "library",
            "extra": {
                "branch-alias": {
                    "dev-master": "1.3-dev"
                }
            },
            "autoload": {
                "classmap": [
                    "src/"
                ]
            },
            "notification-url": "https://packagist.org/downloads/",
            "license": [
                "BSD-3-Clause",
                "GPL-2.0-only",
                "GPL-3.0-only"
            ],
            "authors": [
                {
                    "name": "David Grudl",
                    "homepage": "https://davidgrudl.com"
                },
                {
                    "name": "Nette Community",
                    "homepage": "https://nette.org/contributors"
                }
            ],
            "description": "📐 Nette Schema: validating data structures against a given Schema.",
            "homepage": "https://nette.org",
            "keywords": [
                "config",
                "nette"
            ],
            "support": {
                "issues": "https://github.com/nette/schema/issues",
                "source": "https://github.com/nette/schema/tree/v1.3.2"
            },
            "time": "2024-10-06T23:10:23+00:00"
        },
        {
            "name": "nette/utils",
            "version": "v4.0.8",
            "source": {
                "type": "git",
                "url": "https://github.com/nette/utils.git",
                "reference": "c930ca4e3cf4f17dcfb03037703679d2396d2ede"
            },
            "dist": {
                "type": "zip",
                "url": "https://api.github.com/repos/nette/utils/zipball/c930ca4e3cf4f17dcfb03037703679d2396d2ede",
                "reference": "c930ca4e3cf4f17dcfb03037703679d2396d2ede",
                "shasum": ""
            },
            "require": {
                "php": "8.0 - 8.5"
            },
            "conflict": {
                "nette/finder": "<3",
                "nette/schema": "<1.2.2"
            },
            "require-dev": {
                "jetbrains/phpstorm-attributes": "^1.2",
                "nette/tester": "^2.5",
                "phpstan/phpstan-nette": "^2.0@stable",
                "tracy/tracy": "^2.9"
            },
            "suggest": {
                "ext-gd": "to use Image",
                "ext-iconv": "to use Strings::webalize(), toAscii(), chr() and reverse()",
                "ext-intl": "to use Strings::webalize(), toAscii(), normalize() and compare()",
                "ext-json": "to use Nette\\Utils\\Json",
                "ext-mbstring": "to use Strings::lower() etc...",
                "ext-tokenizer": "to use Nette\\Utils\\Reflection::getUseStatements()"
            },
            "type": "library",
            "extra": {
                "branch-alias": {
                    "dev-master": "4.0-dev"
                }
            },
            "autoload": {
                "psr-4": {
                    "Nette\\": "src"
                },
                "classmap": [
                    "src/"
                ]
            },
            "notification-url": "https://packagist.org/downloads/",
            "license": [
                "BSD-3-Clause",
                "GPL-2.0-only",
                "GPL-3.0-only"
            ],
            "authors": [
                {
                    "name": "David Grudl",
                    "homepage": "https://davidgrudl.com"
                },
                {
                    "name": "Nette Community",
                    "homepage": "https://nette.org/contributors"
                }
            ],
            "description": "🛠  Nette Utils: lightweight utilities for string & array manipulation, image handling, safe JSON encoding/decoding, validation, slug or strong password generating etc.",
            "homepage": "https://nette.org",
            "keywords": [
                "array",
                "core",
                "datetime",
                "images",
                "json",
                "nette",
                "paginator",
                "password",
                "slugify",
                "string",
                "unicode",
                "utf-8",
                "utility",
                "validation"
            ],
            "support": {
                "issues": "https://github.com/nette/utils/issues",
                "source": "https://github.com/nette/utils/tree/v4.0.8"
            },
            "time": "2025-08-06T21:43:34+00:00"
        },
        {
            "name": "nikic/php-parser",
            "version": "v5.6.1",
            "source": {
                "type": "git",
                "url": "https://github.com/nikic/PHP-Parser.git",
                "reference": "f103601b29efebd7ff4a1ca7b3eeea9e3336a2a2"
            },
            "dist": {
                "type": "zip",
                "url": "https://api.github.com/repos/nikic/PHP-Parser/zipball/f103601b29efebd7ff4a1ca7b3eeea9e3336a2a2",
                "reference": "f103601b29efebd7ff4a1ca7b3eeea9e3336a2a2",
                "shasum": ""
            },
            "require": {
                "ext-ctype": "*",
                "ext-json": "*",
                "ext-tokenizer": "*",
                "php": ">=7.4"
            },
            "require-dev": {
                "ircmaxell/php-yacc": "^0.0.7",
                "phpunit/phpunit": "^9.0"
            },
            "bin": [
                "bin/php-parse"
            ],
            "type": "library",
            "extra": {
                "branch-alias": {
                    "dev-master": "5.x-dev"
                }
            },
            "autoload": {
                "psr-4": {
                    "PhpParser\\": "lib/PhpParser"
                }
            },
            "notification-url": "https://packagist.org/downloads/",
            "license": [
                "BSD-3-Clause"
            ],
            "authors": [
                {
                    "name": "Nikita Popov"
                }
            ],
            "description": "A PHP parser written in PHP",
            "keywords": [
                "parser",
                "php"
            ],
            "support": {
                "issues": "https://github.com/nikic/PHP-Parser/issues",
                "source": "https://github.com/nikic/PHP-Parser/tree/v5.6.1"
            },
            "time": "2025-08-13T20:13:15+00:00"
        },
        {
            "name": "nunomaduro/termwind",
            "version": "v2.3.2",
            "source": {
                "type": "git",
                "url": "https://github.com/nunomaduro/termwind.git",
                "reference": "eb61920a53057a7debd718a5b89c2178032b52c0"
            },
            "dist": {
                "type": "zip",
                "url": "https://api.github.com/repos/nunomaduro/termwind/zipball/eb61920a53057a7debd718a5b89c2178032b52c0",
                "reference": "eb61920a53057a7debd718a5b89c2178032b52c0",
                "shasum": ""
            },
            "require": {
                "ext-mbstring": "*",
                "php": "^8.2",
                "symfony/console": "^7.3.4"
            },
            "require-dev": {
                "illuminate/console": "^11.46.1",
                "laravel/pint": "^1.25.1",
                "mockery/mockery": "^1.6.12",
                "pestphp/pest": "^2.36.0 || ^3.8.4",
                "phpstan/phpstan": "^1.12.32",
                "phpstan/phpstan-strict-rules": "^1.6.2",
                "symfony/var-dumper": "^7.3.4",
                "thecodingmachine/phpstan-strict-rules": "^1.0.0"
            },
            "type": "library",
            "extra": {
                "laravel": {
                    "providers": [
                        "Termwind\\Laravel\\TermwindServiceProvider"
                    ]
                },
                "branch-alias": {
                    "dev-2.x": "2.x-dev"
                }
            },
            "autoload": {
                "files": [
                    "src/Functions.php"
                ],
                "psr-4": {
                    "Termwind\\": "src/"
                }
            },
            "notification-url": "https://packagist.org/downloads/",
            "license": [
                "MIT"
            ],
            "authors": [
                {
                    "name": "Nuno Maduro",
                    "email": "enunomaduro@gmail.com"
                }
            ],
            "description": "Its like Tailwind CSS, but for the console.",
            "keywords": [
                "cli",
                "console",
                "css",
                "package",
                "php",
                "style"
            ],
            "support": {
                "issues": "https://github.com/nunomaduro/termwind/issues",
                "source": "https://github.com/nunomaduro/termwind/tree/v2.3.2"
            },
            "funding": [
                {
                    "url": "https://www.paypal.com/paypalme/enunomaduro",
                    "type": "custom"
                },
                {
                    "url": "https://github.com/nunomaduro",
                    "type": "github"
                },
                {
                    "url": "https://github.com/xiCO2k",
                    "type": "github"
                }
            ],
            "time": "2025-10-18T11:10:27+00:00"
        },
        {
            "name": "openspout/openspout",
            "version": "v4.32.0",
            "source": {
                "type": "git",
                "url": "https://github.com/openspout/openspout.git",
                "reference": "41f045c1f632e1474e15d4c7bc3abcb4a153563d"
            },
            "dist": {
                "type": "zip",
                "url": "https://api.github.com/repos/openspout/openspout/zipball/41f045c1f632e1474e15d4c7bc3abcb4a153563d",
                "reference": "41f045c1f632e1474e15d4c7bc3abcb4a153563d",
                "shasum": ""
            },
            "require": {
                "ext-dom": "*",
                "ext-fileinfo": "*",
                "ext-filter": "*",
                "ext-libxml": "*",
                "ext-xmlreader": "*",
                "ext-zip": "*",
                "php": "~8.3.0 || ~8.4.0 || ~8.5.0"
            },
            "require-dev": {
                "ext-zlib": "*",
                "friendsofphp/php-cs-fixer": "^3.86.0",
                "infection/infection": "^0.31.2",
                "phpbench/phpbench": "^1.4.1",
                "phpstan/phpstan": "^2.1.22",
                "phpstan/phpstan-phpunit": "^2.0.7",
                "phpstan/phpstan-strict-rules": "^2.0.6",
                "phpunit/phpunit": "^12.3.7"
            },
            "suggest": {
                "ext-iconv": "To handle non UTF-8 CSV files (if \"php-mbstring\" is not already installed or is too limited)",
                "ext-mbstring": "To handle non UTF-8 CSV files (if \"iconv\" is not already installed)"
            },
            "type": "library",
            "extra": {
                "branch-alias": {
                    "dev-master": "3.3.x-dev"
                }
            },
            "autoload": {
                "psr-4": {
                    "OpenSpout\\": "src/"
                }
            },
            "notification-url": "https://packagist.org/downloads/",
            "license": [
                "MIT"
            ],
            "authors": [
                {
                    "name": "Adrien Loison",
                    "email": "adrien@box.com"
                }
            ],
            "description": "PHP Library to read and write spreadsheet files (CSV, XLSX and ODS), in a fast and scalable way",
            "homepage": "https://github.com/openspout/openspout",
            "keywords": [
                "OOXML",
                "csv",
                "excel",
                "memory",
                "odf",
                "ods",
                "office",
                "open",
                "php",
                "read",
                "scale",
                "spreadsheet",
                "stream",
                "write",
                "xlsx"
            ],
            "support": {
                "issues": "https://github.com/openspout/openspout/issues",
                "source": "https://github.com/openspout/openspout/tree/v4.32.0"
            },
            "funding": [
                {
                    "url": "https://paypal.me/filippotessarotto",
                    "type": "custom"
                },
                {
                    "url": "https://github.com/Slamdunk",
                    "type": "github"
                }
            ],
            "time": "2025-09-03T16:03:54+00:00"
        },
        {
            "name": "phpoffice/phpspreadsheet",
            "version": "1.30.0",
            "source": {
                "type": "git",
                "url": "https://github.com/PHPOffice/PhpSpreadsheet.git",
                "reference": "2f39286e0136673778b7a142b3f0d141e43d1714"
            },
            "dist": {
                "type": "zip",
                "url": "https://api.github.com/repos/PHPOffice/PhpSpreadsheet/zipball/2f39286e0136673778b7a142b3f0d141e43d1714",
                "reference": "2f39286e0136673778b7a142b3f0d141e43d1714",
                "shasum": ""
            },
            "require": {
                "composer/pcre": "^1||^2||^3",
                "ext-ctype": "*",
                "ext-dom": "*",
                "ext-fileinfo": "*",
                "ext-gd": "*",
                "ext-iconv": "*",
                "ext-libxml": "*",
                "ext-mbstring": "*",
                "ext-simplexml": "*",
                "ext-xml": "*",
                "ext-xmlreader": "*",
                "ext-xmlwriter": "*",
                "ext-zip": "*",
                "ext-zlib": "*",
                "ezyang/htmlpurifier": "^4.15",
                "maennchen/zipstream-php": "^2.1 || ^3.0",
                "markbaker/complex": "^3.0",
                "markbaker/matrix": "^3.0",
                "php": "^7.4 || ^8.0",
                "psr/http-client": "^1.0",
                "psr/http-factory": "^1.0",
                "psr/simple-cache": "^1.0 || ^2.0 || ^3.0"
            },
            "require-dev": {
                "dealerdirect/phpcodesniffer-composer-installer": "dev-main",
                "dompdf/dompdf": "^1.0 || ^2.0 || ^3.0",
                "friendsofphp/php-cs-fixer": "^3.2",
                "mitoteam/jpgraph": "^10.3",
                "mpdf/mpdf": "^8.1.1",
                "phpcompatibility/php-compatibility": "^9.3",
                "phpstan/phpstan": "^1.1",
                "phpstan/phpstan-phpunit": "^1.0",
                "phpunit/phpunit": "^8.5 || ^9.0",
                "squizlabs/php_codesniffer": "^3.7",
                "tecnickcom/tcpdf": "^6.5"
            },
            "suggest": {
                "dompdf/dompdf": "Option for rendering PDF with PDF Writer",
                "ext-intl": "PHP Internationalization Functions",
                "mitoteam/jpgraph": "Option for rendering charts, or including charts with PDF or HTML Writers",
                "mpdf/mpdf": "Option for rendering PDF with PDF Writer",
                "tecnickcom/tcpdf": "Option for rendering PDF with PDF Writer"
            },
            "type": "library",
            "autoload": {
                "psr-4": {
                    "PhpOffice\\PhpSpreadsheet\\": "src/PhpSpreadsheet"
                }
            },
            "notification-url": "https://packagist.org/downloads/",
            "license": [
                "MIT"
            ],
            "authors": [
                {
                    "name": "Maarten Balliauw",
                    "homepage": "https://blog.maartenballiauw.be"
                },
                {
                    "name": "Mark Baker",
                    "homepage": "https://markbakeruk.net"
                },
                {
                    "name": "Franck Lefevre",
                    "homepage": "https://rootslabs.net"
                },
                {
                    "name": "Erik Tilt"
                },
                {
                    "name": "Adrien Crivelli"
                }
            ],
            "description": "PHPSpreadsheet - Read, Create and Write Spreadsheet documents in PHP - Spreadsheet engine",
            "homepage": "https://github.com/PHPOffice/PhpSpreadsheet",
            "keywords": [
                "OpenXML",
                "excel",
                "gnumeric",
                "ods",
                "php",
                "spreadsheet",
                "xls",
                "xlsx"
            ],
            "support": {
                "issues": "https://github.com/PHPOffice/PhpSpreadsheet/issues",
                "source": "https://github.com/PHPOffice/PhpSpreadsheet/tree/1.30.0"
            },
            "time": "2025-08-10T06:28:02+00:00"
        },
        {
            "name": "phpoption/phpoption",
            "version": "1.9.4",
            "source": {
                "type": "git",
                "url": "https://github.com/schmittjoh/php-option.git",
                "reference": "638a154f8d4ee6a5cfa96d6a34dfbe0cffa9566d"
            },
            "dist": {
                "type": "zip",
                "url": "https://api.github.com/repos/schmittjoh/php-option/zipball/638a154f8d4ee6a5cfa96d6a34dfbe0cffa9566d",
                "reference": "638a154f8d4ee6a5cfa96d6a34dfbe0cffa9566d",
                "shasum": ""
            },
            "require": {
                "php": "^7.2.5 || ^8.0"
            },
            "require-dev": {
                "bamarni/composer-bin-plugin": "^1.8.2",
                "phpunit/phpunit": "^8.5.44 || ^9.6.25 || ^10.5.53 || ^11.5.34"
            },
            "type": "library",
            "extra": {
                "bamarni-bin": {
                    "bin-links": true,
                    "forward-command": false
                },
                "branch-alias": {
                    "dev-master": "1.9-dev"
                }
            },
            "autoload": {
                "psr-4": {
                    "PhpOption\\": "src/PhpOption/"
                }
            },
            "notification-url": "https://packagist.org/downloads/",
            "license": [
                "Apache-2.0"
            ],
            "authors": [
                {
                    "name": "Johannes M. Schmitt",
                    "email": "schmittjoh@gmail.com",
                    "homepage": "https://github.com/schmittjoh"
                },
                {
                    "name": "Graham Campbell",
                    "email": "hello@gjcampbell.co.uk",
                    "homepage": "https://github.com/GrahamCampbell"
                }
            ],
            "description": "Option Type for PHP",
            "keywords": [
                "language",
                "option",
                "php",
                "type"
            ],
            "support": {
                "issues": "https://github.com/schmittjoh/php-option/issues",
                "source": "https://github.com/schmittjoh/php-option/tree/1.9.4"
            },
            "funding": [
                {
                    "url": "https://github.com/GrahamCampbell",
                    "type": "github"
                },
                {
                    "url": "https://tidelift.com/funding/github/packagist/phpoption/phpoption",
                    "type": "tidelift"
                }
            ],
            "time": "2025-08-21T11:53:16+00:00"
        },
        {
            "name": "predis/predis",
            "version": "v3.2.0",
            "source": {
                "type": "git",
                "url": "https://github.com/predis/predis.git",
                "reference": "9e9deec4dfd3ebf65d32eb368f498c646ba2ecd8"
            },
            "dist": {
                "type": "zip",
                "url": "https://api.github.com/repos/predis/predis/zipball/9e9deec4dfd3ebf65d32eb368f498c646ba2ecd8",
                "reference": "9e9deec4dfd3ebf65d32eb368f498c646ba2ecd8",
                "shasum": ""
            },
            "require": {
                "php": "^7.2 || ^8.0",
                "psr/http-message": "^1.0|^2.0"
            },
            "require-dev": {
                "friendsofphp/php-cs-fixer": "^3.3",
                "phpstan/phpstan": "^1.9",
                "phpunit/phpcov": "^6.0 || ^8.0",
                "phpunit/phpunit": "^8.0 || ~9.4.4"
            },
            "suggest": {
                "ext-relay": "Faster connection with in-memory caching (>=0.6.2)"
            },
            "type": "library",
            "autoload": {
                "psr-4": {
                    "Predis\\": "src/"
                }
            },
            "notification-url": "https://packagist.org/downloads/",
            "license": [
                "MIT"
            ],
            "authors": [
                {
                    "name": "Till Krüss",
                    "homepage": "https://till.im",
                    "role": "Maintainer"
                }
            ],
            "description": "A flexible and feature-complete Redis/Valkey client for PHP.",
            "homepage": "http://github.com/predis/predis",
            "keywords": [
                "nosql",
                "predis",
                "redis"
            ],
            "support": {
                "issues": "https://github.com/predis/predis/issues",
                "source": "https://github.com/predis/predis/tree/v3.2.0"
            },
            "funding": [
                {
                    "url": "https://github.com/sponsors/tillkruss",
                    "type": "github"
                }
            ],
            "time": "2025-08-06T06:41:24+00:00"
        },
        {
            "name": "psr/cache",
            "version": "3.0.0",
            "source": {
                "type": "git",
                "url": "https://github.com/php-fig/cache.git",
                "reference": "aa5030cfa5405eccfdcb1083ce040c2cb8d253bf"
            },
            "dist": {
                "type": "zip",
                "url": "https://api.github.com/repos/php-fig/cache/zipball/aa5030cfa5405eccfdcb1083ce040c2cb8d253bf",
                "reference": "aa5030cfa5405eccfdcb1083ce040c2cb8d253bf",
                "shasum": ""
            },
            "require": {
                "php": ">=8.0.0"
            },
            "type": "library",
            "extra": {
                "branch-alias": {
                    "dev-master": "1.0.x-dev"
                }
            },
            "autoload": {
                "psr-4": {
                    "Psr\\Cache\\": "src/"
                }
            },
            "notification-url": "https://packagist.org/downloads/",
            "license": [
                "MIT"
            ],
            "authors": [
                {
                    "name": "PHP-FIG",
                    "homepage": "https://www.php-fig.org/"
                }
            ],
            "description": "Common interface for caching libraries",
            "keywords": [
                "cache",
                "psr",
                "psr-6"
            ],
            "support": {
                "source": "https://github.com/php-fig/cache/tree/3.0.0"
            },
            "time": "2021-02-03T23:26:27+00:00"
        },
        {
            "name": "psr/clock",
            "version": "1.0.0",
            "source": {
                "type": "git",
                "url": "https://github.com/php-fig/clock.git",
                "reference": "e41a24703d4560fd0acb709162f73b8adfc3aa0d"
            },
            "dist": {
                "type": "zip",
                "url": "https://api.github.com/repos/php-fig/clock/zipball/e41a24703d4560fd0acb709162f73b8adfc3aa0d",
                "reference": "e41a24703d4560fd0acb709162f73b8adfc3aa0d",
                "shasum": ""
            },
            "require": {
                "php": "^7.0 || ^8.0"
            },
            "type": "library",
            "autoload": {
                "psr-4": {
                    "Psr\\Clock\\": "src/"
                }
            },
            "notification-url": "https://packagist.org/downloads/",
            "license": [
                "MIT"
            ],
            "authors": [
                {
                    "name": "PHP-FIG",
                    "homepage": "https://www.php-fig.org/"
                }
            ],
            "description": "Common interface for reading the clock.",
            "homepage": "https://github.com/php-fig/clock",
            "keywords": [
                "clock",
                "now",
                "psr",
                "psr-20",
                "time"
            ],
            "support": {
                "issues": "https://github.com/php-fig/clock/issues",
                "source": "https://github.com/php-fig/clock/tree/1.0.0"
            },
            "time": "2022-11-25T14:36:26+00:00"
        },
        {
            "name": "psr/container",
            "version": "2.0.2",
            "source": {
                "type": "git",
                "url": "https://github.com/php-fig/container.git",
                "reference": "c71ecc56dfe541dbd90c5360474fbc405f8d5963"
            },
            "dist": {
                "type": "zip",
                "url": "https://api.github.com/repos/php-fig/container/zipball/c71ecc56dfe541dbd90c5360474fbc405f8d5963",
                "reference": "c71ecc56dfe541dbd90c5360474fbc405f8d5963",
                "shasum": ""
            },
            "require": {
                "php": ">=7.4.0"
            },
            "type": "library",
            "extra": {
                "branch-alias": {
                    "dev-master": "2.0.x-dev"
                }
            },
            "autoload": {
                "psr-4": {
                    "Psr\\Container\\": "src/"
                }
            },
            "notification-url": "https://packagist.org/downloads/",
            "license": [
                "MIT"
            ],
            "authors": [
                {
                    "name": "PHP-FIG",
                    "homepage": "https://www.php-fig.org/"
                }
            ],
            "description": "Common Container Interface (PHP FIG PSR-11)",
            "homepage": "https://github.com/php-fig/container",
            "keywords": [
                "PSR-11",
                "container",
                "container-interface",
                "container-interop",
                "psr"
            ],
            "support": {
                "issues": "https://github.com/php-fig/container/issues",
                "source": "https://github.com/php-fig/container/tree/2.0.2"
            },
            "time": "2021-11-05T16:47:00+00:00"
        },
        {
            "name": "psr/event-dispatcher",
            "version": "1.0.0",
            "source": {
                "type": "git",
                "url": "https://github.com/php-fig/event-dispatcher.git",
                "reference": "dbefd12671e8a14ec7f180cab83036ed26714bb0"
            },
            "dist": {
                "type": "zip",
                "url": "https://api.github.com/repos/php-fig/event-dispatcher/zipball/dbefd12671e8a14ec7f180cab83036ed26714bb0",
                "reference": "dbefd12671e8a14ec7f180cab83036ed26714bb0",
                "shasum": ""
            },
            "require": {
                "php": ">=7.2.0"
            },
            "type": "library",
            "extra": {
                "branch-alias": {
                    "dev-master": "1.0.x-dev"
                }
            },
            "autoload": {
                "psr-4": {
                    "Psr\\EventDispatcher\\": "src/"
                }
            },
            "notification-url": "https://packagist.org/downloads/",
            "license": [
                "MIT"
            ],
            "authors": [
                {
                    "name": "PHP-FIG",
                    "homepage": "http://www.php-fig.org/"
                }
            ],
            "description": "Standard interfaces for event handling.",
            "keywords": [
                "events",
                "psr",
                "psr-14"
            ],
            "support": {
                "issues": "https://github.com/php-fig/event-dispatcher/issues",
                "source": "https://github.com/php-fig/event-dispatcher/tree/1.0.0"
            },
            "time": "2019-01-08T18:20:26+00:00"
        },
        {
            "name": "psr/http-client",
            "version": "1.0.3",
            "source": {
                "type": "git",
                "url": "https://github.com/php-fig/http-client.git",
                "reference": "bb5906edc1c324c9a05aa0873d40117941e5fa90"
            },
            "dist": {
                "type": "zip",
                "url": "https://api.github.com/repos/php-fig/http-client/zipball/bb5906edc1c324c9a05aa0873d40117941e5fa90",
                "reference": "bb5906edc1c324c9a05aa0873d40117941e5fa90",
                "shasum": ""
            },
            "require": {
                "php": "^7.0 || ^8.0",
                "psr/http-message": "^1.0 || ^2.0"
            },
            "type": "library",
            "extra": {
                "branch-alias": {
                    "dev-master": "1.0.x-dev"
                }
            },
            "autoload": {
                "psr-4": {
                    "Psr\\Http\\Client\\": "src/"
                }
            },
            "notification-url": "https://packagist.org/downloads/",
            "license": [
                "MIT"
            ],
            "authors": [
                {
                    "name": "PHP-FIG",
                    "homepage": "https://www.php-fig.org/"
                }
            ],
            "description": "Common interface for HTTP clients",
            "homepage": "https://github.com/php-fig/http-client",
            "keywords": [
                "http",
                "http-client",
                "psr",
                "psr-18"
            ],
            "support": {
                "source": "https://github.com/php-fig/http-client"
            },
            "time": "2023-09-23T14:17:50+00:00"
        },
        {
            "name": "psr/http-factory",
            "version": "1.1.0",
            "source": {
                "type": "git",
                "url": "https://github.com/php-fig/http-factory.git",
                "reference": "2b4765fddfe3b508ac62f829e852b1501d3f6e8a"
            },
            "dist": {
                "type": "zip",
                "url": "https://api.github.com/repos/php-fig/http-factory/zipball/2b4765fddfe3b508ac62f829e852b1501d3f6e8a",
                "reference": "2b4765fddfe3b508ac62f829e852b1501d3f6e8a",
                "shasum": ""
            },
            "require": {
                "php": ">=7.1",
                "psr/http-message": "^1.0 || ^2.0"
            },
            "type": "library",
            "extra": {
                "branch-alias": {
                    "dev-master": "1.0.x-dev"
                }
            },
            "autoload": {
                "psr-4": {
                    "Psr\\Http\\Message\\": "src/"
                }
            },
            "notification-url": "https://packagist.org/downloads/",
            "license": [
                "MIT"
            ],
            "authors": [
                {
                    "name": "PHP-FIG",
                    "homepage": "https://www.php-fig.org/"
                }
            ],
            "description": "PSR-17: Common interfaces for PSR-7 HTTP message factories",
            "keywords": [
                "factory",
                "http",
                "message",
                "psr",
                "psr-17",
                "psr-7",
                "request",
                "response"
            ],
            "support": {
                "source": "https://github.com/php-fig/http-factory"
            },
            "time": "2024-04-15T12:06:14+00:00"
        },
        {
            "name": "psr/http-message",
            "version": "2.0",
            "source": {
                "type": "git",
                "url": "https://github.com/php-fig/http-message.git",
                "reference": "402d35bcb92c70c026d1a6a9883f06b2ead23d71"
            },
            "dist": {
                "type": "zip",
                "url": "https://api.github.com/repos/php-fig/http-message/zipball/402d35bcb92c70c026d1a6a9883f06b2ead23d71",
                "reference": "402d35bcb92c70c026d1a6a9883f06b2ead23d71",
                "shasum": ""
            },
            "require": {
                "php": "^7.2 || ^8.0"
            },
            "type": "library",
            "extra": {
                "branch-alias": {
                    "dev-master": "2.0.x-dev"
                }
            },
            "autoload": {
                "psr-4": {
                    "Psr\\Http\\Message\\": "src/"
                }
            },
            "notification-url": "https://packagist.org/downloads/",
            "license": [
                "MIT"
            ],
            "authors": [
                {
                    "name": "PHP-FIG",
                    "homepage": "https://www.php-fig.org/"
                }
            ],
            "description": "Common interface for HTTP messages",
            "homepage": "https://github.com/php-fig/http-message",
            "keywords": [
                "http",
                "http-message",
                "psr",
                "psr-7",
                "request",
                "response"
            ],
            "support": {
                "source": "https://github.com/php-fig/http-message/tree/2.0"
            },
            "time": "2023-04-04T09:54:51+00:00"
        },
        {
            "name": "psr/log",
            "version": "3.0.2",
            "source": {
                "type": "git",
                "url": "https://github.com/php-fig/log.git",
                "reference": "f16e1d5863e37f8d8c2a01719f5b34baa2b714d3"
            },
            "dist": {
                "type": "zip",
                "url": "https://api.github.com/repos/php-fig/log/zipball/f16e1d5863e37f8d8c2a01719f5b34baa2b714d3",
                "reference": "f16e1d5863e37f8d8c2a01719f5b34baa2b714d3",
                "shasum": ""
            },
            "require": {
                "php": ">=8.0.0"
            },
            "type": "library",
            "extra": {
                "branch-alias": {
                    "dev-master": "3.x-dev"
                }
            },
            "autoload": {
                "psr-4": {
                    "Psr\\Log\\": "src"
                }
            },
            "notification-url": "https://packagist.org/downloads/",
            "license": [
                "MIT"
            ],
            "authors": [
                {
                    "name": "PHP-FIG",
                    "homepage": "https://www.php-fig.org/"
                }
            ],
            "description": "Common interface for logging libraries",
            "homepage": "https://github.com/php-fig/log",
            "keywords": [
                "log",
                "psr",
                "psr-3"
            ],
            "support": {
                "source": "https://github.com/php-fig/log/tree/3.0.2"
            },
            "time": "2024-09-11T13:17:53+00:00"
        },
        {
            "name": "psr/simple-cache",
            "version": "3.0.0",
            "source": {
                "type": "git",
                "url": "https://github.com/php-fig/simple-cache.git",
                "reference": "764e0b3939f5ca87cb904f570ef9be2d78a07865"
            },
            "dist": {
                "type": "zip",
                "url": "https://api.github.com/repos/php-fig/simple-cache/zipball/764e0b3939f5ca87cb904f570ef9be2d78a07865",
                "reference": "764e0b3939f5ca87cb904f570ef9be2d78a07865",
                "shasum": ""
            },
            "require": {
                "php": ">=8.0.0"
            },
            "type": "library",
            "extra": {
                "branch-alias": {
                    "dev-master": "3.0.x-dev"
                }
            },
            "autoload": {
                "psr-4": {
                    "Psr\\SimpleCache\\": "src/"
                }
            },
            "notification-url": "https://packagist.org/downloads/",
            "license": [
                "MIT"
            ],
            "authors": [
                {
                    "name": "PHP-FIG",
                    "homepage": "https://www.php-fig.org/"
                }
            ],
            "description": "Common interfaces for simple caching",
            "keywords": [
                "cache",
                "caching",
                "psr",
                "psr-16",
                "simple-cache"
            ],
            "support": {
                "source": "https://github.com/php-fig/simple-cache/tree/3.0.0"
            },
            "time": "2021-10-29T13:26:27+00:00"
        },
        {
            "name": "psy/psysh",
            "version": "v0.12.12",
            "source": {
                "type": "git",
                "url": "https://github.com/bobthecow/psysh.git",
                "reference": "cd23863404a40ccfaf733e3af4db2b459837f7e7"
            },
            "dist": {
                "type": "zip",
                "url": "https://api.github.com/repos/bobthecow/psysh/zipball/cd23863404a40ccfaf733e3af4db2b459837f7e7",
                "reference": "cd23863404a40ccfaf733e3af4db2b459837f7e7",
                "shasum": ""
            },
            "require": {
                "ext-json": "*",
                "ext-tokenizer": "*",
                "nikic/php-parser": "^5.0 || ^4.0",
                "php": "^8.0 || ^7.4",
                "symfony/console": "^7.0 || ^6.0 || ^5.0 || ^4.0 || ^3.4",
                "symfony/var-dumper": "^7.0 || ^6.0 || ^5.0 || ^4.0 || ^3.4"
            },
            "conflict": {
                "symfony/console": "4.4.37 || 5.3.14 || 5.3.15 || 5.4.3 || 5.4.4 || 6.0.3 || 6.0.4"
            },
            "require-dev": {
                "bamarni/composer-bin-plugin": "^1.2"
            },
            "suggest": {
                "ext-pcntl": "Enabling the PCNTL extension makes PsySH a lot happier :)",
                "ext-pdo-sqlite": "The doc command requires SQLite to work.",
                "ext-posix": "If you have PCNTL, you'll want the POSIX extension as well."
            },
            "bin": [
                "bin/psysh"
            ],
            "type": "library",
            "extra": {
                "bamarni-bin": {
                    "bin-links": false,
                    "forward-command": false
                },
                "branch-alias": {
                    "dev-main": "0.12.x-dev"
                }
            },
            "autoload": {
                "files": [
                    "src/functions.php"
                ],
                "psr-4": {
                    "Psy\\": "src/"
                }
            },
            "notification-url": "https://packagist.org/downloads/",
            "license": [
                "MIT"
            ],
            "authors": [
                {
                    "name": "Justin Hileman",
                    "email": "justin@justinhileman.info"
                }
            ],
            "description": "An interactive shell for modern PHP.",
            "homepage": "https://psysh.org",
            "keywords": [
                "REPL",
                "console",
                "interactive",
                "shell"
            ],
            "support": {
                "issues": "https://github.com/bobthecow/psysh/issues",
                "source": "https://github.com/bobthecow/psysh/tree/v0.12.12"
            },
            "time": "2025-09-20T13:46:31+00:00"
        },
        {
            "name": "ralouphie/getallheaders",
            "version": "3.0.3",
            "source": {
                "type": "git",
                "url": "https://github.com/ralouphie/getallheaders.git",
                "reference": "120b605dfeb996808c31b6477290a714d356e822"
            },
            "dist": {
                "type": "zip",
                "url": "https://api.github.com/repos/ralouphie/getallheaders/zipball/120b605dfeb996808c31b6477290a714d356e822",
                "reference": "120b605dfeb996808c31b6477290a714d356e822",
                "shasum": ""
            },
            "require": {
                "php": ">=5.6"
            },
            "require-dev": {
                "php-coveralls/php-coveralls": "^2.1",
                "phpunit/phpunit": "^5 || ^6.5"
            },
            "type": "library",
            "autoload": {
                "files": [
                    "src/getallheaders.php"
                ]
            },
            "notification-url": "https://packagist.org/downloads/",
            "license": [
                "MIT"
            ],
            "authors": [
                {
                    "name": "Ralph Khattar",
                    "email": "ralph.khattar@gmail.com"
                }
            ],
            "description": "A polyfill for getallheaders.",
            "support": {
                "issues": "https://github.com/ralouphie/getallheaders/issues",
                "source": "https://github.com/ralouphie/getallheaders/tree/develop"
            },
            "time": "2019-03-08T08:55:37+00:00"
        },
        {
            "name": "ramsey/collection",
            "version": "2.1.1",
            "source": {
                "type": "git",
                "url": "https://github.com/ramsey/collection.git",
                "reference": "344572933ad0181accbf4ba763e85a0306a8c5e2"
            },
            "dist": {
                "type": "zip",
                "url": "https://api.github.com/repos/ramsey/collection/zipball/344572933ad0181accbf4ba763e85a0306a8c5e2",
                "reference": "344572933ad0181accbf4ba763e85a0306a8c5e2",
                "shasum": ""
            },
            "require": {
                "php": "^8.1"
            },
            "require-dev": {
                "captainhook/plugin-composer": "^5.3",
                "ergebnis/composer-normalize": "^2.45",
                "fakerphp/faker": "^1.24",
                "hamcrest/hamcrest-php": "^2.0",
                "jangregor/phpstan-prophecy": "^2.1",
                "mockery/mockery": "^1.6",
                "php-parallel-lint/php-console-highlighter": "^1.0",
                "php-parallel-lint/php-parallel-lint": "^1.4",
                "phpspec/prophecy-phpunit": "^2.3",
                "phpstan/extension-installer": "^1.4",
                "phpstan/phpstan": "^2.1",
                "phpstan/phpstan-mockery": "^2.0",
                "phpstan/phpstan-phpunit": "^2.0",
                "phpunit/phpunit": "^10.5",
                "ramsey/coding-standard": "^2.3",
                "ramsey/conventional-commits": "^1.6",
                "roave/security-advisories": "dev-latest"
            },
            "type": "library",
            "extra": {
                "captainhook": {
                    "force-install": true
                },
                "ramsey/conventional-commits": {
                    "configFile": "conventional-commits.json"
                }
            },
            "autoload": {
                "psr-4": {
                    "Ramsey\\Collection\\": "src/"
                }
            },
            "notification-url": "https://packagist.org/downloads/",
            "license": [
                "MIT"
            ],
            "authors": [
                {
                    "name": "Ben Ramsey",
                    "email": "ben@benramsey.com",
                    "homepage": "https://benramsey.com"
                }
            ],
            "description": "A PHP library for representing and manipulating collections.",
            "keywords": [
                "array",
                "collection",
                "hash",
                "map",
                "queue",
                "set"
            ],
            "support": {
                "issues": "https://github.com/ramsey/collection/issues",
                "source": "https://github.com/ramsey/collection/tree/2.1.1"
            },
            "time": "2025-03-22T05:38:12+00:00"
        },
        {
            "name": "ramsey/uuid",
            "version": "4.9.1",
            "source": {
                "type": "git",
                "url": "https://github.com/ramsey/uuid.git",
                "reference": "81f941f6f729b1e3ceea61d9d014f8b6c6800440"
            },
            "dist": {
                "type": "zip",
                "url": "https://api.github.com/repos/ramsey/uuid/zipball/81f941f6f729b1e3ceea61d9d014f8b6c6800440",
                "reference": "81f941f6f729b1e3ceea61d9d014f8b6c6800440",
                "shasum": ""
            },
            "require": {
                "brick/math": "^0.8.8 || ^0.9 || ^0.10 || ^0.11 || ^0.12 || ^0.13 || ^0.14",
                "php": "^8.0",
                "ramsey/collection": "^1.2 || ^2.0"
            },
            "replace": {
                "rhumsaa/uuid": "self.version"
            },
            "require-dev": {
                "captainhook/captainhook": "^5.25",
                "captainhook/plugin-composer": "^5.3",
                "dealerdirect/phpcodesniffer-composer-installer": "^1.0",
                "ergebnis/composer-normalize": "^2.47",
                "mockery/mockery": "^1.6",
                "paragonie/random-lib": "^2",
                "php-mock/php-mock": "^2.6",
                "php-mock/php-mock-mockery": "^1.5",
                "php-parallel-lint/php-parallel-lint": "^1.4.0",
                "phpbench/phpbench": "^1.2.14",
                "phpstan/extension-installer": "^1.4",
                "phpstan/phpstan": "^2.1",
                "phpstan/phpstan-mockery": "^2.0",
                "phpstan/phpstan-phpunit": "^2.0",
                "phpunit/phpunit": "^9.6",
                "slevomat/coding-standard": "^8.18",
                "squizlabs/php_codesniffer": "^3.13"
            },
            "suggest": {
                "ext-bcmath": "Enables faster math with arbitrary-precision integers using BCMath.",
                "ext-gmp": "Enables faster math with arbitrary-precision integers using GMP.",
                "ext-uuid": "Enables the use of PeclUuidTimeGenerator and PeclUuidRandomGenerator.",
                "paragonie/random-lib": "Provides RandomLib for use with the RandomLibAdapter",
                "ramsey/uuid-doctrine": "Allows the use of Ramsey\\Uuid\\Uuid as Doctrine field type."
            },
            "type": "library",
            "extra": {
                "captainhook": {
                    "force-install": true
                }
            },
            "autoload": {
                "files": [
                    "src/functions.php"
                ],
                "psr-4": {
                    "Ramsey\\Uuid\\": "src/"
                }
            },
            "notification-url": "https://packagist.org/downloads/",
            "license": [
                "MIT"
            ],
            "description": "A PHP library for generating and working with universally unique identifiers (UUIDs).",
            "keywords": [
                "guid",
                "identifier",
                "uuid"
            ],
            "support": {
                "issues": "https://github.com/ramsey/uuid/issues",
                "source": "https://github.com/ramsey/uuid/tree/4.9.1"
            },
            "time": "2025-09-04T20:59:21+00:00"
        },
        {
            "name": "ryangjchandler/blade-capture-directive",
            "version": "v1.1.0",
            "source": {
                "type": "git",
                "url": "https://github.com/ryangjchandler/blade-capture-directive.git",
                "reference": "bbb1513dfd89eaec87a47fe0c449a7e3d4a1976d"
            },
            "dist": {
                "type": "zip",
                "url": "https://api.github.com/repos/ryangjchandler/blade-capture-directive/zipball/bbb1513dfd89eaec87a47fe0c449a7e3d4a1976d",
                "reference": "bbb1513dfd89eaec87a47fe0c449a7e3d4a1976d",
                "shasum": ""
            },
            "require": {
                "illuminate/contracts": "^10.0|^11.0|^12.0",
                "php": "^8.1",
                "spatie/laravel-package-tools": "^1.9.2"
            },
            "require-dev": {
                "nunomaduro/collision": "^7.0|^8.0",
                "nunomaduro/larastan": "^2.0|^3.0",
                "orchestra/testbench": "^8.0|^9.0|^10.0",
                "pestphp/pest": "^2.0|^3.7",
                "pestphp/pest-plugin-laravel": "^2.0|^3.1",
                "phpstan/extension-installer": "^1.1",
                "phpstan/phpstan-deprecation-rules": "^1.0|^2.0",
                "phpstan/phpstan-phpunit": "^1.0|^2.0",
                "phpunit/phpunit": "^10.0|^11.5.3",
                "spatie/laravel-ray": "^1.26"
            },
            "type": "library",
            "extra": {
                "laravel": {
                    "aliases": {
                        "BladeCaptureDirective": "RyanChandler\\BladeCaptureDirective\\Facades\\BladeCaptureDirective"
                    },
                    "providers": [
                        "RyanChandler\\BladeCaptureDirective\\BladeCaptureDirectiveServiceProvider"
                    ]
                }
            },
            "autoload": {
                "psr-4": {
                    "RyanChandler\\BladeCaptureDirective\\": "src",
                    "RyanChandler\\BladeCaptureDirective\\Database\\Factories\\": "database/factories"
                }
            },
            "notification-url": "https://packagist.org/downloads/",
            "license": [
                "MIT"
            ],
            "authors": [
                {
                    "name": "Ryan Chandler",
                    "email": "support@ryangjchandler.co.uk",
                    "role": "Developer"
                }
            ],
            "description": "Create inline partials in your Blade templates with ease.",
            "homepage": "https://github.com/ryangjchandler/blade-capture-directive",
            "keywords": [
                "blade-capture-directive",
                "laravel",
                "ryangjchandler"
            ],
            "support": {
                "issues": "https://github.com/ryangjchandler/blade-capture-directive/issues",
                "source": "https://github.com/ryangjchandler/blade-capture-directive/tree/v1.1.0"
            },
            "funding": [
                {
                    "url": "https://github.com/ryangjchandler",
                    "type": "github"
                }
            ],
            "time": "2025-02-25T09:09:36+00:00"
        },
        {
            "name": "spatie/color",
            "version": "1.8.0",
            "source": {
                "type": "git",
                "url": "https://github.com/spatie/color.git",
                "reference": "142af7fec069a420babea80a5412eb2f646dcd8c"
            },
            "dist": {
                "type": "zip",
                "url": "https://api.github.com/repos/spatie/color/zipball/142af7fec069a420babea80a5412eb2f646dcd8c",
                "reference": "142af7fec069a420babea80a5412eb2f646dcd8c",
                "shasum": ""
            },
            "require": {
                "php": "^7.3|^8.0"
            },
            "require-dev": {
                "pestphp/pest": "^1.22",
                "phpunit/phpunit": "^6.5||^9.0"
            },
            "type": "library",
            "autoload": {
                "psr-4": {
                    "Spatie\\Color\\": "src"
                }
            },
            "notification-url": "https://packagist.org/downloads/",
            "license": [
                "MIT"
            ],
            "authors": [
                {
                    "name": "Sebastian De Deyne",
                    "email": "sebastian@spatie.be",
                    "homepage": "https://spatie.be",
                    "role": "Developer"
                }
            ],
            "description": "A little library to handle color conversions",
            "homepage": "https://github.com/spatie/color",
            "keywords": [
                "color",
                "conversion",
                "rgb",
                "spatie"
            ],
            "support": {
                "issues": "https://github.com/spatie/color/issues",
                "source": "https://github.com/spatie/color/tree/1.8.0"
            },
            "funding": [
                {
                    "url": "https://github.com/spatie",
                    "type": "github"
                }
            ],
            "time": "2025-02-10T09:22:41+00:00"
        },
        {
            "name": "spatie/image",
            "version": "3.8.6",
            "source": {
                "type": "git",
                "url": "https://github.com/spatie/image.git",
                "reference": "0872c5968a7f044fe1e960c26433e54ceaede696"
            },
            "dist": {
                "type": "zip",
                "url": "https://api.github.com/repos/spatie/image/zipball/0872c5968a7f044fe1e960c26433e54ceaede696",
                "reference": "0872c5968a7f044fe1e960c26433e54ceaede696",
                "shasum": ""
            },
            "require": {
                "ext-exif": "*",
                "ext-json": "*",
                "ext-mbstring": "*",
                "php": "^8.2",
                "spatie/image-optimizer": "^1.7.5",
                "spatie/temporary-directory": "^2.2",
                "symfony/process": "^6.4|^7.0"
            },
            "require-dev": {
                "ext-gd": "*",
                "ext-imagick": "*",
                "laravel/sail": "^1.34",
                "pestphp/pest": "^2.28",
                "phpstan/phpstan": "^1.10.50",
                "spatie/pest-plugin-snapshots": "^2.1",
                "spatie/pixelmatch-php": "^1.0",
                "spatie/ray": "^1.40.1",
                "symfony/var-dumper": "^6.4|7.0"
            },
            "type": "library",
            "autoload": {
                "psr-4": {
                    "Spatie\\Image\\": "src"
                }
            },
            "notification-url": "https://packagist.org/downloads/",
            "license": [
                "MIT"
            ],
            "authors": [
                {
                    "name": "Freek Van der Herten",
                    "email": "freek@spatie.be",
                    "homepage": "https://spatie.be",
                    "role": "Developer"
                }
            ],
            "description": "Manipulate images with an expressive API",
            "homepage": "https://github.com/spatie/image",
            "keywords": [
                "image",
                "spatie"
            ],
            "support": {
                "source": "https://github.com/spatie/image/tree/3.8.6"
            },
            "funding": [
                {
                    "url": "https://spatie.be/open-source/support-us",
                    "type": "custom"
                },
                {
                    "url": "https://github.com/spatie",
                    "type": "github"
                }
            ],
            "time": "2025-09-25T12:06:17+00:00"
        },
        {
            "name": "spatie/image-optimizer",
            "version": "1.8.0",
            "source": {
                "type": "git",
                "url": "https://github.com/spatie/image-optimizer.git",
                "reference": "4fd22035e81d98fffced65a8c20d9ec4daa9671c"
            },
            "dist": {
                "type": "zip",
                "url": "https://api.github.com/repos/spatie/image-optimizer/zipball/4fd22035e81d98fffced65a8c20d9ec4daa9671c",
                "reference": "4fd22035e81d98fffced65a8c20d9ec4daa9671c",
                "shasum": ""
            },
            "require": {
                "ext-fileinfo": "*",
                "php": "^7.3|^8.0",
                "psr/log": "^1.0 | ^2.0 | ^3.0",
                "symfony/process": "^4.2|^5.0|^6.0|^7.0"
            },
            "require-dev": {
                "pestphp/pest": "^1.21",
                "phpunit/phpunit": "^8.5.21|^9.4.4",
                "symfony/var-dumper": "^4.2|^5.0|^6.0|^7.0"
            },
            "type": "library",
            "autoload": {
                "psr-4": {
                    "Spatie\\ImageOptimizer\\": "src"
                }
            },
            "notification-url": "https://packagist.org/downloads/",
            "license": [
                "MIT"
            ],
            "authors": [
                {
                    "name": "Freek Van der Herten",
                    "email": "freek@spatie.be",
                    "homepage": "https://spatie.be",
                    "role": "Developer"
                }
            ],
            "description": "Easily optimize images using PHP",
            "homepage": "https://github.com/spatie/image-optimizer",
            "keywords": [
                "image-optimizer",
                "spatie"
            ],
            "support": {
                "issues": "https://github.com/spatie/image-optimizer/issues",
                "source": "https://github.com/spatie/image-optimizer/tree/1.8.0"
            },
            "time": "2024-11-04T08:24:54+00:00"
        },
        {
            "name": "spatie/invade",
            "version": "2.1.0",
            "source": {
                "type": "git",
                "url": "https://github.com/spatie/invade.git",
                "reference": "b920f6411d21df4e8610a138e2e87ae4957d7f63"
            },
            "dist": {
                "type": "zip",
                "url": "https://api.github.com/repos/spatie/invade/zipball/b920f6411d21df4e8610a138e2e87ae4957d7f63",
                "reference": "b920f6411d21df4e8610a138e2e87ae4957d7f63",
                "shasum": ""
            },
            "require": {
                "php": "^8.0"
            },
            "require-dev": {
                "pestphp/pest": "^1.20",
                "phpstan/phpstan": "^1.4",
                "spatie/ray": "^1.28"
            },
            "type": "library",
            "autoload": {
                "files": [
                    "src/functions.php"
                ],
                "psr-4": {
                    "Spatie\\Invade\\": "src"
                }
            },
            "notification-url": "https://packagist.org/downloads/",
            "license": [
                "MIT"
            ],
            "authors": [
                {
                    "name": "Freek Van der Herten",
                    "email": "freek@spatie.be",
                    "role": "Developer"
                }
            ],
            "description": "A PHP function to work with private properties and methods",
            "homepage": "https://github.com/spatie/invade",
            "keywords": [
                "invade",
                "spatie"
            ],
            "support": {
                "source": "https://github.com/spatie/invade/tree/2.1.0"
            },
            "funding": [
                {
                    "url": "https://github.com/spatie",
                    "type": "github"
                }
            ],
            "time": "2024-05-17T09:06:10+00:00"
        },
        {
            "name": "spatie/laravel-medialibrary",
            "version": "11.15.0",
            "source": {
                "type": "git",
                "url": "https://github.com/spatie/laravel-medialibrary.git",
                "reference": "9d1e9731d36817d1649bc584b2c40c0c9d4bcfac"
            },
            "dist": {
                "type": "zip",
                "url": "https://api.github.com/repos/spatie/laravel-medialibrary/zipball/9d1e9731d36817d1649bc584b2c40c0c9d4bcfac",
                "reference": "9d1e9731d36817d1649bc584b2c40c0c9d4bcfac",
                "shasum": ""
            },
            "require": {
                "composer/semver": "^3.4",
                "ext-exif": "*",
                "ext-fileinfo": "*",
                "ext-json": "*",
                "illuminate/bus": "^10.2|^11.0|^12.0",
                "illuminate/conditionable": "^10.2|^11.0|^12.0",
                "illuminate/console": "^10.2|^11.0|^12.0",
                "illuminate/database": "^10.2|^11.0|^12.0",
                "illuminate/pipeline": "^10.2|^11.0|^12.0",
                "illuminate/support": "^10.2|^11.0|^12.0",
                "maennchen/zipstream-php": "^3.1",
                "php": "^8.2",
                "spatie/image": "^3.3.2",
                "spatie/laravel-package-tools": "^1.16.1",
                "spatie/temporary-directory": "^2.2",
                "symfony/console": "^6.4.1|^7.0"
            },
            "conflict": {
                "php-ffmpeg/php-ffmpeg": "<0.6.1"
            },
            "require-dev": {
                "aws/aws-sdk-php": "^3.293.10",
                "ext-imagick": "*",
                "ext-pdo_sqlite": "*",
                "ext-zip": "*",
                "guzzlehttp/guzzle": "^7.8.1",
                "larastan/larastan": "^2.7|^3.0",
                "league/flysystem-aws-s3-v3": "^3.22",
                "mockery/mockery": "^1.6.7",
                "orchestra/testbench": "^7.0|^8.17|^9.0|^10.0",
                "pestphp/pest": "^2.28|^3.5",
                "phpstan/extension-installer": "^1.3.1",
                "spatie/laravel-ray": "^1.33",
                "spatie/pdf-to-image": "^2.2|^3.0",
                "spatie/pest-expectations": "^1.13",
                "spatie/pest-plugin-snapshots": "^2.1"
            },
            "suggest": {
                "league/flysystem-aws-s3-v3": "Required to use AWS S3 file storage",
                "php-ffmpeg/php-ffmpeg": "Required for generating video thumbnails",
                "spatie/pdf-to-image": "Required for generating thumbnails of PDFs and SVGs"
            },
            "type": "library",
            "extra": {
                "laravel": {
                    "providers": [
                        "Spatie\\MediaLibrary\\MediaLibraryServiceProvider"
                    ]
                }
            },
            "autoload": {
                "psr-4": {
                    "Spatie\\MediaLibrary\\": "src"
                }
            },
            "notification-url": "https://packagist.org/downloads/",
            "license": [
                "MIT"
            ],
            "authors": [
                {
                    "name": "Freek Van der Herten",
                    "email": "freek@spatie.be",
                    "homepage": "https://spatie.be",
                    "role": "Developer"
                }
            ],
            "description": "Associate files with Eloquent models",
            "homepage": "https://github.com/spatie/laravel-medialibrary",
            "keywords": [
                "cms",
                "conversion",
                "downloads",
                "images",
                "laravel",
                "laravel-medialibrary",
                "media",
                "spatie"
            ],
            "support": {
                "issues": "https://github.com/spatie/laravel-medialibrary/issues",
                "source": "https://github.com/spatie/laravel-medialibrary/tree/11.15.0"
            },
            "funding": [
                {
                    "url": "https://spatie.be/open-source/support-us",
                    "type": "custom"
                },
                {
                    "url": "https://github.com/spatie",
                    "type": "github"
                }
            ],
            "time": "2025-09-19T06:51:45+00:00"
        },
        {
            "name": "spatie/laravel-package-tools",
            "version": "1.92.7",
            "source": {
                "type": "git",
                "url": "https://github.com/spatie/laravel-package-tools.git",
                "reference": "f09a799850b1ed765103a4f0b4355006360c49a5"
            },
            "dist": {
                "type": "zip",
                "url": "https://api.github.com/repos/spatie/laravel-package-tools/zipball/f09a799850b1ed765103a4f0b4355006360c49a5",
                "reference": "f09a799850b1ed765103a4f0b4355006360c49a5",
                "shasum": ""
            },
            "require": {
                "illuminate/contracts": "^9.28|^10.0|^11.0|^12.0",
                "php": "^8.0"
            },
            "require-dev": {
                "mockery/mockery": "^1.5",
                "orchestra/testbench": "^7.7|^8.0|^9.0|^10.0",
                "pestphp/pest": "^1.23|^2.1|^3.1",
                "phpunit/php-code-coverage": "^9.0|^10.0|^11.0",
                "phpunit/phpunit": "^9.5.24|^10.5|^11.5",
                "spatie/pest-plugin-test-time": "^1.1|^2.2"
            },
            "type": "library",
            "autoload": {
                "psr-4": {
                    "Spatie\\LaravelPackageTools\\": "src"
                }
            },
            "notification-url": "https://packagist.org/downloads/",
            "license": [
                "MIT"
            ],
            "authors": [
                {
                    "name": "Freek Van der Herten",
                    "email": "freek@spatie.be",
                    "role": "Developer"
                }
            ],
            "description": "Tools for creating Laravel packages",
            "homepage": "https://github.com/spatie/laravel-package-tools",
            "keywords": [
                "laravel-package-tools",
                "spatie"
            ],
            "support": {
                "issues": "https://github.com/spatie/laravel-package-tools/issues",
                "source": "https://github.com/spatie/laravel-package-tools/tree/1.92.7"
            },
            "funding": [
                {
                    "url": "https://github.com/spatie",
                    "type": "github"
                }
            ],
            "time": "2025-07-17T15:46:43+00:00"
        },
        {
            "name": "spatie/laravel-translatable",
            "version": "6.11.4",
            "source": {
                "type": "git",
                "url": "https://github.com/spatie/laravel-translatable.git",
                "reference": "032d85b28de315310dab2048b857016f1194f68b"
            },
            "dist": {
                "type": "zip",
                "url": "https://api.github.com/repos/spatie/laravel-translatable/zipball/032d85b28de315310dab2048b857016f1194f68b",
                "reference": "032d85b28de315310dab2048b857016f1194f68b",
                "shasum": ""
            },
            "require": {
                "illuminate/database": "^10.0|^11.0|^12.0",
                "illuminate/support": "^10.0|^11.0|^12.0",
                "php": "^8.0",
                "spatie/laravel-package-tools": "^1.11"
            },
            "require-dev": {
                "friendsofphp/php-cs-fixer": "^3.64",
                "mockery/mockery": "^1.4",
                "orchestra/testbench": "^7.0|^8.0|^9.0|^10.0",
                "pestphp/pest": "^1.20|^2.0|^3.0"
            },
            "type": "library",
            "extra": {
                "aliases": {
                    "Translatable": "Spatie\\Translatable\\Facades\\Translatable"
                },
                "laravel": {
                    "providers": [
                        "Spatie\\Translatable\\TranslatableServiceProvider"
                    ]
                }
            },
            "autoload": {
                "psr-4": {
                    "Spatie\\Translatable\\": "src"
                }
            },
            "notification-url": "https://packagist.org/downloads/",
            "license": [
                "MIT"
            ],
            "authors": [
                {
                    "name": "Freek Van der Herten",
                    "email": "freek@spatie.be",
                    "homepage": "https://spatie.be",
                    "role": "Developer"
                },
                {
                    "name": "Sebastian De Deyne",
                    "email": "sebastian@spatie.be",
                    "homepage": "https://spatie.be",
                    "role": "Developer"
                }
            ],
            "description": "A trait to make an Eloquent model hold translations",
            "homepage": "https://github.com/spatie/laravel-translatable",
            "keywords": [
                "eloquent",
                "i8n",
                "laravel-translatable",
                "model",
                "multilingual",
                "spatie",
                "translate"
            ],
            "support": {
                "issues": "https://github.com/spatie/laravel-translatable/issues",
                "source": "https://github.com/spatie/laravel-translatable/tree/6.11.4"
            },
            "funding": [
                {
                    "url": "https://github.com/spatie",
                    "type": "github"
                }
            ],
            "time": "2025-02-20T15:51:22+00:00"
        },
        {
            "name": "spatie/temporary-directory",
            "version": "2.3.0",
            "source": {
                "type": "git",
                "url": "https://github.com/spatie/temporary-directory.git",
                "reference": "580eddfe9a0a41a902cac6eeb8f066b42e65a32b"
            },
            "dist": {
                "type": "zip",
                "url": "https://api.github.com/repos/spatie/temporary-directory/zipball/580eddfe9a0a41a902cac6eeb8f066b42e65a32b",
                "reference": "580eddfe9a0a41a902cac6eeb8f066b42e65a32b",
                "shasum": ""
            },
            "require": {
                "php": "^8.0"
            },
            "require-dev": {
                "phpunit/phpunit": "^9.5"
            },
            "type": "library",
            "autoload": {
                "psr-4": {
                    "Spatie\\TemporaryDirectory\\": "src"
                }
            },
            "notification-url": "https://packagist.org/downloads/",
            "license": [
                "MIT"
            ],
            "authors": [
                {
                    "name": "Alex Vanderbist",
                    "email": "alex@spatie.be",
                    "homepage": "https://spatie.be",
                    "role": "Developer"
                }
            ],
            "description": "Easily create, use and destroy temporary directories",
            "homepage": "https://github.com/spatie/temporary-directory",
            "keywords": [
                "php",
                "spatie",
                "temporary-directory"
            ],
            "support": {
                "issues": "https://github.com/spatie/temporary-directory/issues",
                "source": "https://github.com/spatie/temporary-directory/tree/2.3.0"
            },
            "funding": [
                {
                    "url": "https://spatie.be/open-source/support-us",
                    "type": "custom"
                },
                {
                    "url": "https://github.com/spatie",
                    "type": "github"
                }
            ],
            "time": "2025-01-13T13:04:43+00:00"
        },
        {
            "name": "symfony/clock",
            "version": "v7.3.0",
            "source": {
                "type": "git",
                "url": "https://github.com/symfony/clock.git",
                "reference": "b81435fbd6648ea425d1ee96a2d8e68f4ceacd24"
            },
            "dist": {
                "type": "zip",
                "url": "https://api.github.com/repos/symfony/clock/zipball/b81435fbd6648ea425d1ee96a2d8e68f4ceacd24",
                "reference": "b81435fbd6648ea425d1ee96a2d8e68f4ceacd24",
                "shasum": ""
            },
            "require": {
                "php": ">=8.2",
                "psr/clock": "^1.0",
                "symfony/polyfill-php83": "^1.28"
            },
            "provide": {
                "psr/clock-implementation": "1.0"
            },
            "type": "library",
            "autoload": {
                "files": [
                    "Resources/now.php"
                ],
                "psr-4": {
                    "Symfony\\Component\\Clock\\": ""
                },
                "exclude-from-classmap": [
                    "/Tests/"
                ]
            },
            "notification-url": "https://packagist.org/downloads/",
            "license": [
                "MIT"
            ],
            "authors": [
                {
                    "name": "Nicolas Grekas",
                    "email": "p@tchwork.com"
                },
                {
                    "name": "Symfony Community",
                    "homepage": "https://symfony.com/contributors"
                }
            ],
            "description": "Decouples applications from the system clock",
            "homepage": "https://symfony.com",
            "keywords": [
                "clock",
                "psr20",
                "time"
            ],
            "support": {
                "source": "https://github.com/symfony/clock/tree/v7.3.0"
            },
            "funding": [
                {
                    "url": "https://symfony.com/sponsor",
                    "type": "custom"
                },
                {
                    "url": "https://github.com/fabpot",
                    "type": "github"
                },
                {
                    "url": "https://tidelift.com/funding/github/packagist/symfony/symfony",
                    "type": "tidelift"
                }
            ],
            "time": "2024-09-25T14:21:43+00:00"
        },
        {
            "name": "symfony/console",
            "version": "v7.3.4",
            "source": {
                "type": "git",
                "url": "https://github.com/symfony/console.git",
                "reference": "2b9c5fafbac0399a20a2e82429e2bd735dcfb7db"
            },
            "dist": {
                "type": "zip",
                "url": "https://api.github.com/repos/symfony/console/zipball/2b9c5fafbac0399a20a2e82429e2bd735dcfb7db",
                "reference": "2b9c5fafbac0399a20a2e82429e2bd735dcfb7db",
                "shasum": ""
            },
            "require": {
                "php": ">=8.2",
                "symfony/deprecation-contracts": "^2.5|^3",
                "symfony/polyfill-mbstring": "~1.0",
                "symfony/service-contracts": "^2.5|^3",
                "symfony/string": "^7.2"
            },
            "conflict": {
                "symfony/dependency-injection": "<6.4",
                "symfony/dotenv": "<6.4",
                "symfony/event-dispatcher": "<6.4",
                "symfony/lock": "<6.4",
                "symfony/process": "<6.4"
            },
            "provide": {
                "psr/log-implementation": "1.0|2.0|3.0"
            },
            "require-dev": {
                "psr/log": "^1|^2|^3",
                "symfony/config": "^6.4|^7.0",
                "symfony/dependency-injection": "^6.4|^7.0",
                "symfony/event-dispatcher": "^6.4|^7.0",
                "symfony/http-foundation": "^6.4|^7.0",
                "symfony/http-kernel": "^6.4|^7.0",
                "symfony/lock": "^6.4|^7.0",
                "symfony/messenger": "^6.4|^7.0",
                "symfony/process": "^6.4|^7.0",
                "symfony/stopwatch": "^6.4|^7.0",
                "symfony/var-dumper": "^6.4|^7.0"
            },
            "type": "library",
            "autoload": {
                "psr-4": {
                    "Symfony\\Component\\Console\\": ""
                },
                "exclude-from-classmap": [
                    "/Tests/"
                ]
            },
            "notification-url": "https://packagist.org/downloads/",
            "license": [
                "MIT"
            ],
            "authors": [
                {
                    "name": "Fabien Potencier",
                    "email": "fabien@symfony.com"
                },
                {
                    "name": "Symfony Community",
                    "homepage": "https://symfony.com/contributors"
                }
            ],
            "description": "Eases the creation of beautiful and testable command line interfaces",
            "homepage": "https://symfony.com",
            "keywords": [
                "cli",
                "command-line",
                "console",
                "terminal"
            ],
            "support": {
                "source": "https://github.com/symfony/console/tree/v7.3.4"
            },
            "funding": [
                {
                    "url": "https://symfony.com/sponsor",
                    "type": "custom"
                },
                {
                    "url": "https://github.com/fabpot",
                    "type": "github"
                },
                {
                    "url": "https://github.com/nicolas-grekas",
                    "type": "github"
                },
                {
                    "url": "https://tidelift.com/funding/github/packagist/symfony/symfony",
                    "type": "tidelift"
                }
            ],
            "time": "2025-09-22T15:31:00+00:00"
        },
        {
            "name": "symfony/css-selector",
            "version": "v7.3.0",
            "source": {
                "type": "git",
                "url": "https://github.com/symfony/css-selector.git",
                "reference": "601a5ce9aaad7bf10797e3663faefce9e26c24e2"
            },
            "dist": {
                "type": "zip",
                "url": "https://api.github.com/repos/symfony/css-selector/zipball/601a5ce9aaad7bf10797e3663faefce9e26c24e2",
                "reference": "601a5ce9aaad7bf10797e3663faefce9e26c24e2",
                "shasum": ""
            },
            "require": {
                "php": ">=8.2"
            },
            "type": "library",
            "autoload": {
                "psr-4": {
                    "Symfony\\Component\\CssSelector\\": ""
                },
                "exclude-from-classmap": [
                    "/Tests/"
                ]
            },
            "notification-url": "https://packagist.org/downloads/",
            "license": [
                "MIT"
            ],
            "authors": [
                {
                    "name": "Fabien Potencier",
                    "email": "fabien@symfony.com"
                },
                {
                    "name": "Jean-François Simon",
                    "email": "jeanfrancois.simon@sensiolabs.com"
                },
                {
                    "name": "Symfony Community",
                    "homepage": "https://symfony.com/contributors"
                }
            ],
            "description": "Converts CSS selectors to XPath expressions",
            "homepage": "https://symfony.com",
            "support": {
                "source": "https://github.com/symfony/css-selector/tree/v7.3.0"
            },
            "funding": [
                {
                    "url": "https://symfony.com/sponsor",
                    "type": "custom"
                },
                {
                    "url": "https://github.com/fabpot",
                    "type": "github"
                },
                {
                    "url": "https://tidelift.com/funding/github/packagist/symfony/symfony",
                    "type": "tidelift"
                }
            ],
            "time": "2024-09-25T14:21:43+00:00"
        },
        {
            "name": "symfony/deprecation-contracts",
            "version": "v3.6.0",
            "source": {
                "type": "git",
                "url": "https://github.com/symfony/deprecation-contracts.git",
                "reference": "63afe740e99a13ba87ec199bb07bbdee937a5b62"
            },
            "dist": {
                "type": "zip",
                "url": "https://api.github.com/repos/symfony/deprecation-contracts/zipball/63afe740e99a13ba87ec199bb07bbdee937a5b62",
                "reference": "63afe740e99a13ba87ec199bb07bbdee937a5b62",
                "shasum": ""
            },
            "require": {
                "php": ">=8.1"
            },
            "type": "library",
            "extra": {
                "thanks": {
                    "url": "https://github.com/symfony/contracts",
                    "name": "symfony/contracts"
                },
                "branch-alias": {
                    "dev-main": "3.6-dev"
                }
            },
            "autoload": {
                "files": [
                    "function.php"
                ]
            },
            "notification-url": "https://packagist.org/downloads/",
            "license": [
                "MIT"
            ],
            "authors": [
                {
                    "name": "Nicolas Grekas",
                    "email": "p@tchwork.com"
                },
                {
                    "name": "Symfony Community",
                    "homepage": "https://symfony.com/contributors"
                }
            ],
            "description": "A generic function and convention to trigger deprecation notices",
            "homepage": "https://symfony.com",
            "support": {
                "source": "https://github.com/symfony/deprecation-contracts/tree/v3.6.0"
            },
            "funding": [
                {
                    "url": "https://symfony.com/sponsor",
                    "type": "custom"
                },
                {
                    "url": "https://github.com/fabpot",
                    "type": "github"
                },
                {
                    "url": "https://tidelift.com/funding/github/packagist/symfony/symfony",
                    "type": "tidelift"
                }
            ],
            "time": "2024-09-25T14:21:43+00:00"
        },
        {
            "name": "symfony/error-handler",
            "version": "v7.3.4",
            "source": {
                "type": "git",
                "url": "https://github.com/symfony/error-handler.git",
                "reference": "99f81bc944ab8e5dae4f21b4ca9972698bbad0e4"
            },
            "dist": {
                "type": "zip",
                "url": "https://api.github.com/repos/symfony/error-handler/zipball/99f81bc944ab8e5dae4f21b4ca9972698bbad0e4",
                "reference": "99f81bc944ab8e5dae4f21b4ca9972698bbad0e4",
                "shasum": ""
            },
            "require": {
                "php": ">=8.2",
                "psr/log": "^1|^2|^3",
                "symfony/var-dumper": "^6.4|^7.0"
            },
            "conflict": {
                "symfony/deprecation-contracts": "<2.5",
                "symfony/http-kernel": "<6.4"
            },
            "require-dev": {
                "symfony/console": "^6.4|^7.0",
                "symfony/deprecation-contracts": "^2.5|^3",
                "symfony/http-kernel": "^6.4|^7.0",
                "symfony/serializer": "^6.4|^7.0",
                "symfony/webpack-encore-bundle": "^1.0|^2.0"
            },
            "bin": [
                "Resources/bin/patch-type-declarations"
            ],
            "type": "library",
            "autoload": {
                "psr-4": {
                    "Symfony\\Component\\ErrorHandler\\": ""
                },
                "exclude-from-classmap": [
                    "/Tests/"
                ]
            },
            "notification-url": "https://packagist.org/downloads/",
            "license": [
                "MIT"
            ],
            "authors": [
                {
                    "name": "Fabien Potencier",
                    "email": "fabien@symfony.com"
                },
                {
                    "name": "Symfony Community",
                    "homepage": "https://symfony.com/contributors"
                }
            ],
            "description": "Provides tools to manage errors and ease debugging PHP code",
            "homepage": "https://symfony.com",
            "support": {
                "source": "https://github.com/symfony/error-handler/tree/v7.3.4"
            },
            "funding": [
                {
                    "url": "https://symfony.com/sponsor",
                    "type": "custom"
                },
                {
                    "url": "https://github.com/fabpot",
                    "type": "github"
                },
                {
                    "url": "https://github.com/nicolas-grekas",
                    "type": "github"
                },
                {
                    "url": "https://tidelift.com/funding/github/packagist/symfony/symfony",
                    "type": "tidelift"
                }
            ],
            "time": "2025-09-11T10:12:26+00:00"
        },
        {
            "name": "symfony/event-dispatcher",
            "version": "v7.3.3",
            "source": {
                "type": "git",
                "url": "https://github.com/symfony/event-dispatcher.git",
                "reference": "b7dc69e71de420ac04bc9ab830cf3ffebba48191"
            },
            "dist": {
                "type": "zip",
                "url": "https://api.github.com/repos/symfony/event-dispatcher/zipball/b7dc69e71de420ac04bc9ab830cf3ffebba48191",
                "reference": "b7dc69e71de420ac04bc9ab830cf3ffebba48191",
                "shasum": ""
            },
            "require": {
                "php": ">=8.2",
                "symfony/event-dispatcher-contracts": "^2.5|^3"
            },
            "conflict": {
                "symfony/dependency-injection": "<6.4",
                "symfony/service-contracts": "<2.5"
            },
            "provide": {
                "psr/event-dispatcher-implementation": "1.0",
                "symfony/event-dispatcher-implementation": "2.0|3.0"
            },
            "require-dev": {
                "psr/log": "^1|^2|^3",
                "symfony/config": "^6.4|^7.0",
                "symfony/dependency-injection": "^6.4|^7.0",
                "symfony/error-handler": "^6.4|^7.0",
                "symfony/expression-language": "^6.4|^7.0",
                "symfony/http-foundation": "^6.4|^7.0",
                "symfony/service-contracts": "^2.5|^3",
                "symfony/stopwatch": "^6.4|^7.0"
            },
            "type": "library",
            "autoload": {
                "psr-4": {
                    "Symfony\\Component\\EventDispatcher\\": ""
                },
                "exclude-from-classmap": [
                    "/Tests/"
                ]
            },
            "notification-url": "https://packagist.org/downloads/",
            "license": [
                "MIT"
            ],
            "authors": [
                {
                    "name": "Fabien Potencier",
                    "email": "fabien@symfony.com"
                },
                {
                    "name": "Symfony Community",
                    "homepage": "https://symfony.com/contributors"
                }
            ],
            "description": "Provides tools that allow your application components to communicate with each other by dispatching events and listening to them",
            "homepage": "https://symfony.com",
            "support": {
                "source": "https://github.com/symfony/event-dispatcher/tree/v7.3.3"
            },
            "funding": [
                {
                    "url": "https://symfony.com/sponsor",
                    "type": "custom"
                },
                {
                    "url": "https://github.com/fabpot",
                    "type": "github"
                },
                {
                    "url": "https://github.com/nicolas-grekas",
                    "type": "github"
                },
                {
                    "url": "https://tidelift.com/funding/github/packagist/symfony/symfony",
                    "type": "tidelift"
                }
            ],
            "time": "2025-08-13T11:49:31+00:00"
        },
        {
            "name": "symfony/event-dispatcher-contracts",
            "version": "v3.6.0",
            "source": {
                "type": "git",
                "url": "https://github.com/symfony/event-dispatcher-contracts.git",
                "reference": "59eb412e93815df44f05f342958efa9f46b1e586"
            },
            "dist": {
                "type": "zip",
                "url": "https://api.github.com/repos/symfony/event-dispatcher-contracts/zipball/59eb412e93815df44f05f342958efa9f46b1e586",
                "reference": "59eb412e93815df44f05f342958efa9f46b1e586",
                "shasum": ""
            },
            "require": {
                "php": ">=8.1",
                "psr/event-dispatcher": "^1"
            },
            "type": "library",
            "extra": {
                "thanks": {
                    "url": "https://github.com/symfony/contracts",
                    "name": "symfony/contracts"
                },
                "branch-alias": {
                    "dev-main": "3.6-dev"
                }
            },
            "autoload": {
                "psr-4": {
                    "Symfony\\Contracts\\EventDispatcher\\": ""
                }
            },
            "notification-url": "https://packagist.org/downloads/",
            "license": [
                "MIT"
            ],
            "authors": [
                {
                    "name": "Nicolas Grekas",
                    "email": "p@tchwork.com"
                },
                {
                    "name": "Symfony Community",
                    "homepage": "https://symfony.com/contributors"
                }
            ],
            "description": "Generic abstractions related to dispatching event",
            "homepage": "https://symfony.com",
            "keywords": [
                "abstractions",
                "contracts",
                "decoupling",
                "interfaces",
                "interoperability",
                "standards"
            ],
            "support": {
                "source": "https://github.com/symfony/event-dispatcher-contracts/tree/v3.6.0"
            },
            "funding": [
                {
                    "url": "https://symfony.com/sponsor",
                    "type": "custom"
                },
                {
                    "url": "https://github.com/fabpot",
                    "type": "github"
                },
                {
                    "url": "https://tidelift.com/funding/github/packagist/symfony/symfony",
                    "type": "tidelift"
                }
            ],
            "time": "2024-09-25T14:21:43+00:00"
        },
        {
            "name": "symfony/finder",
            "version": "v7.3.2",
            "source": {
                "type": "git",
                "url": "https://github.com/symfony/finder.git",
                "reference": "2a6614966ba1074fa93dae0bc804227422df4dfe"
            },
            "dist": {
                "type": "zip",
                "url": "https://api.github.com/repos/symfony/finder/zipball/2a6614966ba1074fa93dae0bc804227422df4dfe",
                "reference": "2a6614966ba1074fa93dae0bc804227422df4dfe",
                "shasum": ""
            },
            "require": {
                "php": ">=8.2"
            },
            "require-dev": {
                "symfony/filesystem": "^6.4|^7.0"
            },
            "type": "library",
            "autoload": {
                "psr-4": {
                    "Symfony\\Component\\Finder\\": ""
                },
                "exclude-from-classmap": [
                    "/Tests/"
                ]
            },
            "notification-url": "https://packagist.org/downloads/",
            "license": [
                "MIT"
            ],
            "authors": [
                {
                    "name": "Fabien Potencier",
                    "email": "fabien@symfony.com"
                },
                {
                    "name": "Symfony Community",
                    "homepage": "https://symfony.com/contributors"
                }
            ],
            "description": "Finds files and directories via an intuitive fluent interface",
            "homepage": "https://symfony.com",
            "support": {
                "source": "https://github.com/symfony/finder/tree/v7.3.2"
            },
            "funding": [
                {
                    "url": "https://symfony.com/sponsor",
                    "type": "custom"
                },
                {
                    "url": "https://github.com/fabpot",
                    "type": "github"
                },
                {
                    "url": "https://github.com/nicolas-grekas",
                    "type": "github"
                },
                {
                    "url": "https://tidelift.com/funding/github/packagist/symfony/symfony",
                    "type": "tidelift"
                }
            ],
            "time": "2025-07-15T13:41:35+00:00"
        },
        {
            "name": "symfony/html-sanitizer",
            "version": "v7.3.3",
            "source": {
                "type": "git",
                "url": "https://github.com/symfony/html-sanitizer.git",
                "reference": "8740fc48979f649dee8b8fc51a2698e5c190bf12"
            },
            "dist": {
                "type": "zip",
                "url": "https://api.github.com/repos/symfony/html-sanitizer/zipball/8740fc48979f649dee8b8fc51a2698e5c190bf12",
                "reference": "8740fc48979f649dee8b8fc51a2698e5c190bf12",
                "shasum": ""
            },
            "require": {
                "ext-dom": "*",
                "league/uri": "^6.5|^7.0",
                "masterminds/html5": "^2.7.2",
                "php": ">=8.2"
            },
            "type": "library",
            "autoload": {
                "psr-4": {
                    "Symfony\\Component\\HtmlSanitizer\\": ""
                },
                "exclude-from-classmap": [
                    "/Tests/"
                ]
            },
            "notification-url": "https://packagist.org/downloads/",
            "license": [
                "MIT"
            ],
            "authors": [
                {
                    "name": "Titouan Galopin",
                    "email": "galopintitouan@gmail.com"
                },
                {
                    "name": "Symfony Community",
                    "homepage": "https://symfony.com/contributors"
                }
            ],
            "description": "Provides an object-oriented API to sanitize untrusted HTML input for safe insertion into a document's DOM.",
            "homepage": "https://symfony.com",
            "keywords": [
                "Purifier",
                "html",
                "sanitizer"
            ],
            "support": {
                "source": "https://github.com/symfony/html-sanitizer/tree/v7.3.3"
            },
            "funding": [
                {
                    "url": "https://symfony.com/sponsor",
                    "type": "custom"
                },
                {
                    "url": "https://github.com/fabpot",
                    "type": "github"
                },
                {
                    "url": "https://github.com/nicolas-grekas",
                    "type": "github"
                },
                {
                    "url": "https://tidelift.com/funding/github/packagist/symfony/symfony",
                    "type": "tidelift"
                }
            ],
            "time": "2025-08-12T10:34:03+00:00"
        },
        {
            "name": "symfony/http-foundation",
            "version": "v7.3.4",
            "source": {
                "type": "git",
                "url": "https://github.com/symfony/http-foundation.git",
                "reference": "c061c7c18918b1b64268771aad04b40be41dd2e6"
            },
            "dist": {
                "type": "zip",
                "url": "https://api.github.com/repos/symfony/http-foundation/zipball/c061c7c18918b1b64268771aad04b40be41dd2e6",
                "reference": "c061c7c18918b1b64268771aad04b40be41dd2e6",
                "shasum": ""
            },
            "require": {
                "php": ">=8.2",
                "symfony/deprecation-contracts": "^2.5|^3.0",
                "symfony/polyfill-mbstring": "~1.1",
                "symfony/polyfill-php83": "^1.27"
            },
            "conflict": {
                "doctrine/dbal": "<3.6",
                "symfony/cache": "<6.4.12|>=7.0,<7.1.5"
            },
            "require-dev": {
                "doctrine/dbal": "^3.6|^4",
                "predis/predis": "^1.1|^2.0",
                "symfony/cache": "^6.4.12|^7.1.5",
                "symfony/clock": "^6.4|^7.0",
                "symfony/dependency-injection": "^6.4|^7.0",
                "symfony/expression-language": "^6.4|^7.0",
                "symfony/http-kernel": "^6.4|^7.0",
                "symfony/mime": "^6.4|^7.0",
                "symfony/rate-limiter": "^6.4|^7.0"
            },
            "type": "library",
            "autoload": {
                "psr-4": {
                    "Symfony\\Component\\HttpFoundation\\": ""
                },
                "exclude-from-classmap": [
                    "/Tests/"
                ]
            },
            "notification-url": "https://packagist.org/downloads/",
            "license": [
                "MIT"
            ],
            "authors": [
                {
                    "name": "Fabien Potencier",
                    "email": "fabien@symfony.com"
                },
                {
                    "name": "Symfony Community",
                    "homepage": "https://symfony.com/contributors"
                }
            ],
            "description": "Defines an object-oriented layer for the HTTP specification",
            "homepage": "https://symfony.com",
            "support": {
                "source": "https://github.com/symfony/http-foundation/tree/v7.3.4"
            },
            "funding": [
                {
                    "url": "https://symfony.com/sponsor",
                    "type": "custom"
                },
                {
                    "url": "https://github.com/fabpot",
                    "type": "github"
                },
                {
                    "url": "https://github.com/nicolas-grekas",
                    "type": "github"
                },
                {
                    "url": "https://tidelift.com/funding/github/packagist/symfony/symfony",
                    "type": "tidelift"
                }
            ],
            "time": "2025-09-16T08:38:17+00:00"
        },
        {
            "name": "symfony/http-kernel",
            "version": "v7.3.4",
            "source": {
                "type": "git",
                "url": "https://github.com/symfony/http-kernel.git",
                "reference": "b796dffea7821f035047235e076b60ca2446e3cf"
            },
            "dist": {
                "type": "zip",
                "url": "https://api.github.com/repos/symfony/http-kernel/zipball/b796dffea7821f035047235e076b60ca2446e3cf",
                "reference": "b796dffea7821f035047235e076b60ca2446e3cf",
                "shasum": ""
            },
            "require": {
                "php": ">=8.2",
                "psr/log": "^1|^2|^3",
                "symfony/deprecation-contracts": "^2.5|^3",
                "symfony/error-handler": "^6.4|^7.0",
                "symfony/event-dispatcher": "^7.3",
                "symfony/http-foundation": "^7.3",
                "symfony/polyfill-ctype": "^1.8"
            },
            "conflict": {
                "symfony/browser-kit": "<6.4",
                "symfony/cache": "<6.4",
                "symfony/config": "<6.4",
                "symfony/console": "<6.4",
                "symfony/dependency-injection": "<6.4",
                "symfony/doctrine-bridge": "<6.4",
                "symfony/form": "<6.4",
                "symfony/http-client": "<6.4",
                "symfony/http-client-contracts": "<2.5",
                "symfony/mailer": "<6.4",
                "symfony/messenger": "<6.4",
                "symfony/translation": "<6.4",
                "symfony/translation-contracts": "<2.5",
                "symfony/twig-bridge": "<6.4",
                "symfony/validator": "<6.4",
                "symfony/var-dumper": "<6.4",
                "twig/twig": "<3.12"
            },
            "provide": {
                "psr/log-implementation": "1.0|2.0|3.0"
            },
            "require-dev": {
                "psr/cache": "^1.0|^2.0|^3.0",
                "symfony/browser-kit": "^6.4|^7.0",
                "symfony/clock": "^6.4|^7.0",
                "symfony/config": "^6.4|^7.0",
                "symfony/console": "^6.4|^7.0",
                "symfony/css-selector": "^6.4|^7.0",
                "symfony/dependency-injection": "^6.4|^7.0",
                "symfony/dom-crawler": "^6.4|^7.0",
                "symfony/expression-language": "^6.4|^7.0",
                "symfony/finder": "^6.4|^7.0",
                "symfony/http-client-contracts": "^2.5|^3",
                "symfony/process": "^6.4|^7.0",
                "symfony/property-access": "^7.1",
                "symfony/routing": "^6.4|^7.0",
                "symfony/serializer": "^7.1",
                "symfony/stopwatch": "^6.4|^7.0",
                "symfony/translation": "^6.4|^7.0",
                "symfony/translation-contracts": "^2.5|^3",
                "symfony/uid": "^6.4|^7.0",
                "symfony/validator": "^6.4|^7.0",
                "symfony/var-dumper": "^6.4|^7.0",
                "symfony/var-exporter": "^6.4|^7.0",
                "twig/twig": "^3.12"
            },
            "type": "library",
            "autoload": {
                "psr-4": {
                    "Symfony\\Component\\HttpKernel\\": ""
                },
                "exclude-from-classmap": [
                    "/Tests/"
                ]
            },
            "notification-url": "https://packagist.org/downloads/",
            "license": [
                "MIT"
            ],
            "authors": [
                {
                    "name": "Fabien Potencier",
                    "email": "fabien@symfony.com"
                },
                {
                    "name": "Symfony Community",
                    "homepage": "https://symfony.com/contributors"
                }
            ],
            "description": "Provides a structured process for converting a Request into a Response",
            "homepage": "https://symfony.com",
            "support": {
                "source": "https://github.com/symfony/http-kernel/tree/v7.3.4"
            },
            "funding": [
                {
                    "url": "https://symfony.com/sponsor",
                    "type": "custom"
                },
                {
                    "url": "https://github.com/fabpot",
                    "type": "github"
                },
                {
                    "url": "https://github.com/nicolas-grekas",
                    "type": "github"
                },
                {
                    "url": "https://tidelift.com/funding/github/packagist/symfony/symfony",
                    "type": "tidelift"
                }
            ],
            "time": "2025-09-27T12:32:17+00:00"
        },
        {
            "name": "symfony/mailer",
            "version": "v7.3.4",
            "source": {
                "type": "git",
                "url": "https://github.com/symfony/mailer.git",
                "reference": "ab97ef2f7acf0216955f5845484235113047a31d"
            },
            "dist": {
                "type": "zip",
                "url": "https://api.github.com/repos/symfony/mailer/zipball/ab97ef2f7acf0216955f5845484235113047a31d",
                "reference": "ab97ef2f7acf0216955f5845484235113047a31d",
                "shasum": ""
            },
            "require": {
                "egulias/email-validator": "^2.1.10|^3|^4",
                "php": ">=8.2",
                "psr/event-dispatcher": "^1",
                "psr/log": "^1|^2|^3",
                "symfony/event-dispatcher": "^6.4|^7.0",
                "symfony/mime": "^7.2",
                "symfony/service-contracts": "^2.5|^3"
            },
            "conflict": {
                "symfony/http-client-contracts": "<2.5",
                "symfony/http-kernel": "<6.4",
                "symfony/messenger": "<6.4",
                "symfony/mime": "<6.4",
                "symfony/twig-bridge": "<6.4"
            },
            "require-dev": {
                "symfony/console": "^6.4|^7.0",
                "symfony/http-client": "^6.4|^7.0",
                "symfony/messenger": "^6.4|^7.0",
                "symfony/twig-bridge": "^6.4|^7.0"
            },
            "type": "library",
            "autoload": {
                "psr-4": {
                    "Symfony\\Component\\Mailer\\": ""
                },
                "exclude-from-classmap": [
                    "/Tests/"
                ]
            },
            "notification-url": "https://packagist.org/downloads/",
            "license": [
                "MIT"
            ],
            "authors": [
                {
                    "name": "Fabien Potencier",
                    "email": "fabien@symfony.com"
                },
                {
                    "name": "Symfony Community",
                    "homepage": "https://symfony.com/contributors"
                }
            ],
            "description": "Helps sending emails",
            "homepage": "https://symfony.com",
            "support": {
                "source": "https://github.com/symfony/mailer/tree/v7.3.4"
            },
            "funding": [
                {
                    "url": "https://symfony.com/sponsor",
                    "type": "custom"
                },
                {
                    "url": "https://github.com/fabpot",
                    "type": "github"
                },
                {
                    "url": "https://github.com/nicolas-grekas",
                    "type": "github"
                },
                {
                    "url": "https://tidelift.com/funding/github/packagist/symfony/symfony",
                    "type": "tidelift"
                }
            ],
            "time": "2025-09-17T05:51:54+00:00"
        },
        {
            "name": "symfony/mime",
            "version": "v7.3.4",
            "source": {
                "type": "git",
                "url": "https://github.com/symfony/mime.git",
                "reference": "b1b828f69cbaf887fa835a091869e55df91d0e35"
            },
            "dist": {
                "type": "zip",
                "url": "https://api.github.com/repos/symfony/mime/zipball/b1b828f69cbaf887fa835a091869e55df91d0e35",
                "reference": "b1b828f69cbaf887fa835a091869e55df91d0e35",
                "shasum": ""
            },
            "require": {
                "php": ">=8.2",
                "symfony/polyfill-intl-idn": "^1.10",
                "symfony/polyfill-mbstring": "^1.0"
            },
            "conflict": {
                "egulias/email-validator": "~3.0.0",
                "phpdocumentor/reflection-docblock": "<3.2.2",
                "phpdocumentor/type-resolver": "<1.4.0",
                "symfony/mailer": "<6.4",
                "symfony/serializer": "<6.4.3|>7.0,<7.0.3"
            },
            "require-dev": {
                "egulias/email-validator": "^2.1.10|^3.1|^4",
                "league/html-to-markdown": "^5.0",
                "phpdocumentor/reflection-docblock": "^3.0|^4.0|^5.0",
                "symfony/dependency-injection": "^6.4|^7.0",
                "symfony/process": "^6.4|^7.0",
                "symfony/property-access": "^6.4|^7.0",
                "symfony/property-info": "^6.4|^7.0",
                "symfony/serializer": "^6.4.3|^7.0.3"
            },
            "type": "library",
            "autoload": {
                "psr-4": {
                    "Symfony\\Component\\Mime\\": ""
                },
                "exclude-from-classmap": [
                    "/Tests/"
                ]
            },
            "notification-url": "https://packagist.org/downloads/",
            "license": [
                "MIT"
            ],
            "authors": [
                {
                    "name": "Fabien Potencier",
                    "email": "fabien@symfony.com"
                },
                {
                    "name": "Symfony Community",
                    "homepage": "https://symfony.com/contributors"
                }
            ],
            "description": "Allows manipulating MIME messages",
            "homepage": "https://symfony.com",
            "keywords": [
                "mime",
                "mime-type"
            ],
            "support": {
                "source": "https://github.com/symfony/mime/tree/v7.3.4"
            },
            "funding": [
                {
                    "url": "https://symfony.com/sponsor",
                    "type": "custom"
                },
                {
                    "url": "https://github.com/fabpot",
                    "type": "github"
                },
                {
                    "url": "https://github.com/nicolas-grekas",
                    "type": "github"
                },
                {
                    "url": "https://tidelift.com/funding/github/packagist/symfony/symfony",
                    "type": "tidelift"
                }
            ],
            "time": "2025-09-16T08:38:17+00:00"
        },
        {
            "name": "symfony/polyfill-ctype",
            "version": "v1.33.0",
            "source": {
                "type": "git",
                "url": "https://github.com/symfony/polyfill-ctype.git",
                "reference": "a3cc8b044a6ea513310cbd48ef7333b384945638"
            },
            "dist": {
                "type": "zip",
                "url": "https://api.github.com/repos/symfony/polyfill-ctype/zipball/a3cc8b044a6ea513310cbd48ef7333b384945638",
                "reference": "a3cc8b044a6ea513310cbd48ef7333b384945638",
                "shasum": ""
            },
            "require": {
                "php": ">=7.2"
            },
            "provide": {
                "ext-ctype": "*"
            },
            "suggest": {
                "ext-ctype": "For best performance"
            },
            "type": "library",
            "extra": {
                "thanks": {
                    "url": "https://github.com/symfony/polyfill",
                    "name": "symfony/polyfill"
                }
            },
            "autoload": {
                "files": [
                    "bootstrap.php"
                ],
                "psr-4": {
                    "Symfony\\Polyfill\\Ctype\\": ""
                }
            },
            "notification-url": "https://packagist.org/downloads/",
            "license": [
                "MIT"
            ],
            "authors": [
                {
                    "name": "Gert de Pagter",
                    "email": "BackEndTea@gmail.com"
                },
                {
                    "name": "Symfony Community",
                    "homepage": "https://symfony.com/contributors"
                }
            ],
            "description": "Symfony polyfill for ctype functions",
            "homepage": "https://symfony.com",
            "keywords": [
                "compatibility",
                "ctype",
                "polyfill",
                "portable"
            ],
            "support": {
                "source": "https://github.com/symfony/polyfill-ctype/tree/v1.33.0"
            },
            "funding": [
                {
                    "url": "https://symfony.com/sponsor",
                    "type": "custom"
                },
                {
                    "url": "https://github.com/fabpot",
                    "type": "github"
                },
                {
                    "url": "https://github.com/nicolas-grekas",
                    "type": "github"
                },
                {
                    "url": "https://tidelift.com/funding/github/packagist/symfony/symfony",
                    "type": "tidelift"
                }
            ],
            "time": "2024-09-09T11:45:10+00:00"
        },
        {
            "name": "symfony/polyfill-intl-grapheme",
            "version": "v1.33.0",
            "source": {
                "type": "git",
                "url": "https://github.com/symfony/polyfill-intl-grapheme.git",
                "reference": "380872130d3a5dd3ace2f4010d95125fde5d5c70"
            },
            "dist": {
                "type": "zip",
                "url": "https://api.github.com/repos/symfony/polyfill-intl-grapheme/zipball/380872130d3a5dd3ace2f4010d95125fde5d5c70",
                "reference": "380872130d3a5dd3ace2f4010d95125fde5d5c70",
                "shasum": ""
            },
            "require": {
                "php": ">=7.2"
            },
            "suggest": {
                "ext-intl": "For best performance"
            },
            "type": "library",
            "extra": {
                "thanks": {
                    "url": "https://github.com/symfony/polyfill",
                    "name": "symfony/polyfill"
                }
            },
            "autoload": {
                "files": [
                    "bootstrap.php"
                ],
                "psr-4": {
                    "Symfony\\Polyfill\\Intl\\Grapheme\\": ""
                }
            },
            "notification-url": "https://packagist.org/downloads/",
            "license": [
                "MIT"
            ],
            "authors": [
                {
                    "name": "Nicolas Grekas",
                    "email": "p@tchwork.com"
                },
                {
                    "name": "Symfony Community",
                    "homepage": "https://symfony.com/contributors"
                }
            ],
            "description": "Symfony polyfill for intl's grapheme_* functions",
            "homepage": "https://symfony.com",
            "keywords": [
                "compatibility",
                "grapheme",
                "intl",
                "polyfill",
                "portable",
                "shim"
            ],
            "support": {
                "source": "https://github.com/symfony/polyfill-intl-grapheme/tree/v1.33.0"
            },
            "funding": [
                {
                    "url": "https://symfony.com/sponsor",
                    "type": "custom"
                },
                {
                    "url": "https://github.com/fabpot",
                    "type": "github"
                },
                {
                    "url": "https://github.com/nicolas-grekas",
                    "type": "github"
                },
                {
                    "url": "https://tidelift.com/funding/github/packagist/symfony/symfony",
                    "type": "tidelift"
                }
            ],
            "time": "2025-06-27T09:58:17+00:00"
        },
        {
            "name": "symfony/polyfill-intl-idn",
            "version": "v1.33.0",
            "source": {
                "type": "git",
                "url": "https://github.com/symfony/polyfill-intl-idn.git",
                "reference": "9614ac4d8061dc257ecc64cba1b140873dce8ad3"
            },
            "dist": {
                "type": "zip",
                "url": "https://api.github.com/repos/symfony/polyfill-intl-idn/zipball/9614ac4d8061dc257ecc64cba1b140873dce8ad3",
                "reference": "9614ac4d8061dc257ecc64cba1b140873dce8ad3",
                "shasum": ""
            },
            "require": {
                "php": ">=7.2",
                "symfony/polyfill-intl-normalizer": "^1.10"
            },
            "suggest": {
                "ext-intl": "For best performance"
            },
            "type": "library",
            "extra": {
                "thanks": {
                    "url": "https://github.com/symfony/polyfill",
                    "name": "symfony/polyfill"
                }
            },
            "autoload": {
                "files": [
                    "bootstrap.php"
                ],
                "psr-4": {
                    "Symfony\\Polyfill\\Intl\\Idn\\": ""
                }
            },
            "notification-url": "https://packagist.org/downloads/",
            "license": [
                "MIT"
            ],
            "authors": [
                {
                    "name": "Laurent Bassin",
                    "email": "laurent@bassin.info"
                },
                {
                    "name": "Trevor Rowbotham",
                    "email": "trevor.rowbotham@pm.me"
                },
                {
                    "name": "Symfony Community",
                    "homepage": "https://symfony.com/contributors"
                }
            ],
            "description": "Symfony polyfill for intl's idn_to_ascii and idn_to_utf8 functions",
            "homepage": "https://symfony.com",
            "keywords": [
                "compatibility",
                "idn",
                "intl",
                "polyfill",
                "portable",
                "shim"
            ],
            "support": {
                "source": "https://github.com/symfony/polyfill-intl-idn/tree/v1.33.0"
            },
            "funding": [
                {
                    "url": "https://symfony.com/sponsor",
                    "type": "custom"
                },
                {
                    "url": "https://github.com/fabpot",
                    "type": "github"
                },
                {
                    "url": "https://github.com/nicolas-grekas",
                    "type": "github"
                },
                {
                    "url": "https://tidelift.com/funding/github/packagist/symfony/symfony",
                    "type": "tidelift"
                }
            ],
            "time": "2024-09-10T14:38:51+00:00"
        },
        {
            "name": "symfony/polyfill-intl-normalizer",
            "version": "v1.33.0",
            "source": {
                "type": "git",
                "url": "https://github.com/symfony/polyfill-intl-normalizer.git",
                "reference": "3833d7255cc303546435cb650316bff708a1c75c"
            },
            "dist": {
                "type": "zip",
                "url": "https://api.github.com/repos/symfony/polyfill-intl-normalizer/zipball/3833d7255cc303546435cb650316bff708a1c75c",
                "reference": "3833d7255cc303546435cb650316bff708a1c75c",
                "shasum": ""
            },
            "require": {
                "php": ">=7.2"
            },
            "suggest": {
                "ext-intl": "For best performance"
            },
            "type": "library",
            "extra": {
                "thanks": {
                    "url": "https://github.com/symfony/polyfill",
                    "name": "symfony/polyfill"
                }
            },
            "autoload": {
                "files": [
                    "bootstrap.php"
                ],
                "psr-4": {
                    "Symfony\\Polyfill\\Intl\\Normalizer\\": ""
                },
                "classmap": [
                    "Resources/stubs"
                ]
            },
            "notification-url": "https://packagist.org/downloads/",
            "license": [
                "MIT"
            ],
            "authors": [
                {
                    "name": "Nicolas Grekas",
                    "email": "p@tchwork.com"
                },
                {
                    "name": "Symfony Community",
                    "homepage": "https://symfony.com/contributors"
                }
            ],
            "description": "Symfony polyfill for intl's Normalizer class and related functions",
            "homepage": "https://symfony.com",
            "keywords": [
                "compatibility",
                "intl",
                "normalizer",
                "polyfill",
                "portable",
                "shim"
            ],
            "support": {
                "source": "https://github.com/symfony/polyfill-intl-normalizer/tree/v1.33.0"
            },
            "funding": [
                {
                    "url": "https://symfony.com/sponsor",
                    "type": "custom"
                },
                {
                    "url": "https://github.com/fabpot",
                    "type": "github"
                },
                {
                    "url": "https://github.com/nicolas-grekas",
                    "type": "github"
                },
                {
                    "url": "https://tidelift.com/funding/github/packagist/symfony/symfony",
                    "type": "tidelift"
                }
            ],
            "time": "2024-09-09T11:45:10+00:00"
        },
        {
            "name": "symfony/polyfill-mbstring",
            "version": "v1.33.0",
            "source": {
                "type": "git",
                "url": "https://github.com/symfony/polyfill-mbstring.git",
                "reference": "6d857f4d76bd4b343eac26d6b539585d2bc56493"
            },
            "dist": {
                "type": "zip",
                "url": "https://api.github.com/repos/symfony/polyfill-mbstring/zipball/6d857f4d76bd4b343eac26d6b539585d2bc56493",
                "reference": "6d857f4d76bd4b343eac26d6b539585d2bc56493",
                "shasum": ""
            },
            "require": {
                "ext-iconv": "*",
                "php": ">=7.2"
            },
            "provide": {
                "ext-mbstring": "*"
            },
            "suggest": {
                "ext-mbstring": "For best performance"
            },
            "type": "library",
            "extra": {
                "thanks": {
                    "url": "https://github.com/symfony/polyfill",
                    "name": "symfony/polyfill"
                }
            },
            "autoload": {
                "files": [
                    "bootstrap.php"
                ],
                "psr-4": {
                    "Symfony\\Polyfill\\Mbstring\\": ""
                }
            },
            "notification-url": "https://packagist.org/downloads/",
            "license": [
                "MIT"
            ],
            "authors": [
                {
                    "name": "Nicolas Grekas",
                    "email": "p@tchwork.com"
                },
                {
                    "name": "Symfony Community",
                    "homepage": "https://symfony.com/contributors"
                }
            ],
            "description": "Symfony polyfill for the Mbstring extension",
            "homepage": "https://symfony.com",
            "keywords": [
                "compatibility",
                "mbstring",
                "polyfill",
                "portable",
                "shim"
            ],
            "support": {
                "source": "https://github.com/symfony/polyfill-mbstring/tree/v1.33.0"
            },
            "funding": [
                {
                    "url": "https://symfony.com/sponsor",
                    "type": "custom"
                },
                {
                    "url": "https://github.com/fabpot",
                    "type": "github"
                },
                {
                    "url": "https://github.com/nicolas-grekas",
                    "type": "github"
                },
                {
                    "url": "https://tidelift.com/funding/github/packagist/symfony/symfony",
                    "type": "tidelift"
                }
            ],
            "time": "2024-12-23T08:48:59+00:00"
        },
        {
            "name": "symfony/polyfill-php80",
            "version": "v1.33.0",
            "source": {
                "type": "git",
                "url": "https://github.com/symfony/polyfill-php80.git",
                "reference": "0cc9dd0f17f61d8131e7df6b84bd344899fe2608"
            },
            "dist": {
                "type": "zip",
                "url": "https://api.github.com/repos/symfony/polyfill-php80/zipball/0cc9dd0f17f61d8131e7df6b84bd344899fe2608",
                "reference": "0cc9dd0f17f61d8131e7df6b84bd344899fe2608",
                "shasum": ""
            },
            "require": {
                "php": ">=7.2"
            },
            "type": "library",
            "extra": {
                "thanks": {
                    "url": "https://github.com/symfony/polyfill",
                    "name": "symfony/polyfill"
                }
            },
            "autoload": {
                "files": [
                    "bootstrap.php"
                ],
                "psr-4": {
                    "Symfony\\Polyfill\\Php80\\": ""
                },
                "classmap": [
                    "Resources/stubs"
                ]
            },
            "notification-url": "https://packagist.org/downloads/",
            "license": [
                "MIT"
            ],
            "authors": [
                {
                    "name": "Ion Bazan",
                    "email": "ion.bazan@gmail.com"
                },
                {
                    "name": "Nicolas Grekas",
                    "email": "p@tchwork.com"
                },
                {
                    "name": "Symfony Community",
                    "homepage": "https://symfony.com/contributors"
                }
            ],
            "description": "Symfony polyfill backporting some PHP 8.0+ features to lower PHP versions",
            "homepage": "https://symfony.com",
            "keywords": [
                "compatibility",
                "polyfill",
                "portable",
                "shim"
            ],
            "support": {
                "source": "https://github.com/symfony/polyfill-php80/tree/v1.33.0"
            },
            "funding": [
                {
                    "url": "https://symfony.com/sponsor",
                    "type": "custom"
                },
                {
                    "url": "https://github.com/fabpot",
                    "type": "github"
                },
                {
                    "url": "https://github.com/nicolas-grekas",
                    "type": "github"
                },
                {
                    "url": "https://tidelift.com/funding/github/packagist/symfony/symfony",
                    "type": "tidelift"
                }
            ],
            "time": "2025-01-02T08:10:11+00:00"
        },
        {
            "name": "symfony/polyfill-php83",
            "version": "v1.33.0",
            "source": {
                "type": "git",
                "url": "https://github.com/symfony/polyfill-php83.git",
                "reference": "17f6f9a6b1735c0f163024d959f700cfbc5155e5"
            },
            "dist": {
                "type": "zip",
                "url": "https://api.github.com/repos/symfony/polyfill-php83/zipball/17f6f9a6b1735c0f163024d959f700cfbc5155e5",
                "reference": "17f6f9a6b1735c0f163024d959f700cfbc5155e5",
                "shasum": ""
            },
            "require": {
                "php": ">=7.2"
            },
            "type": "library",
            "extra": {
                "thanks": {
                    "url": "https://github.com/symfony/polyfill",
                    "name": "symfony/polyfill"
                }
            },
            "autoload": {
                "files": [
                    "bootstrap.php"
                ],
                "psr-4": {
                    "Symfony\\Polyfill\\Php83\\": ""
                },
                "classmap": [
                    "Resources/stubs"
                ]
            },
            "notification-url": "https://packagist.org/downloads/",
            "license": [
                "MIT"
            ],
            "authors": [
                {
                    "name": "Nicolas Grekas",
                    "email": "p@tchwork.com"
                },
                {
                    "name": "Symfony Community",
                    "homepage": "https://symfony.com/contributors"
                }
            ],
            "description": "Symfony polyfill backporting some PHP 8.3+ features to lower PHP versions",
            "homepage": "https://symfony.com",
            "keywords": [
                "compatibility",
                "polyfill",
                "portable",
                "shim"
            ],
            "support": {
                "source": "https://github.com/symfony/polyfill-php83/tree/v1.33.0"
            },
            "funding": [
                {
                    "url": "https://symfony.com/sponsor",
                    "type": "custom"
                },
                {
                    "url": "https://github.com/fabpot",
                    "type": "github"
                },
                {
                    "url": "https://github.com/nicolas-grekas",
                    "type": "github"
                },
                {
                    "url": "https://tidelift.com/funding/github/packagist/symfony/symfony",
                    "type": "tidelift"
                }
            ],
            "time": "2025-07-08T02:45:35+00:00"
        },
        {
            "name": "symfony/polyfill-php84",
            "version": "v1.33.0",
            "source": {
                "type": "git",
                "url": "https://github.com/symfony/polyfill-php84.git",
                "reference": "d8ced4d875142b6a7426000426b8abc631d6b191"
            },
            "dist": {
                "type": "zip",
                "url": "https://api.github.com/repos/symfony/polyfill-php84/zipball/d8ced4d875142b6a7426000426b8abc631d6b191",
                "reference": "d8ced4d875142b6a7426000426b8abc631d6b191",
                "shasum": ""
            },
            "require": {
                "php": ">=7.2"
            },
            "type": "library",
            "extra": {
                "thanks": {
                    "url": "https://github.com/symfony/polyfill",
                    "name": "symfony/polyfill"
                }
            },
            "autoload": {
                "files": [
                    "bootstrap.php"
                ],
                "psr-4": {
                    "Symfony\\Polyfill\\Php84\\": ""
                },
                "classmap": [
                    "Resources/stubs"
                ]
            },
            "notification-url": "https://packagist.org/downloads/",
            "license": [
                "MIT"
            ],
            "authors": [
                {
                    "name": "Nicolas Grekas",
                    "email": "p@tchwork.com"
                },
                {
                    "name": "Symfony Community",
                    "homepage": "https://symfony.com/contributors"
                }
            ],
            "description": "Symfony polyfill backporting some PHP 8.4+ features to lower PHP versions",
            "homepage": "https://symfony.com",
            "keywords": [
                "compatibility",
                "polyfill",
                "portable",
                "shim"
            ],
            "support": {
                "source": "https://github.com/symfony/polyfill-php84/tree/v1.33.0"
            },
            "funding": [
                {
                    "url": "https://symfony.com/sponsor",
                    "type": "custom"
                },
                {
                    "url": "https://github.com/fabpot",
                    "type": "github"
                },
                {
                    "url": "https://github.com/nicolas-grekas",
                    "type": "github"
                },
                {
                    "url": "https://tidelift.com/funding/github/packagist/symfony/symfony",
                    "type": "tidelift"
                }
            ],
            "time": "2025-06-24T13:30:11+00:00"
        },
        {
            "name": "symfony/polyfill-php85",
            "version": "v1.33.0",
            "source": {
                "type": "git",
                "url": "https://github.com/symfony/polyfill-php85.git",
                "reference": "d4e5fcd4ab3d998ab16c0db48e6cbb9a01993f91"
            },
            "dist": {
                "type": "zip",
                "url": "https://api.github.com/repos/symfony/polyfill-php85/zipball/d4e5fcd4ab3d998ab16c0db48e6cbb9a01993f91",
                "reference": "d4e5fcd4ab3d998ab16c0db48e6cbb9a01993f91",
                "shasum": ""
            },
            "require": {
                "php": ">=7.2"
            },
            "type": "library",
            "extra": {
                "thanks": {
                    "url": "https://github.com/symfony/polyfill",
                    "name": "symfony/polyfill"
                }
            },
            "autoload": {
                "files": [
                    "bootstrap.php"
                ],
                "psr-4": {
                    "Symfony\\Polyfill\\Php85\\": ""
                },
                "classmap": [
                    "Resources/stubs"
                ]
            },
            "notification-url": "https://packagist.org/downloads/",
            "license": [
                "MIT"
            ],
            "authors": [
                {
                    "name": "Nicolas Grekas",
                    "email": "p@tchwork.com"
                },
                {
                    "name": "Symfony Community",
                    "homepage": "https://symfony.com/contributors"
                }
            ],
            "description": "Symfony polyfill backporting some PHP 8.5+ features to lower PHP versions",
            "homepage": "https://symfony.com",
            "keywords": [
                "compatibility",
                "polyfill",
                "portable",
                "shim"
            ],
            "support": {
                "source": "https://github.com/symfony/polyfill-php85/tree/v1.33.0"
            },
            "funding": [
                {
                    "url": "https://symfony.com/sponsor",
                    "type": "custom"
                },
                {
                    "url": "https://github.com/fabpot",
                    "type": "github"
                },
                {
                    "url": "https://github.com/nicolas-grekas",
                    "type": "github"
                },
                {
                    "url": "https://tidelift.com/funding/github/packagist/symfony/symfony",
                    "type": "tidelift"
                }
            ],
            "time": "2025-06-23T16:12:55+00:00"
        },
        {
            "name": "symfony/polyfill-uuid",
            "version": "v1.33.0",
            "source": {
                "type": "git",
                "url": "https://github.com/symfony/polyfill-uuid.git",
                "reference": "21533be36c24be3f4b1669c4725c7d1d2bab4ae2"
            },
            "dist": {
                "type": "zip",
                "url": "https://api.github.com/repos/symfony/polyfill-uuid/zipball/21533be36c24be3f4b1669c4725c7d1d2bab4ae2",
                "reference": "21533be36c24be3f4b1669c4725c7d1d2bab4ae2",
                "shasum": ""
            },
            "require": {
                "php": ">=7.2"
            },
            "provide": {
                "ext-uuid": "*"
            },
            "suggest": {
                "ext-uuid": "For best performance"
            },
            "type": "library",
            "extra": {
                "thanks": {
                    "url": "https://github.com/symfony/polyfill",
                    "name": "symfony/polyfill"
                }
            },
            "autoload": {
                "files": [
                    "bootstrap.php"
                ],
                "psr-4": {
                    "Symfony\\Polyfill\\Uuid\\": ""
                }
            },
            "notification-url": "https://packagist.org/downloads/",
            "license": [
                "MIT"
            ],
            "authors": [
                {
                    "name": "Grégoire Pineau",
                    "email": "lyrixx@lyrixx.info"
                },
                {
                    "name": "Symfony Community",
                    "homepage": "https://symfony.com/contributors"
                }
            ],
            "description": "Symfony polyfill for uuid functions",
            "homepage": "https://symfony.com",
            "keywords": [
                "compatibility",
                "polyfill",
                "portable",
                "uuid"
            ],
            "support": {
                "source": "https://github.com/symfony/polyfill-uuid/tree/v1.33.0"
            },
            "funding": [
                {
                    "url": "https://symfony.com/sponsor",
                    "type": "custom"
                },
                {
                    "url": "https://github.com/fabpot",
                    "type": "github"
                },
                {
                    "url": "https://github.com/nicolas-grekas",
                    "type": "github"
                },
                {
                    "url": "https://tidelift.com/funding/github/packagist/symfony/symfony",
                    "type": "tidelift"
                }
            ],
            "time": "2024-09-09T11:45:10+00:00"
        },
        {
            "name": "symfony/process",
            "version": "v7.3.4",
            "source": {
                "type": "git",
                "url": "https://github.com/symfony/process.git",
                "reference": "f24f8f316367b30810810d4eb30c543d7003ff3b"
            },
            "dist": {
                "type": "zip",
                "url": "https://api.github.com/repos/symfony/process/zipball/f24f8f316367b30810810d4eb30c543d7003ff3b",
                "reference": "f24f8f316367b30810810d4eb30c543d7003ff3b",
                "shasum": ""
            },
            "require": {
                "php": ">=8.2"
            },
            "type": "library",
            "autoload": {
                "psr-4": {
                    "Symfony\\Component\\Process\\": ""
                },
                "exclude-from-classmap": [
                    "/Tests/"
                ]
            },
            "notification-url": "https://packagist.org/downloads/",
            "license": [
                "MIT"
            ],
            "authors": [
                {
                    "name": "Fabien Potencier",
                    "email": "fabien@symfony.com"
                },
                {
                    "name": "Symfony Community",
                    "homepage": "https://symfony.com/contributors"
                }
            ],
            "description": "Executes commands in sub-processes",
            "homepage": "https://symfony.com",
            "support": {
                "source": "https://github.com/symfony/process/tree/v7.3.4"
            },
            "funding": [
                {
                    "url": "https://symfony.com/sponsor",
                    "type": "custom"
                },
                {
                    "url": "https://github.com/fabpot",
                    "type": "github"
                },
                {
                    "url": "https://github.com/nicolas-grekas",
                    "type": "github"
                },
                {
                    "url": "https://tidelift.com/funding/github/packagist/symfony/symfony",
                    "type": "tidelift"
                }
            ],
            "time": "2025-09-11T10:12:26+00:00"
        },
        {
            "name": "symfony/routing",
            "version": "v7.3.4",
            "source": {
                "type": "git",
                "url": "https://github.com/symfony/routing.git",
                "reference": "8dc648e159e9bac02b703b9fbd937f19ba13d07c"
            },
            "dist": {
                "type": "zip",
                "url": "https://api.github.com/repos/symfony/routing/zipball/8dc648e159e9bac02b703b9fbd937f19ba13d07c",
                "reference": "8dc648e159e9bac02b703b9fbd937f19ba13d07c",
                "shasum": ""
            },
            "require": {
                "php": ">=8.2",
                "symfony/deprecation-contracts": "^2.5|^3"
            },
            "conflict": {
                "symfony/config": "<6.4",
                "symfony/dependency-injection": "<6.4",
                "symfony/yaml": "<6.4"
            },
            "require-dev": {
                "psr/log": "^1|^2|^3",
                "symfony/config": "^6.4|^7.0",
                "symfony/dependency-injection": "^6.4|^7.0",
                "symfony/expression-language": "^6.4|^7.0",
                "symfony/http-foundation": "^6.4|^7.0",
                "symfony/yaml": "^6.4|^7.0"
            },
            "type": "library",
            "autoload": {
                "psr-4": {
                    "Symfony\\Component\\Routing\\": ""
                },
                "exclude-from-classmap": [
                    "/Tests/"
                ]
            },
            "notification-url": "https://packagist.org/downloads/",
            "license": [
                "MIT"
            ],
            "authors": [
                {
                    "name": "Fabien Potencier",
                    "email": "fabien@symfony.com"
                },
                {
                    "name": "Symfony Community",
                    "homepage": "https://symfony.com/contributors"
                }
            ],
            "description": "Maps an HTTP request to a set of configuration variables",
            "homepage": "https://symfony.com",
            "keywords": [
                "router",
                "routing",
                "uri",
                "url"
            ],
            "support": {
                "source": "https://github.com/symfony/routing/tree/v7.3.4"
            },
            "funding": [
                {
                    "url": "https://symfony.com/sponsor",
                    "type": "custom"
                },
                {
                    "url": "https://github.com/fabpot",
                    "type": "github"
                },
                {
                    "url": "https://github.com/nicolas-grekas",
                    "type": "github"
                },
                {
                    "url": "https://tidelift.com/funding/github/packagist/symfony/symfony",
                    "type": "tidelift"
                }
            ],
            "time": "2025-09-11T10:12:26+00:00"
        },
        {
            "name": "symfony/service-contracts",
            "version": "v3.6.0",
            "source": {
                "type": "git",
                "url": "https://github.com/symfony/service-contracts.git",
                "reference": "f021b05a130d35510bd6b25fe9053c2a8a15d5d4"
            },
            "dist": {
                "type": "zip",
                "url": "https://api.github.com/repos/symfony/service-contracts/zipball/f021b05a130d35510bd6b25fe9053c2a8a15d5d4",
                "reference": "f021b05a130d35510bd6b25fe9053c2a8a15d5d4",
                "shasum": ""
            },
            "require": {
                "php": ">=8.1",
                "psr/container": "^1.1|^2.0",
                "symfony/deprecation-contracts": "^2.5|^3"
            },
            "conflict": {
                "ext-psr": "<1.1|>=2"
            },
            "type": "library",
            "extra": {
                "thanks": {
                    "url": "https://github.com/symfony/contracts",
                    "name": "symfony/contracts"
                },
                "branch-alias": {
                    "dev-main": "3.6-dev"
                }
            },
            "autoload": {
                "psr-4": {
                    "Symfony\\Contracts\\Service\\": ""
                },
                "exclude-from-classmap": [
                    "/Test/"
                ]
            },
            "notification-url": "https://packagist.org/downloads/",
            "license": [
                "MIT"
            ],
            "authors": [
                {
                    "name": "Nicolas Grekas",
                    "email": "p@tchwork.com"
                },
                {
                    "name": "Symfony Community",
                    "homepage": "https://symfony.com/contributors"
                }
            ],
            "description": "Generic abstractions related to writing services",
            "homepage": "https://symfony.com",
            "keywords": [
                "abstractions",
                "contracts",
                "decoupling",
                "interfaces",
                "interoperability",
                "standards"
            ],
            "support": {
                "source": "https://github.com/symfony/service-contracts/tree/v3.6.0"
            },
            "funding": [
                {
                    "url": "https://symfony.com/sponsor",
                    "type": "custom"
                },
                {
                    "url": "https://github.com/fabpot",
                    "type": "github"
                },
                {
                    "url": "https://tidelift.com/funding/github/packagist/symfony/symfony",
                    "type": "tidelift"
                }
            ],
            "time": "2025-04-25T09:37:31+00:00"
        },
        {
            "name": "symfony/string",
            "version": "v7.3.4",
            "source": {
                "type": "git",
                "url": "https://github.com/symfony/string.git",
                "reference": "f96476035142921000338bad71e5247fbc138872"
            },
            "dist": {
                "type": "zip",
                "url": "https://api.github.com/repos/symfony/string/zipball/f96476035142921000338bad71e5247fbc138872",
                "reference": "f96476035142921000338bad71e5247fbc138872",
                "shasum": ""
            },
            "require": {
                "php": ">=8.2",
                "symfony/polyfill-ctype": "~1.8",
                "symfony/polyfill-intl-grapheme": "~1.0",
                "symfony/polyfill-intl-normalizer": "~1.0",
                "symfony/polyfill-mbstring": "~1.0"
            },
            "conflict": {
                "symfony/translation-contracts": "<2.5"
            },
            "require-dev": {
                "symfony/emoji": "^7.1",
                "symfony/http-client": "^6.4|^7.0",
                "symfony/intl": "^6.4|^7.0",
                "symfony/translation-contracts": "^2.5|^3.0",
                "symfony/var-exporter": "^6.4|^7.0"
            },
            "type": "library",
            "autoload": {
                "files": [
                    "Resources/functions.php"
                ],
                "psr-4": {
                    "Symfony\\Component\\String\\": ""
                },
                "exclude-from-classmap": [
                    "/Tests/"
                ]
            },
            "notification-url": "https://packagist.org/downloads/",
            "license": [
                "MIT"
            ],
            "authors": [
                {
                    "name": "Nicolas Grekas",
                    "email": "p@tchwork.com"
                },
                {
                    "name": "Symfony Community",
                    "homepage": "https://symfony.com/contributors"
                }
            ],
            "description": "Provides an object-oriented API to strings and deals with bytes, UTF-8 code points and grapheme clusters in a unified way",
            "homepage": "https://symfony.com",
            "keywords": [
                "grapheme",
                "i18n",
                "string",
                "unicode",
                "utf-8",
                "utf8"
            ],
            "support": {
                "source": "https://github.com/symfony/string/tree/v7.3.4"
            },
            "funding": [
                {
                    "url": "https://symfony.com/sponsor",
                    "type": "custom"
                },
                {
                    "url": "https://github.com/fabpot",
                    "type": "github"
                },
                {
                    "url": "https://github.com/nicolas-grekas",
                    "type": "github"
                },
                {
                    "url": "https://tidelift.com/funding/github/packagist/symfony/symfony",
                    "type": "tidelift"
                }
            ],
            "time": "2025-09-11T14:36:48+00:00"
        },
        {
            "name": "symfony/translation",
            "version": "v7.3.4",
            "source": {
                "type": "git",
                "url": "https://github.com/symfony/translation.git",
                "reference": "ec25870502d0c7072d086e8ffba1420c85965174"
            },
            "dist": {
                "type": "zip",
                "url": "https://api.github.com/repos/symfony/translation/zipball/ec25870502d0c7072d086e8ffba1420c85965174",
                "reference": "ec25870502d0c7072d086e8ffba1420c85965174",
                "shasum": ""
            },
            "require": {
                "php": ">=8.2",
                "symfony/deprecation-contracts": "^2.5|^3",
                "symfony/polyfill-mbstring": "~1.0",
                "symfony/translation-contracts": "^2.5|^3.0"
            },
            "conflict": {
                "nikic/php-parser": "<5.0",
                "symfony/config": "<6.4",
                "symfony/console": "<6.4",
                "symfony/dependency-injection": "<6.4",
                "symfony/http-client-contracts": "<2.5",
                "symfony/http-kernel": "<6.4",
                "symfony/service-contracts": "<2.5",
                "symfony/twig-bundle": "<6.4",
                "symfony/yaml": "<6.4"
            },
            "provide": {
                "symfony/translation-implementation": "2.3|3.0"
            },
            "require-dev": {
                "nikic/php-parser": "^5.0",
                "psr/log": "^1|^2|^3",
                "symfony/config": "^6.4|^7.0",
                "symfony/console": "^6.4|^7.0",
                "symfony/dependency-injection": "^6.4|^7.0",
                "symfony/finder": "^6.4|^7.0",
                "symfony/http-client-contracts": "^2.5|^3.0",
                "symfony/http-kernel": "^6.4|^7.0",
                "symfony/intl": "^6.4|^7.0",
                "symfony/polyfill-intl-icu": "^1.21",
                "symfony/routing": "^6.4|^7.0",
                "symfony/service-contracts": "^2.5|^3",
                "symfony/yaml": "^6.4|^7.0"
            },
            "type": "library",
            "autoload": {
                "files": [
                    "Resources/functions.php"
                ],
                "psr-4": {
                    "Symfony\\Component\\Translation\\": ""
                },
                "exclude-from-classmap": [
                    "/Tests/"
                ]
            },
            "notification-url": "https://packagist.org/downloads/",
            "license": [
                "MIT"
            ],
            "authors": [
                {
                    "name": "Fabien Potencier",
                    "email": "fabien@symfony.com"
                },
                {
                    "name": "Symfony Community",
                    "homepage": "https://symfony.com/contributors"
                }
            ],
            "description": "Provides tools to internationalize your application",
            "homepage": "https://symfony.com",
            "support": {
                "source": "https://github.com/symfony/translation/tree/v7.3.4"
            },
            "funding": [
                {
                    "url": "https://symfony.com/sponsor",
                    "type": "custom"
                },
                {
                    "url": "https://github.com/fabpot",
                    "type": "github"
                },
                {
                    "url": "https://github.com/nicolas-grekas",
                    "type": "github"
                },
                {
                    "url": "https://tidelift.com/funding/github/packagist/symfony/symfony",
                    "type": "tidelift"
                }
            ],
            "time": "2025-09-07T11:39:36+00:00"
        },
        {
            "name": "symfony/translation-contracts",
            "version": "v3.6.0",
            "source": {
                "type": "git",
                "url": "https://github.com/symfony/translation-contracts.git",
                "reference": "df210c7a2573f1913b2d17cc95f90f53a73d8f7d"
            },
            "dist": {
                "type": "zip",
                "url": "https://api.github.com/repos/symfony/translation-contracts/zipball/df210c7a2573f1913b2d17cc95f90f53a73d8f7d",
                "reference": "df210c7a2573f1913b2d17cc95f90f53a73d8f7d",
                "shasum": ""
            },
            "require": {
                "php": ">=8.1"
            },
            "type": "library",
            "extra": {
                "thanks": {
                    "url": "https://github.com/symfony/contracts",
                    "name": "symfony/contracts"
                },
                "branch-alias": {
                    "dev-main": "3.6-dev"
                }
            },
            "autoload": {
                "psr-4": {
                    "Symfony\\Contracts\\Translation\\": ""
                },
                "exclude-from-classmap": [
                    "/Test/"
                ]
            },
            "notification-url": "https://packagist.org/downloads/",
            "license": [
                "MIT"
            ],
            "authors": [
                {
                    "name": "Nicolas Grekas",
                    "email": "p@tchwork.com"
                },
                {
                    "name": "Symfony Community",
                    "homepage": "https://symfony.com/contributors"
                }
            ],
            "description": "Generic abstractions related to translation",
            "homepage": "https://symfony.com",
            "keywords": [
                "abstractions",
                "contracts",
                "decoupling",
                "interfaces",
                "interoperability",
                "standards"
            ],
            "support": {
                "source": "https://github.com/symfony/translation-contracts/tree/v3.6.0"
            },
            "funding": [
                {
                    "url": "https://symfony.com/sponsor",
                    "type": "custom"
                },
                {
                    "url": "https://github.com/fabpot",
                    "type": "github"
                },
                {
                    "url": "https://tidelift.com/funding/github/packagist/symfony/symfony",
                    "type": "tidelift"
                }
            ],
            "time": "2024-09-27T08:32:26+00:00"
        },
        {
            "name": "symfony/uid",
            "version": "v7.3.1",
            "source": {
                "type": "git",
                "url": "https://github.com/symfony/uid.git",
                "reference": "a69f69f3159b852651a6bf45a9fdd149520525bb"
            },
            "dist": {
                "type": "zip",
                "url": "https://api.github.com/repos/symfony/uid/zipball/a69f69f3159b852651a6bf45a9fdd149520525bb",
                "reference": "a69f69f3159b852651a6bf45a9fdd149520525bb",
                "shasum": ""
            },
            "require": {
                "php": ">=8.2",
                "symfony/polyfill-uuid": "^1.15"
            },
            "require-dev": {
                "symfony/console": "^6.4|^7.0"
            },
            "type": "library",
            "autoload": {
                "psr-4": {
                    "Symfony\\Component\\Uid\\": ""
                },
                "exclude-from-classmap": [
                    "/Tests/"
                ]
            },
            "notification-url": "https://packagist.org/downloads/",
            "license": [
                "MIT"
            ],
            "authors": [
                {
                    "name": "Grégoire Pineau",
                    "email": "lyrixx@lyrixx.info"
                },
                {
                    "name": "Nicolas Grekas",
                    "email": "p@tchwork.com"
                },
                {
                    "name": "Symfony Community",
                    "homepage": "https://symfony.com/contributors"
                }
            ],
            "description": "Provides an object-oriented API to generate and represent UIDs",
            "homepage": "https://symfony.com",
            "keywords": [
                "UID",
                "ulid",
                "uuid"
            ],
            "support": {
                "source": "https://github.com/symfony/uid/tree/v7.3.1"
            },
            "funding": [
                {
                    "url": "https://symfony.com/sponsor",
                    "type": "custom"
                },
                {
                    "url": "https://github.com/fabpot",
                    "type": "github"
                },
                {
                    "url": "https://tidelift.com/funding/github/packagist/symfony/symfony",
                    "type": "tidelift"
                }
            ],
            "time": "2025-06-27T19:55:54+00:00"
        },
        {
            "name": "symfony/var-dumper",
            "version": "v7.3.4",
            "source": {
                "type": "git",
                "url": "https://github.com/symfony/var-dumper.git",
                "reference": "b8abe7daf2730d07dfd4b2ee1cecbf0dd2fbdabb"
            },
            "dist": {
                "type": "zip",
                "url": "https://api.github.com/repos/symfony/var-dumper/zipball/b8abe7daf2730d07dfd4b2ee1cecbf0dd2fbdabb",
                "reference": "b8abe7daf2730d07dfd4b2ee1cecbf0dd2fbdabb",
                "shasum": ""
            },
            "require": {
                "php": ">=8.2",
                "symfony/deprecation-contracts": "^2.5|^3",
                "symfony/polyfill-mbstring": "~1.0"
            },
            "conflict": {
                "symfony/console": "<6.4"
            },
            "require-dev": {
                "symfony/console": "^6.4|^7.0",
                "symfony/http-kernel": "^6.4|^7.0",
                "symfony/process": "^6.4|^7.0",
                "symfony/uid": "^6.4|^7.0",
                "twig/twig": "^3.12"
            },
            "bin": [
                "Resources/bin/var-dump-server"
            ],
            "type": "library",
            "autoload": {
                "files": [
                    "Resources/functions/dump.php"
                ],
                "psr-4": {
                    "Symfony\\Component\\VarDumper\\": ""
                },
                "exclude-from-classmap": [
                    "/Tests/"
                ]
            },
            "notification-url": "https://packagist.org/downloads/",
            "license": [
                "MIT"
            ],
            "authors": [
                {
                    "name": "Nicolas Grekas",
                    "email": "p@tchwork.com"
                },
                {
                    "name": "Symfony Community",
                    "homepage": "https://symfony.com/contributors"
                }
            ],
            "description": "Provides mechanisms for walking through any arbitrary PHP variable",
            "homepage": "https://symfony.com",
            "keywords": [
                "debug",
                "dump"
            ],
            "support": {
                "source": "https://github.com/symfony/var-dumper/tree/v7.3.4"
            },
            "funding": [
                {
                    "url": "https://symfony.com/sponsor",
                    "type": "custom"
                },
                {
                    "url": "https://github.com/fabpot",
                    "type": "github"
                },
                {
                    "url": "https://github.com/nicolas-grekas",
                    "type": "github"
                },
                {
                    "url": "https://tidelift.com/funding/github/packagist/symfony/symfony",
                    "type": "tidelift"
                }
            ],
            "time": "2025-09-11T10:12:26+00:00"
        },
        {
            "name": "tempest/highlight",
            "version": "2.13.1",
            "source": {
                "type": "git",
                "url": "https://github.com/tempestphp/highlight.git",
                "reference": "b3efa9bedc6a6524a7e9328327cb0ce477b5b9d6"
            },
            "dist": {
                "type": "zip",
                "url": "https://api.github.com/repos/tempestphp/highlight/zipball/b3efa9bedc6a6524a7e9328327cb0ce477b5b9d6",
                "reference": "b3efa9bedc6a6524a7e9328327cb0ce477b5b9d6",
                "shasum": ""
            },
            "require": {
                "php": "^8.4"
            },
            "require-dev": {
                "assertchris/ellison": "^1.0.2",
                "friendsofphp/php-cs-fixer": "^3.84",
                "league/commonmark": "^2.4",
                "phpstan/phpstan": "^1.12.0",
                "phpunit/phpunit": "^10.0",
                "symfony/var-dumper": "^6.4|^7.0"
            },
            "suggest": {
                "assertchris/ellison": "Allows you to analyse sentence complexity",
                "league/commonmark": "Adds markdown support"
            },
            "type": "library",
            "autoload": {
                "psr-4": {
                    "Tempest\\Highlight\\": "src/"
                }
            },
            "notification-url": "https://packagist.org/downloads/",
            "license": [
                "MIT"
            ],
            "authors": [
                {
                    "name": "Brent Roose",
                    "email": "brendt@stitcher.io"
                }
            ],
            "description": "Fast, extensible, server-side code highlighting",
            "support": {
                "issues": "https://github.com/tempestphp/highlight/issues",
                "source": "https://github.com/tempestphp/highlight/tree/2.13.1"
            },
            "funding": [
                {
                    "url": "https://github.com/brendt",
                    "type": "github"
                }
            ],
            "time": "2025-07-18T12:38:05+00:00"
        },
        {
            "name": "tijsverkoyen/css-to-inline-styles",
            "version": "v2.3.0",
            "source": {
                "type": "git",
                "url": "https://github.com/tijsverkoyen/CssToInlineStyles.git",
                "reference": "0d72ac1c00084279c1816675284073c5a337c20d"
            },
            "dist": {
                "type": "zip",
                "url": "https://api.github.com/repos/tijsverkoyen/CssToInlineStyles/zipball/0d72ac1c00084279c1816675284073c5a337c20d",
                "reference": "0d72ac1c00084279c1816675284073c5a337c20d",
                "shasum": ""
            },
            "require": {
                "ext-dom": "*",
                "ext-libxml": "*",
                "php": "^7.4 || ^8.0",
                "symfony/css-selector": "^5.4 || ^6.0 || ^7.0"
            },
            "require-dev": {
                "phpstan/phpstan": "^2.0",
                "phpstan/phpstan-phpunit": "^2.0",
                "phpunit/phpunit": "^8.5.21 || ^9.5.10"
            },
            "type": "library",
            "extra": {
                "branch-alias": {
                    "dev-master": "2.x-dev"
                }
            },
            "autoload": {
                "psr-4": {
                    "TijsVerkoyen\\CssToInlineStyles\\": "src"
                }
            },
            "notification-url": "https://packagist.org/downloads/",
            "license": [
                "BSD-3-Clause"
            ],
            "authors": [
                {
                    "name": "Tijs Verkoyen",
                    "email": "css_to_inline_styles@verkoyen.eu",
                    "role": "Developer"
                }
            ],
            "description": "CssToInlineStyles is a class that enables you to convert HTML-pages/files into HTML-pages/files with inline styles. This is very useful when you're sending emails.",
            "homepage": "https://github.com/tijsverkoyen/CssToInlineStyles",
            "support": {
                "issues": "https://github.com/tijsverkoyen/CssToInlineStyles/issues",
                "source": "https://github.com/tijsverkoyen/CssToInlineStyles/tree/v2.3.0"
            },
            "time": "2024-12-21T16:25:41+00:00"
        },
        {
            "name": "tomatophp/console-helpers",
            "version": "v1.1.0",
            "source": {
                "type": "git",
                "url": "https://github.com/tomatophp/console-helpers.git",
                "reference": "69dd818a2bfa7d038467fb526be6c9b573d36a34"
            },
            "dist": {
                "type": "zip",
                "url": "https://api.github.com/repos/tomatophp/console-helpers/zipball/69dd818a2bfa7d038467fb526be6c9b573d36a34",
                "reference": "69dd818a2bfa7d038467fb526be6c9b573d36a34",
                "shasum": ""
            },
            "type": "library",
            "extra": {
                "laravel": {
                    "providers": [
                        "TomatoPHP\\ConsoleHelpers\\ConsoleHelpersServiceProvider"
                    ]
                }
            },
            "autoload": {
                "psr-4": {
                    "TomatoPHP\\ConsoleHelpers\\": "src/"
                }
            },
            "notification-url": "https://packagist.org/downloads/",
            "license": [
                "MIT"
            ],
            "authors": [
                {
                    "name": "Fady Mondy",
                    "email": "EngFadyMondy@gmail.com"
                }
            ],
            "description": "tons of helper you need for you artisan command line application",
            "keywords": [
                "application",
                "artisan",
                "command",
                "console",
                "helpers",
                "line"
            ],
            "support": {
                "issues": "https://github.com/tomatophp/console-helpers/issues",
                "source": "https://github.com/tomatophp/console-helpers/tree/v1.1.0"
            },
            "funding": [
                {
                    "url": "https://github.com/3x1io",
                    "type": "github"
                }
            ],
            "time": "2023-02-12T12:00:38+00:00"
        },
        {
            "name": "tomatophp/filament-accounts",
            "version": "2.3.3",
            "source": {
                "type": "git",
                "url": "https://github.com/tomatophp/filament-accounts.git",
                "reference": "2a51241aad421f50f1083d7c2049f0f1e4fcf403"
            },
            "dist": {
                "type": "zip",
                "url": "https://api.github.com/repos/tomatophp/filament-accounts/zipball/2a51241aad421f50f1083d7c2049f0f1e4fcf403",
                "reference": "2a51241aad421f50f1083d7c2049f0f1e4fcf403",
                "shasum": ""
            },
            "require": {
                "filament/filament": "^3.2",
                "filament/notifications": "^3.2",
                "filament/spatie-laravel-media-library-plugin": "^3.2",
                "maatwebsite/excel": "^3.1",
                "php": "^8.1|^8.2",
                "tomatophp/console-helpers": "^1.1",
                "tomatophp/filament-types": "^2.0"
            },
            "require-dev": {
                "laravel/pint": "^1.18",
                "livewire/livewire": "^2.10|^3.0",
                "nunomaduro/larastan": "^2.9",
                "orchestra/testbench": "^9.5",
                "pestphp/pest": "^2.36",
                "pestphp/pest-plugin-laravel": "^2.4",
                "pestphp/pest-plugin-livewire": "^2.1",
                "phpstan/extension-installer": "^1.4",
                "phpstan/phpstan-deprecation-rules": "^1.2",
                "phpstan/phpstan-phpunit": "^1.4"
            },
            "type": "library",
            "extra": {
                "laravel": {
                    "providers": [
                        "TomatoPHP\\FilamentAccounts\\FilamentAccountsServiceProvider"
                    ]
                }
            },
            "autoload": {
                "psr-4": {
                    "TomatoPHP\\FilamentAccounts\\": "src/"
                }
            },
            "notification-url": "https://packagist.org/downloads/",
            "license": [
                "MIT"
            ],
            "authors": [
                {
                    "name": "Fady Mondy",
                    "email": "info@3x1.io"
                }
            ],
            "description": "Manage your multi accounts inside your app using 1 table with multi auth and a lot of integrations",
            "keywords": [
                "accounts",
                "api",
                "contacts",
                "crm",
                "filament",
                "laravel",
                "notifications",
                "php"
            ],
            "support": {
                "issues": "https://github.com/tomatophp/filament-accounts/issues",
                "source": "https://github.com/tomatophp/filament-accounts/tree/v2.3.3"
            },
            "funding": [
                {
                    "url": "https://github.com/3x1io",
                    "type": "github"
                }
            ],
            "time": "2025-04-07T13:49:35+00:00"
        },
        {
            "name": "tomatophp/filament-icons",
            "version": "v1.1.5",
            "source": {
                "type": "git",
                "url": "https://github.com/tomatophp/filament-icons.git",
                "reference": "38339344651e3624b2eb9c7c5e42a2addb35a81b"
            },
            "dist": {
                "type": "zip",
                "url": "https://api.github.com/repos/tomatophp/filament-icons/zipball/38339344651e3624b2eb9c7c5e42a2addb35a81b",
                "reference": "38339344651e3624b2eb9c7c5e42a2addb35a81b",
                "shasum": ""
            },
            "require": {
                "calebporzio/sushi": "*",
                "filament/filament": "^3.0.0",
                "php": "^8.1|^8.2",
                "tomatophp/console-helpers": "^1.1"
            },
            "type": "library",
            "extra": {
                "laravel": {
                    "providers": [
                        "TomatoPHP\\FilamentIcons\\FilamentIconsServiceProvider"
                    ]
                }
            },
            "autoload": {
                "psr-4": {
                    "TomatoPHP\\FilamentIcons\\": "src/"
                }
            },
            "notification-url": "https://packagist.org/downloads/",
            "license": [
                "MIT"
            ],
            "authors": [
                {
                    "name": "Fady Mondy",
                    "email": "info@3x1.io"
                }
            ],
            "description": "Picker & Table Column & Icons Provider for FilamentPHP",
            "keywords": [
                "Heroicons",
                "component",
                "filament",
                "filamentphp",
                "icons picker",
                "laravel",
                "php"
            ],
            "support": {
                "issues": "https://github.com/tomatophp/filament-icons/issues",
                "source": "https://github.com/tomatophp/filament-icons/tree/v1.1.5"
            },
            "funding": [
                {
                    "url": "https://github.com/3x1io",
                    "type": "github"
                }
            ],
            "time": "2025-04-16T04:44:30+00:00"
        },
        {
            "name": "tomatophp/filament-translation-component",
            "version": "v1.0.4",
            "source": {
                "type": "git",
                "url": "https://github.com/tomatophp/filament-translation-component.git",
                "reference": "cf492374542d3d5c8db463c9b5ee9fcd21aebe67"
            },
            "dist": {
                "type": "zip",
                "url": "https://api.github.com/repos/tomatophp/filament-translation-component/zipball/cf492374542d3d5c8db463c9b5ee9fcd21aebe67",
                "reference": "cf492374542d3d5c8db463c9b5ee9fcd21aebe67",
                "shasum": ""
            },
            "require": {
                "filament/filament": "^3.0",
                "filament/spatie-laravel-translatable-plugin": "^3.0",
                "php": "^8.1|^8.2",
                "tomatophp/console-helpers": "^1.1"
            },
            "type": "library",
            "extra": {
                "laravel": {
                    "providers": [
                        "TomatoPHP\\FilamentTranslationComponent\\FilamentTranslationComponentServiceProvider"
                    ]
                }
            },
            "autoload": {
                "psr-4": {
                    "TomatoPHP\\FilamentTranslationComponent\\": "src/"
                }
            },
            "notification-url": "https://packagist.org/downloads/",
            "license": [
                "MIT"
            ],
            "authors": [
                {
                    "name": "Fady Mondy",
                    "email": "info@3x1.io"
                }
            ],
            "description": "Translation Component as a key/value to use it with Spatie Translatable FilamentPHP Plugin",
            "keywords": [
                "laravel",
                "php",
                "template"
            ],
            "support": {
                "issues": "https://github.com/tomatophp/filament-translation-component/issues",
                "source": "https://github.com/tomatophp/filament-translation-component/tree/v1.0.4"
            },
            "funding": [
                {
                    "url": "https://github.com/3x1io",
                    "type": "github"
                }
            ],
            "time": "2024-12-22T23:04:08+00:00"
        },
        {
            "name": "tomatophp/filament-types",
            "version": "2.0.4",
            "source": {
                "type": "git",
                "url": "https://github.com/tomatophp/filament-types.git",
                "reference": "94152135befd84ceb0a6e29896ff046568f9dd29"
            },
            "dist": {
                "type": "zip",
                "url": "https://api.github.com/repos/tomatophp/filament-types/zipball/94152135befd84ceb0a6e29896ff046568f9dd29",
                "reference": "94152135befd84ceb0a6e29896ff046568f9dd29",
                "shasum": ""
            },
            "require": {
                "filament/filament": "^3.3",
                "filament/spatie-laravel-media-library-plugin": "^3.3",
                "filament/spatie-laravel-translatable-plugin": "^3.3",
                "php": "^8.2|^8.3|^8.4",
                "tomatophp/console-helpers": "^1.1",
                "tomatophp/filament-icons": "^1.1",
                "tomatophp/filament-translation-component": "^v1.0"
            },
            "require-dev": {
                "laravel/pint": "^1.21",
                "livewire/livewire": "^2.10|^3.0",
                "nunomaduro/larastan": "^3.1",
                "orchestra/testbench": "^10.0",
                "pestphp/pest": "^3.7",
                "pestphp/pest-plugin-laravel": "^3.1",
                "pestphp/pest-plugin-livewire": "^3.0",
                "phpstan/extension-installer": "^1.4",
                "phpstan/phpstan-deprecation-rules": "^2.0",
                "phpstan/phpstan-phpunit": "^2.0"
            },
            "type": "library",
            "extra": {
                "laravel": {
                    "providers": [
                        "TomatoPHP\\FilamentTypes\\FilamentTypesServiceProvider"
                    ]
                }
            },
            "autoload": {
                "psr-4": {
                    "TomatoPHP\\FilamentTypes\\": "src/"
                }
            },
            "notification-url": "https://packagist.org/downloads/",
            "license": [
                "MIT"
            ],
            "authors": [
                {
                    "name": "Fady Mondy",
                    "email": "info@3x1.io"
                }
            ],
            "description": "Manage any type on your app in Database with easy to use Resource for FilamentPHP",
            "keywords": [
                "database",
                "filament-plugin",
                "filamentphp",
                "laravel",
                "manager",
                "php",
                "resource",
                "types"
            ],
            "support": {
                "issues": "https://github.com/tomatophp/filament-types/issues",
                "source": "https://github.com/tomatophp/filament-types/tree/v2.0.4"
            },
            "funding": [
                {
                    "url": "https://github.com/3x1io",
                    "type": "github"
                }
            ],
            "time": "2025-02-26T13:01:15+00:00"
        },
        {
            "name": "vlucas/phpdotenv",
            "version": "v5.6.2",
            "source": {
                "type": "git",
                "url": "https://github.com/vlucas/phpdotenv.git",
                "reference": "24ac4c74f91ee2c193fa1aaa5c249cb0822809af"
            },
            "dist": {
                "type": "zip",
                "url": "https://api.github.com/repos/vlucas/phpdotenv/zipball/24ac4c74f91ee2c193fa1aaa5c249cb0822809af",
                "reference": "24ac4c74f91ee2c193fa1aaa5c249cb0822809af",
                "shasum": ""
            },
            "require": {
                "ext-pcre": "*",
                "graham-campbell/result-type": "^1.1.3",
                "php": "^7.2.5 || ^8.0",
                "phpoption/phpoption": "^1.9.3",
                "symfony/polyfill-ctype": "^1.24",
                "symfony/polyfill-mbstring": "^1.24",
                "symfony/polyfill-php80": "^1.24"
            },
            "require-dev": {
                "bamarni/composer-bin-plugin": "^1.8.2",
                "ext-filter": "*",
                "phpunit/phpunit": "^8.5.34 || ^9.6.13 || ^10.4.2"
            },
            "suggest": {
                "ext-filter": "Required to use the boolean validator."
            },
            "type": "library",
            "extra": {
                "bamarni-bin": {
                    "bin-links": true,
                    "forward-command": false
                },
                "branch-alias": {
                    "dev-master": "5.6-dev"
                }
            },
            "autoload": {
                "psr-4": {
                    "Dotenv\\": "src/"
                }
            },
            "notification-url": "https://packagist.org/downloads/",
            "license": [
                "BSD-3-Clause"
            ],
            "authors": [
                {
                    "name": "Graham Campbell",
                    "email": "hello@gjcampbell.co.uk",
                    "homepage": "https://github.com/GrahamCampbell"
                },
                {
                    "name": "Vance Lucas",
                    "email": "vance@vancelucas.com",
                    "homepage": "https://github.com/vlucas"
                }
            ],
            "description": "Loads environment variables from `.env` to `getenv()`, `$_ENV` and `$_SERVER` automagically.",
            "keywords": [
                "dotenv",
                "env",
                "environment"
            ],
            "support": {
                "issues": "https://github.com/vlucas/phpdotenv/issues",
                "source": "https://github.com/vlucas/phpdotenv/tree/v5.6.2"
            },
            "funding": [
                {
                    "url": "https://github.com/GrahamCampbell",
                    "type": "github"
                },
                {
                    "url": "https://tidelift.com/funding/github/packagist/vlucas/phpdotenv",
                    "type": "tidelift"
                }
            ],
            "time": "2025-04-30T23:37:27+00:00"
        },
        {
            "name": "voku/portable-ascii",
            "version": "2.0.3",
            "source": {
                "type": "git",
                "url": "https://github.com/voku/portable-ascii.git",
                "reference": "b1d923f88091c6bf09699efcd7c8a1b1bfd7351d"
            },
            "dist": {
                "type": "zip",
                "url": "https://api.github.com/repos/voku/portable-ascii/zipball/b1d923f88091c6bf09699efcd7c8a1b1bfd7351d",
                "reference": "b1d923f88091c6bf09699efcd7c8a1b1bfd7351d",
                "shasum": ""
            },
            "require": {
                "php": ">=7.0.0"
            },
            "require-dev": {
                "phpunit/phpunit": "~6.0 || ~7.0 || ~9.0"
            },
            "suggest": {
                "ext-intl": "Use Intl for transliterator_transliterate() support"
            },
            "type": "library",
            "autoload": {
                "psr-4": {
                    "voku\\": "src/voku/"
                }
            },
            "notification-url": "https://packagist.org/downloads/",
            "license": [
                "MIT"
            ],
            "authors": [
                {
                    "name": "Lars Moelleken",
                    "homepage": "https://www.moelleken.org/"
                }
            ],
            "description": "Portable ASCII library - performance optimized (ascii) string functions for php.",
            "homepage": "https://github.com/voku/portable-ascii",
            "keywords": [
                "ascii",
                "clean",
                "php"
            ],
            "support": {
                "issues": "https://github.com/voku/portable-ascii/issues",
                "source": "https://github.com/voku/portable-ascii/tree/2.0.3"
            },
            "funding": [
                {
                    "url": "https://www.paypal.me/moelleken",
                    "type": "custom"
                },
                {
                    "url": "https://github.com/voku",
                    "type": "github"
                },
                {
                    "url": "https://opencollective.com/portable-ascii",
                    "type": "open_collective"
                },
                {
                    "url": "https://www.patreon.com/voku",
                    "type": "patreon"
                },
                {
                    "url": "https://tidelift.com/funding/github/packagist/voku/portable-ascii",
                    "type": "tidelift"
                }
            ],
            "time": "2024-11-21T01:49:47+00:00"
        },
        {
            "name": "webmozart/assert",
            "version": "1.11.0",
            "source": {
                "type": "git",
                "url": "https://github.com/webmozarts/assert.git",
                "reference": "11cb2199493b2f8a3b53e7f19068fc6aac760991"
            },
            "dist": {
                "type": "zip",
                "url": "https://api.github.com/repos/webmozarts/assert/zipball/11cb2199493b2f8a3b53e7f19068fc6aac760991",
                "reference": "11cb2199493b2f8a3b53e7f19068fc6aac760991",
                "shasum": ""
            },
            "require": {
                "ext-ctype": "*",
                "php": "^7.2 || ^8.0"
            },
            "conflict": {
                "phpstan/phpstan": "<0.12.20",
                "vimeo/psalm": "<4.6.1 || 4.6.2"
            },
            "require-dev": {
                "phpunit/phpunit": "^8.5.13"
            },
            "type": "library",
            "extra": {
                "branch-alias": {
                    "dev-master": "1.10-dev"
                }
            },
            "autoload": {
                "psr-4": {
                    "Webmozart\\Assert\\": "src/"
                }
            },
            "notification-url": "https://packagist.org/downloads/",
            "license": [
                "MIT"
            ],
            "authors": [
                {
                    "name": "Bernhard Schussek",
                    "email": "bschussek@gmail.com"
                }
            ],
            "description": "Assertions to validate method input/output with nice error messages.",
            "keywords": [
                "assert",
                "check",
                "validate"
            ],
            "support": {
                "issues": "https://github.com/webmozarts/assert/issues",
                "source": "https://github.com/webmozarts/assert/tree/1.11.0"
            },
            "time": "2022-06-03T18:03:27+00:00"
        },
        {
            "name": "zpmlabs/filament-api-docs-builder",
            "version": "v1.0.1",
            "source": {
                "type": "git",
                "url": "https://github.com/ZPMLabs/filament-api-docs.git",
                "reference": "dda676e2d8d4efabb535a66960e6a9593ab03aaa"
            },
            "dist": {
                "type": "zip",
                "url": "https://api.github.com/repos/ZPMLabs/filament-api-docs/zipball/dda676e2d8d4efabb535a66960e6a9593ab03aaa",
                "reference": "dda676e2d8d4efabb535a66960e6a9593ab03aaa",
                "shasum": ""
            },
            "require": {
                "filament/filament": "^3.0",
                "guava/filament-icon-picker": "^2.2",
                "php": "^8.1",
                "spatie/laravel-package-tools": "^1.15.0",
                "tempest/highlight": "^2.10"
            },
            "require-dev": {
                "nunomaduro/collision": "^7.9",
                "orchestra/testbench": "^8.0",
                "pestphp/pest": "^2.1",
                "pestphp/pest-plugin-arch": "^2.0",
                "pestphp/pest-plugin-laravel": "^2.0"
            },
            "type": "library",
            "extra": {
                "laravel": {
                    "aliases": {
                        "FilamentApiDocsBuilder": "InfinityXTech\\FilamentApiDocsBuilder\\Facades\\FilamentApiDocsBuilder"
                    },
                    "providers": [
                        "InfinityXTech\\FilamentApiDocsBuilder\\FilamentApiDocsBuilderServiceProvider"
                    ]
                }
            },
            "autoload": {
                "psr-4": {
                    "InfinityXTech\\FilamentApiDocsBuilder\\": "src/",
                    "InfinityXTech\\FilamentApiDocsBuilder\\Database\\Factories\\": "database/factories/"
                }
            },
            "notification-url": "https://packagist.org/downloads/",
            "license": [
                "proprietary"
            ],
            "authors": [
                {
                    "name": "InfinityXTech",
                    "email": "developer@infinity-x.tech",
                    "role": "Developer"
                }
            ],
            "description": "This package will give you the best API docs building experience.",
            "homepage": "https://github.com/infinityxtech/filament-api-docs-builder",
            "keywords": [
                "InfinityXTech",
                "filament-api-docs-builder",
                "laravel"
            ],
            "support": {
                "issues": "https://github.com/infinityxtech/filament-api-docs-builder/issues",
                "source": "https://github.com/infinityxtech/filament-api-docs-builder"
            },
            "time": "2024-11-11T13:28:26+00:00"
        }
    ],
    "packages-dev": [
        {
            "name": "fakerphp/faker",
            "version": "v1.24.1",
            "source": {
                "type": "git",
                "url": "https://github.com/FakerPHP/Faker.git",
                "reference": "e0ee18eb1e6dc3cda3ce9fd97e5a0689a88a64b5"
            },
            "dist": {
                "type": "zip",
                "url": "https://api.github.com/repos/FakerPHP/Faker/zipball/e0ee18eb1e6dc3cda3ce9fd97e5a0689a88a64b5",
                "reference": "e0ee18eb1e6dc3cda3ce9fd97e5a0689a88a64b5",
                "shasum": ""
            },
            "require": {
                "php": "^7.4 || ^8.0",
                "psr/container": "^1.0 || ^2.0",
                "symfony/deprecation-contracts": "^2.2 || ^3.0"
            },
            "conflict": {
                "fzaninotto/faker": "*"
            },
            "require-dev": {
                "bamarni/composer-bin-plugin": "^1.4.1",
                "doctrine/persistence": "^1.3 || ^2.0",
                "ext-intl": "*",
                "phpunit/phpunit": "^9.5.26",
                "symfony/phpunit-bridge": "^5.4.16"
            },
            "suggest": {
                "doctrine/orm": "Required to use Faker\\ORM\\Doctrine",
                "ext-curl": "Required by Faker\\Provider\\Image to download images.",
                "ext-dom": "Required by Faker\\Provider\\HtmlLorem for generating random HTML.",
                "ext-iconv": "Required by Faker\\Provider\\ru_RU\\Text::realText() for generating real Russian text.",
                "ext-mbstring": "Required for multibyte Unicode string functionality."
            },
            "type": "library",
            "autoload": {
                "psr-4": {
                    "Faker\\": "src/Faker/"
                }
            },
            "notification-url": "https://packagist.org/downloads/",
            "license": [
                "MIT"
            ],
            "authors": [
                {
                    "name": "François Zaninotto"
                }
            ],
            "description": "Faker is a PHP library that generates fake data for you.",
            "keywords": [
                "data",
                "faker",
                "fixtures"
            ],
            "support": {
                "issues": "https://github.com/FakerPHP/Faker/issues",
                "source": "https://github.com/FakerPHP/Faker/tree/v1.24.1"
            },
            "time": "2024-11-21T13:46:39+00:00"
        },
        {
            "name": "filp/whoops",
            "version": "2.18.4",
            "source": {
                "type": "git",
                "url": "https://github.com/filp/whoops.git",
                "reference": "d2102955e48b9fd9ab24280a7ad12ed552752c4d"
            },
            "dist": {
                "type": "zip",
                "url": "https://api.github.com/repos/filp/whoops/zipball/d2102955e48b9fd9ab24280a7ad12ed552752c4d",
                "reference": "d2102955e48b9fd9ab24280a7ad12ed552752c4d",
                "shasum": ""
            },
            "require": {
                "php": "^7.1 || ^8.0",
                "psr/log": "^1.0.1 || ^2.0 || ^3.0"
            },
            "require-dev": {
                "mockery/mockery": "^1.0",
                "phpunit/phpunit": "^7.5.20 || ^8.5.8 || ^9.3.3",
                "symfony/var-dumper": "^4.0 || ^5.0"
            },
            "suggest": {
                "symfony/var-dumper": "Pretty print complex values better with var-dumper available",
                "whoops/soap": "Formats errors as SOAP responses"
            },
            "type": "library",
            "extra": {
                "branch-alias": {
                    "dev-master": "2.7-dev"
                }
            },
            "autoload": {
                "psr-4": {
                    "Whoops\\": "src/Whoops/"
                }
            },
            "notification-url": "https://packagist.org/downloads/",
            "license": [
                "MIT"
            ],
            "authors": [
                {
                    "name": "Filipe Dobreira",
                    "homepage": "https://github.com/filp",
                    "role": "Developer"
                }
            ],
            "description": "php error handling for cool kids",
            "homepage": "https://filp.github.io/whoops/",
            "keywords": [
                "error",
                "exception",
                "handling",
                "library",
                "throwable",
                "whoops"
            ],
            "support": {
                "issues": "https://github.com/filp/whoops/issues",
                "source": "https://github.com/filp/whoops/tree/2.18.4"
            },
            "funding": [
                {
                    "url": "https://github.com/denis-sokolov",
                    "type": "github"
                }
            ],
            "time": "2025-08-08T12:00:00+00:00"
        },
        {
            "name": "hamcrest/hamcrest-php",
            "version": "v2.1.1",
            "source": {
                "type": "git",
                "url": "https://github.com/hamcrest/hamcrest-php.git",
                "reference": "f8b1c0173b22fa6ec77a81fe63e5b01eba7e6487"
            },
            "dist": {
                "type": "zip",
                "url": "https://api.github.com/repos/hamcrest/hamcrest-php/zipball/f8b1c0173b22fa6ec77a81fe63e5b01eba7e6487",
                "reference": "f8b1c0173b22fa6ec77a81fe63e5b01eba7e6487",
                "shasum": ""
            },
            "require": {
                "php": "^7.4|^8.0"
            },
            "replace": {
                "cordoval/hamcrest-php": "*",
                "davedevelopment/hamcrest-php": "*",
                "kodova/hamcrest-php": "*"
            },
            "require-dev": {
                "phpunit/php-file-iterator": "^1.4 || ^2.0 || ^3.0",
                "phpunit/phpunit": "^4.8.36 || ^5.7 || ^6.5 || ^7.0 || ^8.0 || ^9.0"
            },
            "type": "library",
            "extra": {
                "branch-alias": {
                    "dev-master": "2.1-dev"
                }
            },
            "autoload": {
                "classmap": [
                    "hamcrest"
                ]
            },
            "notification-url": "https://packagist.org/downloads/",
            "license": [
                "BSD-3-Clause"
            ],
            "description": "This is the PHP port of Hamcrest Matchers",
            "keywords": [
                "test"
            ],
            "support": {
                "issues": "https://github.com/hamcrest/hamcrest-php/issues",
                "source": "https://github.com/hamcrest/hamcrest-php/tree/v2.1.1"
            },
            "time": "2025-04-30T06:54:44+00:00"
        },
        {
            "name": "laravel/boost",
            "version": "v1.4.0",
            "source": {
                "type": "git",
                "url": "https://github.com/laravel/boost.git",
                "reference": "8d2dedf7779c2e175a02a176dec38e6f9b35352b"
            },
            "dist": {
                "type": "zip",
                "url": "https://api.github.com/repos/laravel/boost/zipball/8d2dedf7779c2e175a02a176dec38e6f9b35352b",
                "reference": "8d2dedf7779c2e175a02a176dec38e6f9b35352b",
                "shasum": ""
            },
            "require": {
                "guzzlehttp/guzzle": "^7.10",
                "illuminate/console": "^10.49.0|^11.45.3|^12.28.1",
                "illuminate/contracts": "^10.49.0|^11.45.3|^12.28.1",
                "illuminate/routing": "^10.49.0|^11.45.3|^12.28.1",
                "illuminate/support": "^10.49.0|^11.45.3|^12.28.1",
                "laravel/mcp": "^0.2.0|^0.3.0",
                "laravel/prompts": "0.1.25|^0.3.6",
                "laravel/roster": "^0.2.8",
                "php": "^8.1"
            },
            "require-dev": {
                "laravel/pint": "1.20",
                "mockery/mockery": "^1.6.12",
                "orchestra/testbench": "^8.36.0|^9.15.0|^10.6",
                "pestphp/pest": "^2.36.0|^3.8.4",
                "phpstan/phpstan": "^2.1.27",
                "rector/rector": "^2.1"
            },
            "type": "library",
            "extra": {
                "laravel": {
                    "providers": [
                        "Laravel\\Boost\\BoostServiceProvider"
                    ]
                },
                "branch-alias": {
                    "dev-master": "1.x-dev"
                }
            },
            "autoload": {
                "psr-4": {
                    "Laravel\\Boost\\": "src/"
                }
            },
            "notification-url": "https://packagist.org/downloads/",
            "license": [
                "MIT"
            ],
            "description": "Laravel Boost accelerates AI-assisted development by providing the essential context and structure that AI needs to generate high-quality, Laravel-specific code.",
            "homepage": "https://github.com/laravel/boost",
            "keywords": [
                "ai",
                "dev",
                "laravel"
            ],
            "support": {
                "issues": "https://github.com/laravel/boost/issues",
                "source": "https://github.com/laravel/boost"
            },
            "time": "2025-10-14T01:13:19+00:00"
        },
        {
            "name": "laravel/mcp",
            "version": "v0.3.0",
            "source": {
                "type": "git",
                "url": "https://github.com/laravel/mcp.git",
                "reference": "4e1389eedb4741a624e26cc3660b31bae04c4342"
            },
            "dist": {
                "type": "zip",
                "url": "https://api.github.com/repos/laravel/mcp/zipball/4e1389eedb4741a624e26cc3660b31bae04c4342",
                "reference": "4e1389eedb4741a624e26cc3660b31bae04c4342",
                "shasum": ""
            },
            "require": {
                "ext-json": "*",
                "ext-mbstring": "*",
                "illuminate/console": "^10.49.0|^11.45.3|^12.28.1",
                "illuminate/container": "^10.49.0|^11.45.3|^12.28.1",
                "illuminate/contracts": "^10.49.0|^11.45.3|^12.28.1",
                "illuminate/http": "^10.49.0|^11.45.3|^12.28.1",
                "illuminate/json-schema": "^12.28.1",
                "illuminate/routing": "^10.49.0|^11.45.3|^12.28.1",
                "illuminate/support": "^10.49.0|^11.45.3|^12.28.1",
                "illuminate/validation": "^10.49.0|^11.45.3|^12.28.1",
                "php": "^8.1"
            },
            "require-dev": {
                "laravel/pint": "1.20.0",
                "orchestra/testbench": "^8.36.0|^9.15.0|^10.6.0",
                "pestphp/pest": "^2.36.0|^3.8.4|^4.1.0",
                "phpstan/phpstan": "^2.1.27",
                "rector/rector": "^2.1.7"
            },
            "type": "library",
            "extra": {
                "laravel": {
                    "aliases": {
                        "Mcp": "Laravel\\Mcp\\Server\\Facades\\Mcp"
                    },
                    "providers": [
                        "Laravel\\Mcp\\Server\\McpServiceProvider"
                    ]
                }
            },
            "autoload": {
                "psr-4": {
                    "Laravel\\Mcp\\": "src/",
                    "Laravel\\Mcp\\Server\\": "src/Server/"
                }
            },
            "notification-url": "https://packagist.org/downloads/",
            "license": [
                "MIT"
            ],
            "authors": [
                {
                    "name": "Taylor Otwell",
                    "email": "taylor@laravel.com"
                }
            ],
            "description": "Rapidly build MCP servers for your Laravel applications.",
            "homepage": "https://github.com/laravel/mcp",
            "keywords": [
                "laravel",
                "mcp"
            ],
            "support": {
                "issues": "https://github.com/laravel/mcp/issues",
                "source": "https://github.com/laravel/mcp"
            },
            "time": "2025-10-07T14:28:56+00:00"
        },
        {
            "name": "laravel/pail",
            "version": "v1.2.3",
            "source": {
                "type": "git",
                "url": "https://github.com/laravel/pail.git",
                "reference": "8cc3d575c1f0e57eeb923f366a37528c50d2385a"
            },
            "dist": {
                "type": "zip",
                "url": "https://api.github.com/repos/laravel/pail/zipball/8cc3d575c1f0e57eeb923f366a37528c50d2385a",
                "reference": "8cc3d575c1f0e57eeb923f366a37528c50d2385a",
                "shasum": ""
            },
            "require": {
                "ext-mbstring": "*",
                "illuminate/console": "^10.24|^11.0|^12.0",
                "illuminate/contracts": "^10.24|^11.0|^12.0",
                "illuminate/log": "^10.24|^11.0|^12.0",
                "illuminate/process": "^10.24|^11.0|^12.0",
                "illuminate/support": "^10.24|^11.0|^12.0",
                "nunomaduro/termwind": "^1.15|^2.0",
                "php": "^8.2",
                "symfony/console": "^6.0|^7.0"
            },
            "require-dev": {
                "laravel/framework": "^10.24|^11.0|^12.0",
                "laravel/pint": "^1.13",
                "orchestra/testbench-core": "^8.13|^9.0|^10.0",
                "pestphp/pest": "^2.20|^3.0",
                "pestphp/pest-plugin-type-coverage": "^2.3|^3.0",
                "phpstan/phpstan": "^1.12.27",
                "symfony/var-dumper": "^6.3|^7.0"
            },
            "type": "library",
            "extra": {
                "laravel": {
                    "providers": [
                        "Laravel\\Pail\\PailServiceProvider"
                    ]
                },
                "branch-alias": {
                    "dev-main": "1.x-dev"
                }
            },
            "autoload": {
                "psr-4": {
                    "Laravel\\Pail\\": "src/"
                }
            },
            "notification-url": "https://packagist.org/downloads/",
            "license": [
                "MIT"
            ],
            "authors": [
                {
                    "name": "Taylor Otwell",
                    "email": "taylor@laravel.com"
                },
                {
                    "name": "Nuno Maduro",
                    "email": "enunomaduro@gmail.com"
                }
            ],
            "description": "Easily delve into your Laravel application's log files directly from the command line.",
            "homepage": "https://github.com/laravel/pail",
            "keywords": [
                "dev",
                "laravel",
                "logs",
                "php",
                "tail"
            ],
            "support": {
                "issues": "https://github.com/laravel/pail/issues",
                "source": "https://github.com/laravel/pail"
            },
            "time": "2025-06-05T13:55:57+00:00"
        },
        {
            "name": "laravel/pint",
            "version": "v1.25.1",
            "source": {
                "type": "git",
                "url": "https://github.com/laravel/pint.git",
                "reference": "5016e263f95d97670d71b9a987bd8996ade6d8d9"
            },
            "dist": {
                "type": "zip",
                "url": "https://api.github.com/repos/laravel/pint/zipball/5016e263f95d97670d71b9a987bd8996ade6d8d9",
                "reference": "5016e263f95d97670d71b9a987bd8996ade6d8d9",
                "shasum": ""
            },
            "require": {
                "ext-json": "*",
                "ext-mbstring": "*",
                "ext-tokenizer": "*",
                "ext-xml": "*",
                "php": "^8.2.0"
            },
            "require-dev": {
                "friendsofphp/php-cs-fixer": "^3.87.2",
                "illuminate/view": "^11.46.0",
                "larastan/larastan": "^3.7.1",
                "laravel-zero/framework": "^11.45.0",
                "mockery/mockery": "^1.6.12",
                "nunomaduro/termwind": "^2.3.1",
                "pestphp/pest": "^2.36.0"
            },
            "bin": [
                "builds/pint"
            ],
            "type": "project",
            "autoload": {
                "psr-4": {
                    "App\\": "app/",
                    "Database\\Seeders\\": "database/seeders/",
                    "Database\\Factories\\": "database/factories/"
                }
            },
            "notification-url": "https://packagist.org/downloads/",
            "license": [
                "MIT"
            ],
            "authors": [
                {
                    "name": "Nuno Maduro",
                    "email": "enunomaduro@gmail.com"
                }
            ],
            "description": "An opinionated code formatter for PHP.",
            "homepage": "https://laravel.com",
            "keywords": [
                "format",
                "formatter",
                "lint",
                "linter",
                "php"
            ],
            "support": {
                "issues": "https://github.com/laravel/pint/issues",
                "source": "https://github.com/laravel/pint"
            },
            "time": "2025-09-19T02:57:12+00:00"
        },
        {
            "name": "laravel/roster",
            "version": "v0.2.8",
            "source": {
                "type": "git",
                "url": "https://github.com/laravel/roster.git",
                "reference": "832a6db43743bf08a58691da207f977ec8dc43aa"
            },
            "dist": {
                "type": "zip",
                "url": "https://api.github.com/repos/laravel/roster/zipball/832a6db43743bf08a58691da207f977ec8dc43aa",
                "reference": "832a6db43743bf08a58691da207f977ec8dc43aa",
                "shasum": ""
            },
            "require": {
                "illuminate/console": "^10.0|^11.0|^12.0",
                "illuminate/contracts": "^10.0|^11.0|^12.0",
                "illuminate/routing": "^10.0|^11.0|^12.0",
                "illuminate/support": "^10.0|^11.0|^12.0",
                "php": "^8.1|^8.2",
                "symfony/yaml": "^6.4|^7.2"
            },
            "require-dev": {
                "laravel/pint": "^1.14",
                "mockery/mockery": "^1.6",
                "orchestra/testbench": "^8.22.0|^9.0|^10.0",
                "pestphp/pest": "^2.0|^3.0",
                "phpstan/phpstan": "^2.0"
            },
            "type": "library",
            "extra": {
                "laravel": {
                    "providers": [
                        "Laravel\\Roster\\RosterServiceProvider"
                    ]
                },
                "branch-alias": {
                    "dev-master": "1.x-dev"
                }
            },
            "autoload": {
                "psr-4": {
                    "Laravel\\Roster\\": "src/"
                }
            },
            "notification-url": "https://packagist.org/downloads/",
            "license": [
                "MIT"
            ],
            "description": "Detect packages & approaches in use within a Laravel project",
            "homepage": "https://github.com/laravel/roster",
            "keywords": [
                "dev",
                "laravel"
            ],
            "support": {
                "issues": "https://github.com/laravel/roster/issues",
                "source": "https://github.com/laravel/roster"
            },
            "time": "2025-09-22T13:28:47+00:00"
        },
        {
            "name": "laravel/sail",
            "version": "v1.46.0",
            "source": {
                "type": "git",
                "url": "https://github.com/laravel/sail.git",
                "reference": "eb90c4f113c4a9637b8fdd16e24cfc64f2b0ae6e"
            },
            "dist": {
                "type": "zip",
                "url": "https://api.github.com/repos/laravel/sail/zipball/eb90c4f113c4a9637b8fdd16e24cfc64f2b0ae6e",
                "reference": "eb90c4f113c4a9637b8fdd16e24cfc64f2b0ae6e",
                "shasum": ""
            },
            "require": {
                "illuminate/console": "^9.52.16|^10.0|^11.0|^12.0",
                "illuminate/contracts": "^9.52.16|^10.0|^11.0|^12.0",
                "illuminate/support": "^9.52.16|^10.0|^11.0|^12.0",
                "php": "^8.0",
                "symfony/console": "^6.0|^7.0",
                "symfony/yaml": "^6.0|^7.0"
            },
            "require-dev": {
                "orchestra/testbench": "^7.0|^8.0|^9.0|^10.0",
                "phpstan/phpstan": "^1.10"
            },
            "bin": [
                "bin/sail"
            ],
            "type": "library",
            "extra": {
                "laravel": {
                    "providers": [
                        "Laravel\\Sail\\SailServiceProvider"
                    ]
                }
            },
            "autoload": {
                "psr-4": {
                    "Laravel\\Sail\\": "src/"
                }
            },
            "notification-url": "https://packagist.org/downloads/",
            "license": [
                "MIT"
            ],
            "authors": [
                {
                    "name": "Taylor Otwell",
                    "email": "taylor@laravel.com"
                }
            ],
            "description": "Docker files for running a basic Laravel application.",
            "keywords": [
                "docker",
                "laravel"
            ],
            "support": {
                "issues": "https://github.com/laravel/sail/issues",
                "source": "https://github.com/laravel/sail"
            },
            "time": "2025-09-23T13:44:39+00:00"
        },
        {
            "name": "mockery/mockery",
            "version": "1.6.12",
            "source": {
                "type": "git",
                "url": "https://github.com/mockery/mockery.git",
                "reference": "1f4efdd7d3beafe9807b08156dfcb176d18f1699"
            },
            "dist": {
                "type": "zip",
                "url": "https://api.github.com/repos/mockery/mockery/zipball/1f4efdd7d3beafe9807b08156dfcb176d18f1699",
                "reference": "1f4efdd7d3beafe9807b08156dfcb176d18f1699",
                "shasum": ""
            },
            "require": {
                "hamcrest/hamcrest-php": "^2.0.1",
                "lib-pcre": ">=7.0",
                "php": ">=7.3"
            },
            "conflict": {
                "phpunit/phpunit": "<8.0"
            },
            "require-dev": {
                "phpunit/phpunit": "^8.5 || ^9.6.17",
                "symplify/easy-coding-standard": "^12.1.14"
            },
            "type": "library",
            "autoload": {
                "files": [
                    "library/helpers.php",
                    "library/Mockery.php"
                ],
                "psr-4": {
                    "Mockery\\": "library/Mockery"
                }
            },
            "notification-url": "https://packagist.org/downloads/",
            "license": [
                "BSD-3-Clause"
            ],
            "authors": [
                {
                    "name": "Pádraic Brady",
                    "email": "padraic.brady@gmail.com",
                    "homepage": "https://github.com/padraic",
                    "role": "Author"
                },
                {
                    "name": "Dave Marshall",
                    "email": "dave.marshall@atstsolutions.co.uk",
                    "homepage": "https://davedevelopment.co.uk",
                    "role": "Developer"
                },
                {
                    "name": "Nathanael Esayeas",
                    "email": "nathanael.esayeas@protonmail.com",
                    "homepage": "https://github.com/ghostwriter",
                    "role": "Lead Developer"
                }
            ],
            "description": "Mockery is a simple yet flexible PHP mock object framework",
            "homepage": "https://github.com/mockery/mockery",
            "keywords": [
                "BDD",
                "TDD",
                "library",
                "mock",
                "mock objects",
                "mockery",
                "stub",
                "test",
                "test double",
                "testing"
            ],
            "support": {
                "docs": "https://docs.mockery.io/",
                "issues": "https://github.com/mockery/mockery/issues",
                "rss": "https://github.com/mockery/mockery/releases.atom",
                "security": "https://github.com/mockery/mockery/security/advisories",
                "source": "https://github.com/mockery/mockery"
            },
            "time": "2024-05-16T03:13:13+00:00"
        },
        {
            "name": "myclabs/deep-copy",
            "version": "1.13.4",
            "source": {
                "type": "git",
                "url": "https://github.com/myclabs/DeepCopy.git",
                "reference": "07d290f0c47959fd5eed98c95ee5602db07e0b6a"
            },
            "dist": {
                "type": "zip",
                "url": "https://api.github.com/repos/myclabs/DeepCopy/zipball/07d290f0c47959fd5eed98c95ee5602db07e0b6a",
                "reference": "07d290f0c47959fd5eed98c95ee5602db07e0b6a",
                "shasum": ""
            },
            "require": {
                "php": "^7.1 || ^8.0"
            },
            "conflict": {
                "doctrine/collections": "<1.6.8",
                "doctrine/common": "<2.13.3 || >=3 <3.2.2"
            },
            "require-dev": {
                "doctrine/collections": "^1.6.8",
                "doctrine/common": "^2.13.3 || ^3.2.2",
                "phpspec/prophecy": "^1.10",
                "phpunit/phpunit": "^7.5.20 || ^8.5.23 || ^9.5.13"
            },
            "type": "library",
            "autoload": {
                "files": [
                    "src/DeepCopy/deep_copy.php"
                ],
                "psr-4": {
                    "DeepCopy\\": "src/DeepCopy/"
                }
            },
            "notification-url": "https://packagist.org/downloads/",
            "license": [
                "MIT"
            ],
            "description": "Create deep copies (clones) of your objects",
            "keywords": [
                "clone",
                "copy",
                "duplicate",
                "object",
                "object graph"
            ],
            "support": {
                "issues": "https://github.com/myclabs/DeepCopy/issues",
                "source": "https://github.com/myclabs/DeepCopy/tree/1.13.4"
            },
            "funding": [
                {
                    "url": "https://tidelift.com/funding/github/packagist/myclabs/deep-copy",
                    "type": "tidelift"
                }
            ],
            "time": "2025-08-01T08:46:24+00:00"
        },
        {
            "name": "nunomaduro/collision",
            "version": "v8.8.2",
            "source": {
                "type": "git",
                "url": "https://github.com/nunomaduro/collision.git",
                "reference": "60207965f9b7b7a4ce15a0f75d57f9dadb105bdb"
            },
            "dist": {
                "type": "zip",
                "url": "https://api.github.com/repos/nunomaduro/collision/zipball/60207965f9b7b7a4ce15a0f75d57f9dadb105bdb",
                "reference": "60207965f9b7b7a4ce15a0f75d57f9dadb105bdb",
                "shasum": ""
            },
            "require": {
                "filp/whoops": "^2.18.1",
                "nunomaduro/termwind": "^2.3.1",
                "php": "^8.2.0",
                "symfony/console": "^7.3.0"
            },
            "conflict": {
                "laravel/framework": "<11.44.2 || >=13.0.0",
                "phpunit/phpunit": "<11.5.15 || >=13.0.0"
            },
            "require-dev": {
                "brianium/paratest": "^7.8.3",
                "larastan/larastan": "^3.4.2",
                "laravel/framework": "^11.44.2 || ^12.18",
                "laravel/pint": "^1.22.1",
                "laravel/sail": "^1.43.1",
                "laravel/sanctum": "^4.1.1",
                "laravel/tinker": "^2.10.1",
                "orchestra/testbench-core": "^9.12.0 || ^10.4",
                "pestphp/pest": "^3.8.2",
                "sebastian/environment": "^7.2.1 || ^8.0"
            },
            "type": "library",
            "extra": {
                "laravel": {
                    "providers": [
                        "NunoMaduro\\Collision\\Adapters\\Laravel\\CollisionServiceProvider"
                    ]
                },
                "branch-alias": {
                    "dev-8.x": "8.x-dev"
                }
            },
            "autoload": {
                "files": [
                    "./src/Adapters/Phpunit/Autoload.php"
                ],
                "psr-4": {
                    "NunoMaduro\\Collision\\": "src/"
                }
            },
            "notification-url": "https://packagist.org/downloads/",
            "license": [
                "MIT"
            ],
            "authors": [
                {
                    "name": "Nuno Maduro",
                    "email": "enunomaduro@gmail.com"
                }
            ],
            "description": "Cli error handling for console/command-line PHP applications.",
            "keywords": [
                "artisan",
                "cli",
                "command-line",
                "console",
                "dev",
                "error",
                "handling",
                "laravel",
                "laravel-zero",
                "php",
                "symfony"
            ],
            "support": {
                "issues": "https://github.com/nunomaduro/collision/issues",
                "source": "https://github.com/nunomaduro/collision"
            },
            "funding": [
                {
                    "url": "https://www.paypal.com/paypalme/enunomaduro",
                    "type": "custom"
                },
                {
                    "url": "https://github.com/nunomaduro",
                    "type": "github"
                },
                {
                    "url": "https://www.patreon.com/nunomaduro",
                    "type": "patreon"
                }
            ],
            "time": "2025-06-25T02:12:12+00:00"
        },
        {
            "name": "phar-io/manifest",
            "version": "2.0.4",
            "source": {
                "type": "git",
                "url": "https://github.com/phar-io/manifest.git",
                "reference": "54750ef60c58e43759730615a392c31c80e23176"
            },
            "dist": {
                "type": "zip",
                "url": "https://api.github.com/repos/phar-io/manifest/zipball/54750ef60c58e43759730615a392c31c80e23176",
                "reference": "54750ef60c58e43759730615a392c31c80e23176",
                "shasum": ""
            },
            "require": {
                "ext-dom": "*",
                "ext-libxml": "*",
                "ext-phar": "*",
                "ext-xmlwriter": "*",
                "phar-io/version": "^3.0.1",
                "php": "^7.2 || ^8.0"
            },
            "type": "library",
            "extra": {
                "branch-alias": {
                    "dev-master": "2.0.x-dev"
                }
            },
            "autoload": {
                "classmap": [
                    "src/"
                ]
            },
            "notification-url": "https://packagist.org/downloads/",
            "license": [
                "BSD-3-Clause"
            ],
            "authors": [
                {
                    "name": "Arne Blankerts",
                    "email": "arne@blankerts.de",
                    "role": "Developer"
                },
                {
                    "name": "Sebastian Heuer",
                    "email": "sebastian@phpeople.de",
                    "role": "Developer"
                },
                {
                    "name": "Sebastian Bergmann",
                    "email": "sebastian@phpunit.de",
                    "role": "Developer"
                }
            ],
            "description": "Component for reading phar.io manifest information from a PHP Archive (PHAR)",
            "support": {
                "issues": "https://github.com/phar-io/manifest/issues",
                "source": "https://github.com/phar-io/manifest/tree/2.0.4"
            },
            "funding": [
                {
                    "url": "https://github.com/theseer",
                    "type": "github"
                }
            ],
            "time": "2024-03-03T12:33:53+00:00"
        },
        {
            "name": "phar-io/version",
            "version": "3.2.1",
            "source": {
                "type": "git",
                "url": "https://github.com/phar-io/version.git",
                "reference": "4f7fd7836c6f332bb2933569e566a0d6c4cbed74"
            },
            "dist": {
                "type": "zip",
                "url": "https://api.github.com/repos/phar-io/version/zipball/4f7fd7836c6f332bb2933569e566a0d6c4cbed74",
                "reference": "4f7fd7836c6f332bb2933569e566a0d6c4cbed74",
                "shasum": ""
            },
            "require": {
                "php": "^7.2 || ^8.0"
            },
            "type": "library",
            "autoload": {
                "classmap": [
                    "src/"
                ]
            },
            "notification-url": "https://packagist.org/downloads/",
            "license": [
                "BSD-3-Clause"
            ],
            "authors": [
                {
                    "name": "Arne Blankerts",
                    "email": "arne@blankerts.de",
                    "role": "Developer"
                },
                {
                    "name": "Sebastian Heuer",
                    "email": "sebastian@phpeople.de",
                    "role": "Developer"
                },
                {
                    "name": "Sebastian Bergmann",
                    "email": "sebastian@phpunit.de",
                    "role": "Developer"
                }
            ],
            "description": "Library for handling version information and constraints",
            "support": {
                "issues": "https://github.com/phar-io/version/issues",
                "source": "https://github.com/phar-io/version/tree/3.2.1"
            },
            "time": "2022-02-21T01:04:05+00:00"
        },
        {
            "name": "phpstan/phpstan",
            "version": "1.12.32",
            "dist": {
                "type": "zip",
                "url": "https://api.github.com/repos/phpstan/phpstan/zipball/2770dcdf5078d0b0d53f94317e06affe88419aa8",
                "reference": "2770dcdf5078d0b0d53f94317e06affe88419aa8",
                "shasum": ""
            },
            "require": {
                "php": "^7.2|^8.0"
            },
            "conflict": {
                "phpstan/phpstan-shim": "*"
            },
            "bin": [
                "phpstan",
                "phpstan.phar"
            ],
            "type": "library",
            "autoload": {
                "files": [
                    "bootstrap.php"
                ]
            },
            "notification-url": "https://packagist.org/downloads/",
            "license": [
                "MIT"
            ],
            "description": "PHPStan - PHP Static Analysis Tool",
            "keywords": [
                "dev",
                "static analysis"
            ],
            "support": {
                "docs": "https://phpstan.org/user-guide/getting-started",
                "forum": "https://github.com/phpstan/phpstan/discussions",
                "issues": "https://github.com/phpstan/phpstan/issues",
                "security": "https://github.com/phpstan/phpstan/security/policy",
                "source": "https://github.com/phpstan/phpstan-src"
            },
            "funding": [
                {
                    "url": "https://github.com/ondrejmirtes",
                    "type": "github"
                },
                {
                    "url": "https://github.com/phpstan",
                    "type": "github"
                }
            ],
            "time": "2025-09-30T10:16:31+00:00"
        },
        {
            "name": "phpunit/php-code-coverage",
            "version": "11.0.11",
            "source": {
                "type": "git",
                "url": "https://github.com/sebastianbergmann/php-code-coverage.git",
                "reference": "4f7722aa9a7b76aa775e2d9d4e95d1ea16eeeef4"
            },
            "dist": {
                "type": "zip",
                "url": "https://api.github.com/repos/sebastianbergmann/php-code-coverage/zipball/4f7722aa9a7b76aa775e2d9d4e95d1ea16eeeef4",
                "reference": "4f7722aa9a7b76aa775e2d9d4e95d1ea16eeeef4",
                "shasum": ""
            },
            "require": {
                "ext-dom": "*",
                "ext-libxml": "*",
                "ext-xmlwriter": "*",
                "nikic/php-parser": "^5.4.0",
                "php": ">=8.2",
                "phpunit/php-file-iterator": "^5.1.0",
                "phpunit/php-text-template": "^4.0.1",
                "sebastian/code-unit-reverse-lookup": "^4.0.1",
                "sebastian/complexity": "^4.0.1",
                "sebastian/environment": "^7.2.0",
                "sebastian/lines-of-code": "^3.0.1",
                "sebastian/version": "^5.0.2",
                "theseer/tokenizer": "^1.2.3"
            },
            "require-dev": {
                "phpunit/phpunit": "^11.5.2"
            },
            "suggest": {
                "ext-pcov": "PHP extension that provides line coverage",
                "ext-xdebug": "PHP extension that provides line coverage as well as branch and path coverage"
            },
            "type": "library",
            "extra": {
                "branch-alias": {
                    "dev-main": "11.0.x-dev"
                }
            },
            "autoload": {
                "classmap": [
                    "src/"
                ]
            },
            "notification-url": "https://packagist.org/downloads/",
            "license": [
                "BSD-3-Clause"
            ],
            "authors": [
                {
                    "name": "Sebastian Bergmann",
                    "email": "sebastian@phpunit.de",
                    "role": "lead"
                }
            ],
            "description": "Library that provides collection, processing, and rendering functionality for PHP code coverage information.",
            "homepage": "https://github.com/sebastianbergmann/php-code-coverage",
            "keywords": [
                "coverage",
                "testing",
                "xunit"
            ],
            "support": {
                "issues": "https://github.com/sebastianbergmann/php-code-coverage/issues",
                "security": "https://github.com/sebastianbergmann/php-code-coverage/security/policy",
                "source": "https://github.com/sebastianbergmann/php-code-coverage/tree/11.0.11"
            },
            "funding": [
                {
                    "url": "https://github.com/sebastianbergmann",
                    "type": "github"
                },
                {
                    "url": "https://liberapay.com/sebastianbergmann",
                    "type": "liberapay"
                },
                {
                    "url": "https://thanks.dev/u/gh/sebastianbergmann",
                    "type": "thanks_dev"
                },
                {
                    "url": "https://tidelift.com/funding/github/packagist/phpunit/php-code-coverage",
                    "type": "tidelift"
                }
            ],
            "time": "2025-08-27T14:37:49+00:00"
        },
        {
            "name": "phpunit/php-file-iterator",
            "version": "5.1.0",
            "source": {
                "type": "git",
                "url": "https://github.com/sebastianbergmann/php-file-iterator.git",
                "reference": "118cfaaa8bc5aef3287bf315b6060b1174754af6"
            },
            "dist": {
                "type": "zip",
                "url": "https://api.github.com/repos/sebastianbergmann/php-file-iterator/zipball/118cfaaa8bc5aef3287bf315b6060b1174754af6",
                "reference": "118cfaaa8bc5aef3287bf315b6060b1174754af6",
                "shasum": ""
            },
            "require": {
                "php": ">=8.2"
            },
            "require-dev": {
                "phpunit/phpunit": "^11.0"
            },
            "type": "library",
            "extra": {
                "branch-alias": {
                    "dev-main": "5.0-dev"
                }
            },
            "autoload": {
                "classmap": [
                    "src/"
                ]
            },
            "notification-url": "https://packagist.org/downloads/",
            "license": [
                "BSD-3-Clause"
            ],
            "authors": [
                {
                    "name": "Sebastian Bergmann",
                    "email": "sebastian@phpunit.de",
                    "role": "lead"
                }
            ],
            "description": "FilterIterator implementation that filters files based on a list of suffixes.",
            "homepage": "https://github.com/sebastianbergmann/php-file-iterator/",
            "keywords": [
                "filesystem",
                "iterator"
            ],
            "support": {
                "issues": "https://github.com/sebastianbergmann/php-file-iterator/issues",
                "security": "https://github.com/sebastianbergmann/php-file-iterator/security/policy",
                "source": "https://github.com/sebastianbergmann/php-file-iterator/tree/5.1.0"
            },
            "funding": [
                {
                    "url": "https://github.com/sebastianbergmann",
                    "type": "github"
                }
            ],
            "time": "2024-08-27T05:02:59+00:00"
        },
        {
            "name": "phpunit/php-invoker",
            "version": "5.0.1",
            "source": {
                "type": "git",
                "url": "https://github.com/sebastianbergmann/php-invoker.git",
                "reference": "c1ca3814734c07492b3d4c5f794f4b0995333da2"
            },
            "dist": {
                "type": "zip",
                "url": "https://api.github.com/repos/sebastianbergmann/php-invoker/zipball/c1ca3814734c07492b3d4c5f794f4b0995333da2",
                "reference": "c1ca3814734c07492b3d4c5f794f4b0995333da2",
                "shasum": ""
            },
            "require": {
                "php": ">=8.2"
            },
            "require-dev": {
                "ext-pcntl": "*",
                "phpunit/phpunit": "^11.0"
            },
            "suggest": {
                "ext-pcntl": "*"
            },
            "type": "library",
            "extra": {
                "branch-alias": {
                    "dev-main": "5.0-dev"
                }
            },
            "autoload": {
                "classmap": [
                    "src/"
                ]
            },
            "notification-url": "https://packagist.org/downloads/",
            "license": [
                "BSD-3-Clause"
            ],
            "authors": [
                {
                    "name": "Sebastian Bergmann",
                    "email": "sebastian@phpunit.de",
                    "role": "lead"
                }
            ],
            "description": "Invoke callables with a timeout",
            "homepage": "https://github.com/sebastianbergmann/php-invoker/",
            "keywords": [
                "process"
            ],
            "support": {
                "issues": "https://github.com/sebastianbergmann/php-invoker/issues",
                "security": "https://github.com/sebastianbergmann/php-invoker/security/policy",
                "source": "https://github.com/sebastianbergmann/php-invoker/tree/5.0.1"
            },
            "funding": [
                {
                    "url": "https://github.com/sebastianbergmann",
                    "type": "github"
                }
            ],
            "time": "2024-07-03T05:07:44+00:00"
        },
        {
            "name": "phpunit/php-text-template",
            "version": "4.0.1",
            "source": {
                "type": "git",
                "url": "https://github.com/sebastianbergmann/php-text-template.git",
                "reference": "3e0404dc6b300e6bf56415467ebcb3fe4f33e964"
            },
            "dist": {
                "type": "zip",
                "url": "https://api.github.com/repos/sebastianbergmann/php-text-template/zipball/3e0404dc6b300e6bf56415467ebcb3fe4f33e964",
                "reference": "3e0404dc6b300e6bf56415467ebcb3fe4f33e964",
                "shasum": ""
            },
            "require": {
                "php": ">=8.2"
            },
            "require-dev": {
                "phpunit/phpunit": "^11.0"
            },
            "type": "library",
            "extra": {
                "branch-alias": {
                    "dev-main": "4.0-dev"
                }
            },
            "autoload": {
                "classmap": [
                    "src/"
                ]
            },
            "notification-url": "https://packagist.org/downloads/",
            "license": [
                "BSD-3-Clause"
            ],
            "authors": [
                {
                    "name": "Sebastian Bergmann",
                    "email": "sebastian@phpunit.de",
                    "role": "lead"
                }
            ],
            "description": "Simple template engine.",
            "homepage": "https://github.com/sebastianbergmann/php-text-template/",
            "keywords": [
                "template"
            ],
            "support": {
                "issues": "https://github.com/sebastianbergmann/php-text-template/issues",
                "security": "https://github.com/sebastianbergmann/php-text-template/security/policy",
                "source": "https://github.com/sebastianbergmann/php-text-template/tree/4.0.1"
            },
            "funding": [
                {
                    "url": "https://github.com/sebastianbergmann",
                    "type": "github"
                }
            ],
            "time": "2024-07-03T05:08:43+00:00"
        },
        {
            "name": "phpunit/php-timer",
            "version": "7.0.1",
            "source": {
                "type": "git",
                "url": "https://github.com/sebastianbergmann/php-timer.git",
                "reference": "3b415def83fbcb41f991d9ebf16ae4ad8b7837b3"
            },
            "dist": {
                "type": "zip",
                "url": "https://api.github.com/repos/sebastianbergmann/php-timer/zipball/3b415def83fbcb41f991d9ebf16ae4ad8b7837b3",
                "reference": "3b415def83fbcb41f991d9ebf16ae4ad8b7837b3",
                "shasum": ""
            },
            "require": {
                "php": ">=8.2"
            },
            "require-dev": {
                "phpunit/phpunit": "^11.0"
            },
            "type": "library",
            "extra": {
                "branch-alias": {
                    "dev-main": "7.0-dev"
                }
            },
            "autoload": {
                "classmap": [
                    "src/"
                ]
            },
            "notification-url": "https://packagist.org/downloads/",
            "license": [
                "BSD-3-Clause"
            ],
            "authors": [
                {
                    "name": "Sebastian Bergmann",
                    "email": "sebastian@phpunit.de",
                    "role": "lead"
                }
            ],
            "description": "Utility class for timing",
            "homepage": "https://github.com/sebastianbergmann/php-timer/",
            "keywords": [
                "timer"
            ],
            "support": {
                "issues": "https://github.com/sebastianbergmann/php-timer/issues",
                "security": "https://github.com/sebastianbergmann/php-timer/security/policy",
                "source": "https://github.com/sebastianbergmann/php-timer/tree/7.0.1"
            },
            "funding": [
                {
                    "url": "https://github.com/sebastianbergmann",
                    "type": "github"
                }
            ],
            "time": "2024-07-03T05:09:35+00:00"
        },
        {
            "name": "phpunit/phpunit",
            "version": "11.5.42",
            "source": {
                "type": "git",
                "url": "https://github.com/sebastianbergmann/phpunit.git",
                "reference": "1c6cb5dfe412af3d0dfd414cfd110e3b9cfdbc3c"
            },
            "dist": {
                "type": "zip",
                "url": "https://api.github.com/repos/sebastianbergmann/phpunit/zipball/1c6cb5dfe412af3d0dfd414cfd110e3b9cfdbc3c",
                "reference": "1c6cb5dfe412af3d0dfd414cfd110e3b9cfdbc3c",
                "shasum": ""
            },
            "require": {
                "ext-dom": "*",
                "ext-json": "*",
                "ext-libxml": "*",
                "ext-mbstring": "*",
                "ext-xml": "*",
                "ext-xmlwriter": "*",
                "myclabs/deep-copy": "^1.13.4",
                "phar-io/manifest": "^2.0.4",
                "phar-io/version": "^3.2.1",
                "php": ">=8.2",
                "phpunit/php-code-coverage": "^11.0.11",
                "phpunit/php-file-iterator": "^5.1.0",
                "phpunit/php-invoker": "^5.0.1",
                "phpunit/php-text-template": "^4.0.1",
                "phpunit/php-timer": "^7.0.1",
                "sebastian/cli-parser": "^3.0.2",
                "sebastian/code-unit": "^3.0.3",
                "sebastian/comparator": "^6.3.2",
                "sebastian/diff": "^6.0.2",
                "sebastian/environment": "^7.2.1",
                "sebastian/exporter": "^6.3.2",
                "sebastian/global-state": "^7.0.2",
                "sebastian/object-enumerator": "^6.0.1",
                "sebastian/type": "^5.1.3",
                "sebastian/version": "^5.0.2",
                "staabm/side-effects-detector": "^1.0.5"
            },
            "suggest": {
                "ext-soap": "To be able to generate mocks based on WSDL files"
            },
            "bin": [
                "phpunit"
            ],
            "type": "library",
            "extra": {
                "branch-alias": {
                    "dev-main": "11.5-dev"
                }
            },
            "autoload": {
                "files": [
                    "src/Framework/Assert/Functions.php"
                ],
                "classmap": [
                    "src/"
                ]
            },
            "notification-url": "https://packagist.org/downloads/",
            "license": [
                "BSD-3-Clause"
            ],
            "authors": [
                {
                    "name": "Sebastian Bergmann",
                    "email": "sebastian@phpunit.de",
                    "role": "lead"
                }
            ],
            "description": "The PHP Unit Testing framework.",
            "homepage": "https://phpunit.de/",
            "keywords": [
                "phpunit",
                "testing",
                "xunit"
            ],
            "support": {
                "issues": "https://github.com/sebastianbergmann/phpunit/issues",
                "security": "https://github.com/sebastianbergmann/phpunit/security/policy",
                "source": "https://github.com/sebastianbergmann/phpunit/tree/11.5.42"
            },
            "funding": [
                {
                    "url": "https://phpunit.de/sponsors.html",
                    "type": "custom"
                },
                {
                    "url": "https://github.com/sebastianbergmann",
                    "type": "github"
                },
                {
                    "url": "https://liberapay.com/sebastianbergmann",
                    "type": "liberapay"
                },
                {
                    "url": "https://thanks.dev/u/gh/sebastianbergmann",
                    "type": "thanks_dev"
                },
                {
                    "url": "https://tidelift.com/funding/github/packagist/phpunit/phpunit",
                    "type": "tidelift"
                }
            ],
            "time": "2025-09-28T12:09:13+00:00"
        },
        {
            "name": "sebastian/cli-parser",
            "version": "3.0.2",
            "source": {
                "type": "git",
                "url": "https://github.com/sebastianbergmann/cli-parser.git",
                "reference": "15c5dd40dc4f38794d383bb95465193f5e0ae180"
            },
            "dist": {
                "type": "zip",
                "url": "https://api.github.com/repos/sebastianbergmann/cli-parser/zipball/15c5dd40dc4f38794d383bb95465193f5e0ae180",
                "reference": "15c5dd40dc4f38794d383bb95465193f5e0ae180",
                "shasum": ""
            },
            "require": {
                "php": ">=8.2"
            },
            "require-dev": {
                "phpunit/phpunit": "^11.0"
            },
            "type": "library",
            "extra": {
                "branch-alias": {
                    "dev-main": "3.0-dev"
                }
            },
            "autoload": {
                "classmap": [
                    "src/"
                ]
            },
            "notification-url": "https://packagist.org/downloads/",
            "license": [
                "BSD-3-Clause"
            ],
            "authors": [
                {
                    "name": "Sebastian Bergmann",
                    "email": "sebastian@phpunit.de",
                    "role": "lead"
                }
            ],
            "description": "Library for parsing CLI options",
            "homepage": "https://github.com/sebastianbergmann/cli-parser",
            "support": {
                "issues": "https://github.com/sebastianbergmann/cli-parser/issues",
                "security": "https://github.com/sebastianbergmann/cli-parser/security/policy",
                "source": "https://github.com/sebastianbergmann/cli-parser/tree/3.0.2"
            },
            "funding": [
                {
                    "url": "https://github.com/sebastianbergmann",
                    "type": "github"
                }
            ],
            "time": "2024-07-03T04:41:36+00:00"
        },
        {
            "name": "sebastian/code-unit",
            "version": "3.0.3",
            "source": {
                "type": "git",
                "url": "https://github.com/sebastianbergmann/code-unit.git",
                "reference": "54391c61e4af8078e5b276ab082b6d3c54c9ad64"
            },
            "dist": {
                "type": "zip",
                "url": "https://api.github.com/repos/sebastianbergmann/code-unit/zipball/54391c61e4af8078e5b276ab082b6d3c54c9ad64",
                "reference": "54391c61e4af8078e5b276ab082b6d3c54c9ad64",
                "shasum": ""
            },
            "require": {
                "php": ">=8.2"
            },
            "require-dev": {
                "phpunit/phpunit": "^11.5"
            },
            "type": "library",
            "extra": {
                "branch-alias": {
                    "dev-main": "3.0-dev"
                }
            },
            "autoload": {
                "classmap": [
                    "src/"
                ]
            },
            "notification-url": "https://packagist.org/downloads/",
            "license": [
                "BSD-3-Clause"
            ],
            "authors": [
                {
                    "name": "Sebastian Bergmann",
                    "email": "sebastian@phpunit.de",
                    "role": "lead"
                }
            ],
            "description": "Collection of value objects that represent the PHP code units",
            "homepage": "https://github.com/sebastianbergmann/code-unit",
            "support": {
                "issues": "https://github.com/sebastianbergmann/code-unit/issues",
                "security": "https://github.com/sebastianbergmann/code-unit/security/policy",
                "source": "https://github.com/sebastianbergmann/code-unit/tree/3.0.3"
            },
            "funding": [
                {
                    "url": "https://github.com/sebastianbergmann",
                    "type": "github"
                }
            ],
            "time": "2025-03-19T07:56:08+00:00"
        },
        {
            "name": "sebastian/code-unit-reverse-lookup",
            "version": "4.0.1",
            "source": {
                "type": "git",
                "url": "https://github.com/sebastianbergmann/code-unit-reverse-lookup.git",
                "reference": "183a9b2632194febd219bb9246eee421dad8d45e"
            },
            "dist": {
                "type": "zip",
                "url": "https://api.github.com/repos/sebastianbergmann/code-unit-reverse-lookup/zipball/183a9b2632194febd219bb9246eee421dad8d45e",
                "reference": "183a9b2632194febd219bb9246eee421dad8d45e",
                "shasum": ""
            },
            "require": {
                "php": ">=8.2"
            },
            "require-dev": {
                "phpunit/phpunit": "^11.0"
            },
            "type": "library",
            "extra": {
                "branch-alias": {
                    "dev-main": "4.0-dev"
                }
            },
            "autoload": {
                "classmap": [
                    "src/"
                ]
            },
            "notification-url": "https://packagist.org/downloads/",
            "license": [
                "BSD-3-Clause"
            ],
            "authors": [
                {
                    "name": "Sebastian Bergmann",
                    "email": "sebastian@phpunit.de"
                }
            ],
            "description": "Looks up which function or method a line of code belongs to",
            "homepage": "https://github.com/sebastianbergmann/code-unit-reverse-lookup/",
            "support": {
                "issues": "https://github.com/sebastianbergmann/code-unit-reverse-lookup/issues",
                "security": "https://github.com/sebastianbergmann/code-unit-reverse-lookup/security/policy",
                "source": "https://github.com/sebastianbergmann/code-unit-reverse-lookup/tree/4.0.1"
            },
            "funding": [
                {
                    "url": "https://github.com/sebastianbergmann",
                    "type": "github"
                }
            ],
            "time": "2024-07-03T04:45:54+00:00"
        },
        {
            "name": "sebastian/comparator",
            "version": "6.3.2",
            "source": {
                "type": "git",
                "url": "https://github.com/sebastianbergmann/comparator.git",
                "reference": "85c77556683e6eee4323e4c5468641ca0237e2e8"
            },
            "dist": {
                "type": "zip",
                "url": "https://api.github.com/repos/sebastianbergmann/comparator/zipball/85c77556683e6eee4323e4c5468641ca0237e2e8",
                "reference": "85c77556683e6eee4323e4c5468641ca0237e2e8",
                "shasum": ""
            },
            "require": {
                "ext-dom": "*",
                "ext-mbstring": "*",
                "php": ">=8.2",
                "sebastian/diff": "^6.0",
                "sebastian/exporter": "^6.0"
            },
            "require-dev": {
                "phpunit/phpunit": "^11.4"
            },
            "suggest": {
                "ext-bcmath": "For comparing BcMath\\Number objects"
            },
            "type": "library",
            "extra": {
                "branch-alias": {
                    "dev-main": "6.3-dev"
                }
            },
            "autoload": {
                "classmap": [
                    "src/"
                ]
            },
            "notification-url": "https://packagist.org/downloads/",
            "license": [
                "BSD-3-Clause"
            ],
            "authors": [
                {
                    "name": "Sebastian Bergmann",
                    "email": "sebastian@phpunit.de"
                },
                {
                    "name": "Jeff Welch",
                    "email": "whatthejeff@gmail.com"
                },
                {
                    "name": "Volker Dusch",
                    "email": "github@wallbash.com"
                },
                {
                    "name": "Bernhard Schussek",
                    "email": "bschussek@2bepublished.at"
                }
            ],
            "description": "Provides the functionality to compare PHP values for equality",
            "homepage": "https://github.com/sebastianbergmann/comparator",
            "keywords": [
                "comparator",
                "compare",
                "equality"
            ],
            "support": {
                "issues": "https://github.com/sebastianbergmann/comparator/issues",
                "security": "https://github.com/sebastianbergmann/comparator/security/policy",
                "source": "https://github.com/sebastianbergmann/comparator/tree/6.3.2"
            },
            "funding": [
                {
                    "url": "https://github.com/sebastianbergmann",
                    "type": "github"
                },
                {
                    "url": "https://liberapay.com/sebastianbergmann",
                    "type": "liberapay"
                },
                {
                    "url": "https://thanks.dev/u/gh/sebastianbergmann",
                    "type": "thanks_dev"
                },
                {
                    "url": "https://tidelift.com/funding/github/packagist/sebastian/comparator",
                    "type": "tidelift"
                }
            ],
            "time": "2025-08-10T08:07:46+00:00"
        },
        {
            "name": "sebastian/complexity",
            "version": "4.0.1",
            "source": {
                "type": "git",
                "url": "https://github.com/sebastianbergmann/complexity.git",
                "reference": "ee41d384ab1906c68852636b6de493846e13e5a0"
            },
            "dist": {
                "type": "zip",
                "url": "https://api.github.com/repos/sebastianbergmann/complexity/zipball/ee41d384ab1906c68852636b6de493846e13e5a0",
                "reference": "ee41d384ab1906c68852636b6de493846e13e5a0",
                "shasum": ""
            },
            "require": {
                "nikic/php-parser": "^5.0",
                "php": ">=8.2"
            },
            "require-dev": {
                "phpunit/phpunit": "^11.0"
            },
            "type": "library",
            "extra": {
                "branch-alias": {
                    "dev-main": "4.0-dev"
                }
            },
            "autoload": {
                "classmap": [
                    "src/"
                ]
            },
            "notification-url": "https://packagist.org/downloads/",
            "license": [
                "BSD-3-Clause"
            ],
            "authors": [
                {
                    "name": "Sebastian Bergmann",
                    "email": "sebastian@phpunit.de",
                    "role": "lead"
                }
            ],
            "description": "Library for calculating the complexity of PHP code units",
            "homepage": "https://github.com/sebastianbergmann/complexity",
            "support": {
                "issues": "https://github.com/sebastianbergmann/complexity/issues",
                "security": "https://github.com/sebastianbergmann/complexity/security/policy",
                "source": "https://github.com/sebastianbergmann/complexity/tree/4.0.1"
            },
            "funding": [
                {
                    "url": "https://github.com/sebastianbergmann",
                    "type": "github"
                }
            ],
            "time": "2024-07-03T04:49:50+00:00"
        },
        {
            "name": "sebastian/diff",
            "version": "6.0.2",
            "source": {
                "type": "git",
                "url": "https://github.com/sebastianbergmann/diff.git",
                "reference": "b4ccd857127db5d41a5b676f24b51371d76d8544"
            },
            "dist": {
                "type": "zip",
                "url": "https://api.github.com/repos/sebastianbergmann/diff/zipball/b4ccd857127db5d41a5b676f24b51371d76d8544",
                "reference": "b4ccd857127db5d41a5b676f24b51371d76d8544",
                "shasum": ""
            },
            "require": {
                "php": ">=8.2"
            },
            "require-dev": {
                "phpunit/phpunit": "^11.0",
                "symfony/process": "^4.2 || ^5"
            },
            "type": "library",
            "extra": {
                "branch-alias": {
                    "dev-main": "6.0-dev"
                }
            },
            "autoload": {
                "classmap": [
                    "src/"
                ]
            },
            "notification-url": "https://packagist.org/downloads/",
            "license": [
                "BSD-3-Clause"
            ],
            "authors": [
                {
                    "name": "Sebastian Bergmann",
                    "email": "sebastian@phpunit.de"
                },
                {
                    "name": "Kore Nordmann",
                    "email": "mail@kore-nordmann.de"
                }
            ],
            "description": "Diff implementation",
            "homepage": "https://github.com/sebastianbergmann/diff",
            "keywords": [
                "diff",
                "udiff",
                "unidiff",
                "unified diff"
            ],
            "support": {
                "issues": "https://github.com/sebastianbergmann/diff/issues",
                "security": "https://github.com/sebastianbergmann/diff/security/policy",
                "source": "https://github.com/sebastianbergmann/diff/tree/6.0.2"
            },
            "funding": [
                {
                    "url": "https://github.com/sebastianbergmann",
                    "type": "github"
                }
            ],
            "time": "2024-07-03T04:53:05+00:00"
        },
        {
            "name": "sebastian/environment",
            "version": "7.2.1",
            "source": {
                "type": "git",
                "url": "https://github.com/sebastianbergmann/environment.git",
                "reference": "a5c75038693ad2e8d4b6c15ba2403532647830c4"
            },
            "dist": {
                "type": "zip",
                "url": "https://api.github.com/repos/sebastianbergmann/environment/zipball/a5c75038693ad2e8d4b6c15ba2403532647830c4",
                "reference": "a5c75038693ad2e8d4b6c15ba2403532647830c4",
                "shasum": ""
            },
            "require": {
                "php": ">=8.2"
            },
            "require-dev": {
                "phpunit/phpunit": "^11.3"
            },
            "suggest": {
                "ext-posix": "*"
            },
            "type": "library",
            "extra": {
                "branch-alias": {
                    "dev-main": "7.2-dev"
                }
            },
            "autoload": {
                "classmap": [
                    "src/"
                ]
            },
            "notification-url": "https://packagist.org/downloads/",
            "license": [
                "BSD-3-Clause"
            ],
            "authors": [
                {
                    "name": "Sebastian Bergmann",
                    "email": "sebastian@phpunit.de"
                }
            ],
            "description": "Provides functionality to handle HHVM/PHP environments",
            "homepage": "https://github.com/sebastianbergmann/environment",
            "keywords": [
                "Xdebug",
                "environment",
                "hhvm"
            ],
            "support": {
                "issues": "https://github.com/sebastianbergmann/environment/issues",
                "security": "https://github.com/sebastianbergmann/environment/security/policy",
                "source": "https://github.com/sebastianbergmann/environment/tree/7.2.1"
            },
            "funding": [
                {
                    "url": "https://github.com/sebastianbergmann",
                    "type": "github"
                },
                {
                    "url": "https://liberapay.com/sebastianbergmann",
                    "type": "liberapay"
                },
                {
                    "url": "https://thanks.dev/u/gh/sebastianbergmann",
                    "type": "thanks_dev"
                },
                {
                    "url": "https://tidelift.com/funding/github/packagist/sebastian/environment",
                    "type": "tidelift"
                }
            ],
            "time": "2025-05-21T11:55:47+00:00"
        },
        {
            "name": "sebastian/exporter",
            "version": "6.3.2",
            "source": {
                "type": "git",
                "url": "https://github.com/sebastianbergmann/exporter.git",
                "reference": "70a298763b40b213ec087c51c739efcaa90bcd74"
            },
            "dist": {
                "type": "zip",
                "url": "https://api.github.com/repos/sebastianbergmann/exporter/zipball/70a298763b40b213ec087c51c739efcaa90bcd74",
                "reference": "70a298763b40b213ec087c51c739efcaa90bcd74",
                "shasum": ""
            },
            "require": {
                "ext-mbstring": "*",
                "php": ">=8.2",
                "sebastian/recursion-context": "^6.0"
            },
            "require-dev": {
                "phpunit/phpunit": "^11.3"
            },
            "type": "library",
            "extra": {
                "branch-alias": {
                    "dev-main": "6.3-dev"
                }
            },
            "autoload": {
                "classmap": [
                    "src/"
                ]
            },
            "notification-url": "https://packagist.org/downloads/",
            "license": [
                "BSD-3-Clause"
            ],
            "authors": [
                {
                    "name": "Sebastian Bergmann",
                    "email": "sebastian@phpunit.de"
                },
                {
                    "name": "Jeff Welch",
                    "email": "whatthejeff@gmail.com"
                },
                {
                    "name": "Volker Dusch",
                    "email": "github@wallbash.com"
                },
                {
                    "name": "Adam Harvey",
                    "email": "aharvey@php.net"
                },
                {
                    "name": "Bernhard Schussek",
                    "email": "bschussek@gmail.com"
                }
            ],
            "description": "Provides the functionality to export PHP variables for visualization",
            "homepage": "https://www.github.com/sebastianbergmann/exporter",
            "keywords": [
                "export",
                "exporter"
            ],
            "support": {
                "issues": "https://github.com/sebastianbergmann/exporter/issues",
                "security": "https://github.com/sebastianbergmann/exporter/security/policy",
                "source": "https://github.com/sebastianbergmann/exporter/tree/6.3.2"
            },
            "funding": [
                {
                    "url": "https://github.com/sebastianbergmann",
                    "type": "github"
                },
                {
                    "url": "https://liberapay.com/sebastianbergmann",
                    "type": "liberapay"
                },
                {
                    "url": "https://thanks.dev/u/gh/sebastianbergmann",
                    "type": "thanks_dev"
                },
                {
                    "url": "https://tidelift.com/funding/github/packagist/sebastian/exporter",
                    "type": "tidelift"
                }
            ],
            "time": "2025-09-24T06:12:51+00:00"
        },
        {
            "name": "sebastian/global-state",
            "version": "7.0.2",
            "source": {
                "type": "git",
                "url": "https://github.com/sebastianbergmann/global-state.git",
                "reference": "3be331570a721f9a4b5917f4209773de17f747d7"
            },
            "dist": {
                "type": "zip",
                "url": "https://api.github.com/repos/sebastianbergmann/global-state/zipball/3be331570a721f9a4b5917f4209773de17f747d7",
                "reference": "3be331570a721f9a4b5917f4209773de17f747d7",
                "shasum": ""
            },
            "require": {
                "php": ">=8.2",
                "sebastian/object-reflector": "^4.0",
                "sebastian/recursion-context": "^6.0"
            },
            "require-dev": {
                "ext-dom": "*",
                "phpunit/phpunit": "^11.0"
            },
            "type": "library",
            "extra": {
                "branch-alias": {
                    "dev-main": "7.0-dev"
                }
            },
            "autoload": {
                "classmap": [
                    "src/"
                ]
            },
            "notification-url": "https://packagist.org/downloads/",
            "license": [
                "BSD-3-Clause"
            ],
            "authors": [
                {
                    "name": "Sebastian Bergmann",
                    "email": "sebastian@phpunit.de"
                }
            ],
            "description": "Snapshotting of global state",
            "homepage": "https://www.github.com/sebastianbergmann/global-state",
            "keywords": [
                "global state"
            ],
            "support": {
                "issues": "https://github.com/sebastianbergmann/global-state/issues",
                "security": "https://github.com/sebastianbergmann/global-state/security/policy",
                "source": "https://github.com/sebastianbergmann/global-state/tree/7.0.2"
            },
            "funding": [
                {
                    "url": "https://github.com/sebastianbergmann",
                    "type": "github"
                }
            ],
            "time": "2024-07-03T04:57:36+00:00"
        },
        {
            "name": "sebastian/lines-of-code",
            "version": "3.0.1",
            "source": {
                "type": "git",
                "url": "https://github.com/sebastianbergmann/lines-of-code.git",
                "reference": "d36ad0d782e5756913e42ad87cb2890f4ffe467a"
            },
            "dist": {
                "type": "zip",
                "url": "https://api.github.com/repos/sebastianbergmann/lines-of-code/zipball/d36ad0d782e5756913e42ad87cb2890f4ffe467a",
                "reference": "d36ad0d782e5756913e42ad87cb2890f4ffe467a",
                "shasum": ""
            },
            "require": {
                "nikic/php-parser": "^5.0",
                "php": ">=8.2"
            },
            "require-dev": {
                "phpunit/phpunit": "^11.0"
            },
            "type": "library",
            "extra": {
                "branch-alias": {
                    "dev-main": "3.0-dev"
                }
            },
            "autoload": {
                "classmap": [
                    "src/"
                ]
            },
            "notification-url": "https://packagist.org/downloads/",
            "license": [
                "BSD-3-Clause"
            ],
            "authors": [
                {
                    "name": "Sebastian Bergmann",
                    "email": "sebastian@phpunit.de",
                    "role": "lead"
                }
            ],
            "description": "Library for counting the lines of code in PHP source code",
            "homepage": "https://github.com/sebastianbergmann/lines-of-code",
            "support": {
                "issues": "https://github.com/sebastianbergmann/lines-of-code/issues",
                "security": "https://github.com/sebastianbergmann/lines-of-code/security/policy",
                "source": "https://github.com/sebastianbergmann/lines-of-code/tree/3.0.1"
            },
            "funding": [
                {
                    "url": "https://github.com/sebastianbergmann",
                    "type": "github"
                }
            ],
            "time": "2024-07-03T04:58:38+00:00"
        },
        {
            "name": "sebastian/object-enumerator",
            "version": "6.0.1",
            "source": {
                "type": "git",
                "url": "https://github.com/sebastianbergmann/object-enumerator.git",
                "reference": "f5b498e631a74204185071eb41f33f38d64608aa"
            },
            "dist": {
                "type": "zip",
                "url": "https://api.github.com/repos/sebastianbergmann/object-enumerator/zipball/f5b498e631a74204185071eb41f33f38d64608aa",
                "reference": "f5b498e631a74204185071eb41f33f38d64608aa",
                "shasum": ""
            },
            "require": {
                "php": ">=8.2",
                "sebastian/object-reflector": "^4.0",
                "sebastian/recursion-context": "^6.0"
            },
            "require-dev": {
                "phpunit/phpunit": "^11.0"
            },
            "type": "library",
            "extra": {
                "branch-alias": {
                    "dev-main": "6.0-dev"
                }
            },
            "autoload": {
                "classmap": [
                    "src/"
                ]
            },
            "notification-url": "https://packagist.org/downloads/",
            "license": [
                "BSD-3-Clause"
            ],
            "authors": [
                {
                    "name": "Sebastian Bergmann",
                    "email": "sebastian@phpunit.de"
                }
            ],
            "description": "Traverses array structures and object graphs to enumerate all referenced objects",
            "homepage": "https://github.com/sebastianbergmann/object-enumerator/",
            "support": {
                "issues": "https://github.com/sebastianbergmann/object-enumerator/issues",
                "security": "https://github.com/sebastianbergmann/object-enumerator/security/policy",
                "source": "https://github.com/sebastianbergmann/object-enumerator/tree/6.0.1"
            },
            "funding": [
                {
                    "url": "https://github.com/sebastianbergmann",
                    "type": "github"
                }
            ],
            "time": "2024-07-03T05:00:13+00:00"
        },
        {
            "name": "sebastian/object-reflector",
            "version": "4.0.1",
            "source": {
                "type": "git",
                "url": "https://github.com/sebastianbergmann/object-reflector.git",
                "reference": "6e1a43b411b2ad34146dee7524cb13a068bb35f9"
            },
            "dist": {
                "type": "zip",
                "url": "https://api.github.com/repos/sebastianbergmann/object-reflector/zipball/6e1a43b411b2ad34146dee7524cb13a068bb35f9",
                "reference": "6e1a43b411b2ad34146dee7524cb13a068bb35f9",
                "shasum": ""
            },
            "require": {
                "php": ">=8.2"
            },
            "require-dev": {
                "phpunit/phpunit": "^11.0"
            },
            "type": "library",
            "extra": {
                "branch-alias": {
                    "dev-main": "4.0-dev"
                }
            },
            "autoload": {
                "classmap": [
                    "src/"
                ]
            },
            "notification-url": "https://packagist.org/downloads/",
            "license": [
                "BSD-3-Clause"
            ],
            "authors": [
                {
                    "name": "Sebastian Bergmann",
                    "email": "sebastian@phpunit.de"
                }
            ],
            "description": "Allows reflection of object attributes, including inherited and non-public ones",
            "homepage": "https://github.com/sebastianbergmann/object-reflector/",
            "support": {
                "issues": "https://github.com/sebastianbergmann/object-reflector/issues",
                "security": "https://github.com/sebastianbergmann/object-reflector/security/policy",
                "source": "https://github.com/sebastianbergmann/object-reflector/tree/4.0.1"
            },
            "funding": [
                {
                    "url": "https://github.com/sebastianbergmann",
                    "type": "github"
                }
            ],
            "time": "2024-07-03T05:01:32+00:00"
        },
        {
            "name": "sebastian/recursion-context",
            "version": "6.0.3",
            "source": {
                "type": "git",
                "url": "https://github.com/sebastianbergmann/recursion-context.git",
                "reference": "f6458abbf32a6c8174f8f26261475dc133b3d9dc"
            },
            "dist": {
                "type": "zip",
                "url": "https://api.github.com/repos/sebastianbergmann/recursion-context/zipball/f6458abbf32a6c8174f8f26261475dc133b3d9dc",
                "reference": "f6458abbf32a6c8174f8f26261475dc133b3d9dc",
                "shasum": ""
            },
            "require": {
                "php": ">=8.2"
            },
            "require-dev": {
                "phpunit/phpunit": "^11.3"
            },
            "type": "library",
            "extra": {
                "branch-alias": {
                    "dev-main": "6.0-dev"
                }
            },
            "autoload": {
                "classmap": [
                    "src/"
                ]
            },
            "notification-url": "https://packagist.org/downloads/",
            "license": [
                "BSD-3-Clause"
            ],
            "authors": [
                {
                    "name": "Sebastian Bergmann",
                    "email": "sebastian@phpunit.de"
                },
                {
                    "name": "Jeff Welch",
                    "email": "whatthejeff@gmail.com"
                },
                {
                    "name": "Adam Harvey",
                    "email": "aharvey@php.net"
                }
            ],
            "description": "Provides functionality to recursively process PHP variables",
            "homepage": "https://github.com/sebastianbergmann/recursion-context",
            "support": {
                "issues": "https://github.com/sebastianbergmann/recursion-context/issues",
                "security": "https://github.com/sebastianbergmann/recursion-context/security/policy",
                "source": "https://github.com/sebastianbergmann/recursion-context/tree/6.0.3"
            },
            "funding": [
                {
                    "url": "https://github.com/sebastianbergmann",
                    "type": "github"
                },
                {
                    "url": "https://liberapay.com/sebastianbergmann",
                    "type": "liberapay"
                },
                {
                    "url": "https://thanks.dev/u/gh/sebastianbergmann",
                    "type": "thanks_dev"
                },
                {
                    "url": "https://tidelift.com/funding/github/packagist/sebastian/recursion-context",
                    "type": "tidelift"
                }
            ],
            "time": "2025-08-13T04:42:22+00:00"
        },
        {
            "name": "sebastian/type",
            "version": "5.1.3",
            "source": {
                "type": "git",
                "url": "https://github.com/sebastianbergmann/type.git",
                "reference": "f77d2d4e78738c98d9a68d2596fe5e8fa380f449"
            },
            "dist": {
                "type": "zip",
                "url": "https://api.github.com/repos/sebastianbergmann/type/zipball/f77d2d4e78738c98d9a68d2596fe5e8fa380f449",
                "reference": "f77d2d4e78738c98d9a68d2596fe5e8fa380f449",
                "shasum": ""
            },
            "require": {
                "php": ">=8.2"
            },
            "require-dev": {
                "phpunit/phpunit": "^11.3"
            },
            "type": "library",
            "extra": {
                "branch-alias": {
                    "dev-main": "5.1-dev"
                }
            },
            "autoload": {
                "classmap": [
                    "src/"
                ]
            },
            "notification-url": "https://packagist.org/downloads/",
            "license": [
                "BSD-3-Clause"
            ],
            "authors": [
                {
                    "name": "Sebastian Bergmann",
                    "email": "sebastian@phpunit.de",
                    "role": "lead"
                }
            ],
            "description": "Collection of value objects that represent the types of the PHP type system",
            "homepage": "https://github.com/sebastianbergmann/type",
            "support": {
                "issues": "https://github.com/sebastianbergmann/type/issues",
                "security": "https://github.com/sebastianbergmann/type/security/policy",
                "source": "https://github.com/sebastianbergmann/type/tree/5.1.3"
            },
            "funding": [
                {
                    "url": "https://github.com/sebastianbergmann",
                    "type": "github"
                },
                {
                    "url": "https://liberapay.com/sebastianbergmann",
                    "type": "liberapay"
                },
                {
                    "url": "https://thanks.dev/u/gh/sebastianbergmann",
                    "type": "thanks_dev"
                },
                {
                    "url": "https://tidelift.com/funding/github/packagist/sebastian/type",
                    "type": "tidelift"
                }
            ],
            "time": "2025-08-09T06:55:48+00:00"
        },
        {
            "name": "sebastian/version",
            "version": "5.0.2",
            "source": {
                "type": "git",
                "url": "https://github.com/sebastianbergmann/version.git",
                "reference": "c687e3387b99f5b03b6caa64c74b63e2936ff874"
            },
            "dist": {
                "type": "zip",
                "url": "https://api.github.com/repos/sebastianbergmann/version/zipball/c687e3387b99f5b03b6caa64c74b63e2936ff874",
                "reference": "c687e3387b99f5b03b6caa64c74b63e2936ff874",
                "shasum": ""
            },
            "require": {
                "php": ">=8.2"
            },
            "type": "library",
            "extra": {
                "branch-alias": {
                    "dev-main": "5.0-dev"
                }
            },
            "autoload": {
                "classmap": [
                    "src/"
                ]
            },
            "notification-url": "https://packagist.org/downloads/",
            "license": [
                "BSD-3-Clause"
            ],
            "authors": [
                {
                    "name": "Sebastian Bergmann",
                    "email": "sebastian@phpunit.de",
                    "role": "lead"
                }
            ],
            "description": "Library that helps with managing the version number of Git-hosted PHP projects",
            "homepage": "https://github.com/sebastianbergmann/version",
            "support": {
                "issues": "https://github.com/sebastianbergmann/version/issues",
                "security": "https://github.com/sebastianbergmann/version/security/policy",
                "source": "https://github.com/sebastianbergmann/version/tree/5.0.2"
            },
            "funding": [
                {
                    "url": "https://github.com/sebastianbergmann",
                    "type": "github"
                }
            ],
            "time": "2024-10-09T05:16:32+00:00"
        },
        {
            "name": "staabm/side-effects-detector",
            "version": "1.0.5",
            "source": {
                "type": "git",
                "url": "https://github.com/staabm/side-effects-detector.git",
                "reference": "d8334211a140ce329c13726d4a715adbddd0a163"
            },
            "dist": {
                "type": "zip",
                "url": "https://api.github.com/repos/staabm/side-effects-detector/zipball/d8334211a140ce329c13726d4a715adbddd0a163",
                "reference": "d8334211a140ce329c13726d4a715adbddd0a163",
                "shasum": ""
            },
            "require": {
                "ext-tokenizer": "*",
                "php": "^7.4 || ^8.0"
            },
            "require-dev": {
                "phpstan/extension-installer": "^1.4.3",
                "phpstan/phpstan": "^1.12.6",
                "phpunit/phpunit": "^9.6.21",
                "symfony/var-dumper": "^5.4.43",
                "tomasvotruba/type-coverage": "1.0.0",
                "tomasvotruba/unused-public": "1.0.0"
            },
            "type": "library",
            "autoload": {
                "classmap": [
                    "lib/"
                ]
            },
            "notification-url": "https://packagist.org/downloads/",
            "license": [
                "MIT"
            ],
            "description": "A static analysis tool to detect side effects in PHP code",
            "keywords": [
                "static analysis"
            ],
            "support": {
                "issues": "https://github.com/staabm/side-effects-detector/issues",
                "source": "https://github.com/staabm/side-effects-detector/tree/1.0.5"
            },
            "funding": [
                {
                    "url": "https://github.com/staabm",
                    "type": "github"
                }
            ],
            "time": "2024-10-20T05:08:20+00:00"
        },
        {
            "name": "symfony/yaml",
            "version": "v7.3.3",
            "source": {
                "type": "git",
                "url": "https://github.com/symfony/yaml.git",
                "reference": "d4f4a66866fe2451f61296924767280ab5732d9d"
            },
            "dist": {
                "type": "zip",
                "url": "https://api.github.com/repos/symfony/yaml/zipball/d4f4a66866fe2451f61296924767280ab5732d9d",
                "reference": "d4f4a66866fe2451f61296924767280ab5732d9d",
                "shasum": ""
            },
            "require": {
                "php": ">=8.2",
                "symfony/deprecation-contracts": "^2.5|^3.0",
                "symfony/polyfill-ctype": "^1.8"
            },
            "conflict": {
                "symfony/console": "<6.4"
            },
            "require-dev": {
                "symfony/console": "^6.4|^7.0"
            },
            "bin": [
                "Resources/bin/yaml-lint"
            ],
            "type": "library",
            "autoload": {
                "psr-4": {
                    "Symfony\\Component\\Yaml\\": ""
                },
                "exclude-from-classmap": [
                    "/Tests/"
                ]
            },
            "notification-url": "https://packagist.org/downloads/",
            "license": [
                "MIT"
            ],
            "authors": [
                {
                    "name": "Fabien Potencier",
                    "email": "fabien@symfony.com"
                },
                {
                    "name": "Symfony Community",
                    "homepage": "https://symfony.com/contributors"
                }
            ],
            "description": "Loads and dumps YAML files",
            "homepage": "https://symfony.com",
            "support": {
                "source": "https://github.com/symfony/yaml/tree/v7.3.3"
            },
            "funding": [
                {
                    "url": "https://symfony.com/sponsor",
                    "type": "custom"
                },
                {
                    "url": "https://github.com/fabpot",
                    "type": "github"
                },
                {
                    "url": "https://github.com/nicolas-grekas",
                    "type": "github"
                },
                {
                    "url": "https://tidelift.com/funding/github/packagist/symfony/symfony",
                    "type": "tidelift"
                }
            ],
            "time": "2025-08-27T11:34:33+00:00"
        },
        {
            "name": "theseer/tokenizer",
            "version": "1.2.3",
            "source": {
                "type": "git",
                "url": "https://github.com/theseer/tokenizer.git",
                "reference": "737eda637ed5e28c3413cb1ebe8bb52cbf1ca7a2"
            },
            "dist": {
                "type": "zip",
                "url": "https://api.github.com/repos/theseer/tokenizer/zipball/737eda637ed5e28c3413cb1ebe8bb52cbf1ca7a2",
                "reference": "737eda637ed5e28c3413cb1ebe8bb52cbf1ca7a2",
                "shasum": ""
            },
            "require": {
                "ext-dom": "*",
                "ext-tokenizer": "*",
                "ext-xmlwriter": "*",
                "php": "^7.2 || ^8.0"
            },
            "type": "library",
            "autoload": {
                "classmap": [
                    "src/"
                ]
            },
            "notification-url": "https://packagist.org/downloads/",
            "license": [
                "BSD-3-Clause"
            ],
            "authors": [
                {
                    "name": "Arne Blankerts",
                    "email": "arne@blankerts.de",
                    "role": "Developer"
                }
            ],
            "description": "A small library for converting tokenized PHP source code into XML and potentially other formats",
            "support": {
                "issues": "https://github.com/theseer/tokenizer/issues",
                "source": "https://github.com/theseer/tokenizer/tree/1.2.3"
            },
            "funding": [
                {
                    "url": "https://github.com/theseer",
                    "type": "github"
                }
            ],
            "time": "2024-03-03T12:36:25+00:00"
        }
    ],
    "aliases": [],
    "minimum-stability": "stable",
    "stability-flags": {},
    "prefer-stable": true,
    "prefer-lowest": false,
    "platform": {
        "php": "^8.2"
    },
    "platform-dev": {},
    "plugin-api-version": "2.6.0"
}<|MERGE_RESOLUTION|>--- conflicted
+++ resolved
@@ -4,11 +4,7 @@
         "Read more about it at https://getcomposer.org/doc/01-basic-usage.md#installing-dependencies",
         "This file is @generated automatically"
     ],
-<<<<<<< HEAD
-    "content-hash": "66cef35ca337e7d90e33fdc9751303bf",
-=======
     "content-hash": "c13f81c3e1ad5bd524a051d02b70f97b",
->>>>>>> 4262d15b
     "packages": [
         {
             "name": "anourvalar/eloquent-serialize",
