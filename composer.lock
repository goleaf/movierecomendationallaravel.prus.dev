{
    "_readme": [
        "This file locks the dependencies of your project to a known state",
        "Read more about it at https://getcomposer.org/doc/01-basic-usage.md#installing-dependencies",
        "This file is @generated automatically"
    ],
<<<<<<< HEAD
    "content-hash": "2acddc5b3761bae61efc270ff6e91ac5",
=======
    "content-hash": "e877c9425ed4828daeee7ca9595cd4b3",
>>>>>>> a57932f8
    "packages": [
        {
            "name": "anourvalar/eloquent-serialize",
            "version": "1.3.4",
            "source": {
                "type": "git",
                "url": "https://github.com/AnourValar/eloquent-serialize.git",
                "reference": "0934a98866e02b73e38696961a9d7984b834c9d9"
            },
            "dist": {
                "type": "zip",
                "url": "https://api.github.com/repos/AnourValar/eloquent-serialize/zipball/0934a98866e02b73e38696961a9d7984b834c9d9",
                "reference": "0934a98866e02b73e38696961a9d7984b834c9d9",
                "shasum": ""
            },
            "require": {
                "laravel/framework": "^8.0|^9.0|^10.0|^11.0|^12.0",
                "php": "^7.4|^8.0"
            },
            "require-dev": {
                "friendsofphp/php-cs-fixer": "^3.26",
                "laravel/legacy-factories": "^1.1",
                "orchestra/testbench": "^6.0|^7.0|^8.0|^9.0|^10.0",
                "phpstan/phpstan": "^2.0",
                "phpunit/phpunit": "^9.5|^10.5|^11.0",
                "psalm/plugin-laravel": "^2.8|^3.0",
                "squizlabs/php_codesniffer": "^3.7"
            },
            "type": "library",
            "extra": {
                "laravel": {
                    "aliases": {
                        "EloquentSerialize": "AnourValar\\EloquentSerialize\\Facades\\EloquentSerializeFacade"
                    }
                }
            },
            "autoload": {
                "psr-4": {
                    "AnourValar\\EloquentSerialize\\": "src/"
                }
            },
            "notification-url": "https://packagist.org/downloads/",
            "license": [
                "MIT"
            ],
            "description": "Laravel Query Builder (Eloquent) serialization",
            "homepage": "https://github.com/AnourValar/eloquent-serialize",
            "keywords": [
                "anourvalar",
                "builder",
                "copy",
                "eloquent",
                "job",
                "laravel",
                "query",
                "querybuilder",
                "queue",
                "serializable",
                "serialization",
                "serialize"
            ],
            "support": {
                "issues": "https://github.com/AnourValar/eloquent-serialize/issues",
                "source": "https://github.com/AnourValar/eloquent-serialize/tree/1.3.4"
            },
            "time": "2025-07-30T15:45:57+00:00"
        },
        {
            "name": "blade-ui-kit/blade-heroicons",
            "version": "2.6.0",
            "source": {
                "type": "git",
                "url": "https://github.com/driesvints/blade-heroicons.git",
                "reference": "4553b2a1f6c76f0ac7f3bc0de4c0cfa06a097d19"
            },
            "dist": {
                "type": "zip",
                "url": "https://api.github.com/repos/driesvints/blade-heroicons/zipball/4553b2a1f6c76f0ac7f3bc0de4c0cfa06a097d19",
                "reference": "4553b2a1f6c76f0ac7f3bc0de4c0cfa06a097d19",
                "shasum": ""
            },
            "require": {
                "blade-ui-kit/blade-icons": "^1.6",
                "illuminate/support": "^9.0|^10.0|^11.0|^12.0",
                "php": "^8.0"
            },
            "require-dev": {
                "orchestra/testbench": "^7.0|^8.0|^9.0|^10.0",
                "phpunit/phpunit": "^9.0|^10.5|^11.0"
            },
            "type": "library",
            "extra": {
                "laravel": {
                    "providers": [
                        "BladeUI\\Heroicons\\BladeHeroiconsServiceProvider"
                    ]
                }
            },
            "autoload": {
                "psr-4": {
                    "BladeUI\\Heroicons\\": "src"
                }
            },
            "notification-url": "https://packagist.org/downloads/",
            "license": [
                "MIT"
            ],
            "authors": [
                {
                    "name": "Dries Vints",
                    "homepage": "https://driesvints.com"
                }
            ],
            "description": "A package to easily make use of Heroicons in your Laravel Blade views.",
            "homepage": "https://github.com/blade-ui-kit/blade-heroicons",
            "keywords": [
                "Heroicons",
                "blade",
                "laravel"
            ],
            "support": {
                "issues": "https://github.com/driesvints/blade-heroicons/issues",
                "source": "https://github.com/driesvints/blade-heroicons/tree/2.6.0"
            },
            "funding": [
                {
                    "url": "https://github.com/sponsors/driesvints",
                    "type": "github"
                },
                {
                    "url": "https://www.paypal.com/paypalme/driesvints",
                    "type": "paypal"
                }
            ],
            "time": "2025-02-13T20:53:33+00:00"
        },
        {
            "name": "blade-ui-kit/blade-icons",
            "version": "1.8.0",
            "source": {
                "type": "git",
                "url": "https://github.com/driesvints/blade-icons.git",
                "reference": "7b743f27476acb2ed04cb518213d78abe096e814"
            },
            "dist": {
                "type": "zip",
                "url": "https://api.github.com/repos/driesvints/blade-icons/zipball/7b743f27476acb2ed04cb518213d78abe096e814",
                "reference": "7b743f27476acb2ed04cb518213d78abe096e814",
                "shasum": ""
            },
            "require": {
                "illuminate/contracts": "^8.0|^9.0|^10.0|^11.0|^12.0",
                "illuminate/filesystem": "^8.0|^9.0|^10.0|^11.0|^12.0",
                "illuminate/support": "^8.0|^9.0|^10.0|^11.0|^12.0",
                "illuminate/view": "^8.0|^9.0|^10.0|^11.0|^12.0",
                "php": "^7.4|^8.0",
                "symfony/console": "^5.3|^6.0|^7.0",
                "symfony/finder": "^5.3|^6.0|^7.0"
            },
            "require-dev": {
                "mockery/mockery": "^1.5.1",
                "orchestra/testbench": "^6.0|^7.0|^8.0|^9.0|^10.0",
                "phpunit/phpunit": "^9.0|^10.5|^11.0"
            },
            "bin": [
                "bin/blade-icons-generate"
            ],
            "type": "library",
            "extra": {
                "laravel": {
                    "providers": [
                        "BladeUI\\Icons\\BladeIconsServiceProvider"
                    ]
                }
            },
            "autoload": {
                "files": [
                    "src/helpers.php"
                ],
                "psr-4": {
                    "BladeUI\\Icons\\": "src"
                }
            },
            "notification-url": "https://packagist.org/downloads/",
            "license": [
                "MIT"
            ],
            "authors": [
                {
                    "name": "Dries Vints",
                    "homepage": "https://driesvints.com"
                }
            ],
            "description": "A package to easily make use of icons in your Laravel Blade views.",
            "homepage": "https://github.com/blade-ui-kit/blade-icons",
            "keywords": [
                "blade",
                "icons",
                "laravel",
                "svg"
            ],
            "support": {
                "issues": "https://github.com/blade-ui-kit/blade-icons/issues",
                "source": "https://github.com/blade-ui-kit/blade-icons"
            },
            "funding": [
                {
                    "url": "https://github.com/sponsors/driesvints",
                    "type": "github"
                },
                {
                    "url": "https://www.paypal.com/paypalme/driesvints",
                    "type": "paypal"
                }
            ],
            "time": "2025-02-13T20:35:06+00:00"
        },
        {
            "name": "brick/math",
            "version": "0.14.0",
            "source": {
                "type": "git",
                "url": "https://github.com/brick/math.git",
                "reference": "113a8ee2656b882d4c3164fa31aa6e12cbb7aaa2"
            },
            "dist": {
                "type": "zip",
                "url": "https://api.github.com/repos/brick/math/zipball/113a8ee2656b882d4c3164fa31aa6e12cbb7aaa2",
                "reference": "113a8ee2656b882d4c3164fa31aa6e12cbb7aaa2",
                "shasum": ""
            },
            "require": {
                "php": "^8.2"
            },
            "require-dev": {
                "php-coveralls/php-coveralls": "^2.2",
                "phpstan/phpstan": "2.1.22",
                "phpunit/phpunit": "^11.5"
            },
            "type": "library",
            "autoload": {
                "psr-4": {
                    "Brick\\Math\\": "src/"
                }
            },
            "notification-url": "https://packagist.org/downloads/",
            "license": [
                "MIT"
            ],
            "description": "Arbitrary-precision arithmetic library",
            "keywords": [
                "Arbitrary-precision",
                "BigInteger",
                "BigRational",
                "arithmetic",
                "bigdecimal",
                "bignum",
                "bignumber",
                "brick",
                "decimal",
                "integer",
                "math",
                "mathematics",
                "rational"
            ],
            "support": {
                "issues": "https://github.com/brick/math/issues",
                "source": "https://github.com/brick/math/tree/0.14.0"
            },
            "funding": [
                {
                    "url": "https://github.com/BenMorel",
                    "type": "github"
                }
            ],
            "time": "2025-08-29T12:40:03+00:00"
        },
        {
            "name": "calebporzio/sushi",
            "version": "v2.5.3",
            "source": {
                "type": "git",
                "url": "https://github.com/calebporzio/sushi.git",
                "reference": "bf184973f943216b2aaa8dbc79631ea806038bb1"
            },
            "dist": {
                "type": "zip",
                "url": "https://api.github.com/repos/calebporzio/sushi/zipball/bf184973f943216b2aaa8dbc79631ea806038bb1",
                "reference": "bf184973f943216b2aaa8dbc79631ea806038bb1",
                "shasum": ""
            },
            "require": {
                "ext-pdo_sqlite": "*",
                "ext-sqlite3": "*",
                "illuminate/database": "^5.8 || ^6.0 || ^7.0 || ^8.0 || ^9.0 || ^10.0 || ^11.0 || ^12.0",
                "illuminate/support": "^5.8 || ^6.0 || ^7.0 || ^8.0 || ^9.0 || ^10.0 || ^11.0 || ^12.0",
                "php": "^7.1.3|^8.0"
            },
            "require-dev": {
                "doctrine/dbal": "^2.9 || ^3.1.4",
                "orchestra/testbench": "3.8.* || 3.9.* || ^4.0 || ^5.0 || ^6.0 || ^7.0 || ^8.0 || ^9.0 || ^10.0",
                "phpunit/phpunit": "^7.5 || ^8.4 || ^9.0 || ^10.0 || ^11.0"
            },
            "type": "library",
            "autoload": {
                "psr-4": {
                    "Sushi\\": "src/"
                }
            },
            "notification-url": "https://packagist.org/downloads/",
            "license": [
                "MIT"
            ],
            "authors": [
                {
                    "name": "Caleb Porzio",
                    "email": "calebporzio@gmail.com"
                }
            ],
            "description": "Eloquent's missing \"array\" driver.",
            "support": {
                "source": "https://github.com/calebporzio/sushi/tree/v2.5.3"
            },
            "funding": [
                {
                    "url": "https://github.com/calebporzio",
                    "type": "github"
                }
            ],
            "time": "2025-02-13T21:03:57+00:00"
        },
        {
            "name": "carbonphp/carbon-doctrine-types",
            "version": "3.2.0",
            "source": {
                "type": "git",
                "url": "https://github.com/CarbonPHP/carbon-doctrine-types.git",
                "reference": "18ba5ddfec8976260ead6e866180bd5d2f71aa1d"
            },
            "dist": {
                "type": "zip",
                "url": "https://api.github.com/repos/CarbonPHP/carbon-doctrine-types/zipball/18ba5ddfec8976260ead6e866180bd5d2f71aa1d",
                "reference": "18ba5ddfec8976260ead6e866180bd5d2f71aa1d",
                "shasum": ""
            },
            "require": {
                "php": "^8.1"
            },
            "conflict": {
                "doctrine/dbal": "<4.0.0 || >=5.0.0"
            },
            "require-dev": {
                "doctrine/dbal": "^4.0.0",
                "nesbot/carbon": "^2.71.0 || ^3.0.0",
                "phpunit/phpunit": "^10.3"
            },
            "type": "library",
            "autoload": {
                "psr-4": {
                    "Carbon\\Doctrine\\": "src/Carbon/Doctrine/"
                }
            },
            "notification-url": "https://packagist.org/downloads/",
            "license": [
                "MIT"
            ],
            "authors": [
                {
                    "name": "KyleKatarn",
                    "email": "kylekatarnls@gmail.com"
                }
            ],
            "description": "Types to use Carbon in Doctrine",
            "keywords": [
                "carbon",
                "date",
                "datetime",
                "doctrine",
                "time"
            ],
            "support": {
                "issues": "https://github.com/CarbonPHP/carbon-doctrine-types/issues",
                "source": "https://github.com/CarbonPHP/carbon-doctrine-types/tree/3.2.0"
            },
            "funding": [
                {
                    "url": "https://github.com/kylekatarnls",
                    "type": "github"
                },
                {
                    "url": "https://opencollective.com/Carbon",
                    "type": "open_collective"
                },
                {
                    "url": "https://tidelift.com/funding/github/packagist/nesbot/carbon",
                    "type": "tidelift"
                }
            ],
            "time": "2024-02-09T16:56:22+00:00"
        },
        {
<<<<<<< HEAD
=======
            "name": "composer/pcre",
            "version": "3.3.2",
            "source": {
                "type": "git",
                "url": "https://github.com/composer/pcre.git",
                "reference": "b2bed4734f0cc156ee1fe9c0da2550420d99a21e"
            },
            "dist": {
                "type": "zip",
                "url": "https://api.github.com/repos/composer/pcre/zipball/b2bed4734f0cc156ee1fe9c0da2550420d99a21e",
                "reference": "b2bed4734f0cc156ee1fe9c0da2550420d99a21e",
                "shasum": ""
            },
            "require": {
                "php": "^7.4 || ^8.0"
            },
            "conflict": {
                "phpstan/phpstan": "<1.11.10"
            },
            "require-dev": {
                "phpstan/phpstan": "^1.12 || ^2",
                "phpstan/phpstan-strict-rules": "^1 || ^2",
                "phpunit/phpunit": "^8 || ^9"
            },
            "type": "library",
            "extra": {
                "phpstan": {
                    "includes": [
                        "extension.neon"
                    ]
                },
                "branch-alias": {
                    "dev-main": "3.x-dev"
                }
            },
            "autoload": {
                "psr-4": {
                    "Composer\\Pcre\\": "src"
                }
            },
            "notification-url": "https://packagist.org/downloads/",
            "license": [
                "MIT"
            ],
            "authors": [
                {
                    "name": "Jordi Boggiano",
                    "email": "j.boggiano@seld.be",
                    "homepage": "http://seld.be"
                }
            ],
            "description": "PCRE wrapping library that offers type-safe preg_* replacements.",
            "keywords": [
                "PCRE",
                "preg",
                "regex",
                "regular expression"
            ],
            "support": {
                "issues": "https://github.com/composer/pcre/issues",
                "source": "https://github.com/composer/pcre/tree/3.3.2"
            },
            "funding": [
                {
                    "url": "https://packagist.com",
                    "type": "custom"
                },
                {
                    "url": "https://github.com/composer",
                    "type": "github"
                },
                {
                    "url": "https://tidelift.com/funding/github/packagist/composer/composer",
                    "type": "tidelift"
                }
            ],
            "time": "2024-11-12T16:29:46+00:00"
        },
        {
>>>>>>> a57932f8
            "name": "composer/semver",
            "version": "3.4.4",
            "source": {
                "type": "git",
                "url": "https://github.com/composer/semver.git",
                "reference": "198166618906cb2de69b95d7d47e5fa8aa1b2b95"
            },
            "dist": {
                "type": "zip",
                "url": "https://api.github.com/repos/composer/semver/zipball/198166618906cb2de69b95d7d47e5fa8aa1b2b95",
                "reference": "198166618906cb2de69b95d7d47e5fa8aa1b2b95",
                "shasum": ""
            },
            "require": {
                "php": "^5.3.2 || ^7.0 || ^8.0"
            },
            "require-dev": {
                "phpstan/phpstan": "^1.11",
                "symfony/phpunit-bridge": "^3 || ^7"
            },
            "type": "library",
            "extra": {
                "branch-alias": {
                    "dev-main": "3.x-dev"
                }
            },
            "autoload": {
                "psr-4": {
                    "Composer\\Semver\\": "src"
                }
            },
            "notification-url": "https://packagist.org/downloads/",
            "license": [
                "MIT"
            ],
            "authors": [
                {
                    "name": "Nils Adermann",
                    "email": "naderman@naderman.de",
                    "homepage": "http://www.naderman.de"
                },
                {
                    "name": "Jordi Boggiano",
                    "email": "j.boggiano@seld.be",
                    "homepage": "http://seld.be"
                },
                {
                    "name": "Rob Bast",
                    "email": "rob.bast@gmail.com",
                    "homepage": "http://robbast.nl"
                }
            ],
            "description": "Semver library that offers utilities, version constraint parsing and validation.",
            "keywords": [
                "semantic",
                "semver",
                "validation",
                "versioning"
            ],
            "support": {
                "irc": "ircs://irc.libera.chat:6697/composer",
                "issues": "https://github.com/composer/semver/issues",
                "source": "https://github.com/composer/semver/tree/3.4.4"
            },
            "funding": [
                {
                    "url": "https://packagist.com",
                    "type": "custom"
                },
                {
                    "url": "https://github.com/composer",
                    "type": "github"
                }
            ],
            "time": "2025-08-20T19:15:30+00:00"
        },
        {
            "name": "danharrin/date-format-converter",
            "version": "v0.3.1",
            "source": {
                "type": "git",
                "url": "https://github.com/danharrin/date-format-converter.git",
                "reference": "7c31171bc981e48726729a5f3a05a2d2b63f0b1e"
            },
            "dist": {
                "type": "zip",
                "url": "https://api.github.com/repos/danharrin/date-format-converter/zipball/7c31171bc981e48726729a5f3a05a2d2b63f0b1e",
                "reference": "7c31171bc981e48726729a5f3a05a2d2b63f0b1e",
                "shasum": ""
            },
            "require": {
                "php": "^7.2|^8.0"
            },
            "type": "library",
            "autoload": {
                "files": [
                    "src/helpers.php",
                    "src/standards.php"
                ],
                "psr-4": {
                    "DanHarrin\\DateFormatConverter\\": "src/"
                }
            },
            "notification-url": "https://packagist.org/downloads/",
            "license": [
                "MIT"
            ],
            "authors": [
                {
                    "name": "Dan Harrin",
                    "email": "dan@danharrin.com"
                }
            ],
            "description": "Convert token-based date formats between standards.",
            "homepage": "https://github.com/danharrin/date-format-converter",
            "support": {
                "issues": "https://github.com/danharrin/date-format-converter/issues",
                "source": "https://github.com/danharrin/date-format-converter"
            },
            "funding": [
                {
                    "url": "https://github.com/danharrin",
                    "type": "github"
                }
            ],
            "time": "2024-06-13T09:38:44+00:00"
        },
        {
            "name": "danharrin/livewire-rate-limiting",
            "version": "v2.1.0",
            "source": {
                "type": "git",
                "url": "https://github.com/danharrin/livewire-rate-limiting.git",
                "reference": "14dde653a9ae8f38af07a0ba4921dc046235e1a0"
            },
            "dist": {
                "type": "zip",
                "url": "https://api.github.com/repos/danharrin/livewire-rate-limiting/zipball/14dde653a9ae8f38af07a0ba4921dc046235e1a0",
                "reference": "14dde653a9ae8f38af07a0ba4921dc046235e1a0",
                "shasum": ""
            },
            "require": {
                "illuminate/support": "^9.0|^10.0|^11.0|^12.0",
                "php": "^8.0"
            },
            "require-dev": {
                "livewire/livewire": "^3.0",
                "livewire/volt": "^1.3",
                "orchestra/testbench": "^7.0|^8.0|^9.0|^10.0",
                "phpunit/phpunit": "^9.0|^10.0|^11.5.3"
            },
            "type": "library",
            "autoload": {
                "psr-4": {
                    "DanHarrin\\LivewireRateLimiting\\": "src"
                }
            },
            "notification-url": "https://packagist.org/downloads/",
            "license": [
                "MIT"
            ],
            "authors": [
                {
                    "name": "Dan Harrin",
                    "email": "dan@danharrin.com"
                }
            ],
            "description": "Apply rate limiters to Laravel Livewire actions.",
            "homepage": "https://github.com/danharrin/livewire-rate-limiting",
            "support": {
                "issues": "https://github.com/danharrin/livewire-rate-limiting/issues",
                "source": "https://github.com/danharrin/livewire-rate-limiting"
            },
            "funding": [
                {
                    "url": "https://github.com/danharrin",
                    "type": "github"
                }
            ],
            "time": "2025-02-21T08:52:11+00:00"
        },
        {
            "name": "dflydev/dot-access-data",
            "version": "v3.0.3",
            "source": {
                "type": "git",
                "url": "https://github.com/dflydev/dflydev-dot-access-data.git",
                "reference": "a23a2bf4f31d3518f3ecb38660c95715dfead60f"
            },
            "dist": {
                "type": "zip",
                "url": "https://api.github.com/repos/dflydev/dflydev-dot-access-data/zipball/a23a2bf4f31d3518f3ecb38660c95715dfead60f",
                "reference": "a23a2bf4f31d3518f3ecb38660c95715dfead60f",
                "shasum": ""
            },
            "require": {
                "php": "^7.1 || ^8.0"
            },
            "require-dev": {
                "phpstan/phpstan": "^0.12.42",
                "phpunit/phpunit": "^7.5 || ^8.5 || ^9.3",
                "scrutinizer/ocular": "1.6.0",
                "squizlabs/php_codesniffer": "^3.5",
                "vimeo/psalm": "^4.0.0"
            },
            "type": "library",
            "extra": {
                "branch-alias": {
                    "dev-main": "3.x-dev"
                }
            },
            "autoload": {
                "psr-4": {
                    "Dflydev\\DotAccessData\\": "src/"
                }
            },
            "notification-url": "https://packagist.org/downloads/",
            "license": [
                "MIT"
            ],
            "authors": [
                {
                    "name": "Dragonfly Development Inc.",
                    "email": "info@dflydev.com",
                    "homepage": "http://dflydev.com"
                },
                {
                    "name": "Beau Simensen",
                    "email": "beau@dflydev.com",
                    "homepage": "http://beausimensen.com"
                },
                {
                    "name": "Carlos Frutos",
                    "email": "carlos@kiwing.it",
                    "homepage": "https://github.com/cfrutos"
                },
                {
                    "name": "Colin O'Dell",
                    "email": "colinodell@gmail.com",
                    "homepage": "https://www.colinodell.com"
                }
            ],
            "description": "Given a deep data structure, access data by dot notation.",
            "homepage": "https://github.com/dflydev/dflydev-dot-access-data",
            "keywords": [
                "access",
                "data",
                "dot",
                "notation"
            ],
            "support": {
                "issues": "https://github.com/dflydev/dflydev-dot-access-data/issues",
                "source": "https://github.com/dflydev/dflydev-dot-access-data/tree/v3.0.3"
            },
            "time": "2024-07-08T12:26:09+00:00"
        },
        {
            "name": "doctrine/dbal",
            "version": "4.3.4",
            "source": {
                "type": "git",
                "url": "https://github.com/doctrine/dbal.git",
                "reference": "1a2fbd0e93b8dec7c3d1ac2b6396a7b929b130dc"
            },
            "dist": {
                "type": "zip",
                "url": "https://api.github.com/repos/doctrine/dbal/zipball/1a2fbd0e93b8dec7c3d1ac2b6396a7b929b130dc",
                "reference": "1a2fbd0e93b8dec7c3d1ac2b6396a7b929b130dc",
                "shasum": ""
            },
            "require": {
                "doctrine/deprecations": "^1.1.5",
                "php": "^8.2",
                "psr/cache": "^1|^2|^3",
                "psr/log": "^1|^2|^3"
            },
            "require-dev": {
                "doctrine/coding-standard": "14.0.0",
                "fig/log-test": "^1",
                "jetbrains/phpstorm-stubs": "2023.2",
                "phpstan/phpstan": "2.1.30",
                "phpstan/phpstan-phpunit": "2.0.7",
                "phpstan/phpstan-strict-rules": "^2",
                "phpunit/phpunit": "11.5.23",
                "slevomat/coding-standard": "8.24.0",
                "squizlabs/php_codesniffer": "4.0.0",
                "symfony/cache": "^6.3.8|^7.0",
                "symfony/console": "^5.4|^6.3|^7.0"
            },
            "suggest": {
                "symfony/console": "For helpful console commands such as SQL execution and import of files."
            },
            "type": "library",
            "autoload": {
                "psr-4": {
                    "Doctrine\\DBAL\\": "src"
                }
            },
            "notification-url": "https://packagist.org/downloads/",
            "license": [
                "MIT"
            ],
            "authors": [
                {
                    "name": "Guilherme Blanco",
                    "email": "guilhermeblanco@gmail.com"
                },
                {
                    "name": "Roman Borschel",
                    "email": "roman@code-factory.org"
                },
                {
                    "name": "Benjamin Eberlei",
                    "email": "kontakt@beberlei.de"
                },
                {
                    "name": "Jonathan Wage",
                    "email": "jonwage@gmail.com"
                }
            ],
            "description": "Powerful PHP database abstraction layer (DBAL) with many features for database schema introspection and management.",
            "homepage": "https://www.doctrine-project.org/projects/dbal.html",
            "keywords": [
                "abstraction",
                "database",
                "db2",
                "dbal",
                "mariadb",
                "mssql",
                "mysql",
                "oci8",
                "oracle",
                "pdo",
                "pgsql",
                "postgresql",
                "queryobject",
                "sasql",
                "sql",
                "sqlite",
                "sqlserver",
                "sqlsrv"
            ],
            "support": {
                "issues": "https://github.com/doctrine/dbal/issues",
                "source": "https://github.com/doctrine/dbal/tree/4.3.4"
            },
            "funding": [
                {
                    "url": "https://www.doctrine-project.org/sponsorship.html",
                    "type": "custom"
                },
                {
                    "url": "https://www.patreon.com/phpdoctrine",
                    "type": "patreon"
                },
                {
                    "url": "https://tidelift.com/funding/github/packagist/doctrine%2Fdbal",
                    "type": "tidelift"
                }
            ],
            "time": "2025-10-09T09:11:36+00:00"
        },
        {
            "name": "doctrine/deprecations",
            "version": "1.1.5",
            "source": {
                "type": "git",
                "url": "https://github.com/doctrine/deprecations.git",
                "reference": "459c2f5dd3d6a4633d3b5f46ee2b1c40f57d3f38"
            },
            "dist": {
                "type": "zip",
                "url": "https://api.github.com/repos/doctrine/deprecations/zipball/459c2f5dd3d6a4633d3b5f46ee2b1c40f57d3f38",
                "reference": "459c2f5dd3d6a4633d3b5f46ee2b1c40f57d3f38",
                "shasum": ""
            },
            "require": {
                "php": "^7.1 || ^8.0"
            },
            "conflict": {
                "phpunit/phpunit": "<=7.5 || >=13"
            },
            "require-dev": {
                "doctrine/coding-standard": "^9 || ^12 || ^13",
                "phpstan/phpstan": "1.4.10 || 2.1.11",
                "phpstan/phpstan-phpunit": "^1.0 || ^2",
                "phpunit/phpunit": "^7.5 || ^8.5 || ^9.6 || ^10.5 || ^11.5 || ^12",
                "psr/log": "^1 || ^2 || ^3"
            },
            "suggest": {
                "psr/log": "Allows logging deprecations via PSR-3 logger implementation"
            },
            "type": "library",
            "autoload": {
                "psr-4": {
                    "Doctrine\\Deprecations\\": "src"
                }
            },
            "notification-url": "https://packagist.org/downloads/",
            "license": [
                "MIT"
            ],
            "description": "A small layer on top of trigger_error(E_USER_DEPRECATED) or PSR-3 logging with options to disable all deprecations or selectively for packages.",
            "homepage": "https://www.doctrine-project.org/",
            "support": {
                "issues": "https://github.com/doctrine/deprecations/issues",
                "source": "https://github.com/doctrine/deprecations/tree/1.1.5"
            },
            "time": "2025-04-07T20:06:18+00:00"
        },
        {
            "name": "doctrine/inflector",
            "version": "2.1.0",
            "source": {
                "type": "git",
                "url": "https://github.com/doctrine/inflector.git",
                "reference": "6d6c96277ea252fc1304627204c3d5e6e15faa3b"
            },
            "dist": {
                "type": "zip",
                "url": "https://api.github.com/repos/doctrine/inflector/zipball/6d6c96277ea252fc1304627204c3d5e6e15faa3b",
                "reference": "6d6c96277ea252fc1304627204c3d5e6e15faa3b",
                "shasum": ""
            },
            "require": {
                "php": "^7.2 || ^8.0"
            },
            "require-dev": {
                "doctrine/coding-standard": "^12.0 || ^13.0",
                "phpstan/phpstan": "^1.12 || ^2.0",
                "phpstan/phpstan-phpunit": "^1.4 || ^2.0",
                "phpstan/phpstan-strict-rules": "^1.6 || ^2.0",
                "phpunit/phpunit": "^8.5 || ^12.2"
            },
            "type": "library",
            "autoload": {
                "psr-4": {
                    "Doctrine\\Inflector\\": "src"
                }
            },
            "notification-url": "https://packagist.org/downloads/",
            "license": [
                "MIT"
            ],
            "authors": [
                {
                    "name": "Guilherme Blanco",
                    "email": "guilhermeblanco@gmail.com"
                },
                {
                    "name": "Roman Borschel",
                    "email": "roman@code-factory.org"
                },
                {
                    "name": "Benjamin Eberlei",
                    "email": "kontakt@beberlei.de"
                },
                {
                    "name": "Jonathan Wage",
                    "email": "jonwage@gmail.com"
                },
                {
                    "name": "Johannes Schmitt",
                    "email": "schmittjoh@gmail.com"
                }
            ],
            "description": "PHP Doctrine Inflector is a small library that can perform string manipulations with regard to upper/lowercase and singular/plural forms of words.",
            "homepage": "https://www.doctrine-project.org/projects/inflector.html",
            "keywords": [
                "inflection",
                "inflector",
                "lowercase",
                "manipulation",
                "php",
                "plural",
                "singular",
                "strings",
                "uppercase",
                "words"
            ],
            "support": {
                "issues": "https://github.com/doctrine/inflector/issues",
                "source": "https://github.com/doctrine/inflector/tree/2.1.0"
            },
            "funding": [
                {
                    "url": "https://www.doctrine-project.org/sponsorship.html",
                    "type": "custom"
                },
                {
                    "url": "https://www.patreon.com/phpdoctrine",
                    "type": "patreon"
                },
                {
                    "url": "https://tidelift.com/funding/github/packagist/doctrine%2Finflector",
                    "type": "tidelift"
                }
            ],
            "time": "2025-08-10T19:31:58+00:00"
        },
        {
            "name": "doctrine/lexer",
            "version": "3.0.1",
            "source": {
                "type": "git",
                "url": "https://github.com/doctrine/lexer.git",
                "reference": "31ad66abc0fc9e1a1f2d9bc6a42668d2fbbcd6dd"
            },
            "dist": {
                "type": "zip",
                "url": "https://api.github.com/repos/doctrine/lexer/zipball/31ad66abc0fc9e1a1f2d9bc6a42668d2fbbcd6dd",
                "reference": "31ad66abc0fc9e1a1f2d9bc6a42668d2fbbcd6dd",
                "shasum": ""
            },
            "require": {
                "php": "^8.1"
            },
            "require-dev": {
                "doctrine/coding-standard": "^12",
                "phpstan/phpstan": "^1.10",
                "phpunit/phpunit": "^10.5",
                "psalm/plugin-phpunit": "^0.18.3",
                "vimeo/psalm": "^5.21"
            },
            "type": "library",
            "autoload": {
                "psr-4": {
                    "Doctrine\\Common\\Lexer\\": "src"
                }
            },
            "notification-url": "https://packagist.org/downloads/",
            "license": [
                "MIT"
            ],
            "authors": [
                {
                    "name": "Guilherme Blanco",
                    "email": "guilhermeblanco@gmail.com"
                },
                {
                    "name": "Roman Borschel",
                    "email": "roman@code-factory.org"
                },
                {
                    "name": "Johannes Schmitt",
                    "email": "schmittjoh@gmail.com"
                }
            ],
            "description": "PHP Doctrine Lexer parser library that can be used in Top-Down, Recursive Descent Parsers.",
            "homepage": "https://www.doctrine-project.org/projects/lexer.html",
            "keywords": [
                "annotations",
                "docblock",
                "lexer",
                "parser",
                "php"
            ],
            "support": {
                "issues": "https://github.com/doctrine/lexer/issues",
                "source": "https://github.com/doctrine/lexer/tree/3.0.1"
            },
            "funding": [
                {
                    "url": "https://www.doctrine-project.org/sponsorship.html",
                    "type": "custom"
                },
                {
                    "url": "https://www.patreon.com/phpdoctrine",
                    "type": "patreon"
                },
                {
                    "url": "https://tidelift.com/funding/github/packagist/doctrine%2Flexer",
                    "type": "tidelift"
                }
            ],
            "time": "2024-02-05T11:56:58+00:00"
        },
        {
            "name": "dragonmantank/cron-expression",
            "version": "v3.4.0",
            "source": {
                "type": "git",
                "url": "https://github.com/dragonmantank/cron-expression.git",
                "reference": "8c784d071debd117328803d86b2097615b457500"
            },
            "dist": {
                "type": "zip",
                "url": "https://api.github.com/repos/dragonmantank/cron-expression/zipball/8c784d071debd117328803d86b2097615b457500",
                "reference": "8c784d071debd117328803d86b2097615b457500",
                "shasum": ""
            },
            "require": {
                "php": "^7.2|^8.0",
                "webmozart/assert": "^1.0"
            },
            "replace": {
                "mtdowling/cron-expression": "^1.0"
            },
            "require-dev": {
                "phpstan/extension-installer": "^1.0",
                "phpstan/phpstan": "^1.0",
                "phpunit/phpunit": "^7.0|^8.0|^9.0"
            },
            "type": "library",
            "extra": {
                "branch-alias": {
                    "dev-master": "3.x-dev"
                }
            },
            "autoload": {
                "psr-4": {
                    "Cron\\": "src/Cron/"
                }
            },
            "notification-url": "https://packagist.org/downloads/",
            "license": [
                "MIT"
            ],
            "authors": [
                {
                    "name": "Chris Tankersley",
                    "email": "chris@ctankersley.com",
                    "homepage": "https://github.com/dragonmantank"
                }
            ],
            "description": "CRON for PHP: Calculate the next or previous run date and determine if a CRON expression is due",
            "keywords": [
                "cron",
                "schedule"
            ],
            "support": {
                "issues": "https://github.com/dragonmantank/cron-expression/issues",
                "source": "https://github.com/dragonmantank/cron-expression/tree/v3.4.0"
            },
            "funding": [
                {
                    "url": "https://github.com/dragonmantank",
                    "type": "github"
                }
            ],
            "time": "2024-10-09T13:47:03+00:00"
        },
        {
            "name": "egulias/email-validator",
            "version": "4.0.4",
            "source": {
                "type": "git",
                "url": "https://github.com/egulias/EmailValidator.git",
                "reference": "d42c8731f0624ad6bdc8d3e5e9a4524f68801cfa"
            },
            "dist": {
                "type": "zip",
                "url": "https://api.github.com/repos/egulias/EmailValidator/zipball/d42c8731f0624ad6bdc8d3e5e9a4524f68801cfa",
                "reference": "d42c8731f0624ad6bdc8d3e5e9a4524f68801cfa",
                "shasum": ""
            },
            "require": {
                "doctrine/lexer": "^2.0 || ^3.0",
                "php": ">=8.1",
                "symfony/polyfill-intl-idn": "^1.26"
            },
            "require-dev": {
                "phpunit/phpunit": "^10.2",
                "vimeo/psalm": "^5.12"
            },
            "suggest": {
                "ext-intl": "PHP Internationalization Libraries are required to use the SpoofChecking validation"
            },
            "type": "library",
            "extra": {
                "branch-alias": {
                    "dev-master": "4.0.x-dev"
                }
            },
            "autoload": {
                "psr-4": {
                    "Egulias\\EmailValidator\\": "src"
                }
            },
            "notification-url": "https://packagist.org/downloads/",
            "license": [
                "MIT"
            ],
            "authors": [
                {
                    "name": "Eduardo Gulias Davis"
                }
            ],
            "description": "A library for validating emails against several RFCs",
            "homepage": "https://github.com/egulias/EmailValidator",
            "keywords": [
                "email",
                "emailvalidation",
                "emailvalidator",
                "validation",
                "validator"
            ],
            "support": {
                "issues": "https://github.com/egulias/EmailValidator/issues",
                "source": "https://github.com/egulias/EmailValidator/tree/4.0.4"
            },
            "funding": [
                {
                    "url": "https://github.com/egulias",
                    "type": "github"
                }
            ],
            "time": "2025-03-06T22:45:56+00:00"
        },
        {
            "name": "ezyang/htmlpurifier",
            "version": "v4.19.0",
            "source": {
                "type": "git",
                "url": "https://github.com/ezyang/htmlpurifier.git",
                "reference": "b287d2a16aceffbf6e0295559b39662612b77fcf"
            },
            "dist": {
                "type": "zip",
                "url": "https://api.github.com/repos/ezyang/htmlpurifier/zipball/b287d2a16aceffbf6e0295559b39662612b77fcf",
                "reference": "b287d2a16aceffbf6e0295559b39662612b77fcf",
                "shasum": ""
            },
            "require": {
                "php": "~5.6.0 || ~7.0.0 || ~7.1.0 || ~7.2.0 || ~7.3.0 || ~7.4.0 || ~8.0.0 || ~8.1.0 || ~8.2.0 || ~8.3.0 || ~8.4.0 || ~8.5.0"
            },
            "require-dev": {
                "cerdic/css-tidy": "^1.7 || ^2.0",
                "simpletest/simpletest": "dev-master"
            },
            "suggest": {
                "cerdic/css-tidy": "If you want to use the filter 'Filter.ExtractStyleBlocks'.",
                "ext-bcmath": "Used for unit conversion and imagecrash protection",
                "ext-iconv": "Converts text to and from non-UTF-8 encodings",
                "ext-tidy": "Used for pretty-printing HTML"
            },
            "type": "library",
            "autoload": {
                "files": [
                    "library/HTMLPurifier.composer.php"
                ],
                "psr-0": {
                    "HTMLPurifier": "library/"
                },
                "exclude-from-classmap": [
                    "/library/HTMLPurifier/Language/"
                ]
            },
            "notification-url": "https://packagist.org/downloads/",
            "license": [
                "LGPL-2.1-or-later"
            ],
            "authors": [
                {
                    "name": "Edward Z. Yang",
                    "email": "admin@htmlpurifier.org",
                    "homepage": "http://ezyang.com"
                }
            ],
            "description": "Standards compliant HTML filter written in PHP",
            "homepage": "http://htmlpurifier.org/",
            "keywords": [
                "html"
            ],
            "support": {
                "issues": "https://github.com/ezyang/htmlpurifier/issues",
                "source": "https://github.com/ezyang/htmlpurifier/tree/v4.19.0"
            },
            "time": "2025-10-17T16:34:55+00:00"
        },
        {
            "name": "filament/actions",
            "version": "v3.3.43",
            "source": {
                "type": "git",
                "url": "https://github.com/filamentphp/actions.git",
                "reference": "4582f2da9ed0660685b8e0849d32f106bc8a4b2d"
            },
            "dist": {
                "type": "zip",
                "url": "https://api.github.com/repos/filamentphp/actions/zipball/4582f2da9ed0660685b8e0849d32f106bc8a4b2d",
                "reference": "4582f2da9ed0660685b8e0849d32f106bc8a4b2d",
                "shasum": ""
            },
            "require": {
                "anourvalar/eloquent-serialize": "^1.2",
                "filament/forms": "self.version",
                "filament/infolists": "self.version",
                "filament/notifications": "self.version",
                "filament/support": "self.version",
                "illuminate/contracts": "^10.45|^11.0|^12.0",
                "illuminate/database": "^10.45|^11.0|^12.0",
                "illuminate/support": "^10.45|^11.0|^12.0",
                "league/csv": "^9.16",
                "openspout/openspout": "^4.23",
                "php": "^8.1",
                "spatie/laravel-package-tools": "^1.9"
            },
            "type": "library",
            "extra": {
                "laravel": {
                    "providers": [
                        "Filament\\Actions\\ActionsServiceProvider"
                    ]
                }
            },
            "autoload": {
                "psr-4": {
                    "Filament\\Actions\\": "src"
                }
            },
            "notification-url": "https://packagist.org/downloads/",
            "license": [
                "MIT"
            ],
            "description": "Easily add beautiful action modals to any Livewire component.",
            "homepage": "https://github.com/filamentphp/filament",
            "support": {
                "issues": "https://github.com/filamentphp/filament/issues",
                "source": "https://github.com/filamentphp/filament"
            },
            "time": "2025-09-28T22:06:00+00:00"
        },
        {
            "name": "filament/filament",
            "version": "v3.3.43",
            "source": {
                "type": "git",
                "url": "https://github.com/filamentphp/panels.git",
                "reference": "f61544ea879633e42e2ae8a2eafe034aecdad2b2"
            },
            "dist": {
                "type": "zip",
                "url": "https://api.github.com/repos/filamentphp/panels/zipball/f61544ea879633e42e2ae8a2eafe034aecdad2b2",
                "reference": "f61544ea879633e42e2ae8a2eafe034aecdad2b2",
                "shasum": ""
            },
            "require": {
                "danharrin/livewire-rate-limiting": "^0.3|^1.0|^2.0",
                "filament/actions": "self.version",
                "filament/forms": "self.version",
                "filament/infolists": "self.version",
                "filament/notifications": "self.version",
                "filament/support": "self.version",
                "filament/tables": "self.version",
                "filament/widgets": "self.version",
                "illuminate/auth": "^10.45|^11.0|^12.0",
                "illuminate/console": "^10.45|^11.0|^12.0",
                "illuminate/contracts": "^10.45|^11.0|^12.0",
                "illuminate/cookie": "^10.45|^11.0|^12.0",
                "illuminate/database": "^10.45|^11.0|^12.0",
                "illuminate/http": "^10.45|^11.0|^12.0",
                "illuminate/routing": "^10.45|^11.0|^12.0",
                "illuminate/session": "^10.45|^11.0|^12.0",
                "illuminate/support": "^10.45|^11.0|^12.0",
                "illuminate/view": "^10.45|^11.0|^12.0",
                "php": "^8.1",
                "spatie/laravel-package-tools": "^1.9"
            },
            "type": "library",
            "extra": {
                "laravel": {
                    "providers": [
                        "Filament\\FilamentServiceProvider"
                    ]
                }
            },
            "autoload": {
                "files": [
                    "src/global_helpers.php",
                    "src/helpers.php"
                ],
                "psr-4": {
                    "Filament\\": "src"
                }
            },
            "notification-url": "https://packagist.org/downloads/",
            "license": [
                "MIT"
            ],
            "description": "A collection of full-stack components for accelerated Laravel app development.",
            "homepage": "https://github.com/filamentphp/filament",
            "support": {
                "issues": "https://github.com/filamentphp/filament/issues",
                "source": "https://github.com/filamentphp/filament"
            },
            "time": "2025-09-28T22:06:09+00:00"
        },
        {
            "name": "filament/forms",
            "version": "v3.3.43",
            "source": {
                "type": "git",
                "url": "https://github.com/filamentphp/forms.git",
                "reference": "da5401bf3684b6abc6cf1d8e152f01b25d815319"
            },
            "dist": {
                "type": "zip",
                "url": "https://api.github.com/repos/filamentphp/forms/zipball/da5401bf3684b6abc6cf1d8e152f01b25d815319",
                "reference": "da5401bf3684b6abc6cf1d8e152f01b25d815319",
                "shasum": ""
            },
            "require": {
                "danharrin/date-format-converter": "^0.3",
                "filament/actions": "self.version",
                "filament/support": "self.version",
                "illuminate/console": "^10.45|^11.0|^12.0",
                "illuminate/contracts": "^10.45|^11.0|^12.0",
                "illuminate/database": "^10.45|^11.0|^12.0",
                "illuminate/filesystem": "^10.45|^11.0|^12.0",
                "illuminate/support": "^10.45|^11.0|^12.0",
                "illuminate/validation": "^10.45|^11.0|^12.0",
                "illuminate/view": "^10.45|^11.0|^12.0",
                "php": "^8.1",
                "spatie/laravel-package-tools": "^1.9"
            },
            "type": "library",
            "extra": {
                "laravel": {
                    "providers": [
                        "Filament\\Forms\\FormsServiceProvider"
                    ]
                }
            },
            "autoload": {
                "files": [
                    "src/helpers.php"
                ],
                "psr-4": {
                    "Filament\\Forms\\": "src"
                }
            },
            "notification-url": "https://packagist.org/downloads/",
            "license": [
                "MIT"
            ],
            "description": "Easily add beautiful forms to any Livewire component.",
            "homepage": "https://github.com/filamentphp/filament",
            "support": {
                "issues": "https://github.com/filamentphp/filament/issues",
                "source": "https://github.com/filamentphp/filament"
            },
            "time": "2025-10-06T21:42:10+00:00"
        },
        {
            "name": "filament/infolists",
            "version": "v3.3.43",
            "source": {
                "type": "git",
                "url": "https://github.com/filamentphp/infolists.git",
                "reference": "4533c2ccb6ef06ab7f27d81e27be0cdd4f5e72de"
            },
            "dist": {
                "type": "zip",
                "url": "https://api.github.com/repos/filamentphp/infolists/zipball/4533c2ccb6ef06ab7f27d81e27be0cdd4f5e72de",
                "reference": "4533c2ccb6ef06ab7f27d81e27be0cdd4f5e72de",
                "shasum": ""
            },
            "require": {
                "filament/actions": "self.version",
                "filament/support": "self.version",
                "illuminate/console": "^10.45|^11.0|^12.0",
                "illuminate/contracts": "^10.45|^11.0|^12.0",
                "illuminate/database": "^10.45|^11.0|^12.0",
                "illuminate/filesystem": "^10.45|^11.0|^12.0",
                "illuminate/support": "^10.45|^11.0|^12.0",
                "illuminate/view": "^10.45|^11.0|^12.0",
                "php": "^8.1",
                "spatie/laravel-package-tools": "^1.9"
            },
            "type": "library",
            "extra": {
                "laravel": {
                    "providers": [
                        "Filament\\Infolists\\InfolistsServiceProvider"
                    ]
                }
            },
            "autoload": {
                "psr-4": {
                    "Filament\\Infolists\\": "src"
                }
            },
            "notification-url": "https://packagist.org/downloads/",
            "license": [
                "MIT"
            ],
            "description": "Easily add beautiful read-only infolists to any Livewire component.",
            "homepage": "https://github.com/filamentphp/filament",
            "support": {
                "issues": "https://github.com/filamentphp/filament/issues",
                "source": "https://github.com/filamentphp/filament"
            },
            "time": "2025-08-12T13:15:27+00:00"
        },
        {
            "name": "filament/notifications",
            "version": "v3.3.43",
            "source": {
                "type": "git",
                "url": "https://github.com/filamentphp/notifications.git",
                "reference": "adc118c7fc34a423f3c01d6936ad0316f489949c"
            },
            "dist": {
                "type": "zip",
                "url": "https://api.github.com/repos/filamentphp/notifications/zipball/adc118c7fc34a423f3c01d6936ad0316f489949c",
                "reference": "adc118c7fc34a423f3c01d6936ad0316f489949c",
                "shasum": ""
            },
            "require": {
                "filament/actions": "self.version",
                "filament/support": "self.version",
                "illuminate/contracts": "^10.45|^11.0|^12.0",
                "illuminate/filesystem": "^10.45|^11.0|^12.0",
                "illuminate/notifications": "^10.45|^11.0|^12.0",
                "illuminate/support": "^10.45|^11.0|^12.0",
                "php": "^8.1",
                "spatie/laravel-package-tools": "^1.9"
            },
            "type": "library",
            "extra": {
                "laravel": {
                    "providers": [
                        "Filament\\Notifications\\NotificationsServiceProvider"
                    ]
                }
            },
            "autoload": {
                "files": [
                    "src/Testing/Autoload.php"
                ],
                "psr-4": {
                    "Filament\\Notifications\\": "src"
                }
            },
            "notification-url": "https://packagist.org/downloads/",
            "license": [
                "MIT"
            ],
            "description": "Easily add beautiful notifications to any Livewire app.",
            "homepage": "https://github.com/filamentphp/filament",
            "support": {
                "issues": "https://github.com/filamentphp/filament/issues",
                "source": "https://github.com/filamentphp/filament"
            },
            "time": "2025-07-08T20:42:18+00:00"
        },
        {
            "name": "filament/spatie-laravel-translatable-plugin",
            "version": "v3.3.43",
            "source": {
                "type": "git",
                "url": "https://github.com/filamentphp/spatie-laravel-translatable-plugin.git",
                "reference": "7de417487ee7a4edd9e66fb3243a27f84db3f543"
            },
            "dist": {
                "type": "zip",
                "url": "https://api.github.com/repos/filamentphp/spatie-laravel-translatable-plugin/zipball/7de417487ee7a4edd9e66fb3243a27f84db3f543",
                "reference": "7de417487ee7a4edd9e66fb3243a27f84db3f543",
                "shasum": ""
            },
            "require": {
                "filament/support": "self.version",
                "illuminate/support": "^10.45|^11.0|^12.0",
                "php": "^8.1",
                "spatie/laravel-translatable": "^6.0"
            },
            "type": "library",
            "extra": {
                "laravel": {
                    "providers": [
                        "Filament\\SpatieLaravelTranslatablePluginServiceProvider"
                    ]
                }
            },
            "autoload": {
                "psr-4": {
                    "Filament\\": "src"
                }
            },
            "notification-url": "https://packagist.org/downloads/",
            "license": [
                "MIT"
            ],
            "description": "Filament support for `spatie/laravel-translatable`.",
            "homepage": "https://github.com/filamentphp/filament",
            "support": {
                "issues": "https://github.com/filamentphp/filament/issues",
                "source": "https://github.com/filamentphp/filament"
            },
            "time": "2025-08-12T13:15:45+00:00"
        },
        {
            "name": "filament/support",
            "version": "v3.3.43",
            "source": {
                "type": "git",
                "url": "https://github.com/filamentphp/support.git",
                "reference": "afafd5e7a2f8cf052f70f989b52d82d0a1df5c78"
            },
            "dist": {
                "type": "zip",
                "url": "https://api.github.com/repos/filamentphp/support/zipball/afafd5e7a2f8cf052f70f989b52d82d0a1df5c78",
                "reference": "afafd5e7a2f8cf052f70f989b52d82d0a1df5c78",
                "shasum": ""
            },
            "require": {
                "blade-ui-kit/blade-heroicons": "^2.5",
                "doctrine/dbal": "^3.2|^4.0",
                "ext-intl": "*",
                "illuminate/contracts": "^10.45|^11.0|^12.0",
                "illuminate/support": "^10.45|^11.0|^12.0",
                "illuminate/view": "^10.45|^11.0|^12.0",
                "kirschbaum-development/eloquent-power-joins": "^3.0|^4.0",
                "livewire/livewire": "^3.5",
                "php": "^8.1",
                "ryangjchandler/blade-capture-directive": "^0.2|^0.3|^1.0",
                "spatie/color": "^1.5",
                "spatie/invade": "^1.0|^2.0",
                "spatie/laravel-package-tools": "^1.9",
                "symfony/console": "^6.0|^7.0",
                "symfony/html-sanitizer": "^6.1|^7.0"
            },
            "type": "library",
            "extra": {
                "laravel": {
                    "providers": [
                        "Filament\\Support\\SupportServiceProvider"
                    ]
                }
            },
            "autoload": {
                "files": [
                    "src/helpers.php"
                ],
                "psr-4": {
                    "Filament\\Support\\": "src"
                }
            },
            "notification-url": "https://packagist.org/downloads/",
            "license": [
                "MIT"
            ],
            "description": "Core helper methods and foundation code for all Filament packages.",
            "homepage": "https://github.com/filamentphp/filament",
            "support": {
                "issues": "https://github.com/filamentphp/filament/issues",
                "source": "https://github.com/filamentphp/filament"
            },
            "time": "2025-08-12T13:15:44+00:00"
        },
        {
            "name": "filament/tables",
            "version": "v3.3.43",
            "source": {
                "type": "git",
                "url": "https://github.com/filamentphp/tables.git",
                "reference": "2e1e3aeeeccd6b74e5d038325af52635d1108e4c"
            },
            "dist": {
                "type": "zip",
                "url": "https://api.github.com/repos/filamentphp/tables/zipball/2e1e3aeeeccd6b74e5d038325af52635d1108e4c",
                "reference": "2e1e3aeeeccd6b74e5d038325af52635d1108e4c",
                "shasum": ""
            },
            "require": {
                "filament/actions": "self.version",
                "filament/forms": "self.version",
                "filament/support": "self.version",
                "illuminate/console": "^10.45|^11.0|^12.0",
                "illuminate/contracts": "^10.45|^11.0|^12.0",
                "illuminate/database": "^10.45|^11.0|^12.0",
                "illuminate/filesystem": "^10.45|^11.0|^12.0",
                "illuminate/support": "^10.45|^11.0|^12.0",
                "illuminate/view": "^10.45|^11.0|^12.0",
                "php": "^8.1",
                "spatie/laravel-package-tools": "^1.9"
            },
            "type": "library",
            "extra": {
                "laravel": {
                    "providers": [
                        "Filament\\Tables\\TablesServiceProvider"
                    ]
                }
            },
            "autoload": {
                "psr-4": {
                    "Filament\\Tables\\": "src"
                }
            },
            "notification-url": "https://packagist.org/downloads/",
            "license": [
                "MIT"
            ],
            "description": "Easily add beautiful tables to any Livewire component.",
            "homepage": "https://github.com/filamentphp/filament",
            "support": {
                "issues": "https://github.com/filamentphp/filament/issues",
                "source": "https://github.com/filamentphp/filament"
            },
            "time": "2025-09-17T10:47:13+00:00"
        },
        {
            "name": "filament/widgets",
            "version": "v3.3.43",
            "source": {
                "type": "git",
                "url": "https://github.com/filamentphp/widgets.git",
                "reference": "5b956f884aaef479f6091463cb829e7c9f2afc2c"
            },
            "dist": {
                "type": "zip",
                "url": "https://api.github.com/repos/filamentphp/widgets/zipball/5b956f884aaef479f6091463cb829e7c9f2afc2c",
                "reference": "5b956f884aaef479f6091463cb829e7c9f2afc2c",
                "shasum": ""
            },
            "require": {
                "filament/support": "self.version",
                "php": "^8.1",
                "spatie/laravel-package-tools": "^1.9"
            },
            "type": "library",
            "extra": {
                "laravel": {
                    "providers": [
                        "Filament\\Widgets\\WidgetsServiceProvider"
                    ]
                }
            },
            "autoload": {
                "psr-4": {
                    "Filament\\Widgets\\": "src"
                }
            },
            "notification-url": "https://packagist.org/downloads/",
            "license": [
                "MIT"
            ],
            "description": "Easily add beautiful dashboard widgets to any Livewire component.",
            "homepage": "https://github.com/filamentphp/filament",
            "support": {
                "issues": "https://github.com/filamentphp/filament/issues",
                "source": "https://github.com/filamentphp/filament"
            },
            "time": "2025-06-12T15:11:14+00:00"
        },
        {
            "name": "firebase/php-jwt",
            "version": "v6.11.1",
            "source": {
                "type": "git",
                "url": "https://github.com/firebase/php-jwt.git",
                "reference": "d1e91ecf8c598d073d0995afa8cd5c75c6e19e66"
            },
            "dist": {
                "type": "zip",
                "url": "https://api.github.com/repos/firebase/php-jwt/zipball/d1e91ecf8c598d073d0995afa8cd5c75c6e19e66",
                "reference": "d1e91ecf8c598d073d0995afa8cd5c75c6e19e66",
                "shasum": ""
            },
            "require": {
                "php": "^8.0"
            },
            "require-dev": {
                "guzzlehttp/guzzle": "^7.4",
                "phpspec/prophecy-phpunit": "^2.0",
                "phpunit/phpunit": "^9.5",
                "psr/cache": "^2.0||^3.0",
                "psr/http-client": "^1.0",
                "psr/http-factory": "^1.0"
            },
            "suggest": {
                "ext-sodium": "Support EdDSA (Ed25519) signatures",
                "paragonie/sodium_compat": "Support EdDSA (Ed25519) signatures when libsodium is not present"
            },
            "type": "library",
            "autoload": {
                "psr-4": {
                    "Firebase\\JWT\\": "src"
                }
            },
            "notification-url": "https://packagist.org/downloads/",
            "license": [
                "BSD-3-Clause"
            ],
            "authors": [
                {
                    "name": "Neuman Vong",
                    "email": "neuman+pear@twilio.com",
                    "role": "Developer"
                },
                {
                    "name": "Anant Narayanan",
                    "email": "anant@php.net",
                    "role": "Developer"
                }
            ],
            "description": "A simple library to encode and decode JSON Web Tokens (JWT) in PHP. Should conform to the current spec.",
            "homepage": "https://github.com/firebase/php-jwt",
            "keywords": [
                "jwt",
                "php"
            ],
            "support": {
                "issues": "https://github.com/firebase/php-jwt/issues",
                "source": "https://github.com/firebase/php-jwt/tree/v6.11.1"
            },
            "time": "2025-04-09T20:32:01+00:00"
        },
        {
            "name": "fruitcake/php-cors",
            "version": "v1.3.0",
            "source": {
                "type": "git",
                "url": "https://github.com/fruitcake/php-cors.git",
                "reference": "3d158f36e7875e2f040f37bc0573956240a5a38b"
            },
            "dist": {
                "type": "zip",
                "url": "https://api.github.com/repos/fruitcake/php-cors/zipball/3d158f36e7875e2f040f37bc0573956240a5a38b",
                "reference": "3d158f36e7875e2f040f37bc0573956240a5a38b",
                "shasum": ""
            },
            "require": {
                "php": "^7.4|^8.0",
                "symfony/http-foundation": "^4.4|^5.4|^6|^7"
            },
            "require-dev": {
                "phpstan/phpstan": "^1.4",
                "phpunit/phpunit": "^9",
                "squizlabs/php_codesniffer": "^3.5"
            },
            "type": "library",
            "extra": {
                "branch-alias": {
                    "dev-master": "1.2-dev"
                }
            },
            "autoload": {
                "psr-4": {
                    "Fruitcake\\Cors\\": "src/"
                }
            },
            "notification-url": "https://packagist.org/downloads/",
            "license": [
                "MIT"
            ],
            "authors": [
                {
                    "name": "Fruitcake",
                    "homepage": "https://fruitcake.nl"
                },
                {
                    "name": "Barryvdh",
                    "email": "barryvdh@gmail.com"
                }
            ],
            "description": "Cross-origin resource sharing library for the Symfony HttpFoundation",
            "homepage": "https://github.com/fruitcake/php-cors",
            "keywords": [
                "cors",
                "laravel",
                "symfony"
            ],
            "support": {
                "issues": "https://github.com/fruitcake/php-cors/issues",
                "source": "https://github.com/fruitcake/php-cors/tree/v1.3.0"
            },
            "funding": [
                {
                    "url": "https://fruitcake.nl",
                    "type": "custom"
                },
                {
                    "url": "https://github.com/barryvdh",
                    "type": "github"
                }
            ],
            "time": "2023-10-12T05:21:21+00:00"
        },
        {
            "name": "google/apiclient",
            "version": "v2.18.4",
            "source": {
                "type": "git",
                "url": "https://github.com/googleapis/google-api-php-client.git",
                "reference": "5b51fdb2cbd2a96088e3dfc6f565bdf6fb0af94b"
            },
            "dist": {
                "type": "zip",
                "url": "https://api.github.com/repos/googleapis/google-api-php-client/zipball/5b51fdb2cbd2a96088e3dfc6f565bdf6fb0af94b",
                "reference": "5b51fdb2cbd2a96088e3dfc6f565bdf6fb0af94b",
                "shasum": ""
            },
            "require": {
                "firebase/php-jwt": "^6.0",
                "google/apiclient-services": "~0.350",
                "google/auth": "^1.37",
                "guzzlehttp/guzzle": "^7.4.5",
                "guzzlehttp/psr7": "^2.6",
                "monolog/monolog": "^2.9||^3.0",
                "php": "^8.1",
                "phpseclib/phpseclib": "^3.0.36"
            },
            "require-dev": {
                "cache/filesystem-adapter": "^1.1",
                "composer/composer": "^1.10.23",
                "phpcompatibility/php-compatibility": "^9.2",
                "phpspec/prophecy-phpunit": "^2.1",
                "phpunit/phpunit": "^9.6",
                "squizlabs/php_codesniffer": "^3.8",
                "symfony/css-selector": "~2.1",
                "symfony/dom-crawler": "~2.1"
            },
            "suggest": {
                "cache/filesystem-adapter": "For caching certs and tokens (using Google\\Client::setCache)"
            },
            "type": "library",
            "extra": {
                "branch-alias": {
                    "dev-main": "2.x-dev"
                }
            },
            "autoload": {
                "files": [
                    "src/aliases.php"
                ],
                "psr-4": {
                    "Google\\": "src/"
                },
                "classmap": [
                    "src/aliases.php"
                ]
            },
            "notification-url": "https://packagist.org/downloads/",
            "license": [
                "Apache-2.0"
            ],
            "description": "Client library for Google APIs",
            "homepage": "http://developers.google.com/api-client-library/php",
            "keywords": [
                "google"
            ],
            "support": {
                "issues": "https://github.com/googleapis/google-api-php-client/issues",
                "source": "https://github.com/googleapis/google-api-php-client/tree/v2.18.4"
            },
            "time": "2025-09-30T04:23:07+00:00"
        },
        {
            "name": "google/apiclient-services",
            "version": "v0.416.0",
            "source": {
                "type": "git",
                "url": "https://github.com/googleapis/google-api-php-client-services.git",
                "reference": "a7b96415b22d85cee12ab730089f1d1b66bc191f"
            },
            "dist": {
                "type": "zip",
                "url": "https://api.github.com/repos/googleapis/google-api-php-client-services/zipball/a7b96415b22d85cee12ab730089f1d1b66bc191f",
                "reference": "a7b96415b22d85cee12ab730089f1d1b66bc191f",
                "shasum": ""
            },
            "require": {
                "php": "^8.1"
            },
            "require-dev": {
                "phpunit/phpunit": "^9.6"
            },
            "type": "library",
            "autoload": {
                "files": [
                    "autoload.php"
                ],
                "psr-4": {
                    "Google\\Service\\": "src"
                }
            },
            "notification-url": "https://packagist.org/downloads/",
            "license": [
                "Apache-2.0"
            ],
            "description": "Client library for Google APIs",
            "homepage": "http://developers.google.com/api-client-library/php",
            "keywords": [
                "google"
            ],
            "support": {
                "issues": "https://github.com/googleapis/google-api-php-client-services/issues",
                "source": "https://github.com/googleapis/google-api-php-client-services/tree/v0.416.0"
            },
            "time": "2025-10-13T01:08:26+00:00"
        },
        {
            "name": "google/auth",
            "version": "v1.48.1",
            "source": {
                "type": "git",
                "url": "https://github.com/googleapis/google-auth-library-php.git",
                "reference": "023f41a2c80fb98a493dfb9dffcab643481a7ab0"
            },
            "dist": {
                "type": "zip",
                "url": "https://api.github.com/repos/googleapis/google-auth-library-php/zipball/023f41a2c80fb98a493dfb9dffcab643481a7ab0",
                "reference": "023f41a2c80fb98a493dfb9dffcab643481a7ab0",
                "shasum": ""
            },
            "require": {
                "firebase/php-jwt": "^6.0",
                "guzzlehttp/guzzle": "^7.4.5",
                "guzzlehttp/psr7": "^2.4.5",
                "php": "^8.1",
                "psr/cache": "^2.0||^3.0",
                "psr/http-message": "^1.1||^2.0",
                "psr/log": "^3.0"
            },
            "require-dev": {
                "guzzlehttp/promises": "^2.0",
                "kelvinmo/simplejwt": "0.7.1",
                "phpseclib/phpseclib": "^3.0.35",
                "phpspec/prophecy-phpunit": "^2.1",
                "phpunit/phpunit": "^9.6",
                "sebastian/comparator": ">=1.2.3",
                "squizlabs/php_codesniffer": "^4.0",
                "symfony/process": "^6.0||^7.0",
                "webmozart/assert": "^1.11"
            },
            "suggest": {
                "phpseclib/phpseclib": "May be used in place of OpenSSL for signing strings or for token management. Please require version ^2."
            },
            "type": "library",
            "autoload": {
                "psr-4": {
                    "Google\\Auth\\": "src"
                }
            },
            "notification-url": "https://packagist.org/downloads/",
            "license": [
                "Apache-2.0"
            ],
            "description": "Google Auth Library for PHP",
            "homepage": "https://github.com/google/google-auth-library-php",
            "keywords": [
                "Authentication",
                "google",
                "oauth2"
            ],
            "support": {
                "docs": "https://cloud.google.com/php/docs/reference/auth/latest",
                "issues": "https://github.com/googleapis/google-auth-library-php/issues",
                "source": "https://github.com/googleapis/google-auth-library-php/tree/v1.48.1"
            },
            "time": "2025-09-30T04:22:33+00:00"
        },
        {
            "name": "graham-campbell/result-type",
            "version": "v1.1.3",
            "source": {
                "type": "git",
                "url": "https://github.com/GrahamCampbell/Result-Type.git",
                "reference": "3ba905c11371512af9d9bdd27d99b782216b6945"
            },
            "dist": {
                "type": "zip",
                "url": "https://api.github.com/repos/GrahamCampbell/Result-Type/zipball/3ba905c11371512af9d9bdd27d99b782216b6945",
                "reference": "3ba905c11371512af9d9bdd27d99b782216b6945",
                "shasum": ""
            },
            "require": {
                "php": "^7.2.5 || ^8.0",
                "phpoption/phpoption": "^1.9.3"
            },
            "require-dev": {
                "phpunit/phpunit": "^8.5.39 || ^9.6.20 || ^10.5.28"
            },
            "type": "library",
            "autoload": {
                "psr-4": {
                    "GrahamCampbell\\ResultType\\": "src/"
                }
            },
            "notification-url": "https://packagist.org/downloads/",
            "license": [
                "MIT"
            ],
            "authors": [
                {
                    "name": "Graham Campbell",
                    "email": "hello@gjcampbell.co.uk",
                    "homepage": "https://github.com/GrahamCampbell"
                }
            ],
            "description": "An Implementation Of The Result Type",
            "keywords": [
                "Graham Campbell",
                "GrahamCampbell",
                "Result Type",
                "Result-Type",
                "result"
            ],
            "support": {
                "issues": "https://github.com/GrahamCampbell/Result-Type/issues",
                "source": "https://github.com/GrahamCampbell/Result-Type/tree/v1.1.3"
            },
            "funding": [
                {
                    "url": "https://github.com/GrahamCampbell",
                    "type": "github"
                },
                {
                    "url": "https://tidelift.com/funding/github/packagist/graham-campbell/result-type",
                    "type": "tidelift"
                }
            ],
            "time": "2024-07-20T21:45:45+00:00"
        },
        {
            "name": "guava/filament-icon-picker",
            "version": "2.3.1",
            "source": {
                "type": "git",
                "url": "https://github.com/lukas-frey/filament-icon-picker.git",
                "reference": "a9c2709db2df2d658fd045022d0300c2fa8a6fba"
            },
            "dist": {
                "type": "zip",
                "url": "https://api.github.com/repos/lukas-frey/filament-icon-picker/zipball/a9c2709db2df2d658fd045022d0300c2fa8a6fba",
                "reference": "a9c2709db2df2d658fd045022d0300c2fa8a6fba",
                "shasum": ""
            },
            "require": {
                "filament/filament": "^3.0@stable",
                "php": "^8.0"
            },
            "require-dev": {
                "orchestra/testbench": "^7.0|^8.0|^9.0"
            },
            "type": "library",
            "extra": {
                "laravel": {
                    "providers": [
                        "Guava\\FilamentIconPicker\\FilamentIconPickerServiceProvider"
                    ]
                }
            },
            "autoload": {
                "psr-4": {
                    "Guava\\FilamentIconPicker\\": "src"
                }
            },
            "notification-url": "https://packagist.org/downloads/",
            "license": [
                "MIT"
            ],
            "authors": [
                {
                    "name": "Lukas Frey",
                    "email": "mail@lukasfrey.cz"
                }
            ],
            "description": "A filament plugin that adds an icon picker field.",
            "support": {
                "issues": "https://github.com/lukas-frey/filament-icon-picker/issues",
                "source": "https://github.com/lukas-frey/filament-icon-picker/tree/2.3.1"
            },
            "funding": [
                {
                    "url": "https://github.com/LukasFreyCZ",
                    "type": "github"
                }
            ],
            "time": "2025-08-19T12:48:35+00:00"
        },
        {
            "name": "guzzlehttp/guzzle",
            "version": "7.10.0",
            "source": {
                "type": "git",
                "url": "https://github.com/guzzle/guzzle.git",
                "reference": "b51ac707cfa420b7bfd4e4d5e510ba8008e822b4"
            },
            "dist": {
                "type": "zip",
                "url": "https://api.github.com/repos/guzzle/guzzle/zipball/b51ac707cfa420b7bfd4e4d5e510ba8008e822b4",
                "reference": "b51ac707cfa420b7bfd4e4d5e510ba8008e822b4",
                "shasum": ""
            },
            "require": {
                "ext-json": "*",
                "guzzlehttp/promises": "^2.3",
                "guzzlehttp/psr7": "^2.8",
                "php": "^7.2.5 || ^8.0",
                "psr/http-client": "^1.0",
                "symfony/deprecation-contracts": "^2.2 || ^3.0"
            },
            "provide": {
                "psr/http-client-implementation": "1.0"
            },
            "require-dev": {
                "bamarni/composer-bin-plugin": "^1.8.2",
                "ext-curl": "*",
                "guzzle/client-integration-tests": "3.0.2",
                "php-http/message-factory": "^1.1",
                "phpunit/phpunit": "^8.5.39 || ^9.6.20",
                "psr/log": "^1.1 || ^2.0 || ^3.0"
            },
            "suggest": {
                "ext-curl": "Required for CURL handler support",
                "ext-intl": "Required for Internationalized Domain Name (IDN) support",
                "psr/log": "Required for using the Log middleware"
            },
            "type": "library",
            "extra": {
                "bamarni-bin": {
                    "bin-links": true,
                    "forward-command": false
                }
            },
            "autoload": {
                "files": [
                    "src/functions_include.php"
                ],
                "psr-4": {
                    "GuzzleHttp\\": "src/"
                }
            },
            "notification-url": "https://packagist.org/downloads/",
            "license": [
                "MIT"
            ],
            "authors": [
                {
                    "name": "Graham Campbell",
                    "email": "hello@gjcampbell.co.uk",
                    "homepage": "https://github.com/GrahamCampbell"
                },
                {
                    "name": "Michael Dowling",
                    "email": "mtdowling@gmail.com",
                    "homepage": "https://github.com/mtdowling"
                },
                {
                    "name": "Jeremy Lindblom",
                    "email": "jeremeamia@gmail.com",
                    "homepage": "https://github.com/jeremeamia"
                },
                {
                    "name": "George Mponos",
                    "email": "gmponos@gmail.com",
                    "homepage": "https://github.com/gmponos"
                },
                {
                    "name": "Tobias Nyholm",
                    "email": "tobias.nyholm@gmail.com",
                    "homepage": "https://github.com/Nyholm"
                },
                {
                    "name": "Márk Sági-Kazár",
                    "email": "mark.sagikazar@gmail.com",
                    "homepage": "https://github.com/sagikazarmark"
                },
                {
                    "name": "Tobias Schultze",
                    "email": "webmaster@tubo-world.de",
                    "homepage": "https://github.com/Tobion"
                }
            ],
            "description": "Guzzle is a PHP HTTP client library",
            "keywords": [
                "client",
                "curl",
                "framework",
                "http",
                "http client",
                "psr-18",
                "psr-7",
                "rest",
                "web service"
            ],
            "support": {
                "issues": "https://github.com/guzzle/guzzle/issues",
                "source": "https://github.com/guzzle/guzzle/tree/7.10.0"
            },
            "funding": [
                {
                    "url": "https://github.com/GrahamCampbell",
                    "type": "github"
                },
                {
                    "url": "https://github.com/Nyholm",
                    "type": "github"
                },
                {
                    "url": "https://tidelift.com/funding/github/packagist/guzzlehttp/guzzle",
                    "type": "tidelift"
                }
            ],
            "time": "2025-08-23T22:36:01+00:00"
        },
        {
            "name": "guzzlehttp/promises",
            "version": "2.3.0",
            "source": {
                "type": "git",
                "url": "https://github.com/guzzle/promises.git",
                "reference": "481557b130ef3790cf82b713667b43030dc9c957"
            },
            "dist": {
                "type": "zip",
                "url": "https://api.github.com/repos/guzzle/promises/zipball/481557b130ef3790cf82b713667b43030dc9c957",
                "reference": "481557b130ef3790cf82b713667b43030dc9c957",
                "shasum": ""
            },
            "require": {
                "php": "^7.2.5 || ^8.0"
            },
            "require-dev": {
                "bamarni/composer-bin-plugin": "^1.8.2",
                "phpunit/phpunit": "^8.5.44 || ^9.6.25"
            },
            "type": "library",
            "extra": {
                "bamarni-bin": {
                    "bin-links": true,
                    "forward-command": false
                }
            },
            "autoload": {
                "psr-4": {
                    "GuzzleHttp\\Promise\\": "src/"
                }
            },
            "notification-url": "https://packagist.org/downloads/",
            "license": [
                "MIT"
            ],
            "authors": [
                {
                    "name": "Graham Campbell",
                    "email": "hello@gjcampbell.co.uk",
                    "homepage": "https://github.com/GrahamCampbell"
                },
                {
                    "name": "Michael Dowling",
                    "email": "mtdowling@gmail.com",
                    "homepage": "https://github.com/mtdowling"
                },
                {
                    "name": "Tobias Nyholm",
                    "email": "tobias.nyholm@gmail.com",
                    "homepage": "https://github.com/Nyholm"
                },
                {
                    "name": "Tobias Schultze",
                    "email": "webmaster@tubo-world.de",
                    "homepage": "https://github.com/Tobion"
                }
            ],
            "description": "Guzzle promises library",
            "keywords": [
                "promise"
            ],
            "support": {
                "issues": "https://github.com/guzzle/promises/issues",
                "source": "https://github.com/guzzle/promises/tree/2.3.0"
            },
            "funding": [
                {
                    "url": "https://github.com/GrahamCampbell",
                    "type": "github"
                },
                {
                    "url": "https://github.com/Nyholm",
                    "type": "github"
                },
                {
                    "url": "https://tidelift.com/funding/github/packagist/guzzlehttp/promises",
                    "type": "tidelift"
                }
            ],
            "time": "2025-08-22T14:34:08+00:00"
        },
        {
            "name": "guzzlehttp/psr7",
            "version": "2.8.0",
            "source": {
                "type": "git",
                "url": "https://github.com/guzzle/psr7.git",
                "reference": "21dc724a0583619cd1652f673303492272778051"
            },
            "dist": {
                "type": "zip",
                "url": "https://api.github.com/repos/guzzle/psr7/zipball/21dc724a0583619cd1652f673303492272778051",
                "reference": "21dc724a0583619cd1652f673303492272778051",
                "shasum": ""
            },
            "require": {
                "php": "^7.2.5 || ^8.0",
                "psr/http-factory": "^1.0",
                "psr/http-message": "^1.1 || ^2.0",
                "ralouphie/getallheaders": "^3.0"
            },
            "provide": {
                "psr/http-factory-implementation": "1.0",
                "psr/http-message-implementation": "1.0"
            },
            "require-dev": {
                "bamarni/composer-bin-plugin": "^1.8.2",
                "http-interop/http-factory-tests": "0.9.0",
                "phpunit/phpunit": "^8.5.44 || ^9.6.25"
            },
            "suggest": {
                "laminas/laminas-httphandlerrunner": "Emit PSR-7 responses"
            },
            "type": "library",
            "extra": {
                "bamarni-bin": {
                    "bin-links": true,
                    "forward-command": false
                }
            },
            "autoload": {
                "psr-4": {
                    "GuzzleHttp\\Psr7\\": "src/"
                }
            },
            "notification-url": "https://packagist.org/downloads/",
            "license": [
                "MIT"
            ],
            "authors": [
                {
                    "name": "Graham Campbell",
                    "email": "hello@gjcampbell.co.uk",
                    "homepage": "https://github.com/GrahamCampbell"
                },
                {
                    "name": "Michael Dowling",
                    "email": "mtdowling@gmail.com",
                    "homepage": "https://github.com/mtdowling"
                },
                {
                    "name": "George Mponos",
                    "email": "gmponos@gmail.com",
                    "homepage": "https://github.com/gmponos"
                },
                {
                    "name": "Tobias Nyholm",
                    "email": "tobias.nyholm@gmail.com",
                    "homepage": "https://github.com/Nyholm"
                },
                {
                    "name": "Márk Sági-Kazár",
                    "email": "mark.sagikazar@gmail.com",
                    "homepage": "https://github.com/sagikazarmark"
                },
                {
                    "name": "Tobias Schultze",
                    "email": "webmaster@tubo-world.de",
                    "homepage": "https://github.com/Tobion"
                },
                {
                    "name": "Márk Sági-Kazár",
                    "email": "mark.sagikazar@gmail.com",
                    "homepage": "https://sagikazarmark.hu"
                }
            ],
            "description": "PSR-7 message implementation that also provides common utility methods",
            "keywords": [
                "http",
                "message",
                "psr-7",
                "request",
                "response",
                "stream",
                "uri",
                "url"
            ],
            "support": {
                "issues": "https://github.com/guzzle/psr7/issues",
                "source": "https://github.com/guzzle/psr7/tree/2.8.0"
            },
            "funding": [
                {
                    "url": "https://github.com/GrahamCampbell",
                    "type": "github"
                },
                {
                    "url": "https://github.com/Nyholm",
                    "type": "github"
                },
                {
                    "url": "https://tidelift.com/funding/github/packagist/guzzlehttp/psr7",
                    "type": "tidelift"
                }
            ],
            "time": "2025-08-23T21:21:41+00:00"
        },
        {
            "name": "guzzlehttp/uri-template",
            "version": "v1.0.5",
            "source": {
                "type": "git",
                "url": "https://github.com/guzzle/uri-template.git",
                "reference": "4f4bbd4e7172148801e76e3decc1e559bdee34e1"
            },
            "dist": {
                "type": "zip",
                "url": "https://api.github.com/repos/guzzle/uri-template/zipball/4f4bbd4e7172148801e76e3decc1e559bdee34e1",
                "reference": "4f4bbd4e7172148801e76e3decc1e559bdee34e1",
                "shasum": ""
            },
            "require": {
                "php": "^7.2.5 || ^8.0",
                "symfony/polyfill-php80": "^1.24"
            },
            "require-dev": {
                "bamarni/composer-bin-plugin": "^1.8.2",
                "phpunit/phpunit": "^8.5.44 || ^9.6.25",
                "uri-template/tests": "1.0.0"
            },
            "type": "library",
            "extra": {
                "bamarni-bin": {
                    "bin-links": true,
                    "forward-command": false
                }
            },
            "autoload": {
                "psr-4": {
                    "GuzzleHttp\\UriTemplate\\": "src"
                }
            },
            "notification-url": "https://packagist.org/downloads/",
            "license": [
                "MIT"
            ],
            "authors": [
                {
                    "name": "Graham Campbell",
                    "email": "hello@gjcampbell.co.uk",
                    "homepage": "https://github.com/GrahamCampbell"
                },
                {
                    "name": "Michael Dowling",
                    "email": "mtdowling@gmail.com",
                    "homepage": "https://github.com/mtdowling"
                },
                {
                    "name": "George Mponos",
                    "email": "gmponos@gmail.com",
                    "homepage": "https://github.com/gmponos"
                },
                {
                    "name": "Tobias Nyholm",
                    "email": "tobias.nyholm@gmail.com",
                    "homepage": "https://github.com/Nyholm"
                }
            ],
            "description": "A polyfill class for uri_template of PHP",
            "keywords": [
                "guzzlehttp",
                "uri-template"
            ],
            "support": {
                "issues": "https://github.com/guzzle/uri-template/issues",
                "source": "https://github.com/guzzle/uri-template/tree/v1.0.5"
            },
            "funding": [
                {
                    "url": "https://github.com/GrahamCampbell",
                    "type": "github"
                },
                {
                    "url": "https://github.com/Nyholm",
                    "type": "github"
                },
                {
                    "url": "https://tidelift.com/funding/github/packagist/guzzlehttp/uri-template",
                    "type": "tidelift"
                }
            ],
            "time": "2025-08-22T14:27:06+00:00"
        },
        {
            "name": "jeffersongoncalves/filament-cep-field",
            "version": "1.1.0",
            "source": {
                "type": "git",
                "url": "https://github.com/jeffersongoncalves/filament-cep-field.git",
                "reference": "191830774b01b5cc486307799d3cc6a7aeee64bb"
            },
            "dist": {
                "type": "zip",
                "url": "https://api.github.com/repos/jeffersongoncalves/filament-cep-field/zipball/191830774b01b5cc486307799d3cc6a7aeee64bb",
                "reference": "191830774b01b5cc486307799d3cc6a7aeee64bb",
                "shasum": ""
            },
            "require": {
                "filament/filament": "^3.0",
                "jeffersongoncalves/laravel-cep": "^1.0",
                "php": "^8.2|^8.3",
                "spatie/laravel-package-tools": "^1.14.0"
            },
            "require-dev": {
                "larastan/larastan": "^3.0",
                "laravel/pint": "^1.21",
                "orchestra/testbench": "^9.0|^10.0",
                "pestphp/pest": "^3.7.4",
                "pestphp/pest-plugin-laravel": "^3.0"
            },
            "type": "library",
            "extra": {
                "laravel": {
                    "providers": [
                        "JeffersonGoncalves\\Filament\\CepField\\CepFieldServiceProvider"
                    ]
                }
            },
            "autoload": {
                "psr-4": {
                    "JeffersonGoncalves\\Filament\\CepField\\": "src"
                }
            },
            "notification-url": "https://packagist.org/downloads/",
            "license": [
                "MIT"
            ],
            "authors": [
                {
                    "name": "Jefferson Gonçalves",
                    "email": "gerson.simao.92@gmail.com",
                    "role": "Developer"
                }
            ],
            "description": "The Filament CEP Field is a custom input component designed specifically for Brazilian postal codes (CEP - Código de Endereçamento Postal). This component extends Filament's form capabilities by providing a specialized input field that handles CEP formatting, validation, and automatic address lookup.",
            "homepage": "https://github.com/jeffersongoncalves/filament-cep-field",
            "keywords": [
                "filament",
                "filament-cep-field",
                "jeffersongoncalves",
                "laravel"
            ],
            "support": {
                "issues": "https://github.com/jeffersongoncalves/filament-cep-field/issues",
                "source": "https://github.com/jeffersongoncalves/filament-cep-field/tree/1.1.0"
            },
            "time": "2025-07-17T20:05:06+00:00"
        },
        {
            "name": "jeffersongoncalves/laravel-cep",
            "version": "1.1.1",
            "source": {
                "type": "git",
                "url": "https://github.com/jeffersongoncalves/laravel-cep.git",
                "reference": "88ed63e792007804a94997a044353ed1f015b7eb"
            },
            "dist": {
                "type": "zip",
                "url": "https://api.github.com/repos/jeffersongoncalves/laravel-cep/zipball/88ed63e792007804a94997a044353ed1f015b7eb",
                "reference": "88ed63e792007804a94997a044353ed1f015b7eb",
                "shasum": ""
            },
            "require": {
                "laravel/framework": "^11.0|^12.0",
                "php": "^8.2|^8.3",
                "spatie/laravel-package-tools": "^1.14.0"
            },
            "require-dev": {
                "larastan/larastan": "^3.0",
                "laravel/pint": "^1.24",
                "orchestra/testbench": "^9.0|^10.0",
                "pestphp/pest": "^3.7.4",
                "pestphp/pest-plugin-laravel": "^3.0"
            },
            "type": "library",
            "extra": {
                "laravel": {
                    "providers": [
                        "JeffersonGoncalves\\Cep\\CepServiceProvider"
                    ]
                }
            },
            "autoload": {
                "psr-4": {
                    "JeffersonGoncalves\\Cep\\": "src/"
                }
            },
            "notification-url": "https://packagist.org/downloads/",
            "license": [
                "MIT"
            ],
            "authors": [
                {
                    "name": "Jefferson Gonçalves",
                    "email": "gerson.simao.92@gmail.com",
                    "role": "Developer"
                }
            ],
            "description": "A simple and efficient PHP package for querying Brazilian postal codes (CEP). This package provides an easy way to retrieve address information from Brazilian ZIP codes through multiple providers.",
            "homepage": "https://github.com/jeffersongoncalves/laravel-cep",
            "keywords": [
                "jeffersongoncalves",
                "laravel",
                "laravel-cep"
            ],
            "support": {
                "issues": "https://github.com/jeffersongoncalves/laravel-cep/issues",
                "source": "https://github.com/jeffersongoncalves/laravel-cep/tree/1.1.1"
            },
            "time": "2025-07-26T20:08:06+00:00"
        },
        {
            "name": "kirschbaum-development/eloquent-power-joins",
            "version": "4.2.8",
            "source": {
                "type": "git",
                "url": "https://github.com/kirschbaum-development/eloquent-power-joins.git",
                "reference": "d67c7e2efa886d2ef8bb29e86c3ddb9438ac6390"
            },
            "dist": {
                "type": "zip",
                "url": "https://api.github.com/repos/kirschbaum-development/eloquent-power-joins/zipball/d67c7e2efa886d2ef8bb29e86c3ddb9438ac6390",
                "reference": "d67c7e2efa886d2ef8bb29e86c3ddb9438ac6390",
                "shasum": ""
            },
            "require": {
                "illuminate/database": "^11.42|^12.0",
                "illuminate/support": "^11.42|^12.0",
                "php": "^8.2"
            },
            "require-dev": {
                "friendsofphp/php-cs-fixer": "dev-master",
                "laravel/legacy-factories": "^1.0@dev",
                "orchestra/testbench": "^9.0|^10.0",
                "phpunit/phpunit": "^10.0|^11.0"
            },
            "type": "library",
            "extra": {
                "laravel": {
                    "providers": [
                        "Kirschbaum\\PowerJoins\\PowerJoinsServiceProvider"
                    ]
                }
            },
            "autoload": {
                "psr-4": {
                    "Kirschbaum\\PowerJoins\\": "src"
                }
            },
            "notification-url": "https://packagist.org/downloads/",
            "license": [
                "MIT"
            ],
            "authors": [
                {
                    "name": "Luis Dalmolin",
                    "email": "luis.nh@gmail.com",
                    "role": "Developer"
                }
            ],
            "description": "The Laravel magic applied to joins.",
            "homepage": "https://github.com/kirschbaum-development/eloquent-power-joins",
            "keywords": [
                "eloquent",
                "join",
                "laravel",
                "mysql"
            ],
            "support": {
                "issues": "https://github.com/kirschbaum-development/eloquent-power-joins/issues",
                "source": "https://github.com/kirschbaum-development/eloquent-power-joins/tree/4.2.8"
            },
            "time": "2025-08-14T18:43:05+00:00"
        },
        {
            "name": "laravel/framework",
            "version": "v12.34.0",
            "source": {
                "type": "git",
                "url": "https://github.com/laravel/framework.git",
                "reference": "f9ec5a5d88bc8c468f17b59f88e05c8ac3c8d687"
            },
            "dist": {
                "type": "zip",
                "url": "https://api.github.com/repos/laravel/framework/zipball/f9ec5a5d88bc8c468f17b59f88e05c8ac3c8d687",
                "reference": "f9ec5a5d88bc8c468f17b59f88e05c8ac3c8d687",
                "shasum": ""
            },
            "require": {
                "brick/math": "^0.11|^0.12|^0.13|^0.14",
                "composer-runtime-api": "^2.2",
                "doctrine/inflector": "^2.0.5",
                "dragonmantank/cron-expression": "^3.4",
                "egulias/email-validator": "^3.2.1|^4.0",
                "ext-ctype": "*",
                "ext-filter": "*",
                "ext-hash": "*",
                "ext-mbstring": "*",
                "ext-openssl": "*",
                "ext-session": "*",
                "ext-tokenizer": "*",
                "fruitcake/php-cors": "^1.3",
                "guzzlehttp/guzzle": "^7.8.2",
                "guzzlehttp/uri-template": "^1.0",
                "laravel/prompts": "^0.3.0",
                "laravel/serializable-closure": "^1.3|^2.0",
                "league/commonmark": "^2.7",
                "league/flysystem": "^3.25.1",
                "league/flysystem-local": "^3.25.1",
                "league/uri": "^7.5.1",
                "monolog/monolog": "^3.0",
                "nesbot/carbon": "^3.8.4",
                "nunomaduro/termwind": "^2.0",
                "php": "^8.2",
                "psr/container": "^1.1.1|^2.0.1",
                "psr/log": "^1.0|^2.0|^3.0",
                "psr/simple-cache": "^1.0|^2.0|^3.0",
                "ramsey/uuid": "^4.7",
                "symfony/console": "^7.2.0",
                "symfony/error-handler": "^7.2.0",
                "symfony/finder": "^7.2.0",
                "symfony/http-foundation": "^7.2.0",
                "symfony/http-kernel": "^7.2.0",
                "symfony/mailer": "^7.2.0",
                "symfony/mime": "^7.2.0",
                "symfony/polyfill-php83": "^1.33",
                "symfony/polyfill-php84": "^1.33",
                "symfony/polyfill-php85": "^1.33",
                "symfony/process": "^7.2.0",
                "symfony/routing": "^7.2.0",
                "symfony/uid": "^7.2.0",
                "symfony/var-dumper": "^7.2.0",
                "tijsverkoyen/css-to-inline-styles": "^2.2.5",
                "vlucas/phpdotenv": "^5.6.1",
                "voku/portable-ascii": "^2.0.2"
            },
            "conflict": {
                "tightenco/collect": "<5.5.33"
            },
            "provide": {
                "psr/container-implementation": "1.1|2.0",
                "psr/log-implementation": "1.0|2.0|3.0",
                "psr/simple-cache-implementation": "1.0|2.0|3.0"
            },
            "replace": {
                "illuminate/auth": "self.version",
                "illuminate/broadcasting": "self.version",
                "illuminate/bus": "self.version",
                "illuminate/cache": "self.version",
                "illuminate/collections": "self.version",
                "illuminate/concurrency": "self.version",
                "illuminate/conditionable": "self.version",
                "illuminate/config": "self.version",
                "illuminate/console": "self.version",
                "illuminate/container": "self.version",
                "illuminate/contracts": "self.version",
                "illuminate/cookie": "self.version",
                "illuminate/database": "self.version",
                "illuminate/encryption": "self.version",
                "illuminate/events": "self.version",
                "illuminate/filesystem": "self.version",
                "illuminate/hashing": "self.version",
                "illuminate/http": "self.version",
                "illuminate/json-schema": "self.version",
                "illuminate/log": "self.version",
                "illuminate/macroable": "self.version",
                "illuminate/mail": "self.version",
                "illuminate/notifications": "self.version",
                "illuminate/pagination": "self.version",
                "illuminate/pipeline": "self.version",
                "illuminate/process": "self.version",
                "illuminate/queue": "self.version",
                "illuminate/redis": "self.version",
                "illuminate/routing": "self.version",
                "illuminate/session": "self.version",
                "illuminate/support": "self.version",
                "illuminate/testing": "self.version",
                "illuminate/translation": "self.version",
                "illuminate/validation": "self.version",
                "illuminate/view": "self.version",
                "spatie/once": "*"
            },
            "require-dev": {
                "ably/ably-php": "^1.0",
                "aws/aws-sdk-php": "^3.322.9",
                "ext-gmp": "*",
                "fakerphp/faker": "^1.24",
                "guzzlehttp/promises": "^2.0.3",
                "guzzlehttp/psr7": "^2.4",
                "laravel/pint": "^1.18",
                "league/flysystem-aws-s3-v3": "^3.25.1",
                "league/flysystem-ftp": "^3.25.1",
                "league/flysystem-path-prefixing": "^3.25.1",
                "league/flysystem-read-only": "^3.25.1",
                "league/flysystem-sftp-v3": "^3.25.1",
                "mockery/mockery": "^1.6.10",
                "opis/json-schema": "^2.4.1",
                "orchestra/testbench-core": "^10.7.0",
                "pda/pheanstalk": "^5.0.6|^7.0.0",
                "php-http/discovery": "^1.15",
                "phpstan/phpstan": "^2.0",
                "phpunit/phpunit": "^10.5.35|^11.5.3|^12.0.1",
                "predis/predis": "^2.3|^3.0",
                "resend/resend-php": "^0.10.0",
                "symfony/cache": "^7.2.0",
                "symfony/http-client": "^7.2.0",
                "symfony/psr-http-message-bridge": "^7.2.0",
                "symfony/translation": "^7.2.0"
            },
            "suggest": {
                "ably/ably-php": "Required to use the Ably broadcast driver (^1.0).",
                "aws/aws-sdk-php": "Required to use the SQS queue driver, DynamoDb failed job storage, and SES mail driver (^3.322.9).",
                "brianium/paratest": "Required to run tests in parallel (^7.0|^8.0).",
                "ext-apcu": "Required to use the APC cache driver.",
                "ext-fileinfo": "Required to use the Filesystem class.",
                "ext-ftp": "Required to use the Flysystem FTP driver.",
                "ext-gd": "Required to use Illuminate\\Http\\Testing\\FileFactory::image().",
                "ext-memcached": "Required to use the memcache cache driver.",
                "ext-pcntl": "Required to use all features of the queue worker and console signal trapping.",
                "ext-pdo": "Required to use all database features.",
                "ext-posix": "Required to use all features of the queue worker.",
                "ext-redis": "Required to use the Redis cache and queue drivers (^4.0|^5.0|^6.0).",
                "fakerphp/faker": "Required to generate fake data using the fake() helper (^1.23).",
                "filp/whoops": "Required for friendly error pages in development (^2.14.3).",
                "laravel/tinker": "Required to use the tinker console command (^2.0).",
                "league/flysystem-aws-s3-v3": "Required to use the Flysystem S3 driver (^3.25.1).",
                "league/flysystem-ftp": "Required to use the Flysystem FTP driver (^3.25.1).",
                "league/flysystem-path-prefixing": "Required to use the scoped driver (^3.25.1).",
                "league/flysystem-read-only": "Required to use read-only disks (^3.25.1)",
                "league/flysystem-sftp-v3": "Required to use the Flysystem SFTP driver (^3.25.1).",
                "mockery/mockery": "Required to use mocking (^1.6).",
                "pda/pheanstalk": "Required to use the beanstalk queue driver (^5.0).",
                "php-http/discovery": "Required to use PSR-7 bridging features (^1.15).",
                "phpunit/phpunit": "Required to use assertions and run tests (^10.5.35|^11.5.3|^12.0.1).",
                "predis/predis": "Required to use the predis connector (^2.3|^3.0).",
                "psr/http-message": "Required to allow Storage::put to accept a StreamInterface (^1.0).",
                "pusher/pusher-php-server": "Required to use the Pusher broadcast driver (^6.0|^7.0).",
                "resend/resend-php": "Required to enable support for the Resend mail transport (^0.10.0).",
                "symfony/cache": "Required to PSR-6 cache bridge (^7.2).",
                "symfony/filesystem": "Required to enable support for relative symbolic links (^7.2).",
                "symfony/http-client": "Required to enable support for the Symfony API mail transports (^7.2).",
                "symfony/mailgun-mailer": "Required to enable support for the Mailgun mail transport (^7.2).",
                "symfony/postmark-mailer": "Required to enable support for the Postmark mail transport (^7.2).",
                "symfony/psr-http-message-bridge": "Required to use PSR-7 bridging features (^7.2)."
            },
            "type": "library",
            "extra": {
                "branch-alias": {
                    "dev-master": "12.x-dev"
                }
            },
            "autoload": {
                "files": [
                    "src/Illuminate/Collections/functions.php",
                    "src/Illuminate/Collections/helpers.php",
                    "src/Illuminate/Events/functions.php",
                    "src/Illuminate/Filesystem/functions.php",
                    "src/Illuminate/Foundation/helpers.php",
                    "src/Illuminate/Log/functions.php",
                    "src/Illuminate/Support/functions.php",
                    "src/Illuminate/Support/helpers.php"
                ],
                "psr-4": {
                    "Illuminate\\": "src/Illuminate/",
                    "Illuminate\\Support\\": [
                        "src/Illuminate/Macroable/",
                        "src/Illuminate/Collections/",
                        "src/Illuminate/Conditionable/"
                    ]
                }
            },
            "notification-url": "https://packagist.org/downloads/",
            "license": [
                "MIT"
            ],
            "authors": [
                {
                    "name": "Taylor Otwell",
                    "email": "taylor@laravel.com"
                }
            ],
            "description": "The Laravel Framework.",
            "homepage": "https://laravel.com",
            "keywords": [
                "framework",
                "laravel"
            ],
            "support": {
                "issues": "https://github.com/laravel/framework/issues",
                "source": "https://github.com/laravel/framework"
            },
            "time": "2025-10-14T13:58:31+00:00"
        },
        {
            "name": "laravel/prompts",
            "version": "v0.3.7",
            "source": {
                "type": "git",
                "url": "https://github.com/laravel/prompts.git",
                "reference": "a1891d362714bc40c8d23b0b1d7090f022ea27cc"
            },
            "dist": {
                "type": "zip",
                "url": "https://api.github.com/repos/laravel/prompts/zipball/a1891d362714bc40c8d23b0b1d7090f022ea27cc",
                "reference": "a1891d362714bc40c8d23b0b1d7090f022ea27cc",
                "shasum": ""
            },
            "require": {
                "composer-runtime-api": "^2.2",
                "ext-mbstring": "*",
                "php": "^8.1",
                "symfony/console": "^6.2|^7.0"
            },
            "conflict": {
                "illuminate/console": ">=10.17.0 <10.25.0",
                "laravel/framework": ">=10.17.0 <10.25.0"
            },
            "require-dev": {
                "illuminate/collections": "^10.0|^11.0|^12.0",
                "mockery/mockery": "^1.5",
                "pestphp/pest": "^2.3|^3.4",
                "phpstan/phpstan": "^1.12.28",
                "phpstan/phpstan-mockery": "^1.1.3"
            },
            "suggest": {
                "ext-pcntl": "Required for the spinner to be animated."
            },
            "type": "library",
            "extra": {
                "branch-alias": {
                    "dev-main": "0.3.x-dev"
                }
            },
            "autoload": {
                "files": [
                    "src/helpers.php"
                ],
                "psr-4": {
                    "Laravel\\Prompts\\": "src/"
                }
            },
            "notification-url": "https://packagist.org/downloads/",
            "license": [
                "MIT"
            ],
            "description": "Add beautiful and user-friendly forms to your command-line applications.",
            "support": {
                "issues": "https://github.com/laravel/prompts/issues",
                "source": "https://github.com/laravel/prompts/tree/v0.3.7"
            },
            "time": "2025-09-19T13:47:56+00:00"
        },
        {
            "name": "laravel/serializable-closure",
            "version": "v2.0.6",
            "source": {
                "type": "git",
                "url": "https://github.com/laravel/serializable-closure.git",
                "reference": "038ce42edee619599a1debb7e81d7b3759492819"
            },
            "dist": {
                "type": "zip",
                "url": "https://api.github.com/repos/laravel/serializable-closure/zipball/038ce42edee619599a1debb7e81d7b3759492819",
                "reference": "038ce42edee619599a1debb7e81d7b3759492819",
                "shasum": ""
            },
            "require": {
                "php": "^8.1"
            },
            "require-dev": {
                "illuminate/support": "^10.0|^11.0|^12.0",
                "nesbot/carbon": "^2.67|^3.0",
                "pestphp/pest": "^2.36|^3.0",
                "phpstan/phpstan": "^2.0",
                "symfony/var-dumper": "^6.2.0|^7.0.0"
            },
            "type": "library",
            "extra": {
                "branch-alias": {
                    "dev-master": "2.x-dev"
                }
            },
            "autoload": {
                "psr-4": {
                    "Laravel\\SerializableClosure\\": "src/"
                }
            },
            "notification-url": "https://packagist.org/downloads/",
            "license": [
                "MIT"
            ],
            "authors": [
                {
                    "name": "Taylor Otwell",
                    "email": "taylor@laravel.com"
                },
                {
                    "name": "Nuno Maduro",
                    "email": "nuno@laravel.com"
                }
            ],
            "description": "Laravel Serializable Closure provides an easy and secure way to serialize closures in PHP.",
            "keywords": [
                "closure",
                "laravel",
                "serializable"
            ],
            "support": {
                "issues": "https://github.com/laravel/serializable-closure/issues",
                "source": "https://github.com/laravel/serializable-closure"
            },
            "time": "2025-10-09T13:42:30+00:00"
        },
        {
            "name": "laravel/tinker",
            "version": "v2.10.1",
            "source": {
                "type": "git",
                "url": "https://github.com/laravel/tinker.git",
                "reference": "22177cc71807d38f2810c6204d8f7183d88a57d3"
            },
            "dist": {
                "type": "zip",
                "url": "https://api.github.com/repos/laravel/tinker/zipball/22177cc71807d38f2810c6204d8f7183d88a57d3",
                "reference": "22177cc71807d38f2810c6204d8f7183d88a57d3",
                "shasum": ""
            },
            "require": {
                "illuminate/console": "^6.0|^7.0|^8.0|^9.0|^10.0|^11.0|^12.0",
                "illuminate/contracts": "^6.0|^7.0|^8.0|^9.0|^10.0|^11.0|^12.0",
                "illuminate/support": "^6.0|^7.0|^8.0|^9.0|^10.0|^11.0|^12.0",
                "php": "^7.2.5|^8.0",
                "psy/psysh": "^0.11.1|^0.12.0",
                "symfony/var-dumper": "^4.3.4|^5.0|^6.0|^7.0"
            },
            "require-dev": {
                "mockery/mockery": "~1.3.3|^1.4.2",
                "phpstan/phpstan": "^1.10",
                "phpunit/phpunit": "^8.5.8|^9.3.3|^10.0"
            },
            "suggest": {
                "illuminate/database": "The Illuminate Database package (^6.0|^7.0|^8.0|^9.0|^10.0|^11.0|^12.0)."
            },
            "type": "library",
            "extra": {
                "laravel": {
                    "providers": [
                        "Laravel\\Tinker\\TinkerServiceProvider"
                    ]
                }
            },
            "autoload": {
                "psr-4": {
                    "Laravel\\Tinker\\": "src/"
                }
            },
            "notification-url": "https://packagist.org/downloads/",
            "license": [
                "MIT"
            ],
            "authors": [
                {
                    "name": "Taylor Otwell",
                    "email": "taylor@laravel.com"
                }
            ],
            "description": "Powerful REPL for the Laravel framework.",
            "keywords": [
                "REPL",
                "Tinker",
                "laravel",
                "psysh"
            ],
            "support": {
                "issues": "https://github.com/laravel/tinker/issues",
                "source": "https://github.com/laravel/tinker/tree/v2.10.1"
            },
            "time": "2025-01-27T14:24:01+00:00"
        },
        {
            "name": "laravelcm/laravel-subscriptions",
            "version": "v1.5",
            "source": {
                "type": "git",
                "url": "https://github.com/laravelcm/laravel-subscriptions.git",
                "reference": "4616d07551ac4c5cf5ee21485b2e1ae64a969ad1"
            },
            "dist": {
                "type": "zip",
                "url": "https://api.github.com/repos/laravelcm/laravel-subscriptions/zipball/4616d07551ac4c5cf5ee21485b2e1ae64a969ad1",
                "reference": "4616d07551ac4c5cf5ee21485b2e1ae64a969ad1",
                "shasum": ""
            },
            "require": {
                "illuminate/console": "^10.0|^11.0|^12.0",
                "illuminate/container": "^10.0|^11.0|^12.0",
                "illuminate/database": "^10.0|^11.0|^12.0",
                "illuminate/support": "^10.0|^11.0|^12.0",
                "php": "^8.2",
                "spatie/eloquent-sortable": "^4.0.0",
                "spatie/laravel-package-tools": "^1.16",
                "spatie/laravel-sluggable": "^3.4.2",
                "spatie/laravel-translatable": "^6.5.0"
            },
            "require-dev": {
                "larastan/larastan": "^2.0|^3.0",
                "laravel/pint": "^1.13",
                "orchestra/testbench": "^8.0|^9.0|^10.0",
                "pestphp/pest": "^2.18|^3.7",
                "spatie/test-time": "^1.3"
            },
            "type": "library",
            "extra": {
                "laravel": {
                    "providers": [
                        "Laravelcm\\Subscriptions\\SubscriptionServiceProvider"
                    ]
                }
            },
            "autoload": {
                "psr-4": {
                    "Laravelcm\\Subscriptions\\": "src"
                }
            },
            "notification-url": "https://packagist.org/downloads/",
            "license": [
                "MIT"
            ],
            "authors": [
                {
                    "name": "Arthur Monney",
                    "email": "arthur@laravel.cm",
                    "homepage": "https://arthurmonney.me"
                },
                {
                    "name": "The Generous Laravel Community",
                    "homepage": "https://github.com/laravelcm/laravel-subscriptions/contributors"
                }
            ],
            "description": "Laravel Subscriptions is a flexible plans and subscription management system for Laravel, with the required tools to run your SAAS like services efficiently. It's simple architecture, accompanied by powerful underlying to afford solid platform for your business.",
            "homepage": "https://laravel.cm",
            "keywords": [
                "database",
                "feature",
                "laravel",
                "plan",
                "recurring",
                "subscription",
                "value"
            ],
            "support": {
                "docs": "https://github.com/laravelcm/laravel-subscriptions/blob/main/README.md",
                "email": "support@laravel.cm",
                "issues": "https://github.com/laravelcm/laravel-subscriptions/issues",
                "source": "https://github.com/laravelcm/laravel-subscriptions"
            },
            "funding": [
                {
                    "url": "https://github.com/mckenziearts",
                    "type": "github"
                }
            ],
            "time": "2025-04-09T06:22:41+00:00"
        },
        {
            "name": "league/commonmark",
            "version": "2.7.1",
            "source": {
                "type": "git",
                "url": "https://github.com/thephpleague/commonmark.git",
                "reference": "10732241927d3971d28e7ea7b5712721fa2296ca"
            },
            "dist": {
                "type": "zip",
                "url": "https://api.github.com/repos/thephpleague/commonmark/zipball/10732241927d3971d28e7ea7b5712721fa2296ca",
                "reference": "10732241927d3971d28e7ea7b5712721fa2296ca",
                "shasum": ""
            },
            "require": {
                "ext-mbstring": "*",
                "league/config": "^1.1.1",
                "php": "^7.4 || ^8.0",
                "psr/event-dispatcher": "^1.0",
                "symfony/deprecation-contracts": "^2.1 || ^3.0",
                "symfony/polyfill-php80": "^1.16"
            },
            "require-dev": {
                "cebe/markdown": "^1.0",
                "commonmark/cmark": "0.31.1",
                "commonmark/commonmark.js": "0.31.1",
                "composer/package-versions-deprecated": "^1.8",
                "embed/embed": "^4.4",
                "erusev/parsedown": "^1.0",
                "ext-json": "*",
                "github/gfm": "0.29.0",
                "michelf/php-markdown": "^1.4 || ^2.0",
                "nyholm/psr7": "^1.5",
                "phpstan/phpstan": "^1.8.2",
                "phpunit/phpunit": "^9.5.21 || ^10.5.9 || ^11.0.0",
                "scrutinizer/ocular": "^1.8.1",
                "symfony/finder": "^5.3 | ^6.0 | ^7.0",
                "symfony/process": "^5.4 | ^6.0 | ^7.0",
                "symfony/yaml": "^2.3 | ^3.0 | ^4.0 | ^5.0 | ^6.0 | ^7.0",
                "unleashedtech/php-coding-standard": "^3.1.1",
                "vimeo/psalm": "^4.24.0 || ^5.0.0 || ^6.0.0"
            },
            "suggest": {
                "symfony/yaml": "v2.3+ required if using the Front Matter extension"
            },
            "type": "library",
            "extra": {
                "branch-alias": {
                    "dev-main": "2.8-dev"
                }
            },
            "autoload": {
                "psr-4": {
                    "League\\CommonMark\\": "src"
                }
            },
            "notification-url": "https://packagist.org/downloads/",
            "license": [
                "BSD-3-Clause"
            ],
            "authors": [
                {
                    "name": "Colin O'Dell",
                    "email": "colinodell@gmail.com",
                    "homepage": "https://www.colinodell.com",
                    "role": "Lead Developer"
                }
            ],
            "description": "Highly-extensible PHP Markdown parser which fully supports the CommonMark spec and GitHub-Flavored Markdown (GFM)",
            "homepage": "https://commonmark.thephpleague.com",
            "keywords": [
                "commonmark",
                "flavored",
                "gfm",
                "github",
                "github-flavored",
                "markdown",
                "md",
                "parser"
            ],
            "support": {
                "docs": "https://commonmark.thephpleague.com/",
                "forum": "https://github.com/thephpleague/commonmark/discussions",
                "issues": "https://github.com/thephpleague/commonmark/issues",
                "rss": "https://github.com/thephpleague/commonmark/releases.atom",
                "source": "https://github.com/thephpleague/commonmark"
            },
            "funding": [
                {
                    "url": "https://www.colinodell.com/sponsor",
                    "type": "custom"
                },
                {
                    "url": "https://www.paypal.me/colinpodell/10.00",
                    "type": "custom"
                },
                {
                    "url": "https://github.com/colinodell",
                    "type": "github"
                },
                {
                    "url": "https://tidelift.com/funding/github/packagist/league/commonmark",
                    "type": "tidelift"
                }
            ],
            "time": "2025-07-20T12:47:49+00:00"
        },
        {
            "name": "league/config",
            "version": "v1.2.0",
            "source": {
                "type": "git",
                "url": "https://github.com/thephpleague/config.git",
                "reference": "754b3604fb2984c71f4af4a9cbe7b57f346ec1f3"
            },
            "dist": {
                "type": "zip",
                "url": "https://api.github.com/repos/thephpleague/config/zipball/754b3604fb2984c71f4af4a9cbe7b57f346ec1f3",
                "reference": "754b3604fb2984c71f4af4a9cbe7b57f346ec1f3",
                "shasum": ""
            },
            "require": {
                "dflydev/dot-access-data": "^3.0.1",
                "nette/schema": "^1.2",
                "php": "^7.4 || ^8.0"
            },
            "require-dev": {
                "phpstan/phpstan": "^1.8.2",
                "phpunit/phpunit": "^9.5.5",
                "scrutinizer/ocular": "^1.8.1",
                "unleashedtech/php-coding-standard": "^3.1",
                "vimeo/psalm": "^4.7.3"
            },
            "type": "library",
            "extra": {
                "branch-alias": {
                    "dev-main": "1.2-dev"
                }
            },
            "autoload": {
                "psr-4": {
                    "League\\Config\\": "src"
                }
            },
            "notification-url": "https://packagist.org/downloads/",
            "license": [
                "BSD-3-Clause"
            ],
            "authors": [
                {
                    "name": "Colin O'Dell",
                    "email": "colinodell@gmail.com",
                    "homepage": "https://www.colinodell.com",
                    "role": "Lead Developer"
                }
            ],
            "description": "Define configuration arrays with strict schemas and access values with dot notation",
            "homepage": "https://config.thephpleague.com",
            "keywords": [
                "array",
                "config",
                "configuration",
                "dot",
                "dot-access",
                "nested",
                "schema"
            ],
            "support": {
                "docs": "https://config.thephpleague.com/",
                "issues": "https://github.com/thephpleague/config/issues",
                "rss": "https://github.com/thephpleague/config/releases.atom",
                "source": "https://github.com/thephpleague/config"
            },
            "funding": [
                {
                    "url": "https://www.colinodell.com/sponsor",
                    "type": "custom"
                },
                {
                    "url": "https://www.paypal.me/colinpodell/10.00",
                    "type": "custom"
                },
                {
                    "url": "https://github.com/colinodell",
                    "type": "github"
                }
            ],
            "time": "2022-12-11T20:36:23+00:00"
        },
        {
            "name": "league/csv",
            "version": "9.27.0",
            "source": {
                "type": "git",
                "url": "https://github.com/thephpleague/csv.git",
                "reference": "cb491b1ba3c42ff2bcd0113814f4256b42bae845"
            },
            "dist": {
                "type": "zip",
                "url": "https://api.github.com/repos/thephpleague/csv/zipball/cb491b1ba3c42ff2bcd0113814f4256b42bae845",
                "reference": "cb491b1ba3c42ff2bcd0113814f4256b42bae845",
                "shasum": ""
            },
            "require": {
                "ext-filter": "*",
                "php": "^8.1.2"
            },
            "require-dev": {
                "ext-dom": "*",
                "ext-xdebug": "*",
                "friendsofphp/php-cs-fixer": "^3.75.0",
                "phpbench/phpbench": "^1.4.1",
                "phpstan/phpstan": "^1.12.27",
                "phpstan/phpstan-deprecation-rules": "^1.2.1",
                "phpstan/phpstan-phpunit": "^1.4.2",
                "phpstan/phpstan-strict-rules": "^1.6.2",
                "phpunit/phpunit": "^10.5.16 || ^11.5.22 || ^12.3.6",
                "symfony/var-dumper": "^6.4.8 || ^7.3.0"
            },
            "suggest": {
                "ext-dom": "Required to use the XMLConverter and the HTMLConverter classes",
                "ext-iconv": "Needed to ease transcoding CSV using iconv stream filters",
                "ext-mbstring": "Needed to ease transcoding CSV using mb stream filters",
                "ext-mysqli": "Requiered to use the package with the MySQLi extension",
                "ext-pdo": "Required to use the package with the PDO extension",
                "ext-pgsql": "Requiered to use the package with the PgSQL extension",
                "ext-sqlite3": "Required to use the package with the SQLite3 extension"
            },
            "type": "library",
            "extra": {
                "branch-alias": {
                    "dev-master": "9.x-dev"
                }
            },
            "autoload": {
                "files": [
                    "src/functions_include.php"
                ],
                "psr-4": {
                    "League\\Csv\\": "src"
                }
            },
            "notification-url": "https://packagist.org/downloads/",
            "license": [
                "MIT"
            ],
            "authors": [
                {
                    "name": "Ignace Nyamagana Butera",
                    "email": "nyamsprod@gmail.com",
                    "homepage": "https://github.com/nyamsprod/",
                    "role": "Developer"
                }
            ],
            "description": "CSV data manipulation made easy in PHP",
            "homepage": "https://csv.thephpleague.com",
            "keywords": [
                "convert",
                "csv",
                "export",
                "filter",
                "import",
                "read",
                "transform",
                "write"
            ],
            "support": {
                "docs": "https://csv.thephpleague.com",
                "issues": "https://github.com/thephpleague/csv/issues",
                "rss": "https://github.com/thephpleague/csv/releases.atom",
                "source": "https://github.com/thephpleague/csv"
            },
            "funding": [
                {
                    "url": "https://github.com/sponsors/nyamsprod",
                    "type": "github"
                }
            ],
            "time": "2025-10-16T08:22:09+00:00"
        },
        {
            "name": "league/flysystem",
            "version": "3.30.0",
            "source": {
                "type": "git",
                "url": "https://github.com/thephpleague/flysystem.git",
                "reference": "2203e3151755d874bb2943649dae1eb8533ac93e"
            },
            "dist": {
                "type": "zip",
                "url": "https://api.github.com/repos/thephpleague/flysystem/zipball/2203e3151755d874bb2943649dae1eb8533ac93e",
                "reference": "2203e3151755d874bb2943649dae1eb8533ac93e",
                "shasum": ""
            },
            "require": {
                "league/flysystem-local": "^3.0.0",
                "league/mime-type-detection": "^1.0.0",
                "php": "^8.0.2"
            },
            "conflict": {
                "async-aws/core": "<1.19.0",
                "async-aws/s3": "<1.14.0",
                "aws/aws-sdk-php": "3.209.31 || 3.210.0",
                "guzzlehttp/guzzle": "<7.0",
                "guzzlehttp/ringphp": "<1.1.1",
                "phpseclib/phpseclib": "3.0.15",
                "symfony/http-client": "<5.2"
            },
            "require-dev": {
                "async-aws/s3": "^1.5 || ^2.0",
                "async-aws/simple-s3": "^1.1 || ^2.0",
                "aws/aws-sdk-php": "^3.295.10",
                "composer/semver": "^3.0",
                "ext-fileinfo": "*",
                "ext-ftp": "*",
                "ext-mongodb": "^1.3|^2",
                "ext-zip": "*",
                "friendsofphp/php-cs-fixer": "^3.5",
                "google/cloud-storage": "^1.23",
                "guzzlehttp/psr7": "^2.6",
                "microsoft/azure-storage-blob": "^1.1",
                "mongodb/mongodb": "^1.2|^2",
                "phpseclib/phpseclib": "^3.0.36",
                "phpstan/phpstan": "^1.10",
                "phpunit/phpunit": "^9.5.11|^10.0",
                "sabre/dav": "^4.6.0"
            },
            "type": "library",
            "autoload": {
                "psr-4": {
                    "League\\Flysystem\\": "src"
                }
            },
            "notification-url": "https://packagist.org/downloads/",
            "license": [
                "MIT"
            ],
            "authors": [
                {
                    "name": "Frank de Jonge",
                    "email": "info@frankdejonge.nl"
                }
            ],
            "description": "File storage abstraction for PHP",
            "keywords": [
                "WebDAV",
                "aws",
                "cloud",
                "file",
                "files",
                "filesystem",
                "filesystems",
                "ftp",
                "s3",
                "sftp",
                "storage"
            ],
            "support": {
                "issues": "https://github.com/thephpleague/flysystem/issues",
                "source": "https://github.com/thephpleague/flysystem/tree/3.30.0"
            },
            "time": "2025-06-25T13:29:59+00:00"
        },
        {
            "name": "league/flysystem-local",
            "version": "3.30.0",
            "source": {
                "type": "git",
                "url": "https://github.com/thephpleague/flysystem-local.git",
                "reference": "6691915f77c7fb69adfb87dcd550052dc184ee10"
            },
            "dist": {
                "type": "zip",
                "url": "https://api.github.com/repos/thephpleague/flysystem-local/zipball/6691915f77c7fb69adfb87dcd550052dc184ee10",
                "reference": "6691915f77c7fb69adfb87dcd550052dc184ee10",
                "shasum": ""
            },
            "require": {
                "ext-fileinfo": "*",
                "league/flysystem": "^3.0.0",
                "league/mime-type-detection": "^1.0.0",
                "php": "^8.0.2"
            },
            "type": "library",
            "autoload": {
                "psr-4": {
                    "League\\Flysystem\\Local\\": ""
                }
            },
            "notification-url": "https://packagist.org/downloads/",
            "license": [
                "MIT"
            ],
            "authors": [
                {
                    "name": "Frank de Jonge",
                    "email": "info@frankdejonge.nl"
                }
            ],
            "description": "Local filesystem adapter for Flysystem.",
            "keywords": [
                "Flysystem",
                "file",
                "files",
                "filesystem",
                "local"
            ],
            "support": {
                "source": "https://github.com/thephpleague/flysystem-local/tree/3.30.0"
            },
            "time": "2025-05-21T10:34:19+00:00"
        },
        {
            "name": "league/mime-type-detection",
            "version": "1.16.0",
            "source": {
                "type": "git",
                "url": "https://github.com/thephpleague/mime-type-detection.git",
                "reference": "2d6702ff215bf922936ccc1ad31007edc76451b9"
            },
            "dist": {
                "type": "zip",
                "url": "https://api.github.com/repos/thephpleague/mime-type-detection/zipball/2d6702ff215bf922936ccc1ad31007edc76451b9",
                "reference": "2d6702ff215bf922936ccc1ad31007edc76451b9",
                "shasum": ""
            },
            "require": {
                "ext-fileinfo": "*",
                "php": "^7.4 || ^8.0"
            },
            "require-dev": {
                "friendsofphp/php-cs-fixer": "^3.2",
                "phpstan/phpstan": "^0.12.68",
                "phpunit/phpunit": "^8.5.8 || ^9.3 || ^10.0"
            },
            "type": "library",
            "autoload": {
                "psr-4": {
                    "League\\MimeTypeDetection\\": "src"
                }
            },
            "notification-url": "https://packagist.org/downloads/",
            "license": [
                "MIT"
            ],
            "authors": [
                {
                    "name": "Frank de Jonge",
                    "email": "info@frankdejonge.nl"
                }
            ],
            "description": "Mime-type detection for Flysystem",
            "support": {
                "issues": "https://github.com/thephpleague/mime-type-detection/issues",
                "source": "https://github.com/thephpleague/mime-type-detection/tree/1.16.0"
            },
            "funding": [
                {
                    "url": "https://github.com/frankdejonge",
                    "type": "github"
                },
                {
                    "url": "https://tidelift.com/funding/github/packagist/league/flysystem",
                    "type": "tidelift"
                }
            ],
            "time": "2024-09-21T08:32:55+00:00"
        },
        {
            "name": "league/uri",
            "version": "7.5.1",
            "source": {
                "type": "git",
                "url": "https://github.com/thephpleague/uri.git",
                "reference": "81fb5145d2644324614cc532b28efd0215bda430"
            },
            "dist": {
                "type": "zip",
                "url": "https://api.github.com/repos/thephpleague/uri/zipball/81fb5145d2644324614cc532b28efd0215bda430",
                "reference": "81fb5145d2644324614cc532b28efd0215bda430",
                "shasum": ""
            },
            "require": {
                "league/uri-interfaces": "^7.5",
                "php": "^8.1"
            },
            "conflict": {
                "league/uri-schemes": "^1.0"
            },
            "suggest": {
                "ext-bcmath": "to improve IPV4 host parsing",
                "ext-fileinfo": "to create Data URI from file contennts",
                "ext-gmp": "to improve IPV4 host parsing",
                "ext-intl": "to handle IDN host with the best performance",
                "jeremykendall/php-domain-parser": "to resolve Public Suffix and Top Level Domain",
                "league/uri-components": "Needed to easily manipulate URI objects components",
                "php-64bit": "to improve IPV4 host parsing",
                "symfony/polyfill-intl-idn": "to handle IDN host via the Symfony polyfill if ext-intl is not present"
            },
            "type": "library",
            "extra": {
                "branch-alias": {
                    "dev-master": "7.x-dev"
                }
            },
            "autoload": {
                "psr-4": {
                    "League\\Uri\\": ""
                }
            },
            "notification-url": "https://packagist.org/downloads/",
            "license": [
                "MIT"
            ],
            "authors": [
                {
                    "name": "Ignace Nyamagana Butera",
                    "email": "nyamsprod@gmail.com",
                    "homepage": "https://nyamsprod.com"
                }
            ],
            "description": "URI manipulation library",
            "homepage": "https://uri.thephpleague.com",
            "keywords": [
                "data-uri",
                "file-uri",
                "ftp",
                "hostname",
                "http",
                "https",
                "middleware",
                "parse_str",
                "parse_url",
                "psr-7",
                "query-string",
                "querystring",
                "rfc3986",
                "rfc3987",
                "rfc6570",
                "uri",
                "uri-template",
                "url",
                "ws"
            ],
            "support": {
                "docs": "https://uri.thephpleague.com",
                "forum": "https://thephpleague.slack.com",
                "issues": "https://github.com/thephpleague/uri-src/issues",
                "source": "https://github.com/thephpleague/uri/tree/7.5.1"
            },
            "funding": [
                {
                    "url": "https://github.com/sponsors/nyamsprod",
                    "type": "github"
                }
            ],
            "time": "2024-12-08T08:40:02+00:00"
        },
        {
            "name": "league/uri-interfaces",
            "version": "7.5.0",
            "source": {
                "type": "git",
                "url": "https://github.com/thephpleague/uri-interfaces.git",
                "reference": "08cfc6c4f3d811584fb09c37e2849e6a7f9b0742"
            },
            "dist": {
                "type": "zip",
                "url": "https://api.github.com/repos/thephpleague/uri-interfaces/zipball/08cfc6c4f3d811584fb09c37e2849e6a7f9b0742",
                "reference": "08cfc6c4f3d811584fb09c37e2849e6a7f9b0742",
                "shasum": ""
            },
            "require": {
                "ext-filter": "*",
                "php": "^8.1",
                "psr/http-factory": "^1",
                "psr/http-message": "^1.1 || ^2.0"
            },
            "suggest": {
                "ext-bcmath": "to improve IPV4 host parsing",
                "ext-gmp": "to improve IPV4 host parsing",
                "ext-intl": "to handle IDN host with the best performance",
                "php-64bit": "to improve IPV4 host parsing",
                "symfony/polyfill-intl-idn": "to handle IDN host via the Symfony polyfill if ext-intl is not present"
            },
            "type": "library",
            "extra": {
                "branch-alias": {
                    "dev-master": "7.x-dev"
                }
            },
            "autoload": {
                "psr-4": {
                    "League\\Uri\\": ""
                }
            },
            "notification-url": "https://packagist.org/downloads/",
            "license": [
                "MIT"
            ],
            "authors": [
                {
                    "name": "Ignace Nyamagana Butera",
                    "email": "nyamsprod@gmail.com",
                    "homepage": "https://nyamsprod.com"
                }
            ],
            "description": "Common interfaces and classes for URI representation and interaction",
            "homepage": "https://uri.thephpleague.com",
            "keywords": [
                "data-uri",
                "file-uri",
                "ftp",
                "hostname",
                "http",
                "https",
                "parse_str",
                "parse_url",
                "psr-7",
                "query-string",
                "querystring",
                "rfc3986",
                "rfc3987",
                "rfc6570",
                "uri",
                "url",
                "ws"
            ],
            "support": {
                "docs": "https://uri.thephpleague.com",
                "forum": "https://thephpleague.slack.com",
                "issues": "https://github.com/thephpleague/uri-src/issues",
                "source": "https://github.com/thephpleague/uri-interfaces/tree/7.5.0"
            },
            "funding": [
                {
                    "url": "https://github.com/sponsors/nyamsprod",
                    "type": "github"
                }
            ],
            "time": "2024-12-08T08:18:47+00:00"
        },
        {
            "name": "livewire/livewire",
            "version": "v3.6.4",
            "source": {
                "type": "git",
                "url": "https://github.com/livewire/livewire.git",
                "reference": "ef04be759da41b14d2d129e670533180a44987dc"
            },
            "dist": {
                "type": "zip",
                "url": "https://api.github.com/repos/livewire/livewire/zipball/ef04be759da41b14d2d129e670533180a44987dc",
                "reference": "ef04be759da41b14d2d129e670533180a44987dc",
                "shasum": ""
            },
            "require": {
                "illuminate/database": "^10.0|^11.0|^12.0",
                "illuminate/routing": "^10.0|^11.0|^12.0",
                "illuminate/support": "^10.0|^11.0|^12.0",
                "illuminate/validation": "^10.0|^11.0|^12.0",
                "laravel/prompts": "^0.1.24|^0.2|^0.3",
                "league/mime-type-detection": "^1.9",
                "php": "^8.1",
                "symfony/console": "^6.0|^7.0",
                "symfony/http-kernel": "^6.2|^7.0"
            },
            "require-dev": {
                "calebporzio/sushi": "^2.1",
                "laravel/framework": "^10.15.0|^11.0|^12.0",
                "mockery/mockery": "^1.3.1",
                "orchestra/testbench": "^8.21.0|^9.0|^10.0",
                "orchestra/testbench-dusk": "^8.24|^9.1|^10.0",
                "phpunit/phpunit": "^10.4|^11.5",
                "psy/psysh": "^0.11.22|^0.12"
            },
            "type": "library",
            "extra": {
                "laravel": {
                    "aliases": {
                        "Livewire": "Livewire\\Livewire"
                    },
                    "providers": [
                        "Livewire\\LivewireServiceProvider"
                    ]
                }
            },
            "autoload": {
                "files": [
                    "src/helpers.php"
                ],
                "psr-4": {
                    "Livewire\\": "src/"
                }
            },
            "notification-url": "https://packagist.org/downloads/",
            "license": [
                "MIT"
            ],
            "authors": [
                {
                    "name": "Caleb Porzio",
                    "email": "calebporzio@gmail.com"
                }
            ],
            "description": "A front-end framework for Laravel.",
            "support": {
                "issues": "https://github.com/livewire/livewire/issues",
                "source": "https://github.com/livewire/livewire/tree/v3.6.4"
            },
            "funding": [
                {
                    "url": "https://github.com/livewire",
                    "type": "github"
                }
            ],
            "time": "2025-07-17T05:12:15+00:00"
        },
        {
<<<<<<< HEAD
=======
            "name": "maatwebsite/excel",
            "version": "3.1.67",
            "source": {
                "type": "git",
                "url": "https://github.com/SpartnerNL/Laravel-Excel.git",
                "reference": "e508e34a502a3acc3329b464dad257378a7edb4d"
            },
            "dist": {
                "type": "zip",
                "url": "https://api.github.com/repos/SpartnerNL/Laravel-Excel/zipball/e508e34a502a3acc3329b464dad257378a7edb4d",
                "reference": "e508e34a502a3acc3329b464dad257378a7edb4d",
                "shasum": ""
            },
            "require": {
                "composer/semver": "^3.3",
                "ext-json": "*",
                "illuminate/support": "5.8.*||^6.0||^7.0||^8.0||^9.0||^10.0||^11.0||^12.0",
                "php": "^7.0||^8.0",
                "phpoffice/phpspreadsheet": "^1.30.0",
                "psr/simple-cache": "^1.0||^2.0||^3.0"
            },
            "require-dev": {
                "laravel/scout": "^7.0||^8.0||^9.0||^10.0",
                "orchestra/testbench": "^6.0||^7.0||^8.0||^9.0||^10.0",
                "predis/predis": "^1.1"
            },
            "type": "library",
            "extra": {
                "laravel": {
                    "aliases": {
                        "Excel": "Maatwebsite\\Excel\\Facades\\Excel"
                    },
                    "providers": [
                        "Maatwebsite\\Excel\\ExcelServiceProvider"
                    ]
                }
            },
            "autoload": {
                "psr-4": {
                    "Maatwebsite\\Excel\\": "src/"
                }
            },
            "notification-url": "https://packagist.org/downloads/",
            "license": [
                "MIT"
            ],
            "authors": [
                {
                    "name": "Patrick Brouwers",
                    "email": "patrick@spartner.nl"
                }
            ],
            "description": "Supercharged Excel exports and imports in Laravel",
            "keywords": [
                "PHPExcel",
                "batch",
                "csv",
                "excel",
                "export",
                "import",
                "laravel",
                "php",
                "phpspreadsheet"
            ],
            "support": {
                "issues": "https://github.com/SpartnerNL/Laravel-Excel/issues",
                "source": "https://github.com/SpartnerNL/Laravel-Excel/tree/3.1.67"
            },
            "funding": [
                {
                    "url": "https://laravel-excel.com/commercial-support",
                    "type": "custom"
                },
                {
                    "url": "https://github.com/patrickbrouwers",
                    "type": "github"
                }
            ],
            "time": "2025-08-26T09:13:16+00:00"
        },
        {
>>>>>>> a57932f8
            "name": "maennchen/zipstream-php",
            "version": "3.2.0",
            "source": {
                "type": "git",
                "url": "https://github.com/maennchen/ZipStream-PHP.git",
                "reference": "9712d8fa4cdf9240380b01eb4be55ad8dcf71416"
            },
            "dist": {
                "type": "zip",
                "url": "https://api.github.com/repos/maennchen/ZipStream-PHP/zipball/9712d8fa4cdf9240380b01eb4be55ad8dcf71416",
                "reference": "9712d8fa4cdf9240380b01eb4be55ad8dcf71416",
                "shasum": ""
            },
            "require": {
                "ext-mbstring": "*",
                "ext-zlib": "*",
                "php-64bit": "^8.3"
            },
            "require-dev": {
                "brianium/paratest": "^7.7",
                "ext-zip": "*",
                "friendsofphp/php-cs-fixer": "^3.16",
                "guzzlehttp/guzzle": "^7.5",
                "mikey179/vfsstream": "^1.6",
                "php-coveralls/php-coveralls": "^2.5",
                "phpunit/phpunit": "^12.0",
                "vimeo/psalm": "^6.0"
            },
            "suggest": {
                "guzzlehttp/psr7": "^2.4",
                "psr/http-message": "^2.0"
            },
            "type": "library",
            "autoload": {
                "psr-4": {
                    "ZipStream\\": "src/"
                }
            },
            "notification-url": "https://packagist.org/downloads/",
            "license": [
                "MIT"
            ],
            "authors": [
                {
                    "name": "Paul Duncan",
                    "email": "pabs@pablotron.org"
                },
                {
                    "name": "Jonatan Männchen",
                    "email": "jonatan@maennchen.ch"
                },
                {
                    "name": "Jesse Donat",
                    "email": "donatj@gmail.com"
                },
                {
                    "name": "András Kolesár",
                    "email": "kolesar@kolesar.hu"
                }
            ],
            "description": "ZipStream is a library for dynamically streaming dynamic zip files from PHP without writing to the disk at all on the server.",
            "keywords": [
                "stream",
                "zip"
            ],
            "support": {
                "issues": "https://github.com/maennchen/ZipStream-PHP/issues",
                "source": "https://github.com/maennchen/ZipStream-PHP/tree/3.2.0"
            },
            "funding": [
                {
                    "url": "https://github.com/maennchen",
                    "type": "github"
                }
            ],
            "time": "2025-07-17T11:15:13+00:00"
        },
        {
<<<<<<< HEAD
=======
            "name": "markbaker/complex",
            "version": "3.0.2",
            "source": {
                "type": "git",
                "url": "https://github.com/MarkBaker/PHPComplex.git",
                "reference": "95c56caa1cf5c766ad6d65b6344b807c1e8405b9"
            },
            "dist": {
                "type": "zip",
                "url": "https://api.github.com/repos/MarkBaker/PHPComplex/zipball/95c56caa1cf5c766ad6d65b6344b807c1e8405b9",
                "reference": "95c56caa1cf5c766ad6d65b6344b807c1e8405b9",
                "shasum": ""
            },
            "require": {
                "php": "^7.2 || ^8.0"
            },
            "require-dev": {
                "dealerdirect/phpcodesniffer-composer-installer": "dev-master",
                "phpcompatibility/php-compatibility": "^9.3",
                "phpunit/phpunit": "^7.0 || ^8.0 || ^9.0",
                "squizlabs/php_codesniffer": "^3.7"
            },
            "type": "library",
            "autoload": {
                "psr-4": {
                    "Complex\\": "classes/src/"
                }
            },
            "notification-url": "https://packagist.org/downloads/",
            "license": [
                "MIT"
            ],
            "authors": [
                {
                    "name": "Mark Baker",
                    "email": "mark@lange.demon.co.uk"
                }
            ],
            "description": "PHP Class for working with complex numbers",
            "homepage": "https://github.com/MarkBaker/PHPComplex",
            "keywords": [
                "complex",
                "mathematics"
            ],
            "support": {
                "issues": "https://github.com/MarkBaker/PHPComplex/issues",
                "source": "https://github.com/MarkBaker/PHPComplex/tree/3.0.2"
            },
            "time": "2022-12-06T16:21:08+00:00"
        },
        {
            "name": "markbaker/matrix",
            "version": "3.0.1",
            "source": {
                "type": "git",
                "url": "https://github.com/MarkBaker/PHPMatrix.git",
                "reference": "728434227fe21be27ff6d86621a1b13107a2562c"
            },
            "dist": {
                "type": "zip",
                "url": "https://api.github.com/repos/MarkBaker/PHPMatrix/zipball/728434227fe21be27ff6d86621a1b13107a2562c",
                "reference": "728434227fe21be27ff6d86621a1b13107a2562c",
                "shasum": ""
            },
            "require": {
                "php": "^7.1 || ^8.0"
            },
            "require-dev": {
                "dealerdirect/phpcodesniffer-composer-installer": "dev-master",
                "phpcompatibility/php-compatibility": "^9.3",
                "phpdocumentor/phpdocumentor": "2.*",
                "phploc/phploc": "^4.0",
                "phpmd/phpmd": "2.*",
                "phpunit/phpunit": "^7.0 || ^8.0 || ^9.0",
                "sebastian/phpcpd": "^4.0",
                "squizlabs/php_codesniffer": "^3.7"
            },
            "type": "library",
            "autoload": {
                "psr-4": {
                    "Matrix\\": "classes/src/"
                }
            },
            "notification-url": "https://packagist.org/downloads/",
            "license": [
                "MIT"
            ],
            "authors": [
                {
                    "name": "Mark Baker",
                    "email": "mark@demon-angel.eu"
                }
            ],
            "description": "PHP Class for working with matrices",
            "homepage": "https://github.com/MarkBaker/PHPMatrix",
            "keywords": [
                "mathematics",
                "matrix",
                "vector"
            ],
            "support": {
                "issues": "https://github.com/MarkBaker/PHPMatrix/issues",
                "source": "https://github.com/MarkBaker/PHPMatrix/tree/3.0.1"
            },
            "time": "2022-12-02T22:17:43+00:00"
        },
        {
>>>>>>> a57932f8
            "name": "masterminds/html5",
            "version": "2.10.0",
            "source": {
                "type": "git",
                "url": "https://github.com/Masterminds/html5-php.git",
                "reference": "fcf91eb64359852f00d921887b219479b4f21251"
            },
            "dist": {
                "type": "zip",
                "url": "https://api.github.com/repos/Masterminds/html5-php/zipball/fcf91eb64359852f00d921887b219479b4f21251",
                "reference": "fcf91eb64359852f00d921887b219479b4f21251",
                "shasum": ""
            },
            "require": {
                "ext-dom": "*",
                "php": ">=5.3.0"
            },
            "require-dev": {
                "phpunit/phpunit": "^4.8.35 || ^5.7.21 || ^6 || ^7 || ^8 || ^9"
            },
            "type": "library",
            "extra": {
                "branch-alias": {
                    "dev-master": "2.7-dev"
                }
            },
            "autoload": {
                "psr-4": {
                    "Masterminds\\": "src"
                }
            },
            "notification-url": "https://packagist.org/downloads/",
            "license": [
                "MIT"
            ],
            "authors": [
                {
                    "name": "Matt Butcher",
                    "email": "technosophos@gmail.com"
                },
                {
                    "name": "Matt Farina",
                    "email": "matt@mattfarina.com"
                },
                {
                    "name": "Asmir Mustafic",
                    "email": "goetas@gmail.com"
                }
            ],
            "description": "An HTML5 parser and serializer.",
            "homepage": "http://masterminds.github.io/html5-php",
            "keywords": [
                "HTML5",
                "dom",
                "html",
                "parser",
                "querypath",
                "serializer",
                "xml"
            ],
            "support": {
                "issues": "https://github.com/Masterminds/html5-php/issues",
                "source": "https://github.com/Masterminds/html5-php/tree/2.10.0"
            },
            "time": "2025-07-25T09:04:22+00:00"
        },
        {
            "name": "monolog/monolog",
            "version": "3.9.0",
            "source": {
                "type": "git",
                "url": "https://github.com/Seldaek/monolog.git",
                "reference": "10d85740180ecba7896c87e06a166e0c95a0e3b6"
            },
            "dist": {
                "type": "zip",
                "url": "https://api.github.com/repos/Seldaek/monolog/zipball/10d85740180ecba7896c87e06a166e0c95a0e3b6",
                "reference": "10d85740180ecba7896c87e06a166e0c95a0e3b6",
                "shasum": ""
            },
            "require": {
                "php": ">=8.1",
                "psr/log": "^2.0 || ^3.0"
            },
            "provide": {
                "psr/log-implementation": "3.0.0"
            },
            "require-dev": {
                "aws/aws-sdk-php": "^3.0",
                "doctrine/couchdb": "~1.0@dev",
                "elasticsearch/elasticsearch": "^7 || ^8",
                "ext-json": "*",
                "graylog2/gelf-php": "^1.4.2 || ^2.0",
                "guzzlehttp/guzzle": "^7.4.5",
                "guzzlehttp/psr7": "^2.2",
                "mongodb/mongodb": "^1.8",
                "php-amqplib/php-amqplib": "~2.4 || ^3",
                "php-console/php-console": "^3.1.8",
                "phpstan/phpstan": "^2",
                "phpstan/phpstan-deprecation-rules": "^2",
                "phpstan/phpstan-strict-rules": "^2",
                "phpunit/phpunit": "^10.5.17 || ^11.0.7",
                "predis/predis": "^1.1 || ^2",
                "rollbar/rollbar": "^4.0",
                "ruflin/elastica": "^7 || ^8",
                "symfony/mailer": "^5.4 || ^6",
                "symfony/mime": "^5.4 || ^6"
            },
            "suggest": {
                "aws/aws-sdk-php": "Allow sending log messages to AWS services like DynamoDB",
                "doctrine/couchdb": "Allow sending log messages to a CouchDB server",
                "elasticsearch/elasticsearch": "Allow sending log messages to an Elasticsearch server via official client",
                "ext-amqp": "Allow sending log messages to an AMQP server (1.0+ required)",
                "ext-curl": "Required to send log messages using the IFTTTHandler, the LogglyHandler, the SendGridHandler, the SlackWebhookHandler or the TelegramBotHandler",
                "ext-mbstring": "Allow to work properly with unicode symbols",
                "ext-mongodb": "Allow sending log messages to a MongoDB server (via driver)",
                "ext-openssl": "Required to send log messages using SSL",
                "ext-sockets": "Allow sending log messages to a Syslog server (via UDP driver)",
                "graylog2/gelf-php": "Allow sending log messages to a GrayLog2 server",
                "mongodb/mongodb": "Allow sending log messages to a MongoDB server (via library)",
                "php-amqplib/php-amqplib": "Allow sending log messages to an AMQP server using php-amqplib",
                "rollbar/rollbar": "Allow sending log messages to Rollbar",
                "ruflin/elastica": "Allow sending log messages to an Elastic Search server"
            },
            "type": "library",
            "extra": {
                "branch-alias": {
                    "dev-main": "3.x-dev"
                }
            },
            "autoload": {
                "psr-4": {
                    "Monolog\\": "src/Monolog"
                }
            },
            "notification-url": "https://packagist.org/downloads/",
            "license": [
                "MIT"
            ],
            "authors": [
                {
                    "name": "Jordi Boggiano",
                    "email": "j.boggiano@seld.be",
                    "homepage": "https://seld.be"
                }
            ],
            "description": "Sends your logs to files, sockets, inboxes, databases and various web services",
            "homepage": "https://github.com/Seldaek/monolog",
            "keywords": [
                "log",
                "logging",
                "psr-3"
            ],
            "support": {
                "issues": "https://github.com/Seldaek/monolog/issues",
                "source": "https://github.com/Seldaek/monolog/tree/3.9.0"
            },
            "funding": [
                {
                    "url": "https://github.com/Seldaek",
                    "type": "github"
                },
                {
                    "url": "https://tidelift.com/funding/github/packagist/monolog/monolog",
                    "type": "tidelift"
                }
            ],
            "time": "2025-03-24T10:02:05+00:00"
        },
        {
            "name": "myfatoorah/library",
            "version": "2.2.8",
            "source": {
                "type": "git",
                "url": "https://dev.azure.com/myfatoorahsc/Public-Repo/_git/Library",
                "reference": "d276914fe0064147c798c59d9b05f75f7f575c4c"
            },
            "require": {
                "ext-curl": "*",
                "ext-json": "*",
                "php": ">=7"
            },
            "require-dev": {
                "phan/phan": "^5.4",
                "phpcompatibility/php-compatibility": "*",
                "phpstan/phpstan": "^1.10",
                "phpunit/phpunit": "^9.5",
                "squizlabs/php_codesniffer": "*"
            },
            "type": "library",
            "autoload": {
                "files": [
                    "autoload.php"
                ],
                "psr-4": {
                    "MyFatoorah\\Library\\": "src/"
                }
            },
            "notification-url": "https://packagist.org/downloads/",
            "license": [
                "GPL-3.0-only"
            ],
            "authors": [
                {
                    "name": "MyFatoorah Plugin Team",
                    "email": "plugins@myfatoorah.com"
                },
                {
                    "name": "Nermeen Shoman",
                    "email": "nshoman@myfatoorah.com",
                    "role": "Senior Software Engineer"
                },
                {
                    "name": "Rasha Saeed",
                    "email": "rsaeed@myfatoorah.com",
                    "role": "Senior Software Engineer"
                }
            ],
            "description": "MyFatoorah PHP Library",
            "homepage": "https://myfatoorah.com/",
            "keywords": [
                "My Fatoorah",
                "api",
                "commerce",
                "fatoorah",
                "gateway",
                "library",
                "myfatoorah",
                "payment",
                "shipping"
            ],
            "time": "2024-09-07T10:26:01+00:00"
        },
        {
            "name": "nesbot/carbon",
            "version": "3.10.3",
            "source": {
                "type": "git",
                "url": "https://github.com/CarbonPHP/carbon.git",
                "reference": "8e3643dcd149ae0fe1d2ff4f2c8e4bbfad7c165f"
            },
            "dist": {
                "type": "zip",
                "url": "https://api.github.com/repos/CarbonPHP/carbon/zipball/8e3643dcd149ae0fe1d2ff4f2c8e4bbfad7c165f",
                "reference": "8e3643dcd149ae0fe1d2ff4f2c8e4bbfad7c165f",
                "shasum": ""
            },
            "require": {
                "carbonphp/carbon-doctrine-types": "<100.0",
                "ext-json": "*",
                "php": "^8.1",
                "psr/clock": "^1.0",
                "symfony/clock": "^6.3.12 || ^7.0",
                "symfony/polyfill-mbstring": "^1.0",
                "symfony/translation": "^4.4.18 || ^5.2.1 || ^6.0 || ^7.0"
            },
            "provide": {
                "psr/clock-implementation": "1.0"
            },
            "require-dev": {
                "doctrine/dbal": "^3.6.3 || ^4.0",
                "doctrine/orm": "^2.15.2 || ^3.0",
                "friendsofphp/php-cs-fixer": "^v3.87.1",
                "kylekatarnls/multi-tester": "^2.5.3",
                "phpmd/phpmd": "^2.15.0",
                "phpstan/extension-installer": "^1.4.3",
                "phpstan/phpstan": "^2.1.22",
                "phpunit/phpunit": "^10.5.53",
                "squizlabs/php_codesniffer": "^3.13.4"
            },
            "bin": [
                "bin/carbon"
            ],
            "type": "library",
            "extra": {
                "laravel": {
                    "providers": [
                        "Carbon\\Laravel\\ServiceProvider"
                    ]
                },
                "phpstan": {
                    "includes": [
                        "extension.neon"
                    ]
                },
                "branch-alias": {
                    "dev-2.x": "2.x-dev",
                    "dev-master": "3.x-dev"
                }
            },
            "autoload": {
                "psr-4": {
                    "Carbon\\": "src/Carbon/"
                }
            },
            "notification-url": "https://packagist.org/downloads/",
            "license": [
                "MIT"
            ],
            "authors": [
                {
                    "name": "Brian Nesbitt",
                    "email": "brian@nesbot.com",
                    "homepage": "https://markido.com"
                },
                {
                    "name": "kylekatarnls",
                    "homepage": "https://github.com/kylekatarnls"
                }
            ],
            "description": "An API extension for DateTime that supports 281 different languages.",
            "homepage": "https://carbon.nesbot.com",
            "keywords": [
                "date",
                "datetime",
                "time"
            ],
            "support": {
                "docs": "https://carbon.nesbot.com/docs",
                "issues": "https://github.com/CarbonPHP/carbon/issues",
                "source": "https://github.com/CarbonPHP/carbon"
            },
            "funding": [
                {
                    "url": "https://github.com/sponsors/kylekatarnls",
                    "type": "github"
                },
                {
                    "url": "https://opencollective.com/Carbon#sponsor",
                    "type": "opencollective"
                },
                {
                    "url": "https://tidelift.com/subscription/pkg/packagist-nesbot-carbon?utm_source=packagist-nesbot-carbon&utm_medium=referral&utm_campaign=readme",
                    "type": "tidelift"
                }
            ],
            "time": "2025-09-06T13:39:36+00:00"
        },
        {
            "name": "nette/schema",
            "version": "v1.3.2",
            "source": {
                "type": "git",
                "url": "https://github.com/nette/schema.git",
                "reference": "da801d52f0354f70a638673c4a0f04e16529431d"
            },
            "dist": {
                "type": "zip",
                "url": "https://api.github.com/repos/nette/schema/zipball/da801d52f0354f70a638673c4a0f04e16529431d",
                "reference": "da801d52f0354f70a638673c4a0f04e16529431d",
                "shasum": ""
            },
            "require": {
                "nette/utils": "^4.0",
                "php": "8.1 - 8.4"
            },
            "require-dev": {
                "nette/tester": "^2.5.2",
                "phpstan/phpstan-nette": "^1.0",
                "tracy/tracy": "^2.8"
            },
            "type": "library",
            "extra": {
                "branch-alias": {
                    "dev-master": "1.3-dev"
                }
            },
            "autoload": {
                "classmap": [
                    "src/"
                ]
            },
            "notification-url": "https://packagist.org/downloads/",
            "license": [
                "BSD-3-Clause",
                "GPL-2.0-only",
                "GPL-3.0-only"
            ],
            "authors": [
                {
                    "name": "David Grudl",
                    "homepage": "https://davidgrudl.com"
                },
                {
                    "name": "Nette Community",
                    "homepage": "https://nette.org/contributors"
                }
            ],
            "description": "📐 Nette Schema: validating data structures against a given Schema.",
            "homepage": "https://nette.org",
            "keywords": [
                "config",
                "nette"
            ],
            "support": {
                "issues": "https://github.com/nette/schema/issues",
                "source": "https://github.com/nette/schema/tree/v1.3.2"
            },
            "time": "2024-10-06T23:10:23+00:00"
        },
        {
            "name": "nette/utils",
            "version": "v4.0.8",
            "source": {
                "type": "git",
                "url": "https://github.com/nette/utils.git",
                "reference": "c930ca4e3cf4f17dcfb03037703679d2396d2ede"
            },
            "dist": {
                "type": "zip",
                "url": "https://api.github.com/repos/nette/utils/zipball/c930ca4e3cf4f17dcfb03037703679d2396d2ede",
                "reference": "c930ca4e3cf4f17dcfb03037703679d2396d2ede",
                "shasum": ""
            },
            "require": {
                "php": "8.0 - 8.5"
            },
            "conflict": {
                "nette/finder": "<3",
                "nette/schema": "<1.2.2"
            },
            "require-dev": {
                "jetbrains/phpstorm-attributes": "^1.2",
                "nette/tester": "^2.5",
                "phpstan/phpstan-nette": "^2.0@stable",
                "tracy/tracy": "^2.9"
            },
            "suggest": {
                "ext-gd": "to use Image",
                "ext-iconv": "to use Strings::webalize(), toAscii(), chr() and reverse()",
                "ext-intl": "to use Strings::webalize(), toAscii(), normalize() and compare()",
                "ext-json": "to use Nette\\Utils\\Json",
                "ext-mbstring": "to use Strings::lower() etc...",
                "ext-tokenizer": "to use Nette\\Utils\\Reflection::getUseStatements()"
            },
            "type": "library",
            "extra": {
                "branch-alias": {
                    "dev-master": "4.0-dev"
                }
            },
            "autoload": {
                "psr-4": {
                    "Nette\\": "src"
                },
                "classmap": [
                    "src/"
                ]
            },
            "notification-url": "https://packagist.org/downloads/",
            "license": [
                "BSD-3-Clause",
                "GPL-2.0-only",
                "GPL-3.0-only"
            ],
            "authors": [
                {
                    "name": "David Grudl",
                    "homepage": "https://davidgrudl.com"
                },
                {
                    "name": "Nette Community",
                    "homepage": "https://nette.org/contributors"
                }
            ],
            "description": "🛠  Nette Utils: lightweight utilities for string & array manipulation, image handling, safe JSON encoding/decoding, validation, slug or strong password generating etc.",
            "homepage": "https://nette.org",
            "keywords": [
                "array",
                "core",
                "datetime",
                "images",
                "json",
                "nette",
                "paginator",
                "password",
                "slugify",
                "string",
                "unicode",
                "utf-8",
                "utility",
                "validation"
            ],
            "support": {
                "issues": "https://github.com/nette/utils/issues",
                "source": "https://github.com/nette/utils/tree/v4.0.8"
            },
            "time": "2025-08-06T21:43:34+00:00"
        },
        {
            "name": "nicmart/tree",
            "version": "0.9.0",
            "source": {
                "type": "git",
                "url": "https://github.com/nicmart/Tree.git",
                "reference": "f5e17bf18d78cfb0666ebb9f956c3acd8d14229d"
            },
            "dist": {
                "type": "zip",
                "url": "https://api.github.com/repos/nicmart/Tree/zipball/f5e17bf18d78cfb0666ebb9f956c3acd8d14229d",
                "reference": "f5e17bf18d78cfb0666ebb9f956c3acd8d14229d",
                "shasum": ""
            },
            "require": {
                "php": "~8.0.0 || ~8.1.0 || ~8.2.0 || ~8.3.0 || ~8.4.0"
            },
            "require-dev": {
                "ergebnis/composer-normalize": "^2.44.0",
                "ergebnis/license": "^2.6.0",
                "ergebnis/php-cs-fixer-config": "^6.28.1",
                "fakerphp/faker": "^1.24.1",
                "infection/infection": "~0.26.19",
                "phpunit/phpunit": "^9.6.19",
                "psalm/plugin-phpunit": "~0.19.0",
                "vimeo/psalm": "^5.26.1"
            },
            "type": "library",
            "autoload": {
                "psr-4": {
                    "Tree\\": "src/"
                }
            },
            "notification-url": "https://packagist.org/downloads/",
            "license": [
                "MIT"
            ],
            "authors": [
                {
                    "name": "Nicolò Martini",
                    "email": "nicmartnic@gmail.com"
                },
                {
                    "name": "Andreas Möller",
                    "email": "am@localheinz.com"
                }
            ],
            "description": "A basic but flexible php tree data structure and a fluent tree builder implementation.",
            "support": {
                "issues": "https://github.com/nicmart/Tree/issues",
                "source": "https://github.com/nicmart/Tree/tree/0.9.0"
            },
            "time": "2024-11-22T15:36:01+00:00"
        },
        {
            "name": "nikic/php-parser",
            "version": "v5.6.1",
            "source": {
                "type": "git",
                "url": "https://github.com/nikic/PHP-Parser.git",
                "reference": "f103601b29efebd7ff4a1ca7b3eeea9e3336a2a2"
            },
            "dist": {
                "type": "zip",
                "url": "https://api.github.com/repos/nikic/PHP-Parser/zipball/f103601b29efebd7ff4a1ca7b3eeea9e3336a2a2",
                "reference": "f103601b29efebd7ff4a1ca7b3eeea9e3336a2a2",
                "shasum": ""
            },
            "require": {
                "ext-ctype": "*",
                "ext-json": "*",
                "ext-tokenizer": "*",
                "php": ">=7.4"
            },
            "require-dev": {
                "ircmaxell/php-yacc": "^0.0.7",
                "phpunit/phpunit": "^9.0"
            },
            "bin": [
                "bin/php-parse"
            ],
            "type": "library",
            "extra": {
                "branch-alias": {
                    "dev-master": "5.x-dev"
                }
            },
            "autoload": {
                "psr-4": {
                    "PhpParser\\": "lib/PhpParser"
                }
            },
            "notification-url": "https://packagist.org/downloads/",
            "license": [
                "BSD-3-Clause"
            ],
            "authors": [
                {
                    "name": "Nikita Popov"
                }
            ],
            "description": "A PHP parser written in PHP",
            "keywords": [
                "parser",
                "php"
            ],
            "support": {
                "issues": "https://github.com/nikic/PHP-Parser/issues",
                "source": "https://github.com/nikic/PHP-Parser/tree/v5.6.1"
            },
            "time": "2025-08-13T20:13:15+00:00"
        },
        {
            "name": "nunomaduro/termwind",
            "version": "v2.3.2",
            "source": {
                "type": "git",
                "url": "https://github.com/nunomaduro/termwind.git",
                "reference": "eb61920a53057a7debd718a5b89c2178032b52c0"
            },
            "dist": {
                "type": "zip",
                "url": "https://api.github.com/repos/nunomaduro/termwind/zipball/eb61920a53057a7debd718a5b89c2178032b52c0",
                "reference": "eb61920a53057a7debd718a5b89c2178032b52c0",
                "shasum": ""
            },
            "require": {
                "ext-mbstring": "*",
                "php": "^8.2",
                "symfony/console": "^7.3.4"
            },
            "require-dev": {
                "illuminate/console": "^11.46.1",
                "laravel/pint": "^1.25.1",
                "mockery/mockery": "^1.6.12",
                "pestphp/pest": "^2.36.0 || ^3.8.4",
                "phpstan/phpstan": "^1.12.32",
                "phpstan/phpstan-strict-rules": "^1.6.2",
                "symfony/var-dumper": "^7.3.4",
                "thecodingmachine/phpstan-strict-rules": "^1.0.0"
            },
            "type": "library",
            "extra": {
                "laravel": {
                    "providers": [
                        "Termwind\\Laravel\\TermwindServiceProvider"
                    ]
                },
                "branch-alias": {
                    "dev-2.x": "2.x-dev"
                }
            },
            "autoload": {
                "files": [
                    "src/Functions.php"
                ],
                "psr-4": {
                    "Termwind\\": "src/"
                }
            },
            "notification-url": "https://packagist.org/downloads/",
            "license": [
                "MIT"
            ],
            "authors": [
                {
                    "name": "Nuno Maduro",
                    "email": "enunomaduro@gmail.com"
                }
            ],
            "description": "Its like Tailwind CSS, but for the console.",
            "keywords": [
                "cli",
                "console",
                "css",
                "package",
                "php",
                "style"
            ],
            "support": {
                "issues": "https://github.com/nunomaduro/termwind/issues",
                "source": "https://github.com/nunomaduro/termwind/tree/v2.3.2"
            },
            "funding": [
                {
                    "url": "https://www.paypal.com/paypalme/enunomaduro",
                    "type": "custom"
                },
                {
                    "url": "https://github.com/nunomaduro",
                    "type": "github"
                },
                {
                    "url": "https://github.com/xiCO2k",
                    "type": "github"
                }
            ],
            "time": "2025-10-18T11:10:27+00:00"
        },
        {
            "name": "openspout/openspout",
            "version": "v4.32.0",
            "source": {
                "type": "git",
                "url": "https://github.com/openspout/openspout.git",
                "reference": "41f045c1f632e1474e15d4c7bc3abcb4a153563d"
            },
            "dist": {
                "type": "zip",
                "url": "https://api.github.com/repos/openspout/openspout/zipball/41f045c1f632e1474e15d4c7bc3abcb4a153563d",
                "reference": "41f045c1f632e1474e15d4c7bc3abcb4a153563d",
                "shasum": ""
            },
            "require": {
                "ext-dom": "*",
                "ext-fileinfo": "*",
                "ext-filter": "*",
                "ext-libxml": "*",
                "ext-xmlreader": "*",
                "ext-zip": "*",
                "php": "~8.3.0 || ~8.4.0 || ~8.5.0"
            },
            "require-dev": {
                "ext-zlib": "*",
                "friendsofphp/php-cs-fixer": "^3.86.0",
                "infection/infection": "^0.31.2",
                "phpbench/phpbench": "^1.4.1",
                "phpstan/phpstan": "^2.1.22",
                "phpstan/phpstan-phpunit": "^2.0.7",
                "phpstan/phpstan-strict-rules": "^2.0.6",
                "phpunit/phpunit": "^12.3.7"
            },
            "suggest": {
                "ext-iconv": "To handle non UTF-8 CSV files (if \"php-mbstring\" is not already installed or is too limited)",
                "ext-mbstring": "To handle non UTF-8 CSV files (if \"iconv\" is not already installed)"
            },
            "type": "library",
            "extra": {
                "branch-alias": {
                    "dev-master": "3.3.x-dev"
                }
            },
            "autoload": {
                "psr-4": {
                    "OpenSpout\\": "src/"
                }
            },
            "notification-url": "https://packagist.org/downloads/",
            "license": [
                "MIT"
            ],
            "authors": [
                {
                    "name": "Adrien Loison",
                    "email": "adrien@box.com"
                }
            ],
            "description": "PHP Library to read and write spreadsheet files (CSV, XLSX and ODS), in a fast and scalable way",
            "homepage": "https://github.com/openspout/openspout",
            "keywords": [
                "OOXML",
                "csv",
                "excel",
                "memory",
                "odf",
                "ods",
                "office",
                "open",
                "php",
                "read",
                "scale",
                "spreadsheet",
                "stream",
                "write",
                "xlsx"
            ],
            "support": {
                "issues": "https://github.com/openspout/openspout/issues",
                "source": "https://github.com/openspout/openspout/tree/v4.32.0"
            },
            "funding": [
                {
                    "url": "https://paypal.me/filippotessarotto",
                    "type": "custom"
                },
                {
                    "url": "https://github.com/Slamdunk",
                    "type": "github"
                }
            ],
            "time": "2025-09-03T16:03:54+00:00"
        },
        {
            "name": "phpoffice/phpspreadsheet",
            "version": "1.30.0",
            "source": {
                "type": "git",
                "url": "https://github.com/PHPOffice/PhpSpreadsheet.git",
                "reference": "2f39286e0136673778b7a142b3f0d141e43d1714"
            },
            "dist": {
                "type": "zip",
                "url": "https://api.github.com/repos/PHPOffice/PhpSpreadsheet/zipball/2f39286e0136673778b7a142b3f0d141e43d1714",
                "reference": "2f39286e0136673778b7a142b3f0d141e43d1714",
                "shasum": ""
            },
            "require": {
                "composer/pcre": "^1||^2||^3",
                "ext-ctype": "*",
                "ext-dom": "*",
                "ext-fileinfo": "*",
                "ext-gd": "*",
                "ext-iconv": "*",
                "ext-libxml": "*",
                "ext-mbstring": "*",
                "ext-simplexml": "*",
                "ext-xml": "*",
                "ext-xmlreader": "*",
                "ext-xmlwriter": "*",
                "ext-zip": "*",
                "ext-zlib": "*",
                "ezyang/htmlpurifier": "^4.15",
                "maennchen/zipstream-php": "^2.1 || ^3.0",
                "markbaker/complex": "^3.0",
                "markbaker/matrix": "^3.0",
                "php": "^7.4 || ^8.0",
                "psr/http-client": "^1.0",
                "psr/http-factory": "^1.0",
                "psr/simple-cache": "^1.0 || ^2.0 || ^3.0"
            },
            "require-dev": {
                "dealerdirect/phpcodesniffer-composer-installer": "dev-main",
                "dompdf/dompdf": "^1.0 || ^2.0 || ^3.0",
                "friendsofphp/php-cs-fixer": "^3.2",
                "mitoteam/jpgraph": "^10.3",
                "mpdf/mpdf": "^8.1.1",
                "phpcompatibility/php-compatibility": "^9.3",
                "phpstan/phpstan": "^1.1",
                "phpstan/phpstan-phpunit": "^1.0",
                "phpunit/phpunit": "^8.5 || ^9.0",
                "squizlabs/php_codesniffer": "^3.7",
                "tecnickcom/tcpdf": "^6.5"
            },
            "suggest": {
                "dompdf/dompdf": "Option for rendering PDF with PDF Writer",
                "ext-intl": "PHP Internationalization Functions",
                "mitoteam/jpgraph": "Option for rendering charts, or including charts with PDF or HTML Writers",
                "mpdf/mpdf": "Option for rendering PDF with PDF Writer",
                "tecnickcom/tcpdf": "Option for rendering PDF with PDF Writer"
            },
            "type": "library",
            "autoload": {
                "psr-4": {
                    "PhpOffice\\PhpSpreadsheet\\": "src/PhpSpreadsheet"
                }
            },
            "notification-url": "https://packagist.org/downloads/",
            "license": [
                "MIT"
            ],
            "authors": [
                {
                    "name": "Maarten Balliauw",
                    "homepage": "https://blog.maartenballiauw.be"
                },
                {
                    "name": "Mark Baker",
                    "homepage": "https://markbakeruk.net"
                },
                {
                    "name": "Franck Lefevre",
                    "homepage": "https://rootslabs.net"
                },
                {
                    "name": "Erik Tilt"
                },
                {
                    "name": "Adrien Crivelli"
                }
            ],
            "description": "PHPSpreadsheet - Read, Create and Write Spreadsheet documents in PHP - Spreadsheet engine",
            "homepage": "https://github.com/PHPOffice/PhpSpreadsheet",
            "keywords": [
                "OpenXML",
                "excel",
                "gnumeric",
                "ods",
                "php",
                "spreadsheet",
                "xls",
                "xlsx"
            ],
            "support": {
                "issues": "https://github.com/PHPOffice/PhpSpreadsheet/issues",
                "source": "https://github.com/PHPOffice/PhpSpreadsheet/tree/1.30.0"
            },
            "time": "2025-08-10T06:28:02+00:00"
        },
        {
            "name": "phpdocumentor/reflection-common",
            "version": "2.2.0",
            "source": {
                "type": "git",
                "url": "https://github.com/phpDocumentor/ReflectionCommon.git",
                "reference": "1d01c49d4ed62f25aa84a747ad35d5a16924662b"
            },
            "dist": {
                "type": "zip",
                "url": "https://api.github.com/repos/phpDocumentor/ReflectionCommon/zipball/1d01c49d4ed62f25aa84a747ad35d5a16924662b",
                "reference": "1d01c49d4ed62f25aa84a747ad35d5a16924662b",
                "shasum": ""
            },
            "require": {
                "php": "^7.2 || ^8.0"
            },
            "type": "library",
            "extra": {
                "branch-alias": {
                    "dev-2.x": "2.x-dev"
                }
            },
            "autoload": {
                "psr-4": {
                    "phpDocumentor\\Reflection\\": "src/"
                }
            },
            "notification-url": "https://packagist.org/downloads/",
            "license": [
                "MIT"
            ],
            "authors": [
                {
                    "name": "Jaap van Otterdijk",
                    "email": "opensource@ijaap.nl"
                }
            ],
            "description": "Common reflection classes used by phpdocumentor to reflect the code structure",
            "homepage": "http://www.phpdoc.org",
            "keywords": [
                "FQSEN",
                "phpDocumentor",
                "phpdoc",
                "reflection",
                "static analysis"
            ],
            "support": {
                "issues": "https://github.com/phpDocumentor/ReflectionCommon/issues",
                "source": "https://github.com/phpDocumentor/ReflectionCommon/tree/2.x"
            },
            "time": "2020-06-27T09:03:43+00:00"
        },
        {
            "name": "phpdocumentor/type-resolver",
            "version": "1.10.0",
            "source": {
                "type": "git",
                "url": "https://github.com/phpDocumentor/TypeResolver.git",
                "reference": "679e3ce485b99e84c775d28e2e96fade9a7fb50a"
            },
            "dist": {
                "type": "zip",
                "url": "https://api.github.com/repos/phpDocumentor/TypeResolver/zipball/679e3ce485b99e84c775d28e2e96fade9a7fb50a",
                "reference": "679e3ce485b99e84c775d28e2e96fade9a7fb50a",
                "shasum": ""
            },
            "require": {
                "doctrine/deprecations": "^1.0",
                "php": "^7.3 || ^8.0",
                "phpdocumentor/reflection-common": "^2.0",
                "phpstan/phpdoc-parser": "^1.18|^2.0"
            },
            "require-dev": {
                "ext-tokenizer": "*",
                "phpbench/phpbench": "^1.2",
                "phpstan/extension-installer": "^1.1",
                "phpstan/phpstan": "^1.8",
                "phpstan/phpstan-phpunit": "^1.1",
                "phpunit/phpunit": "^9.5",
                "rector/rector": "^0.13.9",
                "vimeo/psalm": "^4.25"
            },
            "type": "library",
            "extra": {
                "branch-alias": {
                    "dev-1.x": "1.x-dev"
                }
            },
            "autoload": {
                "psr-4": {
                    "phpDocumentor\\Reflection\\": "src"
                }
            },
            "notification-url": "https://packagist.org/downloads/",
            "license": [
                "MIT"
            ],
            "authors": [
                {
                    "name": "Mike van Riel",
                    "email": "me@mikevanriel.com"
                }
            ],
            "description": "A PSR-5 based resolver of Class names, Types and Structural Element Names",
            "support": {
                "issues": "https://github.com/phpDocumentor/TypeResolver/issues",
                "source": "https://github.com/phpDocumentor/TypeResolver/tree/1.10.0"
            },
            "time": "2024-11-09T15:12:26+00:00"
        },
        {
            "name": "phpoption/phpoption",
            "version": "1.9.4",
            "source": {
                "type": "git",
                "url": "https://github.com/schmittjoh/php-option.git",
                "reference": "638a154f8d4ee6a5cfa96d6a34dfbe0cffa9566d"
            },
            "dist": {
                "type": "zip",
                "url": "https://api.github.com/repos/schmittjoh/php-option/zipball/638a154f8d4ee6a5cfa96d6a34dfbe0cffa9566d",
                "reference": "638a154f8d4ee6a5cfa96d6a34dfbe0cffa9566d",
                "shasum": ""
            },
            "require": {
                "php": "^7.2.5 || ^8.0"
            },
            "require-dev": {
                "bamarni/composer-bin-plugin": "^1.8.2",
                "phpunit/phpunit": "^8.5.44 || ^9.6.25 || ^10.5.53 || ^11.5.34"
            },
            "type": "library",
            "extra": {
                "bamarni-bin": {
                    "bin-links": true,
                    "forward-command": false
                },
                "branch-alias": {
                    "dev-master": "1.9-dev"
                }
            },
            "autoload": {
                "psr-4": {
                    "PhpOption\\": "src/PhpOption/"
                }
            },
            "notification-url": "https://packagist.org/downloads/",
            "license": [
                "Apache-2.0"
            ],
            "authors": [
                {
                    "name": "Johannes M. Schmitt",
                    "email": "schmittjoh@gmail.com",
                    "homepage": "https://github.com/schmittjoh"
                },
                {
                    "name": "Graham Campbell",
                    "email": "hello@gjcampbell.co.uk",
                    "homepage": "https://github.com/GrahamCampbell"
                }
            ],
            "description": "Option Type for PHP",
            "keywords": [
                "language",
                "option",
                "php",
                "type"
            ],
            "support": {
                "issues": "https://github.com/schmittjoh/php-option/issues",
                "source": "https://github.com/schmittjoh/php-option/tree/1.9.4"
            },
            "funding": [
                {
                    "url": "https://github.com/GrahamCampbell",
                    "type": "github"
                },
                {
                    "url": "https://tidelift.com/funding/github/packagist/phpoption/phpoption",
                    "type": "tidelift"
                }
            ],
            "time": "2025-08-21T11:53:16+00:00"
        },
        {
            "name": "phpstan/phpdoc-parser",
            "version": "2.3.0",
            "source": {
                "type": "git",
                "url": "https://github.com/phpstan/phpdoc-parser.git",
                "reference": "1e0cd5370df5dd2e556a36b9c62f62e555870495"
            },
            "dist": {
                "type": "zip",
                "url": "https://api.github.com/repos/phpstan/phpdoc-parser/zipball/1e0cd5370df5dd2e556a36b9c62f62e555870495",
                "reference": "1e0cd5370df5dd2e556a36b9c62f62e555870495",
                "shasum": ""
            },
            "require": {
                "php": "^7.4 || ^8.0"
            },
            "require-dev": {
                "doctrine/annotations": "^2.0",
                "nikic/php-parser": "^5.3.0",
                "php-parallel-lint/php-parallel-lint": "^1.2",
                "phpstan/extension-installer": "^1.0",
                "phpstan/phpstan": "^2.0",
                "phpstan/phpstan-phpunit": "^2.0",
                "phpstan/phpstan-strict-rules": "^2.0",
                "phpunit/phpunit": "^9.6",
                "symfony/process": "^5.2"
            },
            "type": "library",
            "autoload": {
                "psr-4": {
                    "PHPStan\\PhpDocParser\\": [
                        "src/"
                    ]
                }
            },
            "notification-url": "https://packagist.org/downloads/",
            "license": [
                "MIT"
            ],
            "description": "PHPDoc parser with support for nullable, intersection and generic types",
            "support": {
                "issues": "https://github.com/phpstan/phpdoc-parser/issues",
                "source": "https://github.com/phpstan/phpdoc-parser/tree/2.3.0"
            },
            "time": "2025-08-30T15:50:23+00:00"
        },
        {
            "name": "predis/predis",
            "version": "v3.2.0",
            "source": {
                "type": "git",
                "url": "https://github.com/predis/predis.git",
                "reference": "9e9deec4dfd3ebf65d32eb368f498c646ba2ecd8"
            },
            "dist": {
                "type": "zip",
                "url": "https://api.github.com/repos/predis/predis/zipball/9e9deec4dfd3ebf65d32eb368f498c646ba2ecd8",
                "reference": "9e9deec4dfd3ebf65d32eb368f498c646ba2ecd8",
                "shasum": ""
            },
            "require": {
                "php": "^7.2 || ^8.0",
                "psr/http-message": "^1.0|^2.0"
            },
            "require-dev": {
                "friendsofphp/php-cs-fixer": "^3.3",
                "phpstan/phpstan": "^1.9",
                "phpunit/phpcov": "^6.0 || ^8.0",
                "phpunit/phpunit": "^8.0 || ~9.4.4"
            },
            "suggest": {
                "ext-relay": "Faster connection with in-memory caching (>=0.6.2)"
            },
            "type": "library",
            "autoload": {
                "psr-4": {
                    "Predis\\": "src/"
                }
            },
            "notification-url": "https://packagist.org/downloads/",
            "license": [
                "MIT"
            ],
            "authors": [
                {
                    "name": "Till Krüss",
                    "homepage": "https://till.im",
                    "role": "Maintainer"
                }
            ],
            "description": "A flexible and feature-complete Redis/Valkey client for PHP.",
            "homepage": "http://github.com/predis/predis",
            "keywords": [
                "nosql",
                "predis",
                "redis"
            ],
            "support": {
                "issues": "https://github.com/predis/predis/issues",
                "source": "https://github.com/predis/predis/tree/v3.2.0"
            },
            "funding": [
                {
                    "url": "https://github.com/sponsors/tillkruss",
                    "type": "github"
                }
            ],
            "time": "2025-08-06T06:41:24+00:00"
        },
        {
            "name": "psr/cache",
            "version": "3.0.0",
            "source": {
                "type": "git",
                "url": "https://github.com/php-fig/cache.git",
                "reference": "aa5030cfa5405eccfdcb1083ce040c2cb8d253bf"
            },
            "dist": {
                "type": "zip",
                "url": "https://api.github.com/repos/php-fig/cache/zipball/aa5030cfa5405eccfdcb1083ce040c2cb8d253bf",
                "reference": "aa5030cfa5405eccfdcb1083ce040c2cb8d253bf",
                "shasum": ""
            },
            "require": {
                "php": ">=8.0.0"
            },
            "type": "library",
            "extra": {
                "branch-alias": {
                    "dev-master": "1.0.x-dev"
                }
            },
            "autoload": {
                "psr-4": {
                    "Psr\\Cache\\": "src/"
                }
            },
            "notification-url": "https://packagist.org/downloads/",
            "license": [
                "MIT"
            ],
            "authors": [
                {
                    "name": "PHP-FIG",
                    "homepage": "https://www.php-fig.org/"
                }
            ],
            "description": "Common interface for caching libraries",
            "keywords": [
                "cache",
                "psr",
                "psr-6"
            ],
            "support": {
                "source": "https://github.com/php-fig/cache/tree/3.0.0"
            },
            "time": "2021-02-03T23:26:27+00:00"
        },
        {
            "name": "psr/clock",
            "version": "1.0.0",
            "source": {
                "type": "git",
                "url": "https://github.com/php-fig/clock.git",
                "reference": "e41a24703d4560fd0acb709162f73b8adfc3aa0d"
            },
            "dist": {
                "type": "zip",
                "url": "https://api.github.com/repos/php-fig/clock/zipball/e41a24703d4560fd0acb709162f73b8adfc3aa0d",
                "reference": "e41a24703d4560fd0acb709162f73b8adfc3aa0d",
                "shasum": ""
            },
            "require": {
                "php": "^7.0 || ^8.0"
            },
            "type": "library",
            "autoload": {
                "psr-4": {
                    "Psr\\Clock\\": "src/"
                }
            },
            "notification-url": "https://packagist.org/downloads/",
            "license": [
                "MIT"
            ],
            "authors": [
                {
                    "name": "PHP-FIG",
                    "homepage": "https://www.php-fig.org/"
                }
            ],
            "description": "Common interface for reading the clock.",
            "homepage": "https://github.com/php-fig/clock",
            "keywords": [
                "clock",
                "now",
                "psr",
                "psr-20",
                "time"
            ],
            "support": {
                "issues": "https://github.com/php-fig/clock/issues",
                "source": "https://github.com/php-fig/clock/tree/1.0.0"
            },
            "time": "2022-11-25T14:36:26+00:00"
        },
        {
            "name": "psr/container",
            "version": "2.0.2",
            "source": {
                "type": "git",
                "url": "https://github.com/php-fig/container.git",
                "reference": "c71ecc56dfe541dbd90c5360474fbc405f8d5963"
            },
            "dist": {
                "type": "zip",
                "url": "https://api.github.com/repos/php-fig/container/zipball/c71ecc56dfe541dbd90c5360474fbc405f8d5963",
                "reference": "c71ecc56dfe541dbd90c5360474fbc405f8d5963",
                "shasum": ""
            },
            "require": {
                "php": ">=7.4.0"
            },
            "type": "library",
            "extra": {
                "branch-alias": {
                    "dev-master": "2.0.x-dev"
                }
            },
            "autoload": {
                "psr-4": {
                    "Psr\\Container\\": "src/"
                }
            },
            "notification-url": "https://packagist.org/downloads/",
            "license": [
                "MIT"
            ],
            "authors": [
                {
                    "name": "PHP-FIG",
                    "homepage": "https://www.php-fig.org/"
                }
            ],
            "description": "Common Container Interface (PHP FIG PSR-11)",
            "homepage": "https://github.com/php-fig/container",
            "keywords": [
                "PSR-11",
                "container",
                "container-interface",
                "container-interop",
                "psr"
            ],
            "support": {
                "issues": "https://github.com/php-fig/container/issues",
                "source": "https://github.com/php-fig/container/tree/2.0.2"
            },
            "time": "2021-11-05T16:47:00+00:00"
        },
        {
            "name": "psr/event-dispatcher",
            "version": "1.0.0",
            "source": {
                "type": "git",
                "url": "https://github.com/php-fig/event-dispatcher.git",
                "reference": "dbefd12671e8a14ec7f180cab83036ed26714bb0"
            },
            "dist": {
                "type": "zip",
                "url": "https://api.github.com/repos/php-fig/event-dispatcher/zipball/dbefd12671e8a14ec7f180cab83036ed26714bb0",
                "reference": "dbefd12671e8a14ec7f180cab83036ed26714bb0",
                "shasum": ""
            },
            "require": {
                "php": ">=7.2.0"
            },
            "type": "library",
            "extra": {
                "branch-alias": {
                    "dev-master": "1.0.x-dev"
                }
            },
            "autoload": {
                "psr-4": {
                    "Psr\\EventDispatcher\\": "src/"
                }
            },
            "notification-url": "https://packagist.org/downloads/",
            "license": [
                "MIT"
            ],
            "authors": [
                {
                    "name": "PHP-FIG",
                    "homepage": "http://www.php-fig.org/"
                }
            ],
            "description": "Standard interfaces for event handling.",
            "keywords": [
                "events",
                "psr",
                "psr-14"
            ],
            "support": {
                "issues": "https://github.com/php-fig/event-dispatcher/issues",
                "source": "https://github.com/php-fig/event-dispatcher/tree/1.0.0"
            },
            "time": "2019-01-08T18:20:26+00:00"
        },
        {
            "name": "psr/http-client",
            "version": "1.0.3",
            "source": {
                "type": "git",
                "url": "https://github.com/php-fig/http-client.git",
                "reference": "bb5906edc1c324c9a05aa0873d40117941e5fa90"
            },
            "dist": {
                "type": "zip",
                "url": "https://api.github.com/repos/php-fig/http-client/zipball/bb5906edc1c324c9a05aa0873d40117941e5fa90",
                "reference": "bb5906edc1c324c9a05aa0873d40117941e5fa90",
                "shasum": ""
            },
            "require": {
                "php": "^7.0 || ^8.0",
                "psr/http-message": "^1.0 || ^2.0"
            },
            "type": "library",
            "extra": {
                "branch-alias": {
                    "dev-master": "1.0.x-dev"
                }
            },
            "autoload": {
                "psr-4": {
                    "Psr\\Http\\Client\\": "src/"
                }
            },
            "notification-url": "https://packagist.org/downloads/",
            "license": [
                "MIT"
            ],
            "authors": [
                {
                    "name": "PHP-FIG",
                    "homepage": "https://www.php-fig.org/"
                }
            ],
            "description": "Common interface for HTTP clients",
            "homepage": "https://github.com/php-fig/http-client",
            "keywords": [
                "http",
                "http-client",
                "psr",
                "psr-18"
            ],
            "support": {
                "source": "https://github.com/php-fig/http-client"
            },
            "time": "2023-09-23T14:17:50+00:00"
        },
        {
            "name": "psr/http-factory",
            "version": "1.1.0",
            "source": {
                "type": "git",
                "url": "https://github.com/php-fig/http-factory.git",
                "reference": "2b4765fddfe3b508ac62f829e852b1501d3f6e8a"
            },
            "dist": {
                "type": "zip",
                "url": "https://api.github.com/repos/php-fig/http-factory/zipball/2b4765fddfe3b508ac62f829e852b1501d3f6e8a",
                "reference": "2b4765fddfe3b508ac62f829e852b1501d3f6e8a",
                "shasum": ""
            },
            "require": {
                "php": ">=7.1",
                "psr/http-message": "^1.0 || ^2.0"
            },
            "type": "library",
            "extra": {
                "branch-alias": {
                    "dev-master": "1.0.x-dev"
                }
            },
            "autoload": {
                "psr-4": {
                    "Psr\\Http\\Message\\": "src/"
                }
            },
            "notification-url": "https://packagist.org/downloads/",
            "license": [
                "MIT"
            ],
            "authors": [
                {
                    "name": "PHP-FIG",
                    "homepage": "https://www.php-fig.org/"
                }
            ],
            "description": "PSR-17: Common interfaces for PSR-7 HTTP message factories",
            "keywords": [
                "factory",
                "http",
                "message",
                "psr",
                "psr-17",
                "psr-7",
                "request",
                "response"
            ],
            "support": {
                "source": "https://github.com/php-fig/http-factory"
            },
            "time": "2024-04-15T12:06:14+00:00"
        },
        {
            "name": "psr/http-message",
            "version": "2.0",
            "source": {
                "type": "git",
                "url": "https://github.com/php-fig/http-message.git",
                "reference": "402d35bcb92c70c026d1a6a9883f06b2ead23d71"
            },
            "dist": {
                "type": "zip",
                "url": "https://api.github.com/repos/php-fig/http-message/zipball/402d35bcb92c70c026d1a6a9883f06b2ead23d71",
                "reference": "402d35bcb92c70c026d1a6a9883f06b2ead23d71",
                "shasum": ""
            },
            "require": {
                "php": "^7.2 || ^8.0"
            },
            "type": "library",
            "extra": {
                "branch-alias": {
                    "dev-master": "2.0.x-dev"
                }
            },
            "autoload": {
                "psr-4": {
                    "Psr\\Http\\Message\\": "src/"
                }
            },
            "notification-url": "https://packagist.org/downloads/",
            "license": [
                "MIT"
            ],
            "authors": [
                {
                    "name": "PHP-FIG",
                    "homepage": "https://www.php-fig.org/"
                }
            ],
            "description": "Common interface for HTTP messages",
            "homepage": "https://github.com/php-fig/http-message",
            "keywords": [
                "http",
                "http-message",
                "psr",
                "psr-7",
                "request",
                "response"
            ],
            "support": {
                "source": "https://github.com/php-fig/http-message/tree/2.0"
            },
            "time": "2023-04-04T09:54:51+00:00"
        },
        {
            "name": "psr/log",
            "version": "3.0.2",
            "source": {
                "type": "git",
                "url": "https://github.com/php-fig/log.git",
                "reference": "f16e1d5863e37f8d8c2a01719f5b34baa2b714d3"
            },
            "dist": {
                "type": "zip",
                "url": "https://api.github.com/repos/php-fig/log/zipball/f16e1d5863e37f8d8c2a01719f5b34baa2b714d3",
                "reference": "f16e1d5863e37f8d8c2a01719f5b34baa2b714d3",
                "shasum": ""
            },
            "require": {
                "php": ">=8.0.0"
            },
            "type": "library",
            "extra": {
                "branch-alias": {
                    "dev-master": "3.x-dev"
                }
            },
            "autoload": {
                "psr-4": {
                    "Psr\\Log\\": "src"
                }
            },
            "notification-url": "https://packagist.org/downloads/",
            "license": [
                "MIT"
            ],
            "authors": [
                {
                    "name": "PHP-FIG",
                    "homepage": "https://www.php-fig.org/"
                }
            ],
            "description": "Common interface for logging libraries",
            "homepage": "https://github.com/php-fig/log",
            "keywords": [
                "log",
                "psr",
                "psr-3"
            ],
            "support": {
                "source": "https://github.com/php-fig/log/tree/3.0.2"
            },
            "time": "2024-09-11T13:17:53+00:00"
        },
        {
            "name": "psr/simple-cache",
            "version": "3.0.0",
            "source": {
                "type": "git",
                "url": "https://github.com/php-fig/simple-cache.git",
                "reference": "764e0b3939f5ca87cb904f570ef9be2d78a07865"
            },
            "dist": {
                "type": "zip",
                "url": "https://api.github.com/repos/php-fig/simple-cache/zipball/764e0b3939f5ca87cb904f570ef9be2d78a07865",
                "reference": "764e0b3939f5ca87cb904f570ef9be2d78a07865",
                "shasum": ""
            },
            "require": {
                "php": ">=8.0.0"
            },
            "type": "library",
            "extra": {
                "branch-alias": {
                    "dev-master": "3.0.x-dev"
                }
            },
            "autoload": {
                "psr-4": {
                    "Psr\\SimpleCache\\": "src/"
                }
            },
            "notification-url": "https://packagist.org/downloads/",
            "license": [
                "MIT"
            ],
            "authors": [
                {
                    "name": "PHP-FIG",
                    "homepage": "https://www.php-fig.org/"
                }
            ],
            "description": "Common interfaces for simple caching",
            "keywords": [
                "cache",
                "caching",
                "psr",
                "psr-16",
                "simple-cache"
            ],
            "support": {
                "source": "https://github.com/php-fig/simple-cache/tree/3.0.0"
            },
            "time": "2021-10-29T13:26:27+00:00"
        },
        {
            "name": "psy/psysh",
            "version": "v0.12.12",
            "source": {
                "type": "git",
                "url": "https://github.com/bobthecow/psysh.git",
                "reference": "cd23863404a40ccfaf733e3af4db2b459837f7e7"
            },
            "dist": {
                "type": "zip",
                "url": "https://api.github.com/repos/bobthecow/psysh/zipball/cd23863404a40ccfaf733e3af4db2b459837f7e7",
                "reference": "cd23863404a40ccfaf733e3af4db2b459837f7e7",
                "shasum": ""
            },
            "require": {
                "ext-json": "*",
                "ext-tokenizer": "*",
                "nikic/php-parser": "^5.0 || ^4.0",
                "php": "^8.0 || ^7.4",
                "symfony/console": "^7.0 || ^6.0 || ^5.0 || ^4.0 || ^3.4",
                "symfony/var-dumper": "^7.0 || ^6.0 || ^5.0 || ^4.0 || ^3.4"
            },
            "conflict": {
                "symfony/console": "4.4.37 || 5.3.14 || 5.3.15 || 5.4.3 || 5.4.4 || 6.0.3 || 6.0.4"
            },
            "require-dev": {
                "bamarni/composer-bin-plugin": "^1.2"
            },
            "suggest": {
                "ext-pcntl": "Enabling the PCNTL extension makes PsySH a lot happier :)",
                "ext-pdo-sqlite": "The doc command requires SQLite to work.",
                "ext-posix": "If you have PCNTL, you'll want the POSIX extension as well."
            },
            "bin": [
                "bin/psysh"
            ],
            "type": "library",
            "extra": {
                "bamarni-bin": {
                    "bin-links": false,
                    "forward-command": false
                },
                "branch-alias": {
                    "dev-main": "0.12.x-dev"
                }
            },
            "autoload": {
                "files": [
                    "src/functions.php"
                ],
                "psr-4": {
                    "Psy\\": "src/"
                }
            },
            "notification-url": "https://packagist.org/downloads/",
            "license": [
                "MIT"
            ],
            "authors": [
                {
                    "name": "Justin Hileman",
                    "email": "justin@justinhileman.info"
                }
            ],
            "description": "An interactive shell for modern PHP.",
            "homepage": "https://psysh.org",
            "keywords": [
                "REPL",
                "console",
                "interactive",
                "shell"
            ],
            "support": {
                "issues": "https://github.com/bobthecow/psysh/issues",
                "source": "https://github.com/bobthecow/psysh/tree/v0.12.12"
            },
            "time": "2025-09-20T13:46:31+00:00"
        },
        {
            "name": "ralouphie/getallheaders",
            "version": "3.0.3",
            "source": {
                "type": "git",
                "url": "https://github.com/ralouphie/getallheaders.git",
                "reference": "120b605dfeb996808c31b6477290a714d356e822"
            },
            "dist": {
                "type": "zip",
                "url": "https://api.github.com/repos/ralouphie/getallheaders/zipball/120b605dfeb996808c31b6477290a714d356e822",
                "reference": "120b605dfeb996808c31b6477290a714d356e822",
                "shasum": ""
            },
            "require": {
                "php": ">=5.6"
            },
            "require-dev": {
                "php-coveralls/php-coveralls": "^2.1",
                "phpunit/phpunit": "^5 || ^6.5"
            },
            "type": "library",
            "autoload": {
                "files": [
                    "src/getallheaders.php"
                ]
            },
            "notification-url": "https://packagist.org/downloads/",
            "license": [
                "MIT"
            ],
            "authors": [
                {
                    "name": "Ralph Khattar",
                    "email": "ralph.khattar@gmail.com"
                }
            ],
            "description": "A polyfill for getallheaders.",
            "support": {
                "issues": "https://github.com/ralouphie/getallheaders/issues",
                "source": "https://github.com/ralouphie/getallheaders/tree/develop"
            },
            "time": "2019-03-08T08:55:37+00:00"
        },
        {
            "name": "ramsey/collection",
            "version": "2.1.1",
            "source": {
                "type": "git",
                "url": "https://github.com/ramsey/collection.git",
                "reference": "344572933ad0181accbf4ba763e85a0306a8c5e2"
            },
            "dist": {
                "type": "zip",
                "url": "https://api.github.com/repos/ramsey/collection/zipball/344572933ad0181accbf4ba763e85a0306a8c5e2",
                "reference": "344572933ad0181accbf4ba763e85a0306a8c5e2",
                "shasum": ""
            },
            "require": {
                "php": "^8.1"
            },
            "require-dev": {
                "captainhook/plugin-composer": "^5.3",
                "ergebnis/composer-normalize": "^2.45",
                "fakerphp/faker": "^1.24",
                "hamcrest/hamcrest-php": "^2.0",
                "jangregor/phpstan-prophecy": "^2.1",
                "mockery/mockery": "^1.6",
                "php-parallel-lint/php-console-highlighter": "^1.0",
                "php-parallel-lint/php-parallel-lint": "^1.4",
                "phpspec/prophecy-phpunit": "^2.3",
                "phpstan/extension-installer": "^1.4",
                "phpstan/phpstan": "^2.1",
                "phpstan/phpstan-mockery": "^2.0",
                "phpstan/phpstan-phpunit": "^2.0",
                "phpunit/phpunit": "^10.5",
                "ramsey/coding-standard": "^2.3",
                "ramsey/conventional-commits": "^1.6",
                "roave/security-advisories": "dev-latest"
            },
            "type": "library",
            "extra": {
                "captainhook": {
                    "force-install": true
                },
                "ramsey/conventional-commits": {
                    "configFile": "conventional-commits.json"
                }
            },
            "autoload": {
                "psr-4": {
                    "Ramsey\\Collection\\": "src/"
                }
            },
            "notification-url": "https://packagist.org/downloads/",
            "license": [
                "MIT"
            ],
            "authors": [
                {
                    "name": "Ben Ramsey",
                    "email": "ben@benramsey.com",
                    "homepage": "https://benramsey.com"
                }
            ],
            "description": "A PHP library for representing and manipulating collections.",
            "keywords": [
                "array",
                "collection",
                "hash",
                "map",
                "queue",
                "set"
            ],
            "support": {
                "issues": "https://github.com/ramsey/collection/issues",
                "source": "https://github.com/ramsey/collection/tree/2.1.1"
            },
            "time": "2025-03-22T05:38:12+00:00"
        },
        {
            "name": "ramsey/uuid",
            "version": "4.9.1",
            "source": {
                "type": "git",
                "url": "https://github.com/ramsey/uuid.git",
                "reference": "81f941f6f729b1e3ceea61d9d014f8b6c6800440"
            },
            "dist": {
                "type": "zip",
                "url": "https://api.github.com/repos/ramsey/uuid/zipball/81f941f6f729b1e3ceea61d9d014f8b6c6800440",
                "reference": "81f941f6f729b1e3ceea61d9d014f8b6c6800440",
                "shasum": ""
            },
            "require": {
                "brick/math": "^0.8.8 || ^0.9 || ^0.10 || ^0.11 || ^0.12 || ^0.13 || ^0.14",
                "php": "^8.0",
                "ramsey/collection": "^1.2 || ^2.0"
            },
            "replace": {
                "rhumsaa/uuid": "self.version"
            },
            "require-dev": {
                "captainhook/captainhook": "^5.25",
                "captainhook/plugin-composer": "^5.3",
                "dealerdirect/phpcodesniffer-composer-installer": "^1.0",
                "ergebnis/composer-normalize": "^2.47",
                "mockery/mockery": "^1.6",
                "paragonie/random-lib": "^2",
                "php-mock/php-mock": "^2.6",
                "php-mock/php-mock-mockery": "^1.5",
                "php-parallel-lint/php-parallel-lint": "^1.4.0",
                "phpbench/phpbench": "^1.2.14",
                "phpstan/extension-installer": "^1.4",
                "phpstan/phpstan": "^2.1",
                "phpstan/phpstan-mockery": "^2.0",
                "phpstan/phpstan-phpunit": "^2.0",
                "phpunit/phpunit": "^9.6",
                "slevomat/coding-standard": "^8.18",
                "squizlabs/php_codesniffer": "^3.13"
            },
            "suggest": {
                "ext-bcmath": "Enables faster math with arbitrary-precision integers using BCMath.",
                "ext-gmp": "Enables faster math with arbitrary-precision integers using GMP.",
                "ext-uuid": "Enables the use of PeclUuidTimeGenerator and PeclUuidRandomGenerator.",
                "paragonie/random-lib": "Provides RandomLib for use with the RandomLibAdapter",
                "ramsey/uuid-doctrine": "Allows the use of Ramsey\\Uuid\\Uuid as Doctrine field type."
            },
            "type": "library",
            "extra": {
                "captainhook": {
                    "force-install": true
                }
            },
            "autoload": {
                "files": [
                    "src/functions.php"
                ],
                "psr-4": {
                    "Ramsey\\Uuid\\": "src/"
                }
            },
            "notification-url": "https://packagist.org/downloads/",
            "license": [
                "MIT"
            ],
            "description": "A PHP library for generating and working with universally unique identifiers (UUIDs).",
            "keywords": [
                "guid",
                "identifier",
                "uuid"
            ],
            "support": {
                "issues": "https://github.com/ramsey/uuid/issues",
                "source": "https://github.com/ramsey/uuid/tree/4.9.1"
            },
            "time": "2025-09-04T20:59:21+00:00"
        },
        {
            "name": "ryangjchandler/blade-capture-directive",
            "version": "v1.1.0",
            "source": {
                "type": "git",
                "url": "https://github.com/ryangjchandler/blade-capture-directive.git",
                "reference": "bbb1513dfd89eaec87a47fe0c449a7e3d4a1976d"
            },
            "dist": {
                "type": "zip",
                "url": "https://api.github.com/repos/ryangjchandler/blade-capture-directive/zipball/bbb1513dfd89eaec87a47fe0c449a7e3d4a1976d",
                "reference": "bbb1513dfd89eaec87a47fe0c449a7e3d4a1976d",
                "shasum": ""
            },
            "require": {
                "illuminate/contracts": "^10.0|^11.0|^12.0",
                "php": "^8.1",
                "spatie/laravel-package-tools": "^1.9.2"
            },
            "require-dev": {
                "nunomaduro/collision": "^7.0|^8.0",
                "nunomaduro/larastan": "^2.0|^3.0",
                "orchestra/testbench": "^8.0|^9.0|^10.0",
                "pestphp/pest": "^2.0|^3.7",
                "pestphp/pest-plugin-laravel": "^2.0|^3.1",
                "phpstan/extension-installer": "^1.1",
                "phpstan/phpstan-deprecation-rules": "^1.0|^2.0",
                "phpstan/phpstan-phpunit": "^1.0|^2.0",
                "phpunit/phpunit": "^10.0|^11.5.3",
                "spatie/laravel-ray": "^1.26"
            },
            "type": "library",
            "extra": {
                "laravel": {
                    "aliases": {
                        "BladeCaptureDirective": "RyanChandler\\BladeCaptureDirective\\Facades\\BladeCaptureDirective"
                    },
                    "providers": [
                        "RyanChandler\\BladeCaptureDirective\\BladeCaptureDirectiveServiceProvider"
                    ]
                }
            },
            "autoload": {
                "psr-4": {
                    "RyanChandler\\BladeCaptureDirective\\": "src",
                    "RyanChandler\\BladeCaptureDirective\\Database\\Factories\\": "database/factories"
                }
            },
            "notification-url": "https://packagist.org/downloads/",
            "license": [
                "MIT"
            ],
            "authors": [
                {
                    "name": "Ryan Chandler",
                    "email": "support@ryangjchandler.co.uk",
                    "role": "Developer"
                }
            ],
            "description": "Create inline partials in your Blade templates with ease.",
            "homepage": "https://github.com/ryangjchandler/blade-capture-directive",
            "keywords": [
                "blade-capture-directive",
                "laravel",
                "ryangjchandler"
            ],
            "support": {
                "issues": "https://github.com/ryangjchandler/blade-capture-directive/issues",
                "source": "https://github.com/ryangjchandler/blade-capture-directive/tree/v1.1.0"
            },
            "funding": [
                {
                    "url": "https://github.com/ryangjchandler",
                    "type": "github"
                }
            ],
            "time": "2025-02-25T09:09:36+00:00"
        },
        {
            "name": "solution-forest/tab-layout-plugin",
            "version": "2.2.2",
            "source": {
                "type": "git",
                "url": "https://github.com/solutionforest/filament-tab-plugin.git",
                "reference": "1b04c8494bbf6fff462773d5a68c0528745cad0d"
            },
            "dist": {
                "type": "zip",
                "url": "https://api.github.com/repos/solutionforest/filament-tab-plugin/zipball/1b04c8494bbf6fff462773d5a68c0528745cad0d",
                "reference": "1b04c8494bbf6fff462773d5a68c0528745cad0d",
                "shasum": ""
            },
            "require": {
                "filament/support": "^3.0",
                "filament/widgets": "^3.0",
                "php": "^8.0",
                "spatie/laravel-package-tools": "^1.15.0"
            },
            "require-dev": {
                "laravel/pint": "^1.0",
                "nunomaduro/collision": "^7.9",
                "nunomaduro/larastan": "^2.0.1",
                "orchestra/testbench": "^8.0",
                "pestphp/pest": "^2.1",
                "pestphp/pest-plugin-arch": "^2.0",
                "pestphp/pest-plugin-laravel": "^2.0",
                "phpstan/extension-installer": "^1.1",
                "phpstan/phpstan-deprecation-rules": "^1.0",
                "phpstan/phpstan-phpunit": "^1.0",
                "spatie/laravel-ray": "^1.26"
            },
            "type": "library",
            "extra": {
                "laravel": {
                    "providers": [
                        "SolutionForest\\TabLayoutPlugin\\TabLayoutPluginServiceProvider"
                    ]
                }
            },
            "autoload": {
                "psr-4": {
                    "SolutionForest\\TabLayoutPlugin\\": "src"
                }
            },
            "notification-url": "https://packagist.org/downloads/",
            "license": [
                "MIT"
            ],
            "authors": [
                {
                    "name": "Carly",
                    "email": "info@solutionforest.net",
                    "role": "Developer"
                }
            ],
            "description": "This plugin provides a flexible tab layout system for Filament Admin panels, enabling you to organize content into clean, navigable tabbed interfaces. ",
            "homepage": "https://github.com/solution-forest/tab-layout-plugin",
            "keywords": [
                "Solution Forest",
                "laravel",
                "tab-layout-plugin"
            ],
            "support": {
                "issues": "https://github.com/solution-forest/tab-layout-plugin/issues",
                "source": "https://github.com/solution-forest/tab-layout-plugin"
            },
            "time": "2025-08-20T04:33:35+00:00"
        },
        {
            "name": "spatie/color",
            "version": "1.8.0",
            "source": {
                "type": "git",
                "url": "https://github.com/spatie/color.git",
                "reference": "142af7fec069a420babea80a5412eb2f646dcd8c"
            },
            "dist": {
                "type": "zip",
                "url": "https://api.github.com/repos/spatie/color/zipball/142af7fec069a420babea80a5412eb2f646dcd8c",
                "reference": "142af7fec069a420babea80a5412eb2f646dcd8c",
                "shasum": ""
            },
            "require": {
                "php": "^7.3|^8.0"
            },
            "require-dev": {
                "pestphp/pest": "^1.22",
                "phpunit/phpunit": "^6.5||^9.0"
            },
            "type": "library",
            "autoload": {
                "psr-4": {
                    "Spatie\\Color\\": "src"
                }
            },
            "notification-url": "https://packagist.org/downloads/",
            "license": [
                "MIT"
            ],
            "authors": [
                {
                    "name": "Sebastian De Deyne",
                    "email": "sebastian@spatie.be",
                    "homepage": "https://spatie.be",
                    "role": "Developer"
                }
            ],
            "description": "A little library to handle color conversions",
            "homepage": "https://github.com/spatie/color",
            "keywords": [
                "color",
                "conversion",
                "rgb",
                "spatie"
            ],
            "support": {
                "issues": "https://github.com/spatie/color/issues",
                "source": "https://github.com/spatie/color/tree/1.8.0"
            },
            "funding": [
                {
                    "url": "https://github.com/spatie",
                    "type": "github"
                }
            ],
            "time": "2025-02-10T09:22:41+00:00"
        },
        {
            "name": "spatie/crawler",
            "version": "8.4.3",
            "source": {
                "type": "git",
                "url": "https://github.com/spatie/crawler.git",
                "reference": "4f4c3ead439e7e57085c0b802bc4e5b44fb7d751"
            },
            "dist": {
                "type": "zip",
                "url": "https://api.github.com/repos/spatie/crawler/zipball/4f4c3ead439e7e57085c0b802bc4e5b44fb7d751",
                "reference": "4f4c3ead439e7e57085c0b802bc4e5b44fb7d751",
                "shasum": ""
            },
            "require": {
                "guzzlehttp/guzzle": "^7.3",
                "guzzlehttp/psr7": "^2.0",
                "illuminate/collections": "^10.0|^11.0|^12.0",
                "nicmart/tree": "^0.9",
                "php": "^8.2",
                "spatie/browsershot": "^5.0.5",
                "spatie/robots-txt": "^2.0",
                "symfony/dom-crawler": "^6.0|^7.0"
            },
            "require-dev": {
                "pestphp/pest": "^2.0|^3.0",
                "spatie/ray": "^1.37"
            },
            "type": "library",
            "autoload": {
                "psr-4": {
                    "Spatie\\Crawler\\": "src"
                }
            },
            "notification-url": "https://packagist.org/downloads/",
            "license": [
                "MIT"
            ],
            "authors": [
                {
                    "name": "Freek Van der Herten",
                    "email": "freek@spatie.be"
                }
            ],
            "description": "Crawl all internal links found on a website",
            "homepage": "https://github.com/spatie/crawler",
            "keywords": [
                "crawler",
                "link",
                "spatie",
                "website"
            ],
            "support": {
                "issues": "https://github.com/spatie/crawler/issues",
                "source": "https://github.com/spatie/crawler/tree/8.4.3"
            },
            "funding": [
                {
                    "url": "https://spatie.be/open-source/support-us",
                    "type": "custom"
                },
                {
                    "url": "https://github.com/spatie",
                    "type": "github"
                }
            ],
            "time": "2025-05-20T09:00:51+00:00"
        },
        {
            "name": "spatie/eloquent-sortable",
            "version": "4.5.2",
            "source": {
                "type": "git",
                "url": "https://github.com/spatie/eloquent-sortable.git",
                "reference": "c1c4f3a66cd41eb7458783c8a4c8e5d7924a9f20"
            },
            "dist": {
                "type": "zip",
                "url": "https://api.github.com/repos/spatie/eloquent-sortable/zipball/c1c4f3a66cd41eb7458783c8a4c8e5d7924a9f20",
                "reference": "c1c4f3a66cd41eb7458783c8a4c8e5d7924a9f20",
                "shasum": ""
            },
            "require": {
                "illuminate/database": "^9.31|^10.0|^11.0|^12.0",
                "illuminate/support": "^9.31|^10.0|^11.0|^12.0",
                "nesbot/carbon": "^2.63|^3.0",
                "php": "^8.1",
                "spatie/laravel-package-tools": "^1.9"
            },
            "require-dev": {
                "orchestra/testbench": "^7.0|^8.0|^9.0|^10.0",
                "phpunit/phpunit": "^9.5|^10.0|^11.5.3"
            },
            "type": "library",
            "extra": {
                "laravel": {
                    "providers": [
                        "Spatie\\EloquentSortable\\EloquentSortableServiceProvider"
                    ]
                }
            },
            "autoload": {
                "psr-4": {
                    "Spatie\\EloquentSortable\\": "src/"
                }
            },
            "notification-url": "https://packagist.org/downloads/",
            "license": [
                "MIT"
            ],
            "authors": [
                {
                    "name": "Freek Van der Herten",
                    "email": "freek@spatie.be"
                }
            ],
            "description": "Sortable behaviour for eloquent models",
            "homepage": "https://github.com/spatie/eloquent-sortable",
            "keywords": [
                "behaviour",
                "eloquent",
                "laravel",
                "model",
                "sort",
                "sortable"
            ],
            "support": {
                "issues": "https://github.com/spatie/eloquent-sortable/issues",
                "source": "https://github.com/spatie/eloquent-sortable/tree/4.5.2"
            },
            "funding": [
                {
                    "url": "https://spatie.be/open-source/support-us",
                    "type": "custom"
                },
                {
                    "url": "https://github.com/spatie",
                    "type": "github"
                }
            ],
            "time": "2025-08-25T11:46:57+00:00"
        },
        {
<<<<<<< HEAD
            "name": "spatie/image",
            "version": "3.8.6",
=======
            "name": "spatie/laravel-translatable",
            "version": "6.11.4",
            "source": {
                "type": "git",
                "url": "https://github.com/spatie/laravel-translatable.git",
                "reference": "032d85b28de315310dab2048b857016f1194f68b"
            },
            "dist": {
                "type": "zip",
                "url": "https://api.github.com/repos/spatie/laravel-translatable/zipball/032d85b28de315310dab2048b857016f1194f68b",
                "reference": "032d85b28de315310dab2048b857016f1194f68b",
                "shasum": ""
            },
            "require": {
                "illuminate/database": "^10.0|^11.0|^12.0",
                "illuminate/support": "^10.0|^11.0|^12.0",
                "php": "^8.0",
                "spatie/laravel-package-tools": "^1.11"
            },
            "require-dev": {
                "friendsofphp/php-cs-fixer": "^3.64",
                "mockery/mockery": "^1.4",
                "orchestra/testbench": "^7.0|^8.0|^9.0|^10.0",
                "pestphp/pest": "^1.20|^2.0|^3.0"
            },
            "type": "library",
            "extra": {
                "aliases": {
                    "Translatable": "Spatie\\Translatable\\Facades\\Translatable"
                },
                "laravel": {
                    "providers": [
                        "Spatie\\Translatable\\TranslatableServiceProvider"
                    ]
                }
            },
            "autoload": {
                "psr-4": {
                    "Spatie\\Translatable\\": "src"
                }
            },
            "notification-url": "https://packagist.org/downloads/",
            "license": [
                "MIT"
            ],
            "authors": [
                {
                    "name": "Freek Van der Herten",
                    "email": "freek@spatie.be",
                    "homepage": "https://spatie.be",
                    "role": "Developer"
                },
                {
                    "name": "Sebastian De Deyne",
                    "email": "sebastian@spatie.be",
                    "homepage": "https://spatie.be",
                    "role": "Developer"
                }
            ],
            "description": "A trait to make an Eloquent model hold translations",
            "homepage": "https://github.com/spatie/laravel-translatable",
            "keywords": [
                "eloquent",
                "i8n",
                "laravel-translatable",
                "model",
                "multilingual",
                "spatie",
                "translate"
            ],
            "support": {
                "issues": "https://github.com/spatie/laravel-translatable/issues",
                "source": "https://github.com/spatie/laravel-translatable/tree/6.11.4"
            },
            "funding": [
                {
                    "url": "https://github.com/spatie",
                    "type": "github"
                }
            ],
            "time": "2025-02-20T15:51:22+00:00"
        },
        {
            "name": "spatie/laravel-translation-loader",
            "version": "2.8.2",
            "source": {
                "type": "git",
                "url": "https://github.com/spatie/laravel-translation-loader.git",
                "reference": "2a502e69aa681540bb7266397a846db466e48b66"
            },
            "dist": {
                "type": "zip",
                "url": "https://api.github.com/repos/spatie/laravel-translation-loader/zipball/2a502e69aa681540bb7266397a846db466e48b66",
                "reference": "2a502e69aa681540bb7266397a846db466e48b66",
                "shasum": ""
            },
            "require": {
                "illuminate/translation": "^6.0|^7.0|^8.0|^9.0|^10.0|^11.0|^12.0",
                "php": "^8.0",
                "spatie/laravel-package-tools": "^1.12"
            },
            "require-dev": {
                "friendsofphp/php-cs-fixer": "^3.59",
                "orchestra/testbench": "^6.0|^7.0|^8.0|^9.0|^10.0",
                "pestphp/pest": "^1.23|^2.0|^3.7"
            },
            "type": "library",
            "extra": {
                "laravel": {
                    "providers": [
                        "Spatie\\TranslationLoader\\TranslationServiceProvider"
                    ]
                }
            },
            "autoload": {
                "psr-4": {
                    "Spatie\\TranslationLoader\\": "src"
                }
            },
            "notification-url": "https://packagist.org/downloads/",
            "license": [
                "MIT"
            ],
            "authors": [
                {
                    "name": "Freek Van der Herten",
                    "email": "freek@spatie.be",
                    "homepage": "https://spatie.be",
                    "role": "Developer"
                }
            ],
            "description": "Store your language lines in the database, yaml or other sources",
            "homepage": "https://github.com/spatie/laravel-translation-loader",
            "keywords": [
                "database",
                "db",
                "i8n",
                "language",
                "laravel",
                "laravel-translation-loader",
                "spatie",
                "translate"
            ],
            "support": {
                "source": "https://github.com/spatie/laravel-translation-loader/tree/2.8.2"
            },
            "funding": [
                {
                    "url": "https://spatie.be/open-source/support-us",
                    "type": "custom"
                }
            ],
            "time": "2025-02-21T11:45:43+00:00"
        },
        {
            "name": "symfony/clock",
            "version": "v7.3.0",
>>>>>>> a57932f8
            "source": {
                "type": "git",
                "url": "https://github.com/spatie/image.git",
                "reference": "0872c5968a7f044fe1e960c26433e54ceaede696"
            },
            "dist": {
                "type": "zip",
                "url": "https://api.github.com/repos/spatie/image/zipball/0872c5968a7f044fe1e960c26433e54ceaede696",
                "reference": "0872c5968a7f044fe1e960c26433e54ceaede696",
                "shasum": ""
            },
            "require": {
                "ext-exif": "*",
                "ext-json": "*",
                "ext-mbstring": "*",
                "php": "^8.2",
                "spatie/image-optimizer": "^1.7.5",
                "spatie/temporary-directory": "^2.2",
                "symfony/process": "^6.4|^7.0"
            },
            "require-dev": {
                "ext-gd": "*",
                "ext-imagick": "*",
                "laravel/sail": "^1.34",
                "pestphp/pest": "^2.28",
                "phpstan/phpstan": "^1.10.50",
                "spatie/pest-plugin-snapshots": "^2.1",
                "spatie/pixelmatch-php": "^1.0",
                "spatie/ray": "^1.40.1",
                "symfony/var-dumper": "^6.4|7.0"
            },
            "type": "library",
            "autoload": {
                "psr-4": {
                    "Spatie\\Image\\": "src"
                }
            },
            "notification-url": "https://packagist.org/downloads/",
            "license": [
                "MIT"
            ],
            "authors": [
                {
                    "name": "Freek Van der Herten",
                    "email": "freek@spatie.be",
                    "homepage": "https://spatie.be",
                    "role": "Developer"
                }
            ],
            "description": "Manipulate images with an expressive API",
            "homepage": "https://github.com/spatie/image",
            "keywords": [
                "image",
                "spatie"
            ],
            "support": {
                "source": "https://github.com/spatie/image/tree/3.8.6"
            },
            "funding": [
                {
                    "url": "https://spatie.be/open-source/support-us",
                    "type": "custom"
                },
                {
                    "url": "https://github.com/spatie",
                    "type": "github"
                }
            ],
            "time": "2025-09-25T12:06:17+00:00"
        },
        {
            "name": "spatie/image-optimizer",
            "version": "1.8.0",
            "source": {
                "type": "git",
                "url": "https://github.com/spatie/image-optimizer.git",
                "reference": "4fd22035e81d98fffced65a8c20d9ec4daa9671c"
            },
            "dist": {
                "type": "zip",
                "url": "https://api.github.com/repos/spatie/image-optimizer/zipball/4fd22035e81d98fffced65a8c20d9ec4daa9671c",
                "reference": "4fd22035e81d98fffced65a8c20d9ec4daa9671c",
                "shasum": ""
            },
            "require": {
                "ext-fileinfo": "*",
                "php": "^7.3|^8.0",
                "psr/log": "^1.0 | ^2.0 | ^3.0",
                "symfony/process": "^4.2|^5.0|^6.0|^7.0"
            },
            "require-dev": {
                "pestphp/pest": "^1.21",
                "phpunit/phpunit": "^8.5.21|^9.4.4",
                "symfony/var-dumper": "^4.2|^5.0|^6.0|^7.0"
            },
            "type": "library",
            "autoload": {
                "psr-4": {
                    "Spatie\\ImageOptimizer\\": "src"
                }
            },
            "notification-url": "https://packagist.org/downloads/",
            "license": [
                "MIT"
            ],
            "authors": [
                {
                    "name": "Freek Van der Herten",
                    "email": "freek@spatie.be",
                    "homepage": "https://spatie.be",
                    "role": "Developer"
                }
            ],
            "description": "Easily optimize images using PHP",
            "homepage": "https://github.com/spatie/image-optimizer",
            "keywords": [
                "image-optimizer",
                "spatie"
            ],
            "support": {
                "issues": "https://github.com/spatie/image-optimizer/issues",
                "source": "https://github.com/spatie/image-optimizer/tree/1.8.0"
            },
            "time": "2024-11-04T08:24:54+00:00"
        },
        {
            "name": "spatie/invade",
            "version": "2.1.0",
            "source": {
                "type": "git",
                "url": "https://github.com/spatie/invade.git",
                "reference": "b920f6411d21df4e8610a138e2e87ae4957d7f63"
            },
            "dist": {
                "type": "zip",
                "url": "https://api.github.com/repos/spatie/invade/zipball/b920f6411d21df4e8610a138e2e87ae4957d7f63",
                "reference": "b920f6411d21df4e8610a138e2e87ae4957d7f63",
                "shasum": ""
            },
            "require": {
                "php": "^8.0"
            },
            "require-dev": {
                "pestphp/pest": "^1.20",
                "phpstan/phpstan": "^1.4",
                "spatie/ray": "^1.28"
            },
            "type": "library",
            "autoload": {
                "files": [
                    "src/functions.php"
                ],
                "psr-4": {
                    "Spatie\\Invade\\": "src"
                }
            },
            "notification-url": "https://packagist.org/downloads/",
            "license": [
                "MIT"
            ],
            "authors": [
                {
                    "name": "Freek Van der Herten",
                    "email": "freek@spatie.be",
                    "role": "Developer"
                }
            ],
            "description": "A PHP function to work with private properties and methods",
            "homepage": "https://github.com/spatie/invade",
            "keywords": [
                "invade",
                "spatie"
            ],
            "support": {
                "source": "https://github.com/spatie/invade/tree/2.1.0"
            },
            "funding": [
                {
                    "url": "https://github.com/spatie",
                    "type": "github"
                }
            ],
            "time": "2024-05-17T09:06:10+00:00"
        },
        {
            "name": "spatie/laravel-medialibrary",
            "version": "11.15.0",
            "source": {
                "type": "git",
                "url": "https://github.com/spatie/laravel-medialibrary.git",
                "reference": "9d1e9731d36817d1649bc584b2c40c0c9d4bcfac"
            },
            "dist": {
                "type": "zip",
                "url": "https://api.github.com/repos/spatie/laravel-medialibrary/zipball/9d1e9731d36817d1649bc584b2c40c0c9d4bcfac",
                "reference": "9d1e9731d36817d1649bc584b2c40c0c9d4bcfac",
                "shasum": ""
            },
            "require": {
                "composer/semver": "^3.4",
                "ext-exif": "*",
                "ext-fileinfo": "*",
                "ext-json": "*",
                "illuminate/bus": "^10.2|^11.0|^12.0",
                "illuminate/conditionable": "^10.2|^11.0|^12.0",
                "illuminate/console": "^10.2|^11.0|^12.0",
                "illuminate/database": "^10.2|^11.0|^12.0",
                "illuminate/pipeline": "^10.2|^11.0|^12.0",
                "illuminate/support": "^10.2|^11.0|^12.0",
                "maennchen/zipstream-php": "^3.1",
                "php": "^8.2",
                "spatie/image": "^3.3.2",
                "spatie/laravel-package-tools": "^1.16.1",
                "spatie/temporary-directory": "^2.2",
                "symfony/console": "^6.4.1|^7.0"
            },
            "conflict": {
                "php-ffmpeg/php-ffmpeg": "<0.6.1"
            },
            "require-dev": {
                "aws/aws-sdk-php": "^3.293.10",
                "ext-imagick": "*",
                "ext-pdo_sqlite": "*",
                "ext-zip": "*",
                "guzzlehttp/guzzle": "^7.8.1",
                "larastan/larastan": "^2.7|^3.0",
                "league/flysystem-aws-s3-v3": "^3.22",
                "mockery/mockery": "^1.6.7",
                "orchestra/testbench": "^7.0|^8.17|^9.0|^10.0",
                "pestphp/pest": "^2.28|^3.5",
                "phpstan/extension-installer": "^1.3.1",
                "spatie/laravel-ray": "^1.33",
                "spatie/pdf-to-image": "^2.2|^3.0",
                "spatie/pest-expectations": "^1.13",
                "spatie/pest-plugin-snapshots": "^2.1"
            },
            "suggest": {
                "league/flysystem-aws-s3-v3": "Required to use AWS S3 file storage",
                "php-ffmpeg/php-ffmpeg": "Required for generating video thumbnails",
                "spatie/pdf-to-image": "Required for generating thumbnails of PDFs and SVGs"
            },
            "type": "library",
            "extra": {
                "laravel": {
                    "providers": [
                        "Spatie\\MediaLibrary\\MediaLibraryServiceProvider"
                    ]
                }
            },
            "autoload": {
                "psr-4": {
                    "Spatie\\MediaLibrary\\": "src"
                }
            },
            "notification-url": "https://packagist.org/downloads/",
            "license": [
                "MIT"
            ],
            "authors": [
                {
                    "name": "Freek Van der Herten",
                    "email": "freek@spatie.be",
                    "homepage": "https://spatie.be",
                    "role": "Developer"
                }
            ],
            "description": "Associate files with Eloquent models",
            "homepage": "https://github.com/spatie/laravel-medialibrary",
            "keywords": [
                "cms",
                "conversion",
                "downloads",
                "images",
                "laravel",
                "laravel-medialibrary",
                "media",
                "spatie"
            ],
            "support": {
                "issues": "https://github.com/spatie/laravel-medialibrary/issues",
                "source": "https://github.com/spatie/laravel-medialibrary/tree/11.15.0"
            },
            "funding": [
                {
                    "url": "https://spatie.be/open-source/support-us",
                    "type": "custom"
                },
                {
                    "url": "https://github.com/spatie",
                    "type": "github"
                }
            ],
            "time": "2025-09-19T06:51:45+00:00"
        },
        {
            "name": "spatie/laravel-package-tools",
            "version": "1.92.7",
            "source": {
                "type": "git",
                "url": "https://github.com/spatie/laravel-package-tools.git",
                "reference": "f09a799850b1ed765103a4f0b4355006360c49a5"
            },
            "dist": {
                "type": "zip",
                "url": "https://api.github.com/repos/spatie/laravel-package-tools/zipball/f09a799850b1ed765103a4f0b4355006360c49a5",
                "reference": "f09a799850b1ed765103a4f0b4355006360c49a5",
                "shasum": ""
            },
            "require": {
                "illuminate/contracts": "^9.28|^10.0|^11.0|^12.0",
                "php": "^8.0"
            },
            "require-dev": {
                "mockery/mockery": "^1.5",
                "orchestra/testbench": "^7.7|^8.0|^9.0|^10.0",
                "pestphp/pest": "^1.23|^2.1|^3.1",
                "phpunit/php-code-coverage": "^9.0|^10.0|^11.0",
                "phpunit/phpunit": "^9.5.24|^10.5|^11.5",
                "spatie/pest-plugin-test-time": "^1.1|^2.2"
            },
            "type": "library",
            "autoload": {
                "psr-4": {
                    "Spatie\\LaravelPackageTools\\": "src"
                }
            },
            "notification-url": "https://packagist.org/downloads/",
            "license": [
                "MIT"
            ],
            "authors": [
                {
                    "name": "Freek Van der Herten",
                    "email": "freek@spatie.be",
                    "role": "Developer"
                }
            ],
            "description": "Tools for creating Laravel packages",
            "homepage": "https://github.com/spatie/laravel-package-tools",
            "keywords": [
                "laravel-package-tools",
                "spatie"
            ],
            "support": {
                "issues": "https://github.com/spatie/laravel-package-tools/issues",
                "source": "https://github.com/spatie/laravel-package-tools/tree/1.92.7"
            },
            "funding": [
                {
                    "url": "https://github.com/spatie",
                    "type": "github"
                }
            ],
            "time": "2025-07-17T15:46:43+00:00"
        },
        {
            "name": "spatie/laravel-translatable",
            "version": "6.11.4",
            "source": {
                "type": "git",
                "url": "https://github.com/spatie/laravel-translatable.git",
                "reference": "032d85b28de315310dab2048b857016f1194f68b"
            },
            "dist": {
                "type": "zip",
                "url": "https://api.github.com/repos/spatie/laravel-translatable/zipball/032d85b28de315310dab2048b857016f1194f68b",
                "reference": "032d85b28de315310dab2048b857016f1194f68b",
                "shasum": ""
            },
            "require": {
                "illuminate/database": "^10.0|^11.0|^12.0",
                "illuminate/support": "^10.0|^11.0|^12.0",
                "php": "^8.0",
                "spatie/laravel-package-tools": "^1.11"
            },
            "require-dev": {
                "friendsofphp/php-cs-fixer": "^3.64",
                "mockery/mockery": "^1.4",
                "orchestra/testbench": "^7.0|^8.0|^9.0|^10.0",
                "pestphp/pest": "^1.20|^2.0|^3.0"
            },
            "type": "library",
            "extra": {
                "aliases": {
                    "Translatable": "Spatie\\Translatable\\Facades\\Translatable"
                },
                "laravel": {
                    "providers": [
                        "Spatie\\Translatable\\TranslatableServiceProvider"
                    ]
                }
            },
            "autoload": {
                "psr-4": {
                    "Spatie\\Translatable\\": "src"
                }
            },
            "notification-url": "https://packagist.org/downloads/",
            "license": [
                "MIT"
            ],
            "authors": [
                {
                    "name": "Freek Van der Herten",
                    "email": "freek@spatie.be",
                    "homepage": "https://spatie.be",
                    "role": "Developer"
                },
                {
                    "name": "Sebastian De Deyne",
                    "email": "sebastian@spatie.be",
                    "homepage": "https://spatie.be",
                    "role": "Developer"
                }
            ],
            "description": "A trait to make an Eloquent model hold translations",
            "homepage": "https://github.com/spatie/laravel-translatable",
            "keywords": [
                "eloquent",
                "i8n",
                "laravel-translatable",
                "model",
                "multilingual",
                "spatie",
                "translate"
            ],
            "support": {
                "issues": "https://github.com/spatie/laravel-translatable/issues",
                "source": "https://github.com/spatie/laravel-translatable/tree/6.11.4"
            },
            "funding": [
                {
                    "url": "https://github.com/spatie",
                    "type": "github"
                }
            ],
            "time": "2025-02-20T15:51:22+00:00"
        },
        {
            "name": "symfony/clock",
            "version": "v7.3.0",
            "source": {
                "type": "git",
                "url": "https://github.com/symfony/clock.git",
                "reference": "b81435fbd6648ea425d1ee96a2d8e68f4ceacd24"
            },
            "dist": {
                "type": "zip",
                "url": "https://api.github.com/repos/symfony/clock/zipball/b81435fbd6648ea425d1ee96a2d8e68f4ceacd24",
                "reference": "b81435fbd6648ea425d1ee96a2d8e68f4ceacd24",
                "shasum": ""
            },
            "require": {
                "php": ">=8.2",
                "psr/clock": "^1.0",
                "symfony/polyfill-php83": "^1.28"
            },
            "provide": {
                "psr/clock-implementation": "1.0"
            },
            "type": "library",
            "autoload": {
                "files": [
                    "Resources/now.php"
                ],
                "psr-4": {
                    "Symfony\\Component\\Clock\\": ""
                },
                "exclude-from-classmap": [
                    "/Tests/"
                ]
            },
            "notification-url": "https://packagist.org/downloads/",
            "license": [
                "MIT"
            ],
            "authors": [
                {
                    "name": "Nicolas Grekas",
                    "email": "p@tchwork.com"
                },
                {
                    "name": "Symfony Community",
                    "homepage": "https://symfony.com/contributors"
                }
            ],
            "description": "Decouples applications from the system clock",
            "homepage": "https://symfony.com",
            "keywords": [
                "clock",
                "psr20",
                "time"
            ],
            "support": {
                "source": "https://github.com/symfony/clock/tree/v7.3.0"
            },
            "funding": [
                {
                    "url": "https://symfony.com/sponsor",
                    "type": "custom"
                },
                {
                    "url": "https://github.com/fabpot",
                    "type": "github"
                },
                {
                    "url": "https://tidelift.com/funding/github/packagist/symfony/symfony",
                    "type": "tidelift"
                }
            ],
            "time": "2024-09-25T14:21:43+00:00"
        },
        {
            "name": "symfony/console",
            "version": "v7.3.4",
            "source": {
                "type": "git",
                "url": "https://github.com/symfony/console.git",
                "reference": "2b9c5fafbac0399a20a2e82429e2bd735dcfb7db"
            },
            "dist": {
                "type": "zip",
                "url": "https://api.github.com/repos/symfony/console/zipball/2b9c5fafbac0399a20a2e82429e2bd735dcfb7db",
                "reference": "2b9c5fafbac0399a20a2e82429e2bd735dcfb7db",
                "shasum": ""
            },
            "require": {
                "php": ">=8.2",
                "symfony/deprecation-contracts": "^2.5|^3",
                "symfony/polyfill-mbstring": "~1.0",
                "symfony/service-contracts": "^2.5|^3",
                "symfony/string": "^7.2"
            },
            "conflict": {
                "symfony/dependency-injection": "<6.4",
                "symfony/dotenv": "<6.4",
                "symfony/event-dispatcher": "<6.4",
                "symfony/lock": "<6.4",
                "symfony/process": "<6.4"
            },
            "provide": {
                "psr/log-implementation": "1.0|2.0|3.0"
            },
            "require-dev": {
                "psr/log": "^1|^2|^3",
                "symfony/config": "^6.4|^7.0",
                "symfony/dependency-injection": "^6.4|^7.0",
                "symfony/event-dispatcher": "^6.4|^7.0",
                "symfony/http-foundation": "^6.4|^7.0",
                "symfony/http-kernel": "^6.4|^7.0",
                "symfony/lock": "^6.4|^7.0",
                "symfony/messenger": "^6.4|^7.0",
                "symfony/process": "^6.4|^7.0",
                "symfony/stopwatch": "^6.4|^7.0",
                "symfony/var-dumper": "^6.4|^7.0"
            },
            "type": "library",
            "autoload": {
                "psr-4": {
                    "Symfony\\Component\\Console\\": ""
                },
                "exclude-from-classmap": [
                    "/Tests/"
                ]
            },
            "notification-url": "https://packagist.org/downloads/",
            "license": [
                "MIT"
            ],
            "authors": [
                {
                    "name": "Fabien Potencier",
                    "email": "fabien@symfony.com"
                },
                {
                    "name": "Symfony Community",
                    "homepage": "https://symfony.com/contributors"
                }
            ],
            "description": "Eases the creation of beautiful and testable command line interfaces",
            "homepage": "https://symfony.com",
            "keywords": [
                "cli",
                "command-line",
                "console",
                "terminal"
            ],
            "support": {
                "source": "https://github.com/symfony/console/tree/v7.3.4"
            },
            "funding": [
                {
                    "url": "https://symfony.com/sponsor",
                    "type": "custom"
                },
                {
                    "url": "https://github.com/fabpot",
                    "type": "github"
                },
                {
                    "url": "https://github.com/nicolas-grekas",
                    "type": "github"
                },
                {
                    "url": "https://tidelift.com/funding/github/packagist/symfony/symfony",
                    "type": "tidelift"
                }
            ],
            "time": "2025-09-22T15:31:00+00:00"
        },
        {
            "name": "symfony/css-selector",
            "version": "v7.3.0",
            "source": {
                "type": "git",
                "url": "https://github.com/symfony/css-selector.git",
                "reference": "601a5ce9aaad7bf10797e3663faefce9e26c24e2"
            },
            "dist": {
                "type": "zip",
                "url": "https://api.github.com/repos/symfony/css-selector/zipball/601a5ce9aaad7bf10797e3663faefce9e26c24e2",
                "reference": "601a5ce9aaad7bf10797e3663faefce9e26c24e2",
                "shasum": ""
            },
            "require": {
                "php": ">=8.2"
            },
            "type": "library",
            "autoload": {
                "psr-4": {
                    "Symfony\\Component\\CssSelector\\": ""
                },
                "exclude-from-classmap": [
                    "/Tests/"
                ]
            },
            "notification-url": "https://packagist.org/downloads/",
            "license": [
                "MIT"
            ],
            "authors": [
                {
                    "name": "Fabien Potencier",
                    "email": "fabien@symfony.com"
                },
                {
                    "name": "Jean-François Simon",
                    "email": "jeanfrancois.simon@sensiolabs.com"
                },
                {
                    "name": "Symfony Community",
                    "homepage": "https://symfony.com/contributors"
                }
            ],
            "description": "Converts CSS selectors to XPath expressions",
            "homepage": "https://symfony.com",
            "support": {
                "source": "https://github.com/symfony/css-selector/tree/v7.3.0"
            },
            "funding": [
                {
                    "url": "https://symfony.com/sponsor",
                    "type": "custom"
                },
                {
                    "url": "https://github.com/fabpot",
                    "type": "github"
                },
                {
                    "url": "https://tidelift.com/funding/github/packagist/symfony/symfony",
                    "type": "tidelift"
                }
            ],
            "time": "2024-09-25T14:21:43+00:00"
        },
        {
            "name": "symfony/deprecation-contracts",
            "version": "v3.6.0",
            "source": {
                "type": "git",
                "url": "https://github.com/symfony/deprecation-contracts.git",
                "reference": "63afe740e99a13ba87ec199bb07bbdee937a5b62"
            },
            "dist": {
                "type": "zip",
                "url": "https://api.github.com/repos/symfony/deprecation-contracts/zipball/63afe740e99a13ba87ec199bb07bbdee937a5b62",
                "reference": "63afe740e99a13ba87ec199bb07bbdee937a5b62",
                "shasum": ""
            },
            "require": {
                "php": ">=8.1"
            },
            "type": "library",
            "extra": {
                "thanks": {
                    "url": "https://github.com/symfony/contracts",
                    "name": "symfony/contracts"
                },
                "branch-alias": {
                    "dev-main": "3.6-dev"
                }
            },
            "autoload": {
                "files": [
                    "function.php"
                ]
            },
            "notification-url": "https://packagist.org/downloads/",
            "license": [
                "MIT"
            ],
            "authors": [
                {
                    "name": "Nicolas Grekas",
                    "email": "p@tchwork.com"
                },
                {
                    "name": "Symfony Community",
                    "homepage": "https://symfony.com/contributors"
                }
            ],
            "description": "A generic function and convention to trigger deprecation notices",
            "homepage": "https://symfony.com",
            "support": {
                "source": "https://github.com/symfony/deprecation-contracts/tree/v3.6.0"
            },
            "funding": [
                {
                    "url": "https://symfony.com/sponsor",
                    "type": "custom"
                },
                {
                    "url": "https://github.com/fabpot",
                    "type": "github"
                },
                {
                    "url": "https://tidelift.com/funding/github/packagist/symfony/symfony",
                    "type": "tidelift"
                }
            ],
            "time": "2024-09-25T14:21:43+00:00"
        },
        {
            "name": "symfony/dom-crawler",
            "version": "v7.3.3",
            "source": {
                "type": "git",
                "url": "https://github.com/symfony/dom-crawler.git",
                "reference": "efa076ea0eeff504383ff0dcf827ea5ce15690ba"
            },
            "dist": {
                "type": "zip",
                "url": "https://api.github.com/repos/symfony/dom-crawler/zipball/efa076ea0eeff504383ff0dcf827ea5ce15690ba",
                "reference": "efa076ea0eeff504383ff0dcf827ea5ce15690ba",
                "shasum": ""
            },
            "require": {
                "masterminds/html5": "^2.6",
                "php": ">=8.2",
                "symfony/polyfill-ctype": "~1.8",
                "symfony/polyfill-mbstring": "~1.0"
            },
            "require-dev": {
                "symfony/css-selector": "^6.4|^7.0"
            },
            "type": "library",
            "autoload": {
                "psr-4": {
                    "Symfony\\Component\\DomCrawler\\": ""
                },
                "exclude-from-classmap": [
                    "/Tests/"
                ]
            },
            "notification-url": "https://packagist.org/downloads/",
            "license": [
                "MIT"
            ],
            "authors": [
                {
                    "name": "Fabien Potencier",
                    "email": "fabien@symfony.com"
                },
                {
                    "name": "Symfony Community",
                    "homepage": "https://symfony.com/contributors"
                }
            ],
            "description": "Eases DOM navigation for HTML and XML documents",
            "homepage": "https://symfony.com",
            "support": {
                "source": "https://github.com/symfony/dom-crawler/tree/v7.3.3"
            },
            "funding": [
                {
                    "url": "https://symfony.com/sponsor",
                    "type": "custom"
                },
                {
                    "url": "https://github.com/fabpot",
                    "type": "github"
                },
                {
                    "url": "https://github.com/nicolas-grekas",
                    "type": "github"
                },
                {
                    "url": "https://tidelift.com/funding/github/packagist/symfony/symfony",
                    "type": "tidelift"
                }
            ],
            "time": "2025-08-06T20:13:54+00:00"
        },
        {
            "name": "symfony/error-handler",
            "version": "v7.3.4",
            "source": {
                "type": "git",
                "url": "https://github.com/symfony/error-handler.git",
                "reference": "99f81bc944ab8e5dae4f21b4ca9972698bbad0e4"
            },
            "dist": {
                "type": "zip",
                "url": "https://api.github.com/repos/symfony/error-handler/zipball/99f81bc944ab8e5dae4f21b4ca9972698bbad0e4",
                "reference": "99f81bc944ab8e5dae4f21b4ca9972698bbad0e4",
                "shasum": ""
            },
            "require": {
                "php": ">=8.2",
                "psr/log": "^1|^2|^3",
                "symfony/var-dumper": "^6.4|^7.0"
            },
            "conflict": {
                "symfony/deprecation-contracts": "<2.5",
                "symfony/http-kernel": "<6.4"
            },
            "require-dev": {
                "symfony/console": "^6.4|^7.0",
                "symfony/deprecation-contracts": "^2.5|^3",
                "symfony/http-kernel": "^6.4|^7.0",
                "symfony/serializer": "^6.4|^7.0",
                "symfony/webpack-encore-bundle": "^1.0|^2.0"
            },
            "bin": [
                "Resources/bin/patch-type-declarations"
            ],
            "type": "library",
            "autoload": {
                "psr-4": {
                    "Symfony\\Component\\ErrorHandler\\": ""
                },
                "exclude-from-classmap": [
                    "/Tests/"
                ]
            },
            "notification-url": "https://packagist.org/downloads/",
            "license": [
                "MIT"
            ],
            "authors": [
                {
                    "name": "Fabien Potencier",
                    "email": "fabien@symfony.com"
                },
                {
                    "name": "Symfony Community",
                    "homepage": "https://symfony.com/contributors"
                }
            ],
            "description": "Provides tools to manage errors and ease debugging PHP code",
            "homepage": "https://symfony.com",
            "support": {
                "source": "https://github.com/symfony/error-handler/tree/v7.3.4"
            },
            "funding": [
                {
                    "url": "https://symfony.com/sponsor",
                    "type": "custom"
                },
                {
                    "url": "https://github.com/fabpot",
                    "type": "github"
                },
                {
                    "url": "https://github.com/nicolas-grekas",
                    "type": "github"
                },
                {
                    "url": "https://tidelift.com/funding/github/packagist/symfony/symfony",
                    "type": "tidelift"
                }
            ],
            "time": "2025-09-11T10:12:26+00:00"
        },
        {
            "name": "symfony/event-dispatcher",
            "version": "v7.3.3",
            "source": {
                "type": "git",
                "url": "https://github.com/symfony/event-dispatcher.git",
                "reference": "b7dc69e71de420ac04bc9ab830cf3ffebba48191"
            },
            "dist": {
                "type": "zip",
                "url": "https://api.github.com/repos/symfony/event-dispatcher/zipball/b7dc69e71de420ac04bc9ab830cf3ffebba48191",
                "reference": "b7dc69e71de420ac04bc9ab830cf3ffebba48191",
                "shasum": ""
            },
            "require": {
                "php": ">=8.2",
                "symfony/event-dispatcher-contracts": "^2.5|^3"
            },
            "conflict": {
                "symfony/dependency-injection": "<6.4",
                "symfony/service-contracts": "<2.5"
            },
            "provide": {
                "psr/event-dispatcher-implementation": "1.0",
                "symfony/event-dispatcher-implementation": "2.0|3.0"
            },
            "require-dev": {
                "psr/log": "^1|^2|^3",
                "symfony/config": "^6.4|^7.0",
                "symfony/dependency-injection": "^6.4|^7.0",
                "symfony/error-handler": "^6.4|^7.0",
                "symfony/expression-language": "^6.4|^7.0",
                "symfony/http-foundation": "^6.4|^7.0",
                "symfony/service-contracts": "^2.5|^3",
                "symfony/stopwatch": "^6.4|^7.0"
            },
            "type": "library",
            "autoload": {
                "psr-4": {
                    "Symfony\\Component\\EventDispatcher\\": ""
                },
                "exclude-from-classmap": [
                    "/Tests/"
                ]
            },
            "notification-url": "https://packagist.org/downloads/",
            "license": [
                "MIT"
            ],
            "authors": [
                {
                    "name": "Fabien Potencier",
                    "email": "fabien@symfony.com"
                },
                {
                    "name": "Symfony Community",
                    "homepage": "https://symfony.com/contributors"
                }
            ],
            "description": "Provides tools that allow your application components to communicate with each other by dispatching events and listening to them",
            "homepage": "https://symfony.com",
            "support": {
                "source": "https://github.com/symfony/event-dispatcher/tree/v7.3.3"
            },
            "funding": [
                {
                    "url": "https://symfony.com/sponsor",
                    "type": "custom"
                },
                {
                    "url": "https://github.com/fabpot",
                    "type": "github"
                },
                {
                    "url": "https://github.com/nicolas-grekas",
                    "type": "github"
                },
                {
                    "url": "https://tidelift.com/funding/github/packagist/symfony/symfony",
                    "type": "tidelift"
                }
            ],
            "time": "2025-08-13T11:49:31+00:00"
        },
        {
            "name": "symfony/event-dispatcher-contracts",
            "version": "v3.6.0",
            "source": {
                "type": "git",
                "url": "https://github.com/symfony/event-dispatcher-contracts.git",
                "reference": "59eb412e93815df44f05f342958efa9f46b1e586"
            },
            "dist": {
                "type": "zip",
                "url": "https://api.github.com/repos/symfony/event-dispatcher-contracts/zipball/59eb412e93815df44f05f342958efa9f46b1e586",
                "reference": "59eb412e93815df44f05f342958efa9f46b1e586",
                "shasum": ""
            },
            "require": {
                "php": ">=8.1",
                "psr/event-dispatcher": "^1"
            },
            "type": "library",
            "extra": {
                "thanks": {
                    "url": "https://github.com/symfony/contracts",
                    "name": "symfony/contracts"
                },
                "branch-alias": {
                    "dev-main": "3.6-dev"
                }
            },
            "autoload": {
                "psr-4": {
                    "Symfony\\Contracts\\EventDispatcher\\": ""
                }
            },
            "notification-url": "https://packagist.org/downloads/",
            "license": [
                "MIT"
            ],
            "authors": [
                {
                    "name": "Nicolas Grekas",
                    "email": "p@tchwork.com"
                },
                {
                    "name": "Symfony Community",
                    "homepage": "https://symfony.com/contributors"
                }
            ],
            "description": "Generic abstractions related to dispatching event",
            "homepage": "https://symfony.com",
            "keywords": [
                "abstractions",
                "contracts",
                "decoupling",
                "interfaces",
                "interoperability",
                "standards"
            ],
            "support": {
                "source": "https://github.com/symfony/event-dispatcher-contracts/tree/v3.6.0"
            },
            "funding": [
                {
                    "url": "https://symfony.com/sponsor",
                    "type": "custom"
                },
                {
                    "url": "https://github.com/fabpot",
                    "type": "github"
                },
                {
                    "url": "https://tidelift.com/funding/github/packagist/symfony/symfony",
                    "type": "tidelift"
                }
            ],
            "time": "2024-09-25T14:21:43+00:00"
        },
        {
            "name": "symfony/finder",
            "version": "v7.3.2",
            "source": {
                "type": "git",
                "url": "https://github.com/symfony/finder.git",
                "reference": "2a6614966ba1074fa93dae0bc804227422df4dfe"
            },
            "dist": {
                "type": "zip",
                "url": "https://api.github.com/repos/symfony/finder/zipball/2a6614966ba1074fa93dae0bc804227422df4dfe",
                "reference": "2a6614966ba1074fa93dae0bc804227422df4dfe",
                "shasum": ""
            },
            "require": {
                "php": ">=8.2"
            },
            "require-dev": {
                "symfony/filesystem": "^6.4|^7.0"
            },
            "type": "library",
            "autoload": {
                "psr-4": {
                    "Symfony\\Component\\Finder\\": ""
                },
                "exclude-from-classmap": [
                    "/Tests/"
                ]
            },
            "notification-url": "https://packagist.org/downloads/",
            "license": [
                "MIT"
            ],
            "authors": [
                {
                    "name": "Fabien Potencier",
                    "email": "fabien@symfony.com"
                },
                {
                    "name": "Symfony Community",
                    "homepage": "https://symfony.com/contributors"
                }
            ],
            "description": "Finds files and directories via an intuitive fluent interface",
            "homepage": "https://symfony.com",
            "support": {
                "source": "https://github.com/symfony/finder/tree/v7.3.2"
            },
            "funding": [
                {
                    "url": "https://symfony.com/sponsor",
                    "type": "custom"
                },
                {
                    "url": "https://github.com/fabpot",
                    "type": "github"
                },
                {
                    "url": "https://github.com/nicolas-grekas",
                    "type": "github"
                },
                {
                    "url": "https://tidelift.com/funding/github/packagist/symfony/symfony",
                    "type": "tidelift"
                }
            ],
            "time": "2025-07-15T13:41:35+00:00"
        },
        {
            "name": "symfony/html-sanitizer",
            "version": "v7.3.3",
            "source": {
                "type": "git",
                "url": "https://github.com/symfony/html-sanitizer.git",
                "reference": "8740fc48979f649dee8b8fc51a2698e5c190bf12"
            },
            "dist": {
                "type": "zip",
                "url": "https://api.github.com/repos/symfony/html-sanitizer/zipball/8740fc48979f649dee8b8fc51a2698e5c190bf12",
                "reference": "8740fc48979f649dee8b8fc51a2698e5c190bf12",
                "shasum": ""
            },
            "require": {
                "ext-dom": "*",
                "league/uri": "^6.5|^7.0",
                "masterminds/html5": "^2.7.2",
                "php": ">=8.2"
            },
            "type": "library",
            "autoload": {
                "psr-4": {
                    "Symfony\\Component\\HtmlSanitizer\\": ""
                },
                "exclude-from-classmap": [
                    "/Tests/"
                ]
            },
            "notification-url": "https://packagist.org/downloads/",
            "license": [
                "MIT"
            ],
            "authors": [
                {
                    "name": "Titouan Galopin",
                    "email": "galopintitouan@gmail.com"
                },
                {
                    "name": "Symfony Community",
                    "homepage": "https://symfony.com/contributors"
                }
            ],
            "description": "Provides an object-oriented API to sanitize untrusted HTML input for safe insertion into a document's DOM.",
            "homepage": "https://symfony.com",
            "keywords": [
                "Purifier",
                "html",
                "sanitizer"
            ],
            "support": {
                "source": "https://github.com/symfony/html-sanitizer/tree/v7.3.3"
            },
            "funding": [
                {
                    "url": "https://symfony.com/sponsor",
                    "type": "custom"
                },
                {
                    "url": "https://github.com/fabpot",
                    "type": "github"
                },
                {
                    "url": "https://github.com/nicolas-grekas",
                    "type": "github"
                },
                {
                    "url": "https://tidelift.com/funding/github/packagist/symfony/symfony",
                    "type": "tidelift"
                }
            ],
            "time": "2025-08-12T10:34:03+00:00"
        },
        {
            "name": "symfony/http-foundation",
            "version": "v7.3.4",
            "source": {
                "type": "git",
                "url": "https://github.com/symfony/http-foundation.git",
                "reference": "c061c7c18918b1b64268771aad04b40be41dd2e6"
            },
            "dist": {
                "type": "zip",
                "url": "https://api.github.com/repos/symfony/http-foundation/zipball/c061c7c18918b1b64268771aad04b40be41dd2e6",
                "reference": "c061c7c18918b1b64268771aad04b40be41dd2e6",
                "shasum": ""
            },
            "require": {
                "php": ">=8.2",
                "symfony/deprecation-contracts": "^2.5|^3.0",
                "symfony/polyfill-mbstring": "~1.1",
                "symfony/polyfill-php83": "^1.27"
            },
            "conflict": {
                "doctrine/dbal": "<3.6",
                "symfony/cache": "<6.4.12|>=7.0,<7.1.5"
            },
            "require-dev": {
                "doctrine/dbal": "^3.6|^4",
                "predis/predis": "^1.1|^2.0",
                "symfony/cache": "^6.4.12|^7.1.5",
                "symfony/clock": "^6.4|^7.0",
                "symfony/dependency-injection": "^6.4|^7.0",
                "symfony/expression-language": "^6.4|^7.0",
                "symfony/http-kernel": "^6.4|^7.0",
                "symfony/mime": "^6.4|^7.0",
                "symfony/rate-limiter": "^6.4|^7.0"
            },
            "type": "library",
            "autoload": {
                "psr-4": {
                    "Symfony\\Component\\HttpFoundation\\": ""
                },
                "exclude-from-classmap": [
                    "/Tests/"
                ]
            },
            "notification-url": "https://packagist.org/downloads/",
            "license": [
                "MIT"
            ],
            "authors": [
                {
                    "name": "Fabien Potencier",
                    "email": "fabien@symfony.com"
                },
                {
                    "name": "Symfony Community",
                    "homepage": "https://symfony.com/contributors"
                }
            ],
            "description": "Defines an object-oriented layer for the HTTP specification",
            "homepage": "https://symfony.com",
            "support": {
                "source": "https://github.com/symfony/http-foundation/tree/v7.3.4"
            },
            "funding": [
                {
                    "url": "https://symfony.com/sponsor",
                    "type": "custom"
                },
                {
                    "url": "https://github.com/fabpot",
                    "type": "github"
                },
                {
                    "url": "https://github.com/nicolas-grekas",
                    "type": "github"
                },
                {
                    "url": "https://tidelift.com/funding/github/packagist/symfony/symfony",
                    "type": "tidelift"
                }
            ],
            "time": "2025-09-16T08:38:17+00:00"
        },
        {
            "name": "symfony/http-kernel",
            "version": "v7.3.4",
            "source": {
                "type": "git",
                "url": "https://github.com/symfony/http-kernel.git",
                "reference": "b796dffea7821f035047235e076b60ca2446e3cf"
            },
            "dist": {
                "type": "zip",
                "url": "https://api.github.com/repos/symfony/http-kernel/zipball/b796dffea7821f035047235e076b60ca2446e3cf",
                "reference": "b796dffea7821f035047235e076b60ca2446e3cf",
                "shasum": ""
            },
            "require": {
                "php": ">=8.2",
                "psr/log": "^1|^2|^3",
                "symfony/deprecation-contracts": "^2.5|^3",
                "symfony/error-handler": "^6.4|^7.0",
                "symfony/event-dispatcher": "^7.3",
                "symfony/http-foundation": "^7.3",
                "symfony/polyfill-ctype": "^1.8"
            },
            "conflict": {
                "symfony/browser-kit": "<6.4",
                "symfony/cache": "<6.4",
                "symfony/config": "<6.4",
                "symfony/console": "<6.4",
                "symfony/dependency-injection": "<6.4",
                "symfony/doctrine-bridge": "<6.4",
                "symfony/form": "<6.4",
                "symfony/http-client": "<6.4",
                "symfony/http-client-contracts": "<2.5",
                "symfony/mailer": "<6.4",
                "symfony/messenger": "<6.4",
                "symfony/translation": "<6.4",
                "symfony/translation-contracts": "<2.5",
                "symfony/twig-bridge": "<6.4",
                "symfony/validator": "<6.4",
                "symfony/var-dumper": "<6.4",
                "twig/twig": "<3.12"
            },
            "provide": {
                "psr/log-implementation": "1.0|2.0|3.0"
            },
            "require-dev": {
                "psr/cache": "^1.0|^2.0|^3.0",
                "symfony/browser-kit": "^6.4|^7.0",
                "symfony/clock": "^6.4|^7.0",
                "symfony/config": "^6.4|^7.0",
                "symfony/console": "^6.4|^7.0",
                "symfony/css-selector": "^6.4|^7.0",
                "symfony/dependency-injection": "^6.4|^7.0",
                "symfony/dom-crawler": "^6.4|^7.0",
                "symfony/expression-language": "^6.4|^7.0",
                "symfony/finder": "^6.4|^7.0",
                "symfony/http-client-contracts": "^2.5|^3",
                "symfony/process": "^6.4|^7.0",
                "symfony/property-access": "^7.1",
                "symfony/routing": "^6.4|^7.0",
                "symfony/serializer": "^7.1",
                "symfony/stopwatch": "^6.4|^7.0",
                "symfony/translation": "^6.4|^7.0",
                "symfony/translation-contracts": "^2.5|^3",
                "symfony/uid": "^6.4|^7.0",
                "symfony/validator": "^6.4|^7.0",
                "symfony/var-dumper": "^6.4|^7.0",
                "symfony/var-exporter": "^6.4|^7.0",
                "twig/twig": "^3.12"
            },
            "type": "library",
            "autoload": {
                "psr-4": {
                    "Symfony\\Component\\HttpKernel\\": ""
                },
                "exclude-from-classmap": [
                    "/Tests/"
                ]
            },
            "notification-url": "https://packagist.org/downloads/",
            "license": [
                "MIT"
            ],
            "authors": [
                {
                    "name": "Fabien Potencier",
                    "email": "fabien@symfony.com"
                },
                {
                    "name": "Symfony Community",
                    "homepage": "https://symfony.com/contributors"
                }
            ],
            "description": "Provides a structured process for converting a Request into a Response",
            "homepage": "https://symfony.com",
            "support": {
                "source": "https://github.com/symfony/http-kernel/tree/v7.3.4"
            },
            "funding": [
                {
                    "url": "https://symfony.com/sponsor",
                    "type": "custom"
                },
                {
                    "url": "https://github.com/fabpot",
                    "type": "github"
                },
                {
                    "url": "https://github.com/nicolas-grekas",
                    "type": "github"
                },
                {
                    "url": "https://tidelift.com/funding/github/packagist/symfony/symfony",
                    "type": "tidelift"
                }
            ],
            "time": "2025-09-27T12:32:17+00:00"
        },
        {
            "name": "symfony/mailer",
            "version": "v7.3.4",
            "source": {
                "type": "git",
                "url": "https://github.com/symfony/mailer.git",
                "reference": "ab97ef2f7acf0216955f5845484235113047a31d"
            },
            "dist": {
                "type": "zip",
                "url": "https://api.github.com/repos/symfony/mailer/zipball/ab97ef2f7acf0216955f5845484235113047a31d",
                "reference": "ab97ef2f7acf0216955f5845484235113047a31d",
                "shasum": ""
            },
            "require": {
                "egulias/email-validator": "^2.1.10|^3|^4",
                "php": ">=8.2",
                "psr/event-dispatcher": "^1",
                "psr/log": "^1|^2|^3",
                "symfony/event-dispatcher": "^6.4|^7.0",
                "symfony/mime": "^7.2",
                "symfony/service-contracts": "^2.5|^3"
            },
            "conflict": {
                "symfony/http-client-contracts": "<2.5",
                "symfony/http-kernel": "<6.4",
                "symfony/messenger": "<6.4",
                "symfony/mime": "<6.4",
                "symfony/twig-bridge": "<6.4"
            },
            "require-dev": {
                "symfony/console": "^6.4|^7.0",
                "symfony/http-client": "^6.4|^7.0",
                "symfony/messenger": "^6.4|^7.0",
                "symfony/twig-bridge": "^6.4|^7.0"
            },
            "type": "library",
            "autoload": {
                "psr-4": {
                    "Symfony\\Component\\Mailer\\": ""
                },
                "exclude-from-classmap": [
                    "/Tests/"
                ]
            },
            "notification-url": "https://packagist.org/downloads/",
            "license": [
                "MIT"
            ],
            "authors": [
                {
                    "name": "Fabien Potencier",
                    "email": "fabien@symfony.com"
                },
                {
                    "name": "Symfony Community",
                    "homepage": "https://symfony.com/contributors"
                }
            ],
            "description": "Helps sending emails",
            "homepage": "https://symfony.com",
            "support": {
                "source": "https://github.com/symfony/mailer/tree/v7.3.4"
            },
            "funding": [
                {
                    "url": "https://symfony.com/sponsor",
                    "type": "custom"
                },
                {
                    "url": "https://github.com/fabpot",
                    "type": "github"
                },
                {
                    "url": "https://github.com/nicolas-grekas",
                    "type": "github"
                },
                {
                    "url": "https://tidelift.com/funding/github/packagist/symfony/symfony",
                    "type": "tidelift"
                }
            ],
            "time": "2025-09-17T05:51:54+00:00"
        },
        {
            "name": "symfony/mime",
            "version": "v7.3.4",
            "source": {
                "type": "git",
                "url": "https://github.com/symfony/mime.git",
                "reference": "b1b828f69cbaf887fa835a091869e55df91d0e35"
            },
            "dist": {
                "type": "zip",
                "url": "https://api.github.com/repos/symfony/mime/zipball/b1b828f69cbaf887fa835a091869e55df91d0e35",
                "reference": "b1b828f69cbaf887fa835a091869e55df91d0e35",
                "shasum": ""
            },
            "require": {
                "php": ">=8.2",
                "symfony/polyfill-intl-idn": "^1.10",
                "symfony/polyfill-mbstring": "^1.0"
            },
            "conflict": {
                "egulias/email-validator": "~3.0.0",
                "phpdocumentor/reflection-docblock": "<3.2.2",
                "phpdocumentor/type-resolver": "<1.4.0",
                "symfony/mailer": "<6.4",
                "symfony/serializer": "<6.4.3|>7.0,<7.0.3"
            },
            "require-dev": {
                "egulias/email-validator": "^2.1.10|^3.1|^4",
                "league/html-to-markdown": "^5.0",
                "phpdocumentor/reflection-docblock": "^3.0|^4.0|^5.0",
                "symfony/dependency-injection": "^6.4|^7.0",
                "symfony/process": "^6.4|^7.0",
                "symfony/property-access": "^6.4|^7.0",
                "symfony/property-info": "^6.4|^7.0",
                "symfony/serializer": "^6.4.3|^7.0.3"
            },
            "type": "library",
            "autoload": {
                "psr-4": {
                    "Symfony\\Component\\Mime\\": ""
                },
                "exclude-from-classmap": [
                    "/Tests/"
                ]
            },
            "notification-url": "https://packagist.org/downloads/",
            "license": [
                "MIT"
            ],
            "authors": [
                {
                    "name": "Fabien Potencier",
                    "email": "fabien@symfony.com"
                },
                {
                    "name": "Symfony Community",
                    "homepage": "https://symfony.com/contributors"
                }
            ],
            "description": "Allows manipulating MIME messages",
            "homepage": "https://symfony.com",
            "keywords": [
                "mime",
                "mime-type"
            ],
            "support": {
                "source": "https://github.com/symfony/mime/tree/v7.3.4"
            },
            "funding": [
                {
                    "url": "https://symfony.com/sponsor",
                    "type": "custom"
                },
                {
                    "url": "https://github.com/fabpot",
                    "type": "github"
                },
                {
                    "url": "https://github.com/nicolas-grekas",
                    "type": "github"
                },
                {
                    "url": "https://tidelift.com/funding/github/packagist/symfony/symfony",
                    "type": "tidelift"
                }
            ],
            "time": "2025-09-16T08:38:17+00:00"
        },
        {
            "name": "symfony/polyfill-ctype",
            "version": "v1.33.0",
            "source": {
                "type": "git",
                "url": "https://github.com/symfony/polyfill-ctype.git",
                "reference": "a3cc8b044a6ea513310cbd48ef7333b384945638"
            },
            "dist": {
                "type": "zip",
                "url": "https://api.github.com/repos/symfony/polyfill-ctype/zipball/a3cc8b044a6ea513310cbd48ef7333b384945638",
                "reference": "a3cc8b044a6ea513310cbd48ef7333b384945638",
                "shasum": ""
            },
            "require": {
                "php": ">=7.2"
            },
            "provide": {
                "ext-ctype": "*"
            },
            "suggest": {
                "ext-ctype": "For best performance"
            },
            "type": "library",
            "extra": {
                "thanks": {
                    "url": "https://github.com/symfony/polyfill",
                    "name": "symfony/polyfill"
                }
            },
            "autoload": {
                "files": [
                    "bootstrap.php"
                ],
                "psr-4": {
                    "Symfony\\Polyfill\\Ctype\\": ""
                }
            },
            "notification-url": "https://packagist.org/downloads/",
            "license": [
                "MIT"
            ],
            "authors": [
                {
                    "name": "Gert de Pagter",
                    "email": "BackEndTea@gmail.com"
                },
                {
                    "name": "Symfony Community",
                    "homepage": "https://symfony.com/contributors"
                }
            ],
            "description": "Symfony polyfill for ctype functions",
            "homepage": "https://symfony.com",
            "keywords": [
                "compatibility",
                "ctype",
                "polyfill",
                "portable"
            ],
            "support": {
                "source": "https://github.com/symfony/polyfill-ctype/tree/v1.33.0"
            },
            "funding": [
                {
                    "url": "https://symfony.com/sponsor",
                    "type": "custom"
                },
                {
                    "url": "https://github.com/fabpot",
                    "type": "github"
                },
                {
                    "url": "https://github.com/nicolas-grekas",
                    "type": "github"
                },
                {
                    "url": "https://tidelift.com/funding/github/packagist/symfony/symfony",
                    "type": "tidelift"
                }
            ],
            "time": "2024-09-09T11:45:10+00:00"
        },
        {
            "name": "symfony/polyfill-intl-grapheme",
            "version": "v1.33.0",
            "source": {
                "type": "git",
                "url": "https://github.com/symfony/polyfill-intl-grapheme.git",
                "reference": "380872130d3a5dd3ace2f4010d95125fde5d5c70"
            },
            "dist": {
                "type": "zip",
                "url": "https://api.github.com/repos/symfony/polyfill-intl-grapheme/zipball/380872130d3a5dd3ace2f4010d95125fde5d5c70",
                "reference": "380872130d3a5dd3ace2f4010d95125fde5d5c70",
                "shasum": ""
            },
            "require": {
                "php": ">=7.2"
            },
            "suggest": {
                "ext-intl": "For best performance"
            },
            "type": "library",
            "extra": {
                "thanks": {
                    "url": "https://github.com/symfony/polyfill",
                    "name": "symfony/polyfill"
                }
            },
            "autoload": {
                "files": [
                    "bootstrap.php"
                ],
                "psr-4": {
                    "Symfony\\Polyfill\\Intl\\Grapheme\\": ""
                }
            },
            "notification-url": "https://packagist.org/downloads/",
            "license": [
                "MIT"
            ],
            "authors": [
                {
                    "name": "Nicolas Grekas",
                    "email": "p@tchwork.com"
                },
                {
                    "name": "Symfony Community",
                    "homepage": "https://symfony.com/contributors"
                }
            ],
            "description": "Symfony polyfill for intl's grapheme_* functions",
            "homepage": "https://symfony.com",
            "keywords": [
                "compatibility",
                "grapheme",
                "intl",
                "polyfill",
                "portable",
                "shim"
            ],
            "support": {
                "source": "https://github.com/symfony/polyfill-intl-grapheme/tree/v1.33.0"
            },
            "funding": [
                {
                    "url": "https://symfony.com/sponsor",
                    "type": "custom"
                },
                {
                    "url": "https://github.com/fabpot",
                    "type": "github"
                },
                {
                    "url": "https://github.com/nicolas-grekas",
                    "type": "github"
                },
                {
                    "url": "https://tidelift.com/funding/github/packagist/symfony/symfony",
                    "type": "tidelift"
                }
            ],
            "time": "2025-06-27T09:58:17+00:00"
        },
        {
            "name": "symfony/polyfill-intl-idn",
            "version": "v1.33.0",
            "source": {
                "type": "git",
                "url": "https://github.com/symfony/polyfill-intl-idn.git",
                "reference": "9614ac4d8061dc257ecc64cba1b140873dce8ad3"
            },
            "dist": {
                "type": "zip",
                "url": "https://api.github.com/repos/symfony/polyfill-intl-idn/zipball/9614ac4d8061dc257ecc64cba1b140873dce8ad3",
                "reference": "9614ac4d8061dc257ecc64cba1b140873dce8ad3",
                "shasum": ""
            },
            "require": {
                "php": ">=7.2",
                "symfony/polyfill-intl-normalizer": "^1.10"
            },
            "suggest": {
                "ext-intl": "For best performance"
            },
            "type": "library",
            "extra": {
                "thanks": {
                    "url": "https://github.com/symfony/polyfill",
                    "name": "symfony/polyfill"
                }
            },
            "autoload": {
                "files": [
                    "bootstrap.php"
                ],
                "psr-4": {
                    "Symfony\\Polyfill\\Intl\\Idn\\": ""
                }
            },
            "notification-url": "https://packagist.org/downloads/",
            "license": [
                "MIT"
            ],
            "authors": [
                {
                    "name": "Laurent Bassin",
                    "email": "laurent@bassin.info"
                },
                {
                    "name": "Trevor Rowbotham",
                    "email": "trevor.rowbotham@pm.me"
                },
                {
                    "name": "Symfony Community",
                    "homepage": "https://symfony.com/contributors"
                }
            ],
            "description": "Symfony polyfill for intl's idn_to_ascii and idn_to_utf8 functions",
            "homepage": "https://symfony.com",
            "keywords": [
                "compatibility",
                "idn",
                "intl",
                "polyfill",
                "portable",
                "shim"
            ],
            "support": {
                "source": "https://github.com/symfony/polyfill-intl-idn/tree/v1.33.0"
            },
            "funding": [
                {
                    "url": "https://symfony.com/sponsor",
                    "type": "custom"
                },
                {
                    "url": "https://github.com/fabpot",
                    "type": "github"
                },
                {
                    "url": "https://github.com/nicolas-grekas",
                    "type": "github"
                },
                {
                    "url": "https://tidelift.com/funding/github/packagist/symfony/symfony",
                    "type": "tidelift"
                }
            ],
            "time": "2024-09-10T14:38:51+00:00"
        },
        {
            "name": "symfony/polyfill-intl-normalizer",
            "version": "v1.33.0",
            "source": {
                "type": "git",
                "url": "https://github.com/symfony/polyfill-intl-normalizer.git",
                "reference": "3833d7255cc303546435cb650316bff708a1c75c"
            },
            "dist": {
                "type": "zip",
                "url": "https://api.github.com/repos/symfony/polyfill-intl-normalizer/zipball/3833d7255cc303546435cb650316bff708a1c75c",
                "reference": "3833d7255cc303546435cb650316bff708a1c75c",
                "shasum": ""
            },
            "require": {
                "php": ">=7.2"
            },
            "suggest": {
                "ext-intl": "For best performance"
            },
            "type": "library",
            "extra": {
                "thanks": {
                    "url": "https://github.com/symfony/polyfill",
                    "name": "symfony/polyfill"
                }
            },
            "autoload": {
                "files": [
                    "bootstrap.php"
                ],
                "psr-4": {
                    "Symfony\\Polyfill\\Intl\\Normalizer\\": ""
                },
                "classmap": [
                    "Resources/stubs"
                ]
            },
            "notification-url": "https://packagist.org/downloads/",
            "license": [
                "MIT"
            ],
            "authors": [
                {
                    "name": "Nicolas Grekas",
                    "email": "p@tchwork.com"
                },
                {
                    "name": "Symfony Community",
                    "homepage": "https://symfony.com/contributors"
                }
            ],
            "description": "Symfony polyfill for intl's Normalizer class and related functions",
            "homepage": "https://symfony.com",
            "keywords": [
                "compatibility",
                "intl",
                "normalizer",
                "polyfill",
                "portable",
                "shim"
            ],
            "support": {
                "source": "https://github.com/symfony/polyfill-intl-normalizer/tree/v1.33.0"
            },
            "funding": [
                {
                    "url": "https://symfony.com/sponsor",
                    "type": "custom"
                },
                {
                    "url": "https://github.com/fabpot",
                    "type": "github"
                },
                {
                    "url": "https://github.com/nicolas-grekas",
                    "type": "github"
                },
                {
                    "url": "https://tidelift.com/funding/github/packagist/symfony/symfony",
                    "type": "tidelift"
                }
            ],
            "time": "2024-09-09T11:45:10+00:00"
        },
        {
            "name": "symfony/polyfill-mbstring",
            "version": "v1.33.0",
            "source": {
                "type": "git",
                "url": "https://github.com/symfony/polyfill-mbstring.git",
                "reference": "6d857f4d76bd4b343eac26d6b539585d2bc56493"
            },
            "dist": {
                "type": "zip",
                "url": "https://api.github.com/repos/symfony/polyfill-mbstring/zipball/6d857f4d76bd4b343eac26d6b539585d2bc56493",
                "reference": "6d857f4d76bd4b343eac26d6b539585d2bc56493",
                "shasum": ""
            },
            "require": {
                "ext-iconv": "*",
                "php": ">=7.2"
            },
            "provide": {
                "ext-mbstring": "*"
            },
            "suggest": {
                "ext-mbstring": "For best performance"
            },
            "type": "library",
            "extra": {
                "thanks": {
                    "url": "https://github.com/symfony/polyfill",
                    "name": "symfony/polyfill"
                }
            },
            "autoload": {
                "files": [
                    "bootstrap.php"
                ],
                "psr-4": {
                    "Symfony\\Polyfill\\Mbstring\\": ""
                }
            },
            "notification-url": "https://packagist.org/downloads/",
            "license": [
                "MIT"
            ],
            "authors": [
                {
                    "name": "Nicolas Grekas",
                    "email": "p@tchwork.com"
                },
                {
                    "name": "Symfony Community",
                    "homepage": "https://symfony.com/contributors"
                }
            ],
            "description": "Symfony polyfill for the Mbstring extension",
            "homepage": "https://symfony.com",
            "keywords": [
                "compatibility",
                "mbstring",
                "polyfill",
                "portable",
                "shim"
            ],
            "support": {
                "source": "https://github.com/symfony/polyfill-mbstring/tree/v1.33.0"
            },
            "funding": [
                {
                    "url": "https://symfony.com/sponsor",
                    "type": "custom"
                },
                {
                    "url": "https://github.com/fabpot",
                    "type": "github"
                },
                {
                    "url": "https://github.com/nicolas-grekas",
                    "type": "github"
                },
                {
                    "url": "https://tidelift.com/funding/github/packagist/symfony/symfony",
                    "type": "tidelift"
                }
            ],
            "time": "2024-12-23T08:48:59+00:00"
        },
        {
            "name": "symfony/polyfill-php80",
            "version": "v1.33.0",
            "source": {
                "type": "git",
                "url": "https://github.com/symfony/polyfill-php80.git",
                "reference": "0cc9dd0f17f61d8131e7df6b84bd344899fe2608"
            },
            "dist": {
                "type": "zip",
                "url": "https://api.github.com/repos/symfony/polyfill-php80/zipball/0cc9dd0f17f61d8131e7df6b84bd344899fe2608",
                "reference": "0cc9dd0f17f61d8131e7df6b84bd344899fe2608",
                "shasum": ""
            },
            "require": {
                "php": ">=7.2"
            },
            "type": "library",
            "extra": {
                "thanks": {
                    "url": "https://github.com/symfony/polyfill",
                    "name": "symfony/polyfill"
                }
            },
            "autoload": {
                "files": [
                    "bootstrap.php"
                ],
                "psr-4": {
                    "Symfony\\Polyfill\\Php80\\": ""
                },
                "classmap": [
                    "Resources/stubs"
                ]
            },
            "notification-url": "https://packagist.org/downloads/",
            "license": [
                "MIT"
            ],
            "authors": [
                {
                    "name": "Ion Bazan",
                    "email": "ion.bazan@gmail.com"
                },
                {
                    "name": "Nicolas Grekas",
                    "email": "p@tchwork.com"
                },
                {
                    "name": "Symfony Community",
                    "homepage": "https://symfony.com/contributors"
                }
            ],
            "description": "Symfony polyfill backporting some PHP 8.0+ features to lower PHP versions",
            "homepage": "https://symfony.com",
            "keywords": [
                "compatibility",
                "polyfill",
                "portable",
                "shim"
            ],
            "support": {
                "source": "https://github.com/symfony/polyfill-php80/tree/v1.33.0"
            },
            "funding": [
                {
                    "url": "https://symfony.com/sponsor",
                    "type": "custom"
                },
                {
                    "url": "https://github.com/fabpot",
                    "type": "github"
                },
                {
                    "url": "https://github.com/nicolas-grekas",
                    "type": "github"
                },
                {
                    "url": "https://tidelift.com/funding/github/packagist/symfony/symfony",
                    "type": "tidelift"
                }
            ],
            "time": "2025-01-02T08:10:11+00:00"
        },
        {
            "name": "symfony/polyfill-php83",
            "version": "v1.33.0",
            "source": {
                "type": "git",
                "url": "https://github.com/symfony/polyfill-php83.git",
                "reference": "17f6f9a6b1735c0f163024d959f700cfbc5155e5"
            },
            "dist": {
                "type": "zip",
                "url": "https://api.github.com/repos/symfony/polyfill-php83/zipball/17f6f9a6b1735c0f163024d959f700cfbc5155e5",
                "reference": "17f6f9a6b1735c0f163024d959f700cfbc5155e5",
                "shasum": ""
            },
            "require": {
                "php": ">=7.2"
            },
            "type": "library",
            "extra": {
                "thanks": {
                    "url": "https://github.com/symfony/polyfill",
                    "name": "symfony/polyfill"
                }
            },
            "autoload": {
                "files": [
                    "bootstrap.php"
                ],
                "psr-4": {
                    "Symfony\\Polyfill\\Php83\\": ""
                },
                "classmap": [
                    "Resources/stubs"
                ]
            },
            "notification-url": "https://packagist.org/downloads/",
            "license": [
                "MIT"
            ],
            "authors": [
                {
                    "name": "Nicolas Grekas",
                    "email": "p@tchwork.com"
                },
                {
                    "name": "Symfony Community",
                    "homepage": "https://symfony.com/contributors"
                }
            ],
            "description": "Symfony polyfill backporting some PHP 8.3+ features to lower PHP versions",
            "homepage": "https://symfony.com",
            "keywords": [
                "compatibility",
                "polyfill",
                "portable",
                "shim"
            ],
            "support": {
                "source": "https://github.com/symfony/polyfill-php83/tree/v1.33.0"
            },
            "funding": [
                {
                    "url": "https://symfony.com/sponsor",
                    "type": "custom"
                },
                {
                    "url": "https://github.com/fabpot",
                    "type": "github"
                },
                {
                    "url": "https://github.com/nicolas-grekas",
                    "type": "github"
                },
                {
                    "url": "https://tidelift.com/funding/github/packagist/symfony/symfony",
                    "type": "tidelift"
                }
            ],
            "time": "2025-07-08T02:45:35+00:00"
        },
        {
            "name": "symfony/polyfill-php84",
            "version": "v1.33.0",
            "source": {
                "type": "git",
                "url": "https://github.com/symfony/polyfill-php84.git",
                "reference": "d8ced4d875142b6a7426000426b8abc631d6b191"
            },
            "dist": {
                "type": "zip",
                "url": "https://api.github.com/repos/symfony/polyfill-php84/zipball/d8ced4d875142b6a7426000426b8abc631d6b191",
                "reference": "d8ced4d875142b6a7426000426b8abc631d6b191",
                "shasum": ""
            },
            "require": {
                "php": ">=7.2"
            },
            "type": "library",
            "extra": {
                "thanks": {
                    "url": "https://github.com/symfony/polyfill",
                    "name": "symfony/polyfill"
                }
            },
            "autoload": {
                "files": [
                    "bootstrap.php"
                ],
                "psr-4": {
                    "Symfony\\Polyfill\\Php84\\": ""
                },
                "classmap": [
                    "Resources/stubs"
                ]
            },
            "notification-url": "https://packagist.org/downloads/",
            "license": [
                "MIT"
            ],
            "authors": [
                {
                    "name": "Nicolas Grekas",
                    "email": "p@tchwork.com"
                },
                {
                    "name": "Symfony Community",
                    "homepage": "https://symfony.com/contributors"
                }
            ],
            "description": "Symfony polyfill backporting some PHP 8.4+ features to lower PHP versions",
            "homepage": "https://symfony.com",
            "keywords": [
                "compatibility",
                "polyfill",
                "portable",
                "shim"
            ],
            "support": {
                "source": "https://github.com/symfony/polyfill-php84/tree/v1.33.0"
            },
            "funding": [
                {
                    "url": "https://symfony.com/sponsor",
                    "type": "custom"
                },
                {
                    "url": "https://github.com/fabpot",
                    "type": "github"
                },
                {
                    "url": "https://github.com/nicolas-grekas",
                    "type": "github"
                },
                {
                    "url": "https://tidelift.com/funding/github/packagist/symfony/symfony",
                    "type": "tidelift"
                }
            ],
            "time": "2025-06-24T13:30:11+00:00"
        },
        {
            "name": "symfony/polyfill-php85",
            "version": "v1.33.0",
            "source": {
                "type": "git",
                "url": "https://github.com/symfony/polyfill-php85.git",
                "reference": "d4e5fcd4ab3d998ab16c0db48e6cbb9a01993f91"
            },
            "dist": {
                "type": "zip",
                "url": "https://api.github.com/repos/symfony/polyfill-php85/zipball/d4e5fcd4ab3d998ab16c0db48e6cbb9a01993f91",
                "reference": "d4e5fcd4ab3d998ab16c0db48e6cbb9a01993f91",
                "shasum": ""
            },
            "require": {
                "php": ">=7.2"
            },
            "type": "library",
            "extra": {
                "thanks": {
                    "url": "https://github.com/symfony/polyfill",
                    "name": "symfony/polyfill"
                }
            },
            "autoload": {
                "files": [
                    "bootstrap.php"
                ],
                "psr-4": {
                    "Symfony\\Polyfill\\Php85\\": ""
                },
                "classmap": [
                    "Resources/stubs"
                ]
            },
            "notification-url": "https://packagist.org/downloads/",
            "license": [
                "MIT"
            ],
            "authors": [
                {
                    "name": "Nicolas Grekas",
                    "email": "p@tchwork.com"
                },
                {
                    "name": "Symfony Community",
                    "homepage": "https://symfony.com/contributors"
                }
            ],
            "description": "Symfony polyfill backporting some PHP 8.5+ features to lower PHP versions",
            "homepage": "https://symfony.com",
            "keywords": [
                "compatibility",
                "polyfill",
                "portable",
                "shim"
            ],
            "support": {
                "source": "https://github.com/symfony/polyfill-php85/tree/v1.33.0"
            },
            "funding": [
                {
                    "url": "https://symfony.com/sponsor",
                    "type": "custom"
                },
                {
                    "url": "https://github.com/fabpot",
                    "type": "github"
                },
                {
                    "url": "https://github.com/nicolas-grekas",
                    "type": "github"
                },
                {
                    "url": "https://tidelift.com/funding/github/packagist/symfony/symfony",
                    "type": "tidelift"
                }
            ],
            "time": "2025-06-23T16:12:55+00:00"
        },
        {
            "name": "symfony/polyfill-uuid",
            "version": "v1.33.0",
            "source": {
                "type": "git",
                "url": "https://github.com/symfony/polyfill-uuid.git",
                "reference": "21533be36c24be3f4b1669c4725c7d1d2bab4ae2"
            },
            "dist": {
                "type": "zip",
                "url": "https://api.github.com/repos/symfony/polyfill-uuid/zipball/21533be36c24be3f4b1669c4725c7d1d2bab4ae2",
                "reference": "21533be36c24be3f4b1669c4725c7d1d2bab4ae2",
                "shasum": ""
            },
            "require": {
                "php": ">=7.2"
            },
            "provide": {
                "ext-uuid": "*"
            },
            "suggest": {
                "ext-uuid": "For best performance"
            },
            "type": "library",
            "extra": {
                "thanks": {
                    "url": "https://github.com/symfony/polyfill",
                    "name": "symfony/polyfill"
                }
            },
            "autoload": {
                "files": [
                    "bootstrap.php"
                ],
                "psr-4": {
                    "Symfony\\Polyfill\\Uuid\\": ""
                }
            },
            "notification-url": "https://packagist.org/downloads/",
            "license": [
                "MIT"
            ],
            "authors": [
                {
                    "name": "Grégoire Pineau",
                    "email": "lyrixx@lyrixx.info"
                },
                {
                    "name": "Symfony Community",
                    "homepage": "https://symfony.com/contributors"
                }
            ],
            "description": "Symfony polyfill for uuid functions",
            "homepage": "https://symfony.com",
            "keywords": [
                "compatibility",
                "polyfill",
                "portable",
                "uuid"
            ],
            "support": {
                "source": "https://github.com/symfony/polyfill-uuid/tree/v1.33.0"
            },
            "funding": [
                {
                    "url": "https://symfony.com/sponsor",
                    "type": "custom"
                },
                {
                    "url": "https://github.com/fabpot",
                    "type": "github"
                },
                {
                    "url": "https://github.com/nicolas-grekas",
                    "type": "github"
                },
                {
                    "url": "https://tidelift.com/funding/github/packagist/symfony/symfony",
                    "type": "tidelift"
                }
            ],
            "time": "2024-09-09T11:45:10+00:00"
        },
        {
            "name": "symfony/process",
            "version": "v7.3.4",
            "source": {
                "type": "git",
                "url": "https://github.com/symfony/process.git",
                "reference": "f24f8f316367b30810810d4eb30c543d7003ff3b"
            },
            "dist": {
                "type": "zip",
                "url": "https://api.github.com/repos/symfony/process/zipball/f24f8f316367b30810810d4eb30c543d7003ff3b",
                "reference": "f24f8f316367b30810810d4eb30c543d7003ff3b",
                "shasum": ""
            },
            "require": {
                "php": ">=8.2"
            },
            "type": "library",
            "autoload": {
                "psr-4": {
                    "Symfony\\Component\\Process\\": ""
                },
                "exclude-from-classmap": [
                    "/Tests/"
                ]
            },
            "notification-url": "https://packagist.org/downloads/",
            "license": [
                "MIT"
            ],
            "authors": [
                {
                    "name": "Fabien Potencier",
                    "email": "fabien@symfony.com"
                },
                {
                    "name": "Symfony Community",
                    "homepage": "https://symfony.com/contributors"
                }
            ],
            "description": "Executes commands in sub-processes",
            "homepage": "https://symfony.com",
            "support": {
                "source": "https://github.com/symfony/process/tree/v7.3.4"
            },
            "funding": [
                {
                    "url": "https://symfony.com/sponsor",
                    "type": "custom"
                },
                {
                    "url": "https://github.com/fabpot",
                    "type": "github"
                },
                {
                    "url": "https://github.com/nicolas-grekas",
                    "type": "github"
                },
                {
                    "url": "https://tidelift.com/funding/github/packagist/symfony/symfony",
                    "type": "tidelift"
                }
            ],
            "time": "2025-09-11T10:12:26+00:00"
        },
        {
            "name": "symfony/routing",
            "version": "v7.3.4",
            "source": {
                "type": "git",
                "url": "https://github.com/symfony/routing.git",
                "reference": "8dc648e159e9bac02b703b9fbd937f19ba13d07c"
            },
            "dist": {
                "type": "zip",
                "url": "https://api.github.com/repos/symfony/routing/zipball/8dc648e159e9bac02b703b9fbd937f19ba13d07c",
                "reference": "8dc648e159e9bac02b703b9fbd937f19ba13d07c",
                "shasum": ""
            },
            "require": {
                "php": ">=8.2",
                "symfony/deprecation-contracts": "^2.5|^3"
            },
            "conflict": {
                "symfony/config": "<6.4",
                "symfony/dependency-injection": "<6.4",
                "symfony/yaml": "<6.4"
            },
            "require-dev": {
                "psr/log": "^1|^2|^3",
                "symfony/config": "^6.4|^7.0",
                "symfony/dependency-injection": "^6.4|^7.0",
                "symfony/expression-language": "^6.4|^7.0",
                "symfony/http-foundation": "^6.4|^7.0",
                "symfony/yaml": "^6.4|^7.0"
            },
            "type": "library",
            "autoload": {
                "psr-4": {
                    "Symfony\\Component\\Routing\\": ""
                },
                "exclude-from-classmap": [
                    "/Tests/"
                ]
            },
            "notification-url": "https://packagist.org/downloads/",
            "license": [
                "MIT"
            ],
            "authors": [
                {
                    "name": "Fabien Potencier",
                    "email": "fabien@symfony.com"
                },
                {
                    "name": "Symfony Community",
                    "homepage": "https://symfony.com/contributors"
                }
            ],
            "description": "Maps an HTTP request to a set of configuration variables",
            "homepage": "https://symfony.com",
            "keywords": [
                "router",
                "routing",
                "uri",
                "url"
            ],
            "support": {
                "source": "https://github.com/symfony/routing/tree/v7.3.4"
            },
            "funding": [
                {
                    "url": "https://symfony.com/sponsor",
                    "type": "custom"
                },
                {
                    "url": "https://github.com/fabpot",
                    "type": "github"
                },
                {
                    "url": "https://github.com/nicolas-grekas",
                    "type": "github"
                },
                {
                    "url": "https://tidelift.com/funding/github/packagist/symfony/symfony",
                    "type": "tidelift"
                }
            ],
            "time": "2025-09-11T10:12:26+00:00"
        },
        {
            "name": "symfony/service-contracts",
            "version": "v3.6.0",
            "source": {
                "type": "git",
                "url": "https://github.com/symfony/service-contracts.git",
                "reference": "f021b05a130d35510bd6b25fe9053c2a8a15d5d4"
            },
            "dist": {
                "type": "zip",
                "url": "https://api.github.com/repos/symfony/service-contracts/zipball/f021b05a130d35510bd6b25fe9053c2a8a15d5d4",
                "reference": "f021b05a130d35510bd6b25fe9053c2a8a15d5d4",
                "shasum": ""
            },
            "require": {
                "php": ">=8.1",
                "psr/container": "^1.1|^2.0",
                "symfony/deprecation-contracts": "^2.5|^3"
            },
            "conflict": {
                "ext-psr": "<1.1|>=2"
            },
            "type": "library",
            "extra": {
                "thanks": {
                    "url": "https://github.com/symfony/contracts",
                    "name": "symfony/contracts"
                },
                "branch-alias": {
                    "dev-main": "3.6-dev"
                }
            },
            "autoload": {
                "psr-4": {
                    "Symfony\\Contracts\\Service\\": ""
                },
                "exclude-from-classmap": [
                    "/Test/"
                ]
            },
            "notification-url": "https://packagist.org/downloads/",
            "license": [
                "MIT"
            ],
            "authors": [
                {
                    "name": "Nicolas Grekas",
                    "email": "p@tchwork.com"
                },
                {
                    "name": "Symfony Community",
                    "homepage": "https://symfony.com/contributors"
                }
            ],
            "description": "Generic abstractions related to writing services",
            "homepage": "https://symfony.com",
            "keywords": [
                "abstractions",
                "contracts",
                "decoupling",
                "interfaces",
                "interoperability",
                "standards"
            ],
            "support": {
                "source": "https://github.com/symfony/service-contracts/tree/v3.6.0"
            },
            "funding": [
                {
                    "url": "https://symfony.com/sponsor",
                    "type": "custom"
                },
                {
                    "url": "https://github.com/fabpot",
                    "type": "github"
                },
                {
                    "url": "https://tidelift.com/funding/github/packagist/symfony/symfony",
                    "type": "tidelift"
                }
            ],
            "time": "2025-04-25T09:37:31+00:00"
        },
        {
            "name": "symfony/string",
            "version": "v7.3.4",
            "source": {
                "type": "git",
                "url": "https://github.com/symfony/string.git",
                "reference": "f96476035142921000338bad71e5247fbc138872"
            },
            "dist": {
                "type": "zip",
                "url": "https://api.github.com/repos/symfony/string/zipball/f96476035142921000338bad71e5247fbc138872",
                "reference": "f96476035142921000338bad71e5247fbc138872",
                "shasum": ""
            },
            "require": {
                "php": ">=8.2",
                "symfony/polyfill-ctype": "~1.8",
                "symfony/polyfill-intl-grapheme": "~1.0",
                "symfony/polyfill-intl-normalizer": "~1.0",
                "symfony/polyfill-mbstring": "~1.0"
            },
            "conflict": {
                "symfony/translation-contracts": "<2.5"
            },
            "require-dev": {
                "symfony/emoji": "^7.1",
                "symfony/http-client": "^6.4|^7.0",
                "symfony/intl": "^6.4|^7.0",
                "symfony/translation-contracts": "^2.5|^3.0",
                "symfony/var-exporter": "^6.4|^7.0"
            },
            "type": "library",
            "autoload": {
                "files": [
                    "Resources/functions.php"
                ],
                "psr-4": {
                    "Symfony\\Component\\String\\": ""
                },
                "exclude-from-classmap": [
                    "/Tests/"
                ]
            },
            "notification-url": "https://packagist.org/downloads/",
            "license": [
                "MIT"
            ],
            "authors": [
                {
                    "name": "Nicolas Grekas",
                    "email": "p@tchwork.com"
                },
                {
                    "name": "Symfony Community",
                    "homepage": "https://symfony.com/contributors"
                }
            ],
            "description": "Provides an object-oriented API to strings and deals with bytes, UTF-8 code points and grapheme clusters in a unified way",
            "homepage": "https://symfony.com",
            "keywords": [
                "grapheme",
                "i18n",
                "string",
                "unicode",
                "utf-8",
                "utf8"
            ],
            "support": {
                "source": "https://github.com/symfony/string/tree/v7.3.4"
            },
            "funding": [
                {
                    "url": "https://symfony.com/sponsor",
                    "type": "custom"
                },
                {
                    "url": "https://github.com/fabpot",
                    "type": "github"
                },
                {
                    "url": "https://github.com/nicolas-grekas",
                    "type": "github"
                },
                {
                    "url": "https://tidelift.com/funding/github/packagist/symfony/symfony",
                    "type": "tidelift"
                }
            ],
            "time": "2025-09-11T14:36:48+00:00"
        },
        {
            "name": "symfony/translation",
            "version": "v7.3.4",
            "source": {
                "type": "git",
                "url": "https://github.com/symfony/translation.git",
                "reference": "ec25870502d0c7072d086e8ffba1420c85965174"
            },
            "dist": {
                "type": "zip",
                "url": "https://api.github.com/repos/symfony/translation/zipball/ec25870502d0c7072d086e8ffba1420c85965174",
                "reference": "ec25870502d0c7072d086e8ffba1420c85965174",
                "shasum": ""
            },
            "require": {
                "php": ">=8.2",
                "symfony/deprecation-contracts": "^2.5|^3",
                "symfony/polyfill-mbstring": "~1.0",
                "symfony/translation-contracts": "^2.5|^3.0"
            },
            "conflict": {
                "nikic/php-parser": "<5.0",
                "symfony/config": "<6.4",
                "symfony/console": "<6.4",
                "symfony/dependency-injection": "<6.4",
                "symfony/http-client-contracts": "<2.5",
                "symfony/http-kernel": "<6.4",
                "symfony/service-contracts": "<2.5",
                "symfony/twig-bundle": "<6.4",
                "symfony/yaml": "<6.4"
            },
            "provide": {
                "symfony/translation-implementation": "2.3|3.0"
            },
            "require-dev": {
                "nikic/php-parser": "^5.0",
                "psr/log": "^1|^2|^3",
                "symfony/config": "^6.4|^7.0",
                "symfony/console": "^6.4|^7.0",
                "symfony/dependency-injection": "^6.4|^7.0",
                "symfony/finder": "^6.4|^7.0",
                "symfony/http-client-contracts": "^2.5|^3.0",
                "symfony/http-kernel": "^6.4|^7.0",
                "symfony/intl": "^6.4|^7.0",
                "symfony/polyfill-intl-icu": "^1.21",
                "symfony/routing": "^6.4|^7.0",
                "symfony/service-contracts": "^2.5|^3",
                "symfony/yaml": "^6.4|^7.0"
            },
            "type": "library",
            "autoload": {
                "files": [
                    "Resources/functions.php"
                ],
                "psr-4": {
                    "Symfony\\Component\\Translation\\": ""
                },
                "exclude-from-classmap": [
                    "/Tests/"
                ]
            },
            "notification-url": "https://packagist.org/downloads/",
            "license": [
                "MIT"
            ],
            "authors": [
                {
                    "name": "Fabien Potencier",
                    "email": "fabien@symfony.com"
                },
                {
                    "name": "Symfony Community",
                    "homepage": "https://symfony.com/contributors"
                }
            ],
            "description": "Provides tools to internationalize your application",
            "homepage": "https://symfony.com",
            "support": {
                "source": "https://github.com/symfony/translation/tree/v7.3.4"
            },
            "funding": [
                {
                    "url": "https://symfony.com/sponsor",
                    "type": "custom"
                },
                {
                    "url": "https://github.com/fabpot",
                    "type": "github"
                },
                {
                    "url": "https://github.com/nicolas-grekas",
                    "type": "github"
                },
                {
                    "url": "https://tidelift.com/funding/github/packagist/symfony/symfony",
                    "type": "tidelift"
                }
            ],
            "time": "2025-09-07T11:39:36+00:00"
        },
        {
            "name": "symfony/translation-contracts",
            "version": "v3.6.0",
            "source": {
                "type": "git",
                "url": "https://github.com/symfony/translation-contracts.git",
                "reference": "df210c7a2573f1913b2d17cc95f90f53a73d8f7d"
            },
            "dist": {
                "type": "zip",
                "url": "https://api.github.com/repos/symfony/translation-contracts/zipball/df210c7a2573f1913b2d17cc95f90f53a73d8f7d",
                "reference": "df210c7a2573f1913b2d17cc95f90f53a73d8f7d",
                "shasum": ""
            },
            "require": {
                "php": ">=8.1"
            },
            "type": "library",
            "extra": {
                "thanks": {
                    "url": "https://github.com/symfony/contracts",
                    "name": "symfony/contracts"
                },
                "branch-alias": {
                    "dev-main": "3.6-dev"
                }
            },
            "autoload": {
                "psr-4": {
                    "Symfony\\Contracts\\Translation\\": ""
                },
                "exclude-from-classmap": [
                    "/Test/"
                ]
            },
            "notification-url": "https://packagist.org/downloads/",
            "license": [
                "MIT"
            ],
            "authors": [
                {
                    "name": "Nicolas Grekas",
                    "email": "p@tchwork.com"
                },
                {
                    "name": "Symfony Community",
                    "homepage": "https://symfony.com/contributors"
                }
            ],
            "description": "Generic abstractions related to translation",
            "homepage": "https://symfony.com",
            "keywords": [
                "abstractions",
                "contracts",
                "decoupling",
                "interfaces",
                "interoperability",
                "standards"
            ],
            "support": {
                "source": "https://github.com/symfony/translation-contracts/tree/v3.6.0"
            },
            "funding": [
                {
                    "url": "https://symfony.com/sponsor",
                    "type": "custom"
                },
                {
                    "url": "https://github.com/fabpot",
                    "type": "github"
                },
                {
                    "url": "https://tidelift.com/funding/github/packagist/symfony/symfony",
                    "type": "tidelift"
                }
            ],
            "time": "2024-09-27T08:32:26+00:00"
        },
        {
            "name": "symfony/uid",
            "version": "v7.3.1",
            "source": {
                "type": "git",
                "url": "https://github.com/symfony/uid.git",
                "reference": "a69f69f3159b852651a6bf45a9fdd149520525bb"
            },
            "dist": {
                "type": "zip",
                "url": "https://api.github.com/repos/symfony/uid/zipball/a69f69f3159b852651a6bf45a9fdd149520525bb",
                "reference": "a69f69f3159b852651a6bf45a9fdd149520525bb",
                "shasum": ""
            },
            "require": {
                "php": ">=8.2",
                "symfony/polyfill-uuid": "^1.15"
            },
            "require-dev": {
                "symfony/console": "^6.4|^7.0"
            },
            "type": "library",
            "autoload": {
                "psr-4": {
                    "Symfony\\Component\\Uid\\": ""
                },
                "exclude-from-classmap": [
                    "/Tests/"
                ]
            },
            "notification-url": "https://packagist.org/downloads/",
            "license": [
                "MIT"
            ],
            "authors": [
                {
                    "name": "Grégoire Pineau",
                    "email": "lyrixx@lyrixx.info"
                },
                {
                    "name": "Nicolas Grekas",
                    "email": "p@tchwork.com"
                },
                {
                    "name": "Symfony Community",
                    "homepage": "https://symfony.com/contributors"
                }
            ],
            "description": "Provides an object-oriented API to generate and represent UIDs",
            "homepage": "https://symfony.com",
            "keywords": [
                "UID",
                "ulid",
                "uuid"
            ],
            "support": {
                "source": "https://github.com/symfony/uid/tree/v7.3.1"
            },
            "funding": [
                {
                    "url": "https://symfony.com/sponsor",
                    "type": "custom"
                },
                {
                    "url": "https://github.com/fabpot",
                    "type": "github"
                },
                {
                    "url": "https://tidelift.com/funding/github/packagist/symfony/symfony",
                    "type": "tidelift"
                }
            ],
            "time": "2025-06-27T19:55:54+00:00"
        },
        {
            "name": "symfony/var-dumper",
            "version": "v7.3.4",
            "source": {
                "type": "git",
                "url": "https://github.com/symfony/var-dumper.git",
                "reference": "b8abe7daf2730d07dfd4b2ee1cecbf0dd2fbdabb"
            },
            "dist": {
                "type": "zip",
                "url": "https://api.github.com/repos/symfony/var-dumper/zipball/b8abe7daf2730d07dfd4b2ee1cecbf0dd2fbdabb",
                "reference": "b8abe7daf2730d07dfd4b2ee1cecbf0dd2fbdabb",
                "shasum": ""
            },
            "require": {
                "php": ">=8.2",
                "symfony/deprecation-contracts": "^2.5|^3",
                "symfony/polyfill-mbstring": "~1.0"
            },
            "conflict": {
                "symfony/console": "<6.4"
            },
            "require-dev": {
                "symfony/console": "^6.4|^7.0",
                "symfony/http-kernel": "^6.4|^7.0",
                "symfony/process": "^6.4|^7.0",
                "symfony/uid": "^6.4|^7.0",
                "twig/twig": "^3.12"
            },
            "bin": [
                "Resources/bin/var-dump-server"
            ],
            "type": "library",
            "autoload": {
                "files": [
                    "Resources/functions/dump.php"
                ],
                "psr-4": {
                    "Symfony\\Component\\VarDumper\\": ""
                },
                "exclude-from-classmap": [
                    "/Tests/"
                ]
            },
            "notification-url": "https://packagist.org/downloads/",
            "license": [
                "MIT"
            ],
            "authors": [
                {
                    "name": "Nicolas Grekas",
                    "email": "p@tchwork.com"
                },
                {
                    "name": "Symfony Community",
                    "homepage": "https://symfony.com/contributors"
                }
            ],
            "description": "Provides mechanisms for walking through any arbitrary PHP variable",
            "homepage": "https://symfony.com",
            "keywords": [
                "debug",
                "dump"
            ],
            "support": {
                "source": "https://github.com/symfony/var-dumper/tree/v7.3.4"
            },
            "funding": [
                {
                    "url": "https://symfony.com/sponsor",
                    "type": "custom"
                },
                {
                    "url": "https://github.com/fabpot",
                    "type": "github"
                },
                {
                    "url": "https://github.com/nicolas-grekas",
                    "type": "github"
                },
                {
                    "url": "https://tidelift.com/funding/github/packagist/symfony/symfony",
                    "type": "tidelift"
                }
            ],
            "time": "2025-09-11T10:12:26+00:00"
        },
        {
            "name": "tempest/highlight",
            "version": "2.13.1",
            "source": {
                "type": "git",
                "url": "https://github.com/tempestphp/highlight.git",
                "reference": "b3efa9bedc6a6524a7e9328327cb0ce477b5b9d6"
            },
            "dist": {
                "type": "zip",
                "url": "https://api.github.com/repos/tempestphp/highlight/zipball/b3efa9bedc6a6524a7e9328327cb0ce477b5b9d6",
                "reference": "b3efa9bedc6a6524a7e9328327cb0ce477b5b9d6",
                "shasum": ""
            },
            "require": {
                "php": "^8.4"
            },
            "require-dev": {
                "assertchris/ellison": "^1.0.2",
                "friendsofphp/php-cs-fixer": "^3.84",
                "league/commonmark": "^2.4",
                "phpstan/phpstan": "^1.12.0",
                "phpunit/phpunit": "^10.0",
                "symfony/var-dumper": "^6.4|^7.0"
            },
            "suggest": {
                "assertchris/ellison": "Allows you to analyse sentence complexity",
                "league/commonmark": "Adds markdown support"
            },
            "type": "library",
            "autoload": {
                "psr-4": {
                    "Tempest\\Highlight\\": "src/"
                }
            },
            "notification-url": "https://packagist.org/downloads/",
            "license": [
                "MIT"
            ],
            "authors": [
                {
                    "name": "Brent Roose",
                    "email": "brendt@stitcher.io"
                }
            ],
            "description": "Fast, extensible, server-side code highlighting",
            "support": {
                "issues": "https://github.com/tempestphp/highlight/issues",
                "source": "https://github.com/tempestphp/highlight/tree/2.13.1"
            },
            "funding": [
                {
                    "url": "https://github.com/brendt",
                    "type": "github"
                }
            ],
            "time": "2025-07-18T12:38:05+00:00"
        },
        {
            "name": "tijsverkoyen/css-to-inline-styles",
            "version": "v2.3.0",
            "source": {
                "type": "git",
                "url": "https://github.com/tijsverkoyen/CssToInlineStyles.git",
                "reference": "0d72ac1c00084279c1816675284073c5a337c20d"
            },
            "dist": {
                "type": "zip",
                "url": "https://api.github.com/repos/tijsverkoyen/CssToInlineStyles/zipball/0d72ac1c00084279c1816675284073c5a337c20d",
                "reference": "0d72ac1c00084279c1816675284073c5a337c20d",
                "shasum": ""
            },
            "require": {
                "ext-dom": "*",
                "ext-libxml": "*",
                "php": "^7.4 || ^8.0",
                "symfony/css-selector": "^5.4 || ^6.0 || ^7.0"
            },
            "require-dev": {
                "phpstan/phpstan": "^2.0",
                "phpstan/phpstan-phpunit": "^2.0",
                "phpunit/phpunit": "^8.5.21 || ^9.5.10"
            },
            "type": "library",
            "extra": {
                "branch-alias": {
                    "dev-master": "2.x-dev"
                }
            },
            "autoload": {
                "psr-4": {
                    "TijsVerkoyen\\CssToInlineStyles\\": "src"
                }
            },
            "notification-url": "https://packagist.org/downloads/",
            "license": [
                "BSD-3-Clause"
            ],
            "authors": [
                {
                    "name": "Tijs Verkoyen",
                    "email": "css_to_inline_styles@verkoyen.eu",
                    "role": "Developer"
                }
            ],
            "description": "CssToInlineStyles is a class that enables you to convert HTML-pages/files into HTML-pages/files with inline styles. This is very useful when you're sending emails.",
            "homepage": "https://github.com/tijsverkoyen/CssToInlineStyles",
            "support": {
                "issues": "https://github.com/tijsverkoyen/CssToInlineStyles/issues",
                "source": "https://github.com/tijsverkoyen/CssToInlineStyles/tree/v2.3.0"
            },
            "time": "2024-12-21T16:25:41+00:00"
        },
        {
            "name": "tomatophp/console-helpers",
            "version": "v1.1.0",
            "source": {
                "type": "git",
                "url": "https://github.com/tomatophp/console-helpers.git",
                "reference": "69dd818a2bfa7d038467fb526be6c9b573d36a34"
            },
            "dist": {
                "type": "zip",
                "url": "https://api.github.com/repos/tomatophp/console-helpers/zipball/69dd818a2bfa7d038467fb526be6c9b573d36a34",
                "reference": "69dd818a2bfa7d038467fb526be6c9b573d36a34",
                "shasum": ""
            },
            "type": "library",
            "extra": {
                "laravel": {
                    "providers": [
                        "TomatoPHP\\ConsoleHelpers\\ConsoleHelpersServiceProvider"
                    ]
                }
            },
            "autoload": {
                "psr-4": {
                    "TomatoPHP\\ConsoleHelpers\\": "src/"
                }
            },
            "notification-url": "https://packagist.org/downloads/",
            "license": [
                "MIT"
            ],
            "authors": [
                {
                    "name": "Fady Mondy",
                    "email": "EngFadyMondy@gmail.com"
                }
            ],
            "description": "tons of helper you need for you artisan command line application",
            "keywords": [
                "application",
                "artisan",
                "command",
                "console",
                "helpers",
                "line"
            ],
            "support": {
                "issues": "https://github.com/tomatophp/console-helpers/issues",
                "source": "https://github.com/tomatophp/console-helpers/tree/v1.1.0"
            },
            "funding": [
                {
                    "url": "https://github.com/3x1io",
                    "type": "github"
                }
            ],
            "time": "2023-02-12T12:00:38+00:00"
        },
        {
            "name": "tomatophp/filament-seo",
            "version": "v1.0.4",
            "source": {
                "type": "git",
                "url": "https://github.com/tomatophp/filament-seo.git",
                "reference": "a43f335067825a3cb8e4ab674891611d990d1b85"
            },
            "dist": {
                "type": "zip",
                "url": "https://api.github.com/repos/tomatophp/filament-seo/zipball/a43f335067825a3cb8e4ab674891611d990d1b85",
                "reference": "a43f335067825a3cb8e4ab674891611d990d1b85",
                "shasum": ""
            },
            "require": {
                "filament/filament": "^3.2",
                "google/apiclient": "^2.0",
                "php": "^8.1|^8.2",
                "tomatophp/console-helpers": "^1.1",
                "tomatophp/filament-settings-hub": "*"
            },
            "type": "library",
            "extra": {
                "laravel": {
                    "providers": [
                        "TomatoPHP\\FilamentSeo\\FilamentSeoServiceProvider"
                    ]
                }
            },
            "autoload": {
                "psr-4": {
                    "TomatoPHP\\FilamentSeo\\": "src/"
                }
            },
            "notification-url": "https://packagist.org/downloads/",
            "license": [
                "MIT"
            ],
            "authors": [
                {
                    "name": "Fady Mondy",
                    "email": "info@3x1.io"
                }
            ],
            "description": "Manage and generate SEO tags and integrate your website with Google SEO services",
            "keywords": [
                "google",
                "google analytics",
                "google search console",
                "laravel",
                "php",
                "seo"
            ],
            "support": {
                "issues": "https://github.com/tomatophp/filament-seo/issues",
                "source": "https://github.com/tomatophp/filament-seo/tree/v1.0.4"
            },
            "funding": [
                {
                    "url": "https://github.com/3x1io",
                    "type": "github"
                }
            ],
            "time": "2025-04-16T04:52:07+00:00"
        },
        {
            "name": "tomatophp/filament-settings-hub",
            "version": "2.0.2",
            "source": {
                "type": "git",
                "url": "https://github.com/tomatophp/filament-settings-hub.git",
                "reference": "5a34d39f768d901dd728f2228a5a9e305b13696c"
            },
            "dist": {
                "type": "zip",
                "url": "https://api.github.com/repos/tomatophp/filament-settings-hub/zipball/5a34d39f768d901dd728f2228a5a9e305b13696c",
                "reference": "5a34d39f768d901dd728f2228a5a9e305b13696c",
                "shasum": ""
            },
            "require": {
                "filament/filament": "^3.3",
                "filament/notifications": "^3.3",
                "filament/spatie-laravel-settings-plugin": "^3.3",
                "php": "^8.2|^8.3|^8.4",
                "spatie/laravel-sitemap": "^7.3",
                "tomatophp/console-helpers": "^1.1"
            },
            "require-dev": {
                "laravel/pint": "^1.21",
                "livewire/livewire": "^2.10|^3.0",
                "nunomaduro/larastan": "^3.1",
                "orchestra/testbench": "^10.0",
                "pestphp/pest": "^3.7",
                "pestphp/pest-plugin-laravel": "^3.1",
                "pestphp/pest-plugin-livewire": "^3.0",
                "phpstan/extension-installer": "^1.4",
                "phpstan/phpstan-deprecation-rules": "^2.0",
                "phpstan/phpstan-phpunit": "^2.0"
            },
            "type": "library",
            "extra": {
                "laravel": {
                    "providers": [
                        "TomatoPHP\\FilamentSettingsHub\\FilamentSettingsHubServiceProvider"
                    ]
                }
            },
            "autoload": {
                "psr-4": {
                    "TomatoPHP\\FilamentSettingsHub\\": "src/"
                }
            },
            "notification-url": "https://packagist.org/downloads/",
            "license": [
                "MIT"
            ],
            "authors": [
                {
                    "name": "Fady Mondy",
                    "email": "info@3x1.io"
                }
            ],
            "description": "Manage your Filament app settings with GUI and helpers",
            "keywords": [
                "Settings",
                "filament",
                "laravel",
                "php",
                "spatie-integrations",
                "tomatophp"
            ],
            "support": {
                "issues": "https://github.com/tomatophp/filament-settings-hub/issues",
                "source": "https://github.com/tomatophp/filament-settings-hub/tree/v2.0.2"
            },
            "funding": [
                {
                    "url": "https://github.com/3x1io",
                    "type": "github"
                }
            ],
            "time": "2025-02-26T03:03:24+00:00"
        },
        {
            "name": "tomatophp/filament-locations",
            "version": "2.0.0",
            "source": {
                "type": "git",
                "url": "https://github.com/tomatophp/filament-locations.git",
                "reference": "ab265e7f6081d21745b84660e441dfdd81ba06d7"
            },
            "dist": {
                "type": "zip",
                "url": "https://api.github.com/repos/tomatophp/filament-locations/zipball/ab265e7f6081d21745b84660e441dfdd81ba06d7",
                "reference": "ab265e7f6081d21745b84660e441dfdd81ba06d7",
                "shasum": ""
            },
            "require": {
                "calebporzio/sushi": "*",
                "filament/filament": "^3.2",
                "php": "^8.1|^8.2",
                "tomatophp/console-helpers": "^1.1",
                "tomatophp/filament-settings-hub": "^2.0"
            },
            "require-dev": {
                "laravel/pint": "^1.18",
                "livewire/livewire": "^2.10|^3.0",
                "nunomaduro/larastan": "^2.9",
                "orchestra/testbench": "^9.5",
                "pestphp/pest": "^2.36",
                "pestphp/pest-plugin-laravel": "^2.4",
                "pestphp/pest-plugin-livewire": "^2.1",
                "phpstan/extension-installer": "^1.4",
                "phpstan/phpstan-deprecation-rules": "^1.2",
                "phpstan/phpstan-phpunit": "^1.4"
            },
            "type": "library",
            "extra": {
                "laravel": {
                    "providers": [
                        "TomatoPHP\\FilamentLocations\\FilamentLocationsServiceProvider"
                    ]
                }
            },
            "autoload": {
                "psr-4": {
                    "TomatoPHP\\FilamentLocations\\": "src/"
                }
            },
            "notification-url": "https://packagist.org/downloads/",
            "license": [
                "MIT"
            ],
            "authors": [
                {
                    "name": "Fady Mondy",
                    "email": "info@3x1.io"
                }
            ],
            "description": "Database Seeds for Countries / Cities / Areas / Languages / Currancy with ready to use resources for FilamentPHP",
            "keywords": [
                "area",
                "city",
                "country",
                "database",
                "filament",
                "laravel",
                "locations",
                "php"
            ],
            "support": {
                "issues": "https://github.com/tomatophp/filament-locations/issues",
                "source": "https://github.com/tomatophp/filament-locations/tree/v2.0.0"
            },
            "funding": [
                {
                    "url": "https://github.com/3x1io",
                    "type": "github"
                }
            ],
            "time": "2024-11-27T12:36:49+00:00"
        },
        {
            "name": "tomatophp/filament-settings-hub",
            "version": "2.0.2",
            "source": {
                "type": "git",
                "url": "https://github.com/tomatophp/filament-settings-hub.git",
                "reference": "5a34d39f768d901dd728f2228a5a9e305b13696c"
            },
            "dist": {
                "type": "zip",
                "url": "https://api.github.com/repos/tomatophp/filament-settings-hub/zipball/5a34d39f768d901dd728f2228a5a9e305b13696c",
                "reference": "5a34d39f768d901dd728f2228a5a9e305b13696c",
                "shasum": ""
            },
            "require": {
                "filament/filament": "^3.3",
                "filament/notifications": "^3.3",
                "filament/spatie-laravel-settings-plugin": "^3.3",
                "php": "^8.2|^8.3|^8.4",
                "spatie/laravel-sitemap": "^7.3",
                "tomatophp/console-helpers": "^1.1"
            },
            "require-dev": {
                "laravel/pint": "^1.21",
                "livewire/livewire": "^2.10|^3.0",
                "nunomaduro/larastan": "^3.1",
                "orchestra/testbench": "^10.0",
                "pestphp/pest": "^3.7",
                "pestphp/pest-plugin-laravel": "^3.1",
                "pestphp/pest-plugin-livewire": "^3.0",
                "phpstan/extension-installer": "^1.4",
                "phpstan/phpstan-deprecation-rules": "^2.0",
                "phpstan/phpstan-phpunit": "^2.0"
            },
            "type": "library",
            "extra": {
                "laravel": {
                    "providers": [
                        "TomatoPHP\\FilamentSettingsHub\\FilamentSettingsHubServiceProvider"
                    ]
                }
            },
            "autoload": {
                "psr-4": {
                    "TomatoPHP\\FilamentSettingsHub\\": "src/"
                }
            },
            "notification-url": "https://packagist.org/downloads/",
            "license": [
                "MIT"
            ],
            "authors": [
                {
                    "name": "Fady Mondy",
                    "email": "info@3x1.io"
                }
            ],
            "description": "Manage your Filament app settings with GUI and helpers",
            "keywords": [
                "Settings",
                "filament",
                "laravel",
                "php",
                "spatie-integrations",
                "tomatophp"
            ],
            "support": {
                "issues": "https://github.com/tomatophp/filament-settings-hub/issues",
                "source": "https://github.com/tomatophp/filament-settings-hub/tree/v2.0.2"
            },
            "funding": [
                {
                    "url": "https://github.com/3x1io",
                    "type": "github"
                }
            ],
            "time": "2025-02-26T03:03:24+00:00"
        },
        {
            "name": "tomatophp/filament-subscriptions",
            "version": "v1.0.9",
            "source": {
                "type": "git",
                "url": "https://github.com/tomatophp/filament-subscriptions.git",
                "reference": "b7f931177b2118f443273d63f4b51d6afe5d29b1"
            },
            "dist": {
                "type": "zip",
                "url": "https://api.github.com/repos/tomatophp/filament-subscriptions/zipball/b7f931177b2118f443273d63f4b51d6afe5d29b1",
                "reference": "b7f931177b2118f443273d63f4b51d6afe5d29b1",
                "shasum": ""
            },
            "require": {
                "filament/filament": "^3.0",
                "filament/spatie-laravel-media-library-plugin": "^3.0",
                "laravelcm/laravel-subscriptions": "^1.3",
                "php": "^8.1",
                "tomatophp/console-helpers": "^1.1",
                "tomatophp/filament-locations": "^2.0",
                "tomatophp/filament-translation-component": "^1.0"
            },
            "type": "library",
            "extra": {
                "laravel": {
                    "providers": [
                        "TomatoPHP\\FilamentSubscriptions\\FilamentSubscriptionsServiceProvider"
                    ]
                }
            },
            "autoload": {
                "psr-4": {
                    "TomatoPHP\\FilamentSubscriptions\\": "src/"
                }
            },
            "notification-url": "https://packagist.org/downloads/",
            "license": [
                "MIT"
            ],
            "authors": [
                {
                    "name": "Abdelmjid Saber",
                    "email": "AbdelmjidDev@gmail.com"
                }
            ],
            "description": "Manage subscriptions and feature access with customizable plans in FilamentPHP",
            "keywords": [
                "laravel",
                "php",
                "template"
            ],
            "support": {
                "issues": "https://github.com/tomatophp/filament-subscriptions/issues",
                "source": "https://github.com/tomatophp/filament-subscriptions/tree/v1.0.9"
            },
            "funding": [
                {
                    "url": "https://github.com/3x1io",
                    "type": "github"
                },
                {
                    "url": "https://github.com/megoxv",
                    "type": "github"
                }
            ],
            "time": "2025-04-16T04:46:38+00:00"
        },
        {
            "name": "tomatophp/filament-translation-component",
            "version": "v1.0.4",
            "source": {
                "type": "git",
                "url": "https://github.com/tomatophp/filament-translation-component.git",
                "reference": "cf492374542d3d5c8db463c9b5ee9fcd21aebe67"
            },
            "dist": {
                "type": "zip",
                "url": "https://api.github.com/repos/tomatophp/filament-translation-component/zipball/cf492374542d3d5c8db463c9b5ee9fcd21aebe67",
                "reference": "cf492374542d3d5c8db463c9b5ee9fcd21aebe67",
                "shasum": ""
            },
            "require": {
                "filament/filament": "^3.0",
                "filament/spatie-laravel-translatable-plugin": "^3.0",
                "php": "^8.1|^8.2",
                "tomatophp/console-helpers": "^1.1"
            },
            "type": "library",
            "extra": {
                "laravel": {
                    "providers": [
                        "TomatoPHP\\FilamentTranslationComponent\\FilamentTranslationComponentServiceProvider"
                    ]
                }
            },
            "autoload": {
                "psr-4": {
                    "TomatoPHP\\FilamentTranslationComponent\\": "src/"
                }
            },
            "notification-url": "https://packagist.org/downloads/",
            "license": [
                "MIT"
            ],
            "authors": [
                {
                    "name": "Fady Mondy",
                    "email": "info@3x1.io"
                }
            ],
            "description": "Translation Component as a key/value to use it with Spatie Translatable FilamentPHP Plugin",
            "keywords": [
                "laravel",
                "php",
                "template"
            ],
            "support": {
                "issues": "https://github.com/tomatophp/filament-translation-component/issues",
                "source": "https://github.com/tomatophp/filament-translation-component/tree/v1.0.4"
            },
            "funding": [
                {
                    "url": "https://github.com/3x1io",
                    "type": "github"
                }
            ],
            "time": "2024-12-22T23:04:08+00:00"
        },
        {
<<<<<<< HEAD
            "name": "tomatophp/filament-translation-component",
            "version": "v1.0.4",
=======
            "name": "tomatophp/filament-developer-gate",
            "version": "v1.0.4",
            "source": {
                "type": "git",
                "url": "https://github.com/tomatophp/filament-developer-gate.git",
                "reference": "4cec435f36cef2a06871cbe7d7cd7b8b11abc7ac"
            },
            "dist": {
                "type": "zip",
                "url": "https://api.github.com/repos/tomatophp/filament-developer-gate/zipball/4cec435f36cef2a06871cbe7d7cd7b8b11abc7ac",
                "reference": "4cec435f36cef2a06871cbe7d7cd7b8b11abc7ac",
                "shasum": ""
            },
            "require": {
                "filament/filament": "^3.0.0",
                "filament/notifications": "^3.0.0",
                "php": "^8.1|^8.2",
                "tomatophp/console-helpers": "^1.1"
            },
            "type": "library",
            "extra": {
                "laravel": {
                    "providers": [
                        "TomatoPHP\\FilamentDeveloperGate\\FilamentDeveloperGateServiceProvider"
                    ]
                }
            },
            "autoload": {
                "psr-4": {
                    "TomatoPHP\\FilamentDeveloperGate\\": "src/"
                }
            },
            "notification-url": "https://packagist.org/downloads/",
            "license": [
                "MIT"
            ],
            "authors": [
                {
                    "name": "Fady Mondy",
                    "email": "info@3x1.io"
                }
            ],
            "description": "Secure your selected route by using a middleware with static password for developers only",
            "keywords": [
                "auth",
                "developer",
                "filament",
                "gate",
                "laravel",
                "php",
                "secure",
                "tools"
            ],
            "support": {
                "issues": "https://github.com/tomatophp/filament-developer-gate/issues",
                "source": "https://github.com/tomatophp/filament-developer-gate/tree/v1.0.4"
            },
            "funding": [
                {
                    "url": "https://github.com/3x1io",
                    "type": "github"
                }
            ],
            "time": "2024-07-08T10:18:17+00:00"
        },
        {
            "name": "tomatophp/filament-helpers",
            "version": "v1.0.0",
>>>>>>> a57932f8
            "source": {
                "type": "git",
                "url": "https://github.com/tomatophp/filament-translation-component.git",
                "reference": "cf492374542d3d5c8db463c9b5ee9fcd21aebe67"
            },
            "dist": {
                "type": "zip",
                "url": "https://api.github.com/repos/tomatophp/filament-translation-component/zipball/cf492374542d3d5c8db463c9b5ee9fcd21aebe67",
                "reference": "cf492374542d3d5c8db463c9b5ee9fcd21aebe67",
                "shasum": ""
            },
            "require": {
                "filament/filament": "^3.0",
                "filament/spatie-laravel-translatable-plugin": "^3.0",
                "php": "^8.1|^8.2",
                "tomatophp/console-helpers": "^1.1"
            },
            "type": "library",
            "extra": {
                "laravel": {
                    "providers": [
                        "TomatoPHP\\FilamentTranslationComponent\\FilamentTranslationComponentServiceProvider"
                    ]
                }
            },
            "autoload": {
                "psr-4": {
                    "TomatoPHP\\FilamentTranslationComponent\\": "src/"
                }
            },
            "notification-url": "https://packagist.org/downloads/",
            "license": [
                "MIT"
            ],
            "authors": [
                {
                    "name": "Fady Mondy",
                    "email": "info@3x1.io"
                }
            ],
            "description": "Translation Component as a key/value to use it with Spatie Translatable FilamentPHP Plugin",
            "keywords": [
                "laravel",
                "php",
                "template"
            ],
            "support": {
                "issues": "https://github.com/tomatophp/filament-translation-component/issues",
                "source": "https://github.com/tomatophp/filament-translation-component/tree/v1.0.4"
            },
            "funding": [
                {
                    "url": "https://github.com/3x1io",
                    "type": "github"
                }
            ],
            "time": "2024-12-22T23:04:08+00:00"
        },
        {
            "name": "tomatophp/filament-translation-component",
            "version": "v1.0.4",
            "source": {
                "type": "git",
                "url": "https://github.com/tomatophp/filament-translation-component.git",
                "reference": "cf492374542d3d5c8db463c9b5ee9fcd21aebe67"
            },
            "dist": {
                "type": "zip",
                "url": "https://api.github.com/repos/tomatophp/filament-translation-component/zipball/cf492374542d3d5c8db463c9b5ee9fcd21aebe67",
                "reference": "cf492374542d3d5c8db463c9b5ee9fcd21aebe67",
                "shasum": ""
            },
            "require": {
                "filament/filament": "^3.0",
                "filament/spatie-laravel-translatable-plugin": "^3.0",
                "php": "^8.1|^8.2",
                "tomatophp/console-helpers": "^1.1"
            },
            "type": "library",
            "extra": {
                "laravel": {
                    "providers": [
                        "TomatoPHP\\FilamentTranslationComponent\\FilamentTranslationComponentServiceProvider"
                    ]
                }
            },
            "autoload": {
                "psr-4": {
                    "TomatoPHP\\FilamentTranslationComponent\\": "src/"
                }
            },
            "notification-url": "https://packagist.org/downloads/",
            "license": [
                "MIT"
            ],
            "authors": [
                {
                    "name": "Fady Mondy",
                    "email": "info@3x1.io"
                }
            ],
            "description": "Translation Component as a key/value to use it with Spatie Translatable FilamentPHP Plugin",
            "keywords": [
                "laravel",
                "php",
                "template"
            ],
            "support": {
                "issues": "https://github.com/tomatophp/filament-translation-component/issues",
                "source": "https://github.com/tomatophp/filament-translation-component/tree/v1.0.4"
            },
            "funding": [
                {
                    "url": "https://github.com/3x1io",
                    "type": "github"
                }
            ],
            "time": "2024-12-22T23:04:08+00:00"
        },
        {
            "name": "tomatophp/filament-translations",
            "version": "v2.0.7",
            "source": {
                "type": "git",
                "url": "https://github.com/tomatophp/filament-translations.git",
                "reference": "f2a4d2efc9c781eb0545abfc5fb46119476a0b45"
            },
            "dist": {
                "type": "zip",
                "url": "https://api.github.com/repos/tomatophp/filament-translations/zipball/f2a4d2efc9c781eb0545abfc5fb46119476a0b45",
                "reference": "f2a4d2efc9c781eb0545abfc5fb46119476a0b45",
                "shasum": ""
            },
            "require": {
                "filament/filament": "^3.3",
                "filament/notifications": "^3.3",
                "maatwebsite/excel": "^3.1",
                "php": "^8.1|^8.2|^8.3|^8.4",
                "spatie/laravel-translation-loader": "^2.8",
                "tomatophp/console-helpers": "^1.1",
                "tomatophp/filament-developer-gate": "^1.0",
                "tomatophp/filament-translation-component": "^1.0"
            },
            "require-dev": {
                "laravel/pint": "^1.21",
                "livewire/livewire": "^2.10|^3.0",
                "nunomaduro/larastan": "^3.1",
                "orchestra/testbench": "^10.0",
                "pestphp/pest": "^3.7",
                "pestphp/pest-plugin-laravel": "^3.1",
                "pestphp/pest-plugin-livewire": "^3.0",
                "phpstan/extension-installer": "^1.4",
                "phpstan/phpstan-deprecation-rules": "^2.0",
                "phpstan/phpstan-phpunit": "^2.0"
            },
            "type": "library",
            "extra": {
                "laravel": {
                    "providers": [
                        "TomatoPHP\\FilamentTranslations\\FilamentTranslationsServiceProvider"
                    ]
                }
            },
            "autoload": {
                "psr-4": {
                    "TomatoPHP\\FilamentTranslations\\": "src/"
                }
            },
            "notification-url": "https://packagist.org/downloads/",
            "license": [
                "MIT"
            ],
            "authors": [
                {
                    "name": "Fady Mondy",
                    "email": "info@3x1.io"
                }
            ],
            "description": "Manage your translation with DB and cache, you can scan your languages tags like trans(), __(), and get the string inside and translate them use UI.",
            "keywords": [
                "cache translations",
                "database",
                "database translations",
                "db",
                "filament plugin",
                "i8n",
                "language",
                "laravel",
                "laravel-translation-loader",
                "loader",
                "php",
                "spatie",
                "translate",
                "translation UI",
                "translation manager",
                "translations"
            ],
            "support": {
                "issues": "https://github.com/tomatophp/filament-translations/issues",
                "source": "https://github.com/tomatophp/filament-translations/tree/v2.0.7"
            },
            "funding": [
                {
                    "url": "https://github.com/3x1io",
                    "type": "github"
                }
            ],
            "time": "2025-04-16T04:41:30+00:00"
        },
        {
            "name": "vlucas/phpdotenv",
            "version": "v5.6.2",
            "source": {
                "type": "git",
                "url": "https://github.com/vlucas/phpdotenv.git",
                "reference": "24ac4c74f91ee2c193fa1aaa5c249cb0822809af"
            },
            "dist": {
                "type": "zip",
                "url": "https://api.github.com/repos/vlucas/phpdotenv/zipball/24ac4c74f91ee2c193fa1aaa5c249cb0822809af",
                "reference": "24ac4c74f91ee2c193fa1aaa5c249cb0822809af",
                "shasum": ""
            },
            "require": {
                "ext-pcre": "*",
                "graham-campbell/result-type": "^1.1.3",
                "php": "^7.2.5 || ^8.0",
                "phpoption/phpoption": "^1.9.3",
                "symfony/polyfill-ctype": "^1.24",
                "symfony/polyfill-mbstring": "^1.24",
                "symfony/polyfill-php80": "^1.24"
            },
            "require-dev": {
                "bamarni/composer-bin-plugin": "^1.8.2",
                "ext-filter": "*",
                "phpunit/phpunit": "^8.5.34 || ^9.6.13 || ^10.4.2"
            },
            "suggest": {
                "ext-filter": "Required to use the boolean validator."
            },
            "type": "library",
            "extra": {
                "bamarni-bin": {
                    "bin-links": true,
                    "forward-command": false
                },
                "branch-alias": {
                    "dev-master": "5.6-dev"
                }
            },
            "autoload": {
                "psr-4": {
                    "Dotenv\\": "src/"
                }
            },
            "notification-url": "https://packagist.org/downloads/",
            "license": [
                "BSD-3-Clause"
            ],
            "authors": [
                {
                    "name": "Graham Campbell",
                    "email": "hello@gjcampbell.co.uk",
                    "homepage": "https://github.com/GrahamCampbell"
                },
                {
                    "name": "Vance Lucas",
                    "email": "vance@vancelucas.com",
                    "homepage": "https://github.com/vlucas"
                }
            ],
            "description": "Loads environment variables from `.env` to `getenv()`, `$_ENV` and `$_SERVER` automagically.",
            "keywords": [
                "dotenv",
                "env",
                "environment"
            ],
            "support": {
                "issues": "https://github.com/vlucas/phpdotenv/issues",
                "source": "https://github.com/vlucas/phpdotenv/tree/v5.6.2"
            },
            "funding": [
                {
                    "url": "https://github.com/GrahamCampbell",
                    "type": "github"
                },
                {
                    "url": "https://tidelift.com/funding/github/packagist/vlucas/phpdotenv",
                    "type": "tidelift"
                }
            ],
            "time": "2025-04-30T23:37:27+00:00"
        },
        {
            "name": "voku/portable-ascii",
            "version": "2.0.3",
            "source": {
                "type": "git",
                "url": "https://github.com/voku/portable-ascii.git",
                "reference": "b1d923f88091c6bf09699efcd7c8a1b1bfd7351d"
            },
            "dist": {
                "type": "zip",
                "url": "https://api.github.com/repos/voku/portable-ascii/zipball/b1d923f88091c6bf09699efcd7c8a1b1bfd7351d",
                "reference": "b1d923f88091c6bf09699efcd7c8a1b1bfd7351d",
                "shasum": ""
            },
            "require": {
                "php": ">=7.0.0"
            },
            "require-dev": {
                "phpunit/phpunit": "~6.0 || ~7.0 || ~9.0"
            },
            "suggest": {
                "ext-intl": "Use Intl for transliterator_transliterate() support"
            },
            "type": "library",
            "autoload": {
                "psr-4": {
                    "voku\\": "src/voku/"
                }
            },
            "notification-url": "https://packagist.org/downloads/",
            "license": [
                "MIT"
            ],
            "authors": [
                {
                    "name": "Lars Moelleken",
                    "homepage": "https://www.moelleken.org/"
                }
            ],
            "description": "Portable ASCII library - performance optimized (ascii) string functions for php.",
            "homepage": "https://github.com/voku/portable-ascii",
            "keywords": [
                "ascii",
                "clean",
                "php"
            ],
            "support": {
                "issues": "https://github.com/voku/portable-ascii/issues",
                "source": "https://github.com/voku/portable-ascii/tree/2.0.3"
            },
            "funding": [
                {
                    "url": "https://www.paypal.me/moelleken",
                    "type": "custom"
                },
                {
                    "url": "https://github.com/voku",
                    "type": "github"
                },
                {
                    "url": "https://opencollective.com/portable-ascii",
                    "type": "open_collective"
                },
                {
                    "url": "https://www.patreon.com/voku",
                    "type": "patreon"
                },
                {
                    "url": "https://tidelift.com/funding/github/packagist/voku/portable-ascii",
                    "type": "tidelift"
                }
            ],
            "time": "2024-11-21T01:49:47+00:00"
        },
        {
            "name": "webmozart/assert",
            "version": "1.11.0",
            "source": {
                "type": "git",
                "url": "https://github.com/webmozarts/assert.git",
                "reference": "11cb2199493b2f8a3b53e7f19068fc6aac760991"
            },
            "dist": {
                "type": "zip",
                "url": "https://api.github.com/repos/webmozarts/assert/zipball/11cb2199493b2f8a3b53e7f19068fc6aac760991",
                "reference": "11cb2199493b2f8a3b53e7f19068fc6aac760991",
                "shasum": ""
            },
            "require": {
                "ext-ctype": "*",
                "php": "^7.2 || ^8.0"
            },
            "conflict": {
                "phpstan/phpstan": "<0.12.20",
                "vimeo/psalm": "<4.6.1 || 4.6.2"
            },
            "require-dev": {
                "phpunit/phpunit": "^8.5.13"
            },
            "type": "library",
            "extra": {
                "branch-alias": {
                    "dev-master": "1.10-dev"
                }
            },
            "autoload": {
                "psr-4": {
                    "Webmozart\\Assert\\": "src/"
                }
            },
            "notification-url": "https://packagist.org/downloads/",
            "license": [
                "MIT"
            ],
            "authors": [
                {
                    "name": "Bernhard Schussek",
                    "email": "bschussek@gmail.com"
                }
            ],
            "description": "Assertions to validate method input/output with nice error messages.",
            "keywords": [
                "assert",
                "check",
                "validate"
            ],
            "support": {
                "issues": "https://github.com/webmozarts/assert/issues",
                "source": "https://github.com/webmozarts/assert/tree/1.11.0"
            },
            "time": "2022-06-03T18:03:27+00:00"
        },
        {
            "name": "zpmlabs/filament-api-docs-builder",
            "version": "v1.0.1",
            "source": {
                "type": "git",
                "url": "https://github.com/ZPMLabs/filament-api-docs.git",
                "reference": "dda676e2d8d4efabb535a66960e6a9593ab03aaa"
            },
            "dist": {
                "type": "zip",
                "url": "https://api.github.com/repos/ZPMLabs/filament-api-docs/zipball/dda676e2d8d4efabb535a66960e6a9593ab03aaa",
                "reference": "dda676e2d8d4efabb535a66960e6a9593ab03aaa",
                "shasum": ""
            },
            "require": {
                "filament/filament": "^3.0",
                "guava/filament-icon-picker": "^2.2",
                "php": "^8.1",
                "spatie/laravel-package-tools": "^1.15.0",
                "tempest/highlight": "^2.10"
            },
            "require-dev": {
                "nunomaduro/collision": "^7.9",
                "orchestra/testbench": "^8.0",
                "pestphp/pest": "^2.1",
                "pestphp/pest-plugin-arch": "^2.0",
                "pestphp/pest-plugin-laravel": "^2.0"
            },
            "type": "library",
            "extra": {
                "laravel": {
                    "aliases": {
                        "FilamentApiDocsBuilder": "InfinityXTech\\FilamentApiDocsBuilder\\Facades\\FilamentApiDocsBuilder"
                    },
                    "providers": [
                        "InfinityXTech\\FilamentApiDocsBuilder\\FilamentApiDocsBuilderServiceProvider"
                    ]
                }
            },
            "autoload": {
                "psr-4": {
                    "InfinityXTech\\FilamentApiDocsBuilder\\": "src/",
                    "InfinityXTech\\FilamentApiDocsBuilder\\Database\\Factories\\": "database/factories/"
                }
            },
            "notification-url": "https://packagist.org/downloads/",
            "license": [
                "proprietary"
            ],
            "authors": [
                {
                    "name": "InfinityXTech",
                    "email": "developer@infinity-x.tech",
                    "role": "Developer"
                }
            ],
            "description": "This package will give you the best API docs building experience.",
            "homepage": "https://github.com/infinityxtech/filament-api-docs-builder",
            "keywords": [
                "InfinityXTech",
                "filament-api-docs-builder",
                "laravel"
            ],
            "support": {
                "issues": "https://github.com/infinityxtech/filament-api-docs-builder/issues",
                "source": "https://github.com/infinityxtech/filament-api-docs-builder"
            },
            "time": "2024-11-11T13:28:26+00:00"
        }
    ],
    "packages-dev": [
        {
            "name": "fakerphp/faker",
            "version": "v1.24.1",
            "source": {
                "type": "git",
                "url": "https://github.com/FakerPHP/Faker.git",
                "reference": "e0ee18eb1e6dc3cda3ce9fd97e5a0689a88a64b5"
            },
            "dist": {
                "type": "zip",
                "url": "https://api.github.com/repos/FakerPHP/Faker/zipball/e0ee18eb1e6dc3cda3ce9fd97e5a0689a88a64b5",
                "reference": "e0ee18eb1e6dc3cda3ce9fd97e5a0689a88a64b5",
                "shasum": ""
            },
            "require": {
                "php": "^7.4 || ^8.0",
                "psr/container": "^1.0 || ^2.0",
                "symfony/deprecation-contracts": "^2.2 || ^3.0"
            },
            "conflict": {
                "fzaninotto/faker": "*"
            },
            "require-dev": {
                "bamarni/composer-bin-plugin": "^1.4.1",
                "doctrine/persistence": "^1.3 || ^2.0",
                "ext-intl": "*",
                "phpunit/phpunit": "^9.5.26",
                "symfony/phpunit-bridge": "^5.4.16"
            },
            "suggest": {
                "doctrine/orm": "Required to use Faker\\ORM\\Doctrine",
                "ext-curl": "Required by Faker\\Provider\\Image to download images.",
                "ext-dom": "Required by Faker\\Provider\\HtmlLorem for generating random HTML.",
                "ext-iconv": "Required by Faker\\Provider\\ru_RU\\Text::realText() for generating real Russian text.",
                "ext-mbstring": "Required for multibyte Unicode string functionality."
            },
            "type": "library",
            "autoload": {
                "psr-4": {
                    "Faker\\": "src/Faker/"
                }
            },
            "notification-url": "https://packagist.org/downloads/",
            "license": [
                "MIT"
            ],
            "authors": [
                {
                    "name": "François Zaninotto"
                }
            ],
            "description": "Faker is a PHP library that generates fake data for you.",
            "keywords": [
                "data",
                "faker",
                "fixtures"
            ],
            "support": {
                "issues": "https://github.com/FakerPHP/Faker/issues",
                "source": "https://github.com/FakerPHP/Faker/tree/v1.24.1"
            },
            "time": "2024-11-21T13:46:39+00:00"
        },
        {
            "name": "filp/whoops",
            "version": "2.18.4",
            "source": {
                "type": "git",
                "url": "https://github.com/filp/whoops.git",
                "reference": "d2102955e48b9fd9ab24280a7ad12ed552752c4d"
            },
            "dist": {
                "type": "zip",
                "url": "https://api.github.com/repos/filp/whoops/zipball/d2102955e48b9fd9ab24280a7ad12ed552752c4d",
                "reference": "d2102955e48b9fd9ab24280a7ad12ed552752c4d",
                "shasum": ""
            },
            "require": {
                "php": "^7.1 || ^8.0",
                "psr/log": "^1.0.1 || ^2.0 || ^3.0"
            },
            "require-dev": {
                "mockery/mockery": "^1.0",
                "phpunit/phpunit": "^7.5.20 || ^8.5.8 || ^9.3.3",
                "symfony/var-dumper": "^4.0 || ^5.0"
            },
            "suggest": {
                "symfony/var-dumper": "Pretty print complex values better with var-dumper available",
                "whoops/soap": "Formats errors as SOAP responses"
            },
            "type": "library",
            "extra": {
                "branch-alias": {
                    "dev-master": "2.7-dev"
                }
            },
            "autoload": {
                "psr-4": {
                    "Whoops\\": "src/Whoops/"
                }
            },
            "notification-url": "https://packagist.org/downloads/",
            "license": [
                "MIT"
            ],
            "authors": [
                {
                    "name": "Filipe Dobreira",
                    "homepage": "https://github.com/filp",
                    "role": "Developer"
                }
            ],
            "description": "php error handling for cool kids",
            "homepage": "https://filp.github.io/whoops/",
            "keywords": [
                "error",
                "exception",
                "handling",
                "library",
                "throwable",
                "whoops"
            ],
            "support": {
                "issues": "https://github.com/filp/whoops/issues",
                "source": "https://github.com/filp/whoops/tree/2.18.4"
            },
            "funding": [
                {
                    "url": "https://github.com/denis-sokolov",
                    "type": "github"
                }
            ],
            "time": "2025-08-08T12:00:00+00:00"
        },
        {
            "name": "hamcrest/hamcrest-php",
            "version": "v2.1.1",
            "source": {
                "type": "git",
                "url": "https://github.com/hamcrest/hamcrest-php.git",
                "reference": "f8b1c0173b22fa6ec77a81fe63e5b01eba7e6487"
            },
            "dist": {
                "type": "zip",
                "url": "https://api.github.com/repos/hamcrest/hamcrest-php/zipball/f8b1c0173b22fa6ec77a81fe63e5b01eba7e6487",
                "reference": "f8b1c0173b22fa6ec77a81fe63e5b01eba7e6487",
                "shasum": ""
            },
            "require": {
                "php": "^7.4|^8.0"
            },
            "replace": {
                "cordoval/hamcrest-php": "*",
                "davedevelopment/hamcrest-php": "*",
                "kodova/hamcrest-php": "*"
            },
            "require-dev": {
                "phpunit/php-file-iterator": "^1.4 || ^2.0 || ^3.0",
                "phpunit/phpunit": "^4.8.36 || ^5.7 || ^6.5 || ^7.0 || ^8.0 || ^9.0"
            },
            "type": "library",
            "extra": {
                "branch-alias": {
                    "dev-master": "2.1-dev"
                }
            },
            "autoload": {
                "classmap": [
                    "hamcrest"
                ]
            },
            "notification-url": "https://packagist.org/downloads/",
            "license": [
                "BSD-3-Clause"
            ],
            "description": "This is the PHP port of Hamcrest Matchers",
            "keywords": [
                "test"
            ],
            "support": {
                "issues": "https://github.com/hamcrest/hamcrest-php/issues",
                "source": "https://github.com/hamcrest/hamcrest-php/tree/v2.1.1"
            },
            "time": "2025-04-30T06:54:44+00:00"
        },
        {
            "name": "laravel/boost",
            "version": "v1.4.0",
            "source": {
                "type": "git",
                "url": "https://github.com/laravel/boost.git",
                "reference": "8d2dedf7779c2e175a02a176dec38e6f9b35352b"
            },
            "dist": {
                "type": "zip",
                "url": "https://api.github.com/repos/laravel/boost/zipball/8d2dedf7779c2e175a02a176dec38e6f9b35352b",
                "reference": "8d2dedf7779c2e175a02a176dec38e6f9b35352b",
                "shasum": ""
            },
            "require": {
                "guzzlehttp/guzzle": "^7.10",
                "illuminate/console": "^10.49.0|^11.45.3|^12.28.1",
                "illuminate/contracts": "^10.49.0|^11.45.3|^12.28.1",
                "illuminate/routing": "^10.49.0|^11.45.3|^12.28.1",
                "illuminate/support": "^10.49.0|^11.45.3|^12.28.1",
                "laravel/mcp": "^0.2.0|^0.3.0",
                "laravel/prompts": "0.1.25|^0.3.6",
                "laravel/roster": "^0.2.8",
                "php": "^8.1"
            },
            "require-dev": {
                "laravel/pint": "1.20",
                "mockery/mockery": "^1.6.12",
                "orchestra/testbench": "^8.36.0|^9.15.0|^10.6",
                "pestphp/pest": "^2.36.0|^3.8.4",
                "phpstan/phpstan": "^2.1.27",
                "rector/rector": "^2.1"
            },
            "type": "library",
            "extra": {
                "laravel": {
                    "providers": [
                        "Laravel\\Boost\\BoostServiceProvider"
                    ]
                },
                "branch-alias": {
                    "dev-master": "1.x-dev"
                }
            },
            "autoload": {
                "psr-4": {
                    "Laravel\\Boost\\": "src/"
                }
            },
            "notification-url": "https://packagist.org/downloads/",
            "license": [
                "MIT"
            ],
            "description": "Laravel Boost accelerates AI-assisted development by providing the essential context and structure that AI needs to generate high-quality, Laravel-specific code.",
            "homepage": "https://github.com/laravel/boost",
            "keywords": [
                "ai",
                "dev",
                "laravel"
            ],
            "support": {
                "issues": "https://github.com/laravel/boost/issues",
                "source": "https://github.com/laravel/boost"
            },
            "time": "2025-10-14T01:13:19+00:00"
        },
        {
            "name": "laravel/mcp",
            "version": "v0.3.0",
            "source": {
                "type": "git",
                "url": "https://github.com/laravel/mcp.git",
                "reference": "4e1389eedb4741a624e26cc3660b31bae04c4342"
            },
            "dist": {
                "type": "zip",
                "url": "https://api.github.com/repos/laravel/mcp/zipball/4e1389eedb4741a624e26cc3660b31bae04c4342",
                "reference": "4e1389eedb4741a624e26cc3660b31bae04c4342",
                "shasum": ""
            },
            "require": {
                "ext-json": "*",
                "ext-mbstring": "*",
                "illuminate/console": "^10.49.0|^11.45.3|^12.28.1",
                "illuminate/container": "^10.49.0|^11.45.3|^12.28.1",
                "illuminate/contracts": "^10.49.0|^11.45.3|^12.28.1",
                "illuminate/http": "^10.49.0|^11.45.3|^12.28.1",
                "illuminate/json-schema": "^12.28.1",
                "illuminate/routing": "^10.49.0|^11.45.3|^12.28.1",
                "illuminate/support": "^10.49.0|^11.45.3|^12.28.1",
                "illuminate/validation": "^10.49.0|^11.45.3|^12.28.1",
                "php": "^8.1"
            },
            "require-dev": {
                "laravel/pint": "1.20.0",
                "orchestra/testbench": "^8.36.0|^9.15.0|^10.6.0",
                "pestphp/pest": "^2.36.0|^3.8.4|^4.1.0",
                "phpstan/phpstan": "^2.1.27",
                "rector/rector": "^2.1.7"
            },
            "type": "library",
            "extra": {
                "laravel": {
                    "aliases": {
                        "Mcp": "Laravel\\Mcp\\Server\\Facades\\Mcp"
                    },
                    "providers": [
                        "Laravel\\Mcp\\Server\\McpServiceProvider"
                    ]
                }
            },
            "autoload": {
                "psr-4": {
                    "Laravel\\Mcp\\": "src/",
                    "Laravel\\Mcp\\Server\\": "src/Server/"
                }
            },
            "notification-url": "https://packagist.org/downloads/",
            "license": [
                "MIT"
            ],
            "authors": [
                {
                    "name": "Taylor Otwell",
                    "email": "taylor@laravel.com"
                }
            ],
            "description": "Rapidly build MCP servers for your Laravel applications.",
            "homepage": "https://github.com/laravel/mcp",
            "keywords": [
                "laravel",
                "mcp"
            ],
            "support": {
                "issues": "https://github.com/laravel/mcp/issues",
                "source": "https://github.com/laravel/mcp"
            },
            "time": "2025-10-07T14:28:56+00:00"
        },
        {
            "name": "laravel/pail",
            "version": "v1.2.3",
            "source": {
                "type": "git",
                "url": "https://github.com/laravel/pail.git",
                "reference": "8cc3d575c1f0e57eeb923f366a37528c50d2385a"
            },
            "dist": {
                "type": "zip",
                "url": "https://api.github.com/repos/laravel/pail/zipball/8cc3d575c1f0e57eeb923f366a37528c50d2385a",
                "reference": "8cc3d575c1f0e57eeb923f366a37528c50d2385a",
                "shasum": ""
            },
            "require": {
                "ext-mbstring": "*",
                "illuminate/console": "^10.24|^11.0|^12.0",
                "illuminate/contracts": "^10.24|^11.0|^12.0",
                "illuminate/log": "^10.24|^11.0|^12.0",
                "illuminate/process": "^10.24|^11.0|^12.0",
                "illuminate/support": "^10.24|^11.0|^12.0",
                "nunomaduro/termwind": "^1.15|^2.0",
                "php": "^8.2",
                "symfony/console": "^6.0|^7.0"
            },
            "require-dev": {
                "laravel/framework": "^10.24|^11.0|^12.0",
                "laravel/pint": "^1.13",
                "orchestra/testbench-core": "^8.13|^9.0|^10.0",
                "pestphp/pest": "^2.20|^3.0",
                "pestphp/pest-plugin-type-coverage": "^2.3|^3.0",
                "phpstan/phpstan": "^1.12.27",
                "symfony/var-dumper": "^6.3|^7.0"
            },
            "type": "library",
            "extra": {
                "laravel": {
                    "providers": [
                        "Laravel\\Pail\\PailServiceProvider"
                    ]
                },
                "branch-alias": {
                    "dev-main": "1.x-dev"
                }
            },
            "autoload": {
                "psr-4": {
                    "Laravel\\Pail\\": "src/"
                }
            },
            "notification-url": "https://packagist.org/downloads/",
            "license": [
                "MIT"
            ],
            "authors": [
                {
                    "name": "Taylor Otwell",
                    "email": "taylor@laravel.com"
                },
                {
                    "name": "Nuno Maduro",
                    "email": "enunomaduro@gmail.com"
                }
            ],
            "description": "Easily delve into your Laravel application's log files directly from the command line.",
            "homepage": "https://github.com/laravel/pail",
            "keywords": [
                "dev",
                "laravel",
                "logs",
                "php",
                "tail"
            ],
            "support": {
                "issues": "https://github.com/laravel/pail/issues",
                "source": "https://github.com/laravel/pail"
            },
            "time": "2025-06-05T13:55:57+00:00"
        },
        {
            "name": "laravel/pint",
            "version": "v1.25.1",
            "source": {
                "type": "git",
                "url": "https://github.com/laravel/pint.git",
                "reference": "5016e263f95d97670d71b9a987bd8996ade6d8d9"
            },
            "dist": {
                "type": "zip",
                "url": "https://api.github.com/repos/laravel/pint/zipball/5016e263f95d97670d71b9a987bd8996ade6d8d9",
                "reference": "5016e263f95d97670d71b9a987bd8996ade6d8d9",
                "shasum": ""
            },
            "require": {
                "ext-json": "*",
                "ext-mbstring": "*",
                "ext-tokenizer": "*",
                "ext-xml": "*",
                "php": "^8.2.0"
            },
            "require-dev": {
                "friendsofphp/php-cs-fixer": "^3.87.2",
                "illuminate/view": "^11.46.0",
                "larastan/larastan": "^3.7.1",
                "laravel-zero/framework": "^11.45.0",
                "mockery/mockery": "^1.6.12",
                "nunomaduro/termwind": "^2.3.1",
                "pestphp/pest": "^2.36.0"
            },
            "bin": [
                "builds/pint"
            ],
            "type": "project",
            "autoload": {
                "psr-4": {
                    "App\\": "app/",
                    "Database\\Seeders\\": "database/seeders/",
                    "Database\\Factories\\": "database/factories/"
                }
            },
            "notification-url": "https://packagist.org/downloads/",
            "license": [
                "MIT"
            ],
            "authors": [
                {
                    "name": "Nuno Maduro",
                    "email": "enunomaduro@gmail.com"
                }
            ],
            "description": "An opinionated code formatter for PHP.",
            "homepage": "https://laravel.com",
            "keywords": [
                "format",
                "formatter",
                "lint",
                "linter",
                "php"
            ],
            "support": {
                "issues": "https://github.com/laravel/pint/issues",
                "source": "https://github.com/laravel/pint"
            },
            "time": "2025-09-19T02:57:12+00:00"
        },
        {
            "name": "laravel/roster",
            "version": "v0.2.8",
            "source": {
                "type": "git",
                "url": "https://github.com/laravel/roster.git",
                "reference": "832a6db43743bf08a58691da207f977ec8dc43aa"
            },
            "dist": {
                "type": "zip",
                "url": "https://api.github.com/repos/laravel/roster/zipball/832a6db43743bf08a58691da207f977ec8dc43aa",
                "reference": "832a6db43743bf08a58691da207f977ec8dc43aa",
                "shasum": ""
            },
            "require": {
                "illuminate/console": "^10.0|^11.0|^12.0",
                "illuminate/contracts": "^10.0|^11.0|^12.0",
                "illuminate/routing": "^10.0|^11.0|^12.0",
                "illuminate/support": "^10.0|^11.0|^12.0",
                "php": "^8.1|^8.2",
                "symfony/yaml": "^6.4|^7.2"
            },
            "require-dev": {
                "laravel/pint": "^1.14",
                "mockery/mockery": "^1.6",
                "orchestra/testbench": "^8.22.0|^9.0|^10.0",
                "pestphp/pest": "^2.0|^3.0",
                "phpstan/phpstan": "^2.0"
            },
            "type": "library",
            "extra": {
                "laravel": {
                    "providers": [
                        "Laravel\\Roster\\RosterServiceProvider"
                    ]
                },
                "branch-alias": {
                    "dev-master": "1.x-dev"
                }
            },
            "autoload": {
                "psr-4": {
                    "Laravel\\Roster\\": "src/"
                }
            },
            "notification-url": "https://packagist.org/downloads/",
            "license": [
                "MIT"
            ],
            "description": "Detect packages & approaches in use within a Laravel project",
            "homepage": "https://github.com/laravel/roster",
            "keywords": [
                "dev",
                "laravel"
            ],
            "support": {
                "issues": "https://github.com/laravel/roster/issues",
                "source": "https://github.com/laravel/roster"
            },
            "time": "2025-09-22T13:28:47+00:00"
        },
        {
            "name": "laravel/sail",
            "version": "v1.46.0",
            "source": {
                "type": "git",
                "url": "https://github.com/laravel/sail.git",
                "reference": "eb90c4f113c4a9637b8fdd16e24cfc64f2b0ae6e"
            },
            "dist": {
                "type": "zip",
                "url": "https://api.github.com/repos/laravel/sail/zipball/eb90c4f113c4a9637b8fdd16e24cfc64f2b0ae6e",
                "reference": "eb90c4f113c4a9637b8fdd16e24cfc64f2b0ae6e",
                "shasum": ""
            },
            "require": {
                "illuminate/console": "^9.52.16|^10.0|^11.0|^12.0",
                "illuminate/contracts": "^9.52.16|^10.0|^11.0|^12.0",
                "illuminate/support": "^9.52.16|^10.0|^11.0|^12.0",
                "php": "^8.0",
                "symfony/console": "^6.0|^7.0",
                "symfony/yaml": "^6.0|^7.0"
            },
            "require-dev": {
                "orchestra/testbench": "^7.0|^8.0|^9.0|^10.0",
                "phpstan/phpstan": "^1.10"
            },
            "bin": [
                "bin/sail"
            ],
            "type": "library",
            "extra": {
                "laravel": {
                    "providers": [
                        "Laravel\\Sail\\SailServiceProvider"
                    ]
                }
            },
            "autoload": {
                "psr-4": {
                    "Laravel\\Sail\\": "src/"
                }
            },
            "notification-url": "https://packagist.org/downloads/",
            "license": [
                "MIT"
            ],
            "authors": [
                {
                    "name": "Taylor Otwell",
                    "email": "taylor@laravel.com"
                }
            ],
            "description": "Docker files for running a basic Laravel application.",
            "keywords": [
                "docker",
                "laravel"
            ],
            "support": {
                "issues": "https://github.com/laravel/sail/issues",
                "source": "https://github.com/laravel/sail"
            },
            "time": "2025-09-23T13:44:39+00:00"
        },
        {
            "name": "mockery/mockery",
            "version": "1.6.12",
            "source": {
                "type": "git",
                "url": "https://github.com/mockery/mockery.git",
                "reference": "1f4efdd7d3beafe9807b08156dfcb176d18f1699"
            },
            "dist": {
                "type": "zip",
                "url": "https://api.github.com/repos/mockery/mockery/zipball/1f4efdd7d3beafe9807b08156dfcb176d18f1699",
                "reference": "1f4efdd7d3beafe9807b08156dfcb176d18f1699",
                "shasum": ""
            },
            "require": {
                "hamcrest/hamcrest-php": "^2.0.1",
                "lib-pcre": ">=7.0",
                "php": ">=7.3"
            },
            "conflict": {
                "phpunit/phpunit": "<8.0"
            },
            "require-dev": {
                "phpunit/phpunit": "^8.5 || ^9.6.17",
                "symplify/easy-coding-standard": "^12.1.14"
            },
            "type": "library",
            "autoload": {
                "files": [
                    "library/helpers.php",
                    "library/Mockery.php"
                ],
                "psr-4": {
                    "Mockery\\": "library/Mockery"
                }
            },
            "notification-url": "https://packagist.org/downloads/",
            "license": [
                "BSD-3-Clause"
            ],
            "authors": [
                {
                    "name": "Pádraic Brady",
                    "email": "padraic.brady@gmail.com",
                    "homepage": "https://github.com/padraic",
                    "role": "Author"
                },
                {
                    "name": "Dave Marshall",
                    "email": "dave.marshall@atstsolutions.co.uk",
                    "homepage": "https://davedevelopment.co.uk",
                    "role": "Developer"
                },
                {
                    "name": "Nathanael Esayeas",
                    "email": "nathanael.esayeas@protonmail.com",
                    "homepage": "https://github.com/ghostwriter",
                    "role": "Lead Developer"
                }
            ],
            "description": "Mockery is a simple yet flexible PHP mock object framework",
            "homepage": "https://github.com/mockery/mockery",
            "keywords": [
                "BDD",
                "TDD",
                "library",
                "mock",
                "mock objects",
                "mockery",
                "stub",
                "test",
                "test double",
                "testing"
            ],
            "support": {
                "docs": "https://docs.mockery.io/",
                "issues": "https://github.com/mockery/mockery/issues",
                "rss": "https://github.com/mockery/mockery/releases.atom",
                "security": "https://github.com/mockery/mockery/security/advisories",
                "source": "https://github.com/mockery/mockery"
            },
            "time": "2024-05-16T03:13:13+00:00"
        },
        {
            "name": "myclabs/deep-copy",
            "version": "1.13.4",
            "source": {
                "type": "git",
                "url": "https://github.com/myclabs/DeepCopy.git",
                "reference": "07d290f0c47959fd5eed98c95ee5602db07e0b6a"
            },
            "dist": {
                "type": "zip",
                "url": "https://api.github.com/repos/myclabs/DeepCopy/zipball/07d290f0c47959fd5eed98c95ee5602db07e0b6a",
                "reference": "07d290f0c47959fd5eed98c95ee5602db07e0b6a",
                "shasum": ""
            },
            "require": {
                "php": "^7.1 || ^8.0"
            },
            "conflict": {
                "doctrine/collections": "<1.6.8",
                "doctrine/common": "<2.13.3 || >=3 <3.2.2"
            },
            "require-dev": {
                "doctrine/collections": "^1.6.8",
                "doctrine/common": "^2.13.3 || ^3.2.2",
                "phpspec/prophecy": "^1.10",
                "phpunit/phpunit": "^7.5.20 || ^8.5.23 || ^9.5.13"
            },
            "type": "library",
            "autoload": {
                "files": [
                    "src/DeepCopy/deep_copy.php"
                ],
                "psr-4": {
                    "DeepCopy\\": "src/DeepCopy/"
                }
            },
            "notification-url": "https://packagist.org/downloads/",
            "license": [
                "MIT"
            ],
            "description": "Create deep copies (clones) of your objects",
            "keywords": [
                "clone",
                "copy",
                "duplicate",
                "object",
                "object graph"
            ],
            "support": {
                "issues": "https://github.com/myclabs/DeepCopy/issues",
                "source": "https://github.com/myclabs/DeepCopy/tree/1.13.4"
            },
            "funding": [
                {
                    "url": "https://tidelift.com/funding/github/packagist/myclabs/deep-copy",
                    "type": "tidelift"
                }
            ],
            "time": "2025-08-01T08:46:24+00:00"
        },
        {
            "name": "nunomaduro/collision",
            "version": "v8.8.2",
            "source": {
                "type": "git",
                "url": "https://github.com/nunomaduro/collision.git",
                "reference": "60207965f9b7b7a4ce15a0f75d57f9dadb105bdb"
            },
            "dist": {
                "type": "zip",
                "url": "https://api.github.com/repos/nunomaduro/collision/zipball/60207965f9b7b7a4ce15a0f75d57f9dadb105bdb",
                "reference": "60207965f9b7b7a4ce15a0f75d57f9dadb105bdb",
                "shasum": ""
            },
            "require": {
                "filp/whoops": "^2.18.1",
                "nunomaduro/termwind": "^2.3.1",
                "php": "^8.2.0",
                "symfony/console": "^7.3.0"
            },
            "conflict": {
                "laravel/framework": "<11.44.2 || >=13.0.0",
                "phpunit/phpunit": "<11.5.15 || >=13.0.0"
            },
            "require-dev": {
                "brianium/paratest": "^7.8.3",
                "larastan/larastan": "^3.4.2",
                "laravel/framework": "^11.44.2 || ^12.18",
                "laravel/pint": "^1.22.1",
                "laravel/sail": "^1.43.1",
                "laravel/sanctum": "^4.1.1",
                "laravel/tinker": "^2.10.1",
                "orchestra/testbench-core": "^9.12.0 || ^10.4",
                "pestphp/pest": "^3.8.2",
                "sebastian/environment": "^7.2.1 || ^8.0"
            },
            "type": "library",
            "extra": {
                "laravel": {
                    "providers": [
                        "NunoMaduro\\Collision\\Adapters\\Laravel\\CollisionServiceProvider"
                    ]
                },
                "branch-alias": {
                    "dev-8.x": "8.x-dev"
                }
            },
            "autoload": {
                "files": [
                    "./src/Adapters/Phpunit/Autoload.php"
                ],
                "psr-4": {
                    "NunoMaduro\\Collision\\": "src/"
                }
            },
            "notification-url": "https://packagist.org/downloads/",
            "license": [
                "MIT"
            ],
            "authors": [
                {
                    "name": "Nuno Maduro",
                    "email": "enunomaduro@gmail.com"
                }
            ],
            "description": "Cli error handling for console/command-line PHP applications.",
            "keywords": [
                "artisan",
                "cli",
                "command-line",
                "console",
                "dev",
                "error",
                "handling",
                "laravel",
                "laravel-zero",
                "php",
                "symfony"
            ],
            "support": {
                "issues": "https://github.com/nunomaduro/collision/issues",
                "source": "https://github.com/nunomaduro/collision"
            },
            "funding": [
                {
                    "url": "https://www.paypal.com/paypalme/enunomaduro",
                    "type": "custom"
                },
                {
                    "url": "https://github.com/nunomaduro",
                    "type": "github"
                },
                {
                    "url": "https://www.patreon.com/nunomaduro",
                    "type": "patreon"
                }
            ],
            "time": "2025-06-25T02:12:12+00:00"
        },
        {
            "name": "phar-io/manifest",
            "version": "2.0.4",
            "source": {
                "type": "git",
                "url": "https://github.com/phar-io/manifest.git",
                "reference": "54750ef60c58e43759730615a392c31c80e23176"
            },
            "dist": {
                "type": "zip",
                "url": "https://api.github.com/repos/phar-io/manifest/zipball/54750ef60c58e43759730615a392c31c80e23176",
                "reference": "54750ef60c58e43759730615a392c31c80e23176",
                "shasum": ""
            },
            "require": {
                "ext-dom": "*",
                "ext-libxml": "*",
                "ext-phar": "*",
                "ext-xmlwriter": "*",
                "phar-io/version": "^3.0.1",
                "php": "^7.2 || ^8.0"
            },
            "type": "library",
            "extra": {
                "branch-alias": {
                    "dev-master": "2.0.x-dev"
                }
            },
            "autoload": {
                "classmap": [
                    "src/"
                ]
            },
            "notification-url": "https://packagist.org/downloads/",
            "license": [
                "BSD-3-Clause"
            ],
            "authors": [
                {
                    "name": "Arne Blankerts",
                    "email": "arne@blankerts.de",
                    "role": "Developer"
                },
                {
                    "name": "Sebastian Heuer",
                    "email": "sebastian@phpeople.de",
                    "role": "Developer"
                },
                {
                    "name": "Sebastian Bergmann",
                    "email": "sebastian@phpunit.de",
                    "role": "Developer"
                }
            ],
            "description": "Component for reading phar.io manifest information from a PHP Archive (PHAR)",
            "support": {
                "issues": "https://github.com/phar-io/manifest/issues",
                "source": "https://github.com/phar-io/manifest/tree/2.0.4"
            },
            "funding": [
                {
                    "url": "https://github.com/theseer",
                    "type": "github"
                }
            ],
            "time": "2024-03-03T12:33:53+00:00"
        },
        {
            "name": "phar-io/version",
            "version": "3.2.1",
            "source": {
                "type": "git",
                "url": "https://github.com/phar-io/version.git",
                "reference": "4f7fd7836c6f332bb2933569e566a0d6c4cbed74"
            },
            "dist": {
                "type": "zip",
                "url": "https://api.github.com/repos/phar-io/version/zipball/4f7fd7836c6f332bb2933569e566a0d6c4cbed74",
                "reference": "4f7fd7836c6f332bb2933569e566a0d6c4cbed74",
                "shasum": ""
            },
            "require": {
                "php": "^7.2 || ^8.0"
            },
            "type": "library",
            "autoload": {
                "classmap": [
                    "src/"
                ]
            },
            "notification-url": "https://packagist.org/downloads/",
            "license": [
                "BSD-3-Clause"
            ],
            "authors": [
                {
                    "name": "Arne Blankerts",
                    "email": "arne@blankerts.de",
                    "role": "Developer"
                },
                {
                    "name": "Sebastian Heuer",
                    "email": "sebastian@phpeople.de",
                    "role": "Developer"
                },
                {
                    "name": "Sebastian Bergmann",
                    "email": "sebastian@phpunit.de",
                    "role": "Developer"
                }
            ],
            "description": "Library for handling version information and constraints",
            "support": {
                "issues": "https://github.com/phar-io/version/issues",
                "source": "https://github.com/phar-io/version/tree/3.2.1"
            },
            "time": "2022-02-21T01:04:05+00:00"
        },
        {
            "name": "phpstan/phpstan",
            "version": "1.12.32",
            "dist": {
                "type": "zip",
                "url": "https://api.github.com/repos/phpstan/phpstan/zipball/2770dcdf5078d0b0d53f94317e06affe88419aa8",
                "reference": "2770dcdf5078d0b0d53f94317e06affe88419aa8",
                "shasum": ""
            },
            "require": {
                "php": "^7.2|^8.0"
            },
            "conflict": {
                "phpstan/phpstan-shim": "*"
            },
            "bin": [
                "phpstan",
                "phpstan.phar"
            ],
            "type": "library",
            "autoload": {
                "files": [
                    "bootstrap.php"
                ]
            },
            "notification-url": "https://packagist.org/downloads/",
            "license": [
                "MIT"
            ],
            "description": "PHPStan - PHP Static Analysis Tool",
            "keywords": [
                "dev",
                "static analysis"
            ],
            "support": {
                "docs": "https://phpstan.org/user-guide/getting-started",
                "forum": "https://github.com/phpstan/phpstan/discussions",
                "issues": "https://github.com/phpstan/phpstan/issues",
                "security": "https://github.com/phpstan/phpstan/security/policy",
                "source": "https://github.com/phpstan/phpstan-src"
            },
            "funding": [
                {
                    "url": "https://github.com/ondrejmirtes",
                    "type": "github"
                },
                {
                    "url": "https://github.com/phpstan",
                    "type": "github"
                }
            ],
            "time": "2025-09-30T10:16:31+00:00"
        },
        {
            "name": "phpunit/php-code-coverage",
            "version": "11.0.11",
            "source": {
                "type": "git",
                "url": "https://github.com/sebastianbergmann/php-code-coverage.git",
                "reference": "4f7722aa9a7b76aa775e2d9d4e95d1ea16eeeef4"
            },
            "dist": {
                "type": "zip",
                "url": "https://api.github.com/repos/sebastianbergmann/php-code-coverage/zipball/4f7722aa9a7b76aa775e2d9d4e95d1ea16eeeef4",
                "reference": "4f7722aa9a7b76aa775e2d9d4e95d1ea16eeeef4",
                "shasum": ""
            },
            "require": {
                "ext-dom": "*",
                "ext-libxml": "*",
                "ext-xmlwriter": "*",
                "nikic/php-parser": "^5.4.0",
                "php": ">=8.2",
                "phpunit/php-file-iterator": "^5.1.0",
                "phpunit/php-text-template": "^4.0.1",
                "sebastian/code-unit-reverse-lookup": "^4.0.1",
                "sebastian/complexity": "^4.0.1",
                "sebastian/environment": "^7.2.0",
                "sebastian/lines-of-code": "^3.0.1",
                "sebastian/version": "^5.0.2",
                "theseer/tokenizer": "^1.2.3"
            },
            "require-dev": {
                "phpunit/phpunit": "^11.5.2"
            },
            "suggest": {
                "ext-pcov": "PHP extension that provides line coverage",
                "ext-xdebug": "PHP extension that provides line coverage as well as branch and path coverage"
            },
            "type": "library",
            "extra": {
                "branch-alias": {
                    "dev-main": "11.0.x-dev"
                }
            },
            "autoload": {
                "classmap": [
                    "src/"
                ]
            },
            "notification-url": "https://packagist.org/downloads/",
            "license": [
                "BSD-3-Clause"
            ],
            "authors": [
                {
                    "name": "Sebastian Bergmann",
                    "email": "sebastian@phpunit.de",
                    "role": "lead"
                }
            ],
            "description": "Library that provides collection, processing, and rendering functionality for PHP code coverage information.",
            "homepage": "https://github.com/sebastianbergmann/php-code-coverage",
            "keywords": [
                "coverage",
                "testing",
                "xunit"
            ],
            "support": {
                "issues": "https://github.com/sebastianbergmann/php-code-coverage/issues",
                "security": "https://github.com/sebastianbergmann/php-code-coverage/security/policy",
                "source": "https://github.com/sebastianbergmann/php-code-coverage/tree/11.0.11"
            },
            "funding": [
                {
                    "url": "https://github.com/sebastianbergmann",
                    "type": "github"
                },
                {
                    "url": "https://liberapay.com/sebastianbergmann",
                    "type": "liberapay"
                },
                {
                    "url": "https://thanks.dev/u/gh/sebastianbergmann",
                    "type": "thanks_dev"
                },
                {
                    "url": "https://tidelift.com/funding/github/packagist/phpunit/php-code-coverage",
                    "type": "tidelift"
                }
            ],
            "time": "2025-08-27T14:37:49+00:00"
        },
        {
            "name": "phpunit/php-file-iterator",
            "version": "5.1.0",
            "source": {
                "type": "git",
                "url": "https://github.com/sebastianbergmann/php-file-iterator.git",
                "reference": "118cfaaa8bc5aef3287bf315b6060b1174754af6"
            },
            "dist": {
                "type": "zip",
                "url": "https://api.github.com/repos/sebastianbergmann/php-file-iterator/zipball/118cfaaa8bc5aef3287bf315b6060b1174754af6",
                "reference": "118cfaaa8bc5aef3287bf315b6060b1174754af6",
                "shasum": ""
            },
            "require": {
                "php": ">=8.2"
            },
            "require-dev": {
                "phpunit/phpunit": "^11.0"
            },
            "type": "library",
            "extra": {
                "branch-alias": {
                    "dev-main": "5.0-dev"
                }
            },
            "autoload": {
                "classmap": [
                    "src/"
                ]
            },
            "notification-url": "https://packagist.org/downloads/",
            "license": [
                "BSD-3-Clause"
            ],
            "authors": [
                {
                    "name": "Sebastian Bergmann",
                    "email": "sebastian@phpunit.de",
                    "role": "lead"
                }
            ],
            "description": "FilterIterator implementation that filters files based on a list of suffixes.",
            "homepage": "https://github.com/sebastianbergmann/php-file-iterator/",
            "keywords": [
                "filesystem",
                "iterator"
            ],
            "support": {
                "issues": "https://github.com/sebastianbergmann/php-file-iterator/issues",
                "security": "https://github.com/sebastianbergmann/php-file-iterator/security/policy",
                "source": "https://github.com/sebastianbergmann/php-file-iterator/tree/5.1.0"
            },
            "funding": [
                {
                    "url": "https://github.com/sebastianbergmann",
                    "type": "github"
                }
            ],
            "time": "2024-08-27T05:02:59+00:00"
        },
        {
            "name": "phpunit/php-invoker",
            "version": "5.0.1",
            "source": {
                "type": "git",
                "url": "https://github.com/sebastianbergmann/php-invoker.git",
                "reference": "c1ca3814734c07492b3d4c5f794f4b0995333da2"
            },
            "dist": {
                "type": "zip",
                "url": "https://api.github.com/repos/sebastianbergmann/php-invoker/zipball/c1ca3814734c07492b3d4c5f794f4b0995333da2",
                "reference": "c1ca3814734c07492b3d4c5f794f4b0995333da2",
                "shasum": ""
            },
            "require": {
                "php": ">=8.2"
            },
            "require-dev": {
                "ext-pcntl": "*",
                "phpunit/phpunit": "^11.0"
            },
            "suggest": {
                "ext-pcntl": "*"
            },
            "type": "library",
            "extra": {
                "branch-alias": {
                    "dev-main": "5.0-dev"
                }
            },
            "autoload": {
                "classmap": [
                    "src/"
                ]
            },
            "notification-url": "https://packagist.org/downloads/",
            "license": [
                "BSD-3-Clause"
            ],
            "authors": [
                {
                    "name": "Sebastian Bergmann",
                    "email": "sebastian@phpunit.de",
                    "role": "lead"
                }
            ],
            "description": "Invoke callables with a timeout",
            "homepage": "https://github.com/sebastianbergmann/php-invoker/",
            "keywords": [
                "process"
            ],
            "support": {
                "issues": "https://github.com/sebastianbergmann/php-invoker/issues",
                "security": "https://github.com/sebastianbergmann/php-invoker/security/policy",
                "source": "https://github.com/sebastianbergmann/php-invoker/tree/5.0.1"
            },
            "funding": [
                {
                    "url": "https://github.com/sebastianbergmann",
                    "type": "github"
                }
            ],
            "time": "2024-07-03T05:07:44+00:00"
        },
        {
            "name": "phpunit/php-text-template",
            "version": "4.0.1",
            "source": {
                "type": "git",
                "url": "https://github.com/sebastianbergmann/php-text-template.git",
                "reference": "3e0404dc6b300e6bf56415467ebcb3fe4f33e964"
            },
            "dist": {
                "type": "zip",
                "url": "https://api.github.com/repos/sebastianbergmann/php-text-template/zipball/3e0404dc6b300e6bf56415467ebcb3fe4f33e964",
                "reference": "3e0404dc6b300e6bf56415467ebcb3fe4f33e964",
                "shasum": ""
            },
            "require": {
                "php": ">=8.2"
            },
            "require-dev": {
                "phpunit/phpunit": "^11.0"
            },
            "type": "library",
            "extra": {
                "branch-alias": {
                    "dev-main": "4.0-dev"
                }
            },
            "autoload": {
                "classmap": [
                    "src/"
                ]
            },
            "notification-url": "https://packagist.org/downloads/",
            "license": [
                "BSD-3-Clause"
            ],
            "authors": [
                {
                    "name": "Sebastian Bergmann",
                    "email": "sebastian@phpunit.de",
                    "role": "lead"
                }
            ],
            "description": "Simple template engine.",
            "homepage": "https://github.com/sebastianbergmann/php-text-template/",
            "keywords": [
                "template"
            ],
            "support": {
                "issues": "https://github.com/sebastianbergmann/php-text-template/issues",
                "security": "https://github.com/sebastianbergmann/php-text-template/security/policy",
                "source": "https://github.com/sebastianbergmann/php-text-template/tree/4.0.1"
            },
            "funding": [
                {
                    "url": "https://github.com/sebastianbergmann",
                    "type": "github"
                }
            ],
            "time": "2024-07-03T05:08:43+00:00"
        },
        {
            "name": "phpunit/php-timer",
            "version": "7.0.1",
            "source": {
                "type": "git",
                "url": "https://github.com/sebastianbergmann/php-timer.git",
                "reference": "3b415def83fbcb41f991d9ebf16ae4ad8b7837b3"
            },
            "dist": {
                "type": "zip",
                "url": "https://api.github.com/repos/sebastianbergmann/php-timer/zipball/3b415def83fbcb41f991d9ebf16ae4ad8b7837b3",
                "reference": "3b415def83fbcb41f991d9ebf16ae4ad8b7837b3",
                "shasum": ""
            },
            "require": {
                "php": ">=8.2"
            },
            "require-dev": {
                "phpunit/phpunit": "^11.0"
            },
            "type": "library",
            "extra": {
                "branch-alias": {
                    "dev-main": "7.0-dev"
                }
            },
            "autoload": {
                "classmap": [
                    "src/"
                ]
            },
            "notification-url": "https://packagist.org/downloads/",
            "license": [
                "BSD-3-Clause"
            ],
            "authors": [
                {
                    "name": "Sebastian Bergmann",
                    "email": "sebastian@phpunit.de",
                    "role": "lead"
                }
            ],
            "description": "Utility class for timing",
            "homepage": "https://github.com/sebastianbergmann/php-timer/",
            "keywords": [
                "timer"
            ],
            "support": {
                "issues": "https://github.com/sebastianbergmann/php-timer/issues",
                "security": "https://github.com/sebastianbergmann/php-timer/security/policy",
                "source": "https://github.com/sebastianbergmann/php-timer/tree/7.0.1"
            },
            "funding": [
                {
                    "url": "https://github.com/sebastianbergmann",
                    "type": "github"
                }
            ],
            "time": "2024-07-03T05:09:35+00:00"
        },
        {
            "name": "phpunit/phpunit",
            "version": "11.5.42",
            "source": {
                "type": "git",
                "url": "https://github.com/sebastianbergmann/phpunit.git",
                "reference": "1c6cb5dfe412af3d0dfd414cfd110e3b9cfdbc3c"
            },
            "dist": {
                "type": "zip",
                "url": "https://api.github.com/repos/sebastianbergmann/phpunit/zipball/1c6cb5dfe412af3d0dfd414cfd110e3b9cfdbc3c",
                "reference": "1c6cb5dfe412af3d0dfd414cfd110e3b9cfdbc3c",
                "shasum": ""
            },
            "require": {
                "ext-dom": "*",
                "ext-json": "*",
                "ext-libxml": "*",
                "ext-mbstring": "*",
                "ext-xml": "*",
                "ext-xmlwriter": "*",
                "myclabs/deep-copy": "^1.13.4",
                "phar-io/manifest": "^2.0.4",
                "phar-io/version": "^3.2.1",
                "php": ">=8.2",
                "phpunit/php-code-coverage": "^11.0.11",
                "phpunit/php-file-iterator": "^5.1.0",
                "phpunit/php-invoker": "^5.0.1",
                "phpunit/php-text-template": "^4.0.1",
                "phpunit/php-timer": "^7.0.1",
                "sebastian/cli-parser": "^3.0.2",
                "sebastian/code-unit": "^3.0.3",
                "sebastian/comparator": "^6.3.2",
                "sebastian/diff": "^6.0.2",
                "sebastian/environment": "^7.2.1",
                "sebastian/exporter": "^6.3.2",
                "sebastian/global-state": "^7.0.2",
                "sebastian/object-enumerator": "^6.0.1",
                "sebastian/type": "^5.1.3",
                "sebastian/version": "^5.0.2",
                "staabm/side-effects-detector": "^1.0.5"
            },
            "suggest": {
                "ext-soap": "To be able to generate mocks based on WSDL files"
            },
            "bin": [
                "phpunit"
            ],
            "type": "library",
            "extra": {
                "branch-alias": {
                    "dev-main": "11.5-dev"
                }
            },
            "autoload": {
                "files": [
                    "src/Framework/Assert/Functions.php"
                ],
                "classmap": [
                    "src/"
                ]
            },
            "notification-url": "https://packagist.org/downloads/",
            "license": [
                "BSD-3-Clause"
            ],
            "authors": [
                {
                    "name": "Sebastian Bergmann",
                    "email": "sebastian@phpunit.de",
                    "role": "lead"
                }
            ],
            "description": "The PHP Unit Testing framework.",
            "homepage": "https://phpunit.de/",
            "keywords": [
                "phpunit",
                "testing",
                "xunit"
            ],
            "support": {
                "issues": "https://github.com/sebastianbergmann/phpunit/issues",
                "security": "https://github.com/sebastianbergmann/phpunit/security/policy",
                "source": "https://github.com/sebastianbergmann/phpunit/tree/11.5.42"
            },
            "funding": [
                {
                    "url": "https://phpunit.de/sponsors.html",
                    "type": "custom"
                },
                {
                    "url": "https://github.com/sebastianbergmann",
                    "type": "github"
                },
                {
                    "url": "https://liberapay.com/sebastianbergmann",
                    "type": "liberapay"
                },
                {
                    "url": "https://thanks.dev/u/gh/sebastianbergmann",
                    "type": "thanks_dev"
                },
                {
                    "url": "https://tidelift.com/funding/github/packagist/phpunit/phpunit",
                    "type": "tidelift"
                }
            ],
            "time": "2025-09-28T12:09:13+00:00"
        },
        {
            "name": "sebastian/cli-parser",
            "version": "3.0.2",
            "source": {
                "type": "git",
                "url": "https://github.com/sebastianbergmann/cli-parser.git",
                "reference": "15c5dd40dc4f38794d383bb95465193f5e0ae180"
            },
            "dist": {
                "type": "zip",
                "url": "https://api.github.com/repos/sebastianbergmann/cli-parser/zipball/15c5dd40dc4f38794d383bb95465193f5e0ae180",
                "reference": "15c5dd40dc4f38794d383bb95465193f5e0ae180",
                "shasum": ""
            },
            "require": {
                "php": ">=8.2"
            },
            "require-dev": {
                "phpunit/phpunit": "^11.0"
            },
            "type": "library",
            "extra": {
                "branch-alias": {
                    "dev-main": "3.0-dev"
                }
            },
            "autoload": {
                "classmap": [
                    "src/"
                ]
            },
            "notification-url": "https://packagist.org/downloads/",
            "license": [
                "BSD-3-Clause"
            ],
            "authors": [
                {
                    "name": "Sebastian Bergmann",
                    "email": "sebastian@phpunit.de",
                    "role": "lead"
                }
            ],
            "description": "Library for parsing CLI options",
            "homepage": "https://github.com/sebastianbergmann/cli-parser",
            "support": {
                "issues": "https://github.com/sebastianbergmann/cli-parser/issues",
                "security": "https://github.com/sebastianbergmann/cli-parser/security/policy",
                "source": "https://github.com/sebastianbergmann/cli-parser/tree/3.0.2"
            },
            "funding": [
                {
                    "url": "https://github.com/sebastianbergmann",
                    "type": "github"
                }
            ],
            "time": "2024-07-03T04:41:36+00:00"
        },
        {
            "name": "sebastian/code-unit",
            "version": "3.0.3",
            "source": {
                "type": "git",
                "url": "https://github.com/sebastianbergmann/code-unit.git",
                "reference": "54391c61e4af8078e5b276ab082b6d3c54c9ad64"
            },
            "dist": {
                "type": "zip",
                "url": "https://api.github.com/repos/sebastianbergmann/code-unit/zipball/54391c61e4af8078e5b276ab082b6d3c54c9ad64",
                "reference": "54391c61e4af8078e5b276ab082b6d3c54c9ad64",
                "shasum": ""
            },
            "require": {
                "php": ">=8.2"
            },
            "require-dev": {
                "phpunit/phpunit": "^11.5"
            },
            "type": "library",
            "extra": {
                "branch-alias": {
                    "dev-main": "3.0-dev"
                }
            },
            "autoload": {
                "classmap": [
                    "src/"
                ]
            },
            "notification-url": "https://packagist.org/downloads/",
            "license": [
                "BSD-3-Clause"
            ],
            "authors": [
                {
                    "name": "Sebastian Bergmann",
                    "email": "sebastian@phpunit.de",
                    "role": "lead"
                }
            ],
            "description": "Collection of value objects that represent the PHP code units",
            "homepage": "https://github.com/sebastianbergmann/code-unit",
            "support": {
                "issues": "https://github.com/sebastianbergmann/code-unit/issues",
                "security": "https://github.com/sebastianbergmann/code-unit/security/policy",
                "source": "https://github.com/sebastianbergmann/code-unit/tree/3.0.3"
            },
            "funding": [
                {
                    "url": "https://github.com/sebastianbergmann",
                    "type": "github"
                }
            ],
            "time": "2025-03-19T07:56:08+00:00"
        },
        {
            "name": "sebastian/code-unit-reverse-lookup",
            "version": "4.0.1",
            "source": {
                "type": "git",
                "url": "https://github.com/sebastianbergmann/code-unit-reverse-lookup.git",
                "reference": "183a9b2632194febd219bb9246eee421dad8d45e"
            },
            "dist": {
                "type": "zip",
                "url": "https://api.github.com/repos/sebastianbergmann/code-unit-reverse-lookup/zipball/183a9b2632194febd219bb9246eee421dad8d45e",
                "reference": "183a9b2632194febd219bb9246eee421dad8d45e",
                "shasum": ""
            },
            "require": {
                "php": ">=8.2"
            },
            "require-dev": {
                "phpunit/phpunit": "^11.0"
            },
            "type": "library",
            "extra": {
                "branch-alias": {
                    "dev-main": "4.0-dev"
                }
            },
            "autoload": {
                "classmap": [
                    "src/"
                ]
            },
            "notification-url": "https://packagist.org/downloads/",
            "license": [
                "BSD-3-Clause"
            ],
            "authors": [
                {
                    "name": "Sebastian Bergmann",
                    "email": "sebastian@phpunit.de"
                }
            ],
            "description": "Looks up which function or method a line of code belongs to",
            "homepage": "https://github.com/sebastianbergmann/code-unit-reverse-lookup/",
            "support": {
                "issues": "https://github.com/sebastianbergmann/code-unit-reverse-lookup/issues",
                "security": "https://github.com/sebastianbergmann/code-unit-reverse-lookup/security/policy",
                "source": "https://github.com/sebastianbergmann/code-unit-reverse-lookup/tree/4.0.1"
            },
            "funding": [
                {
                    "url": "https://github.com/sebastianbergmann",
                    "type": "github"
                }
            ],
            "time": "2024-07-03T04:45:54+00:00"
        },
        {
            "name": "sebastian/comparator",
            "version": "6.3.2",
            "source": {
                "type": "git",
                "url": "https://github.com/sebastianbergmann/comparator.git",
                "reference": "85c77556683e6eee4323e4c5468641ca0237e2e8"
            },
            "dist": {
                "type": "zip",
                "url": "https://api.github.com/repos/sebastianbergmann/comparator/zipball/85c77556683e6eee4323e4c5468641ca0237e2e8",
                "reference": "85c77556683e6eee4323e4c5468641ca0237e2e8",
                "shasum": ""
            },
            "require": {
                "ext-dom": "*",
                "ext-mbstring": "*",
                "php": ">=8.2",
                "sebastian/diff": "^6.0",
                "sebastian/exporter": "^6.0"
            },
            "require-dev": {
                "phpunit/phpunit": "^11.4"
            },
            "suggest": {
                "ext-bcmath": "For comparing BcMath\\Number objects"
            },
            "type": "library",
            "extra": {
                "branch-alias": {
                    "dev-main": "6.3-dev"
                }
            },
            "autoload": {
                "classmap": [
                    "src/"
                ]
            },
            "notification-url": "https://packagist.org/downloads/",
            "license": [
                "BSD-3-Clause"
            ],
            "authors": [
                {
                    "name": "Sebastian Bergmann",
                    "email": "sebastian@phpunit.de"
                },
                {
                    "name": "Jeff Welch",
                    "email": "whatthejeff@gmail.com"
                },
                {
                    "name": "Volker Dusch",
                    "email": "github@wallbash.com"
                },
                {
                    "name": "Bernhard Schussek",
                    "email": "bschussek@2bepublished.at"
                }
            ],
            "description": "Provides the functionality to compare PHP values for equality",
            "homepage": "https://github.com/sebastianbergmann/comparator",
            "keywords": [
                "comparator",
                "compare",
                "equality"
            ],
            "support": {
                "issues": "https://github.com/sebastianbergmann/comparator/issues",
                "security": "https://github.com/sebastianbergmann/comparator/security/policy",
                "source": "https://github.com/sebastianbergmann/comparator/tree/6.3.2"
            },
            "funding": [
                {
                    "url": "https://github.com/sebastianbergmann",
                    "type": "github"
                },
                {
                    "url": "https://liberapay.com/sebastianbergmann",
                    "type": "liberapay"
                },
                {
                    "url": "https://thanks.dev/u/gh/sebastianbergmann",
                    "type": "thanks_dev"
                },
                {
                    "url": "https://tidelift.com/funding/github/packagist/sebastian/comparator",
                    "type": "tidelift"
                }
            ],
            "time": "2025-08-10T08:07:46+00:00"
        },
        {
            "name": "sebastian/complexity",
            "version": "4.0.1",
            "source": {
                "type": "git",
                "url": "https://github.com/sebastianbergmann/complexity.git",
                "reference": "ee41d384ab1906c68852636b6de493846e13e5a0"
            },
            "dist": {
                "type": "zip",
                "url": "https://api.github.com/repos/sebastianbergmann/complexity/zipball/ee41d384ab1906c68852636b6de493846e13e5a0",
                "reference": "ee41d384ab1906c68852636b6de493846e13e5a0",
                "shasum": ""
            },
            "require": {
                "nikic/php-parser": "^5.0",
                "php": ">=8.2"
            },
            "require-dev": {
                "phpunit/phpunit": "^11.0"
            },
            "type": "library",
            "extra": {
                "branch-alias": {
                    "dev-main": "4.0-dev"
                }
            },
            "autoload": {
                "classmap": [
                    "src/"
                ]
            },
            "notification-url": "https://packagist.org/downloads/",
            "license": [
                "BSD-3-Clause"
            ],
            "authors": [
                {
                    "name": "Sebastian Bergmann",
                    "email": "sebastian@phpunit.de",
                    "role": "lead"
                }
            ],
            "description": "Library for calculating the complexity of PHP code units",
            "homepage": "https://github.com/sebastianbergmann/complexity",
            "support": {
                "issues": "https://github.com/sebastianbergmann/complexity/issues",
                "security": "https://github.com/sebastianbergmann/complexity/security/policy",
                "source": "https://github.com/sebastianbergmann/complexity/tree/4.0.1"
            },
            "funding": [
                {
                    "url": "https://github.com/sebastianbergmann",
                    "type": "github"
                }
            ],
            "time": "2024-07-03T04:49:50+00:00"
        },
        {
            "name": "sebastian/diff",
            "version": "6.0.2",
            "source": {
                "type": "git",
                "url": "https://github.com/sebastianbergmann/diff.git",
                "reference": "b4ccd857127db5d41a5b676f24b51371d76d8544"
            },
            "dist": {
                "type": "zip",
                "url": "https://api.github.com/repos/sebastianbergmann/diff/zipball/b4ccd857127db5d41a5b676f24b51371d76d8544",
                "reference": "b4ccd857127db5d41a5b676f24b51371d76d8544",
                "shasum": ""
            },
            "require": {
                "php": ">=8.2"
            },
            "require-dev": {
                "phpunit/phpunit": "^11.0",
                "symfony/process": "^4.2 || ^5"
            },
            "type": "library",
            "extra": {
                "branch-alias": {
                    "dev-main": "6.0-dev"
                }
            },
            "autoload": {
                "classmap": [
                    "src/"
                ]
            },
            "notification-url": "https://packagist.org/downloads/",
            "license": [
                "BSD-3-Clause"
            ],
            "authors": [
                {
                    "name": "Sebastian Bergmann",
                    "email": "sebastian@phpunit.de"
                },
                {
                    "name": "Kore Nordmann",
                    "email": "mail@kore-nordmann.de"
                }
            ],
            "description": "Diff implementation",
            "homepage": "https://github.com/sebastianbergmann/diff",
            "keywords": [
                "diff",
                "udiff",
                "unidiff",
                "unified diff"
            ],
            "support": {
                "issues": "https://github.com/sebastianbergmann/diff/issues",
                "security": "https://github.com/sebastianbergmann/diff/security/policy",
                "source": "https://github.com/sebastianbergmann/diff/tree/6.0.2"
            },
            "funding": [
                {
                    "url": "https://github.com/sebastianbergmann",
                    "type": "github"
                }
            ],
            "time": "2024-07-03T04:53:05+00:00"
        },
        {
            "name": "sebastian/environment",
            "version": "7.2.1",
            "source": {
                "type": "git",
                "url": "https://github.com/sebastianbergmann/environment.git",
                "reference": "a5c75038693ad2e8d4b6c15ba2403532647830c4"
            },
            "dist": {
                "type": "zip",
                "url": "https://api.github.com/repos/sebastianbergmann/environment/zipball/a5c75038693ad2e8d4b6c15ba2403532647830c4",
                "reference": "a5c75038693ad2e8d4b6c15ba2403532647830c4",
                "shasum": ""
            },
            "require": {
                "php": ">=8.2"
            },
            "require-dev": {
                "phpunit/phpunit": "^11.3"
            },
            "suggest": {
                "ext-posix": "*"
            },
            "type": "library",
            "extra": {
                "branch-alias": {
                    "dev-main": "7.2-dev"
                }
            },
            "autoload": {
                "classmap": [
                    "src/"
                ]
            },
            "notification-url": "https://packagist.org/downloads/",
            "license": [
                "BSD-3-Clause"
            ],
            "authors": [
                {
                    "name": "Sebastian Bergmann",
                    "email": "sebastian@phpunit.de"
                }
            ],
            "description": "Provides functionality to handle HHVM/PHP environments",
            "homepage": "https://github.com/sebastianbergmann/environment",
            "keywords": [
                "Xdebug",
                "environment",
                "hhvm"
            ],
            "support": {
                "issues": "https://github.com/sebastianbergmann/environment/issues",
                "security": "https://github.com/sebastianbergmann/environment/security/policy",
                "source": "https://github.com/sebastianbergmann/environment/tree/7.2.1"
            },
            "funding": [
                {
                    "url": "https://github.com/sebastianbergmann",
                    "type": "github"
                },
                {
                    "url": "https://liberapay.com/sebastianbergmann",
                    "type": "liberapay"
                },
                {
                    "url": "https://thanks.dev/u/gh/sebastianbergmann",
                    "type": "thanks_dev"
                },
                {
                    "url": "https://tidelift.com/funding/github/packagist/sebastian/environment",
                    "type": "tidelift"
                }
            ],
            "time": "2025-05-21T11:55:47+00:00"
        },
        {
            "name": "sebastian/exporter",
            "version": "6.3.2",
            "source": {
                "type": "git",
                "url": "https://github.com/sebastianbergmann/exporter.git",
                "reference": "70a298763b40b213ec087c51c739efcaa90bcd74"
            },
            "dist": {
                "type": "zip",
                "url": "https://api.github.com/repos/sebastianbergmann/exporter/zipball/70a298763b40b213ec087c51c739efcaa90bcd74",
                "reference": "70a298763b40b213ec087c51c739efcaa90bcd74",
                "shasum": ""
            },
            "require": {
                "ext-mbstring": "*",
                "php": ">=8.2",
                "sebastian/recursion-context": "^6.0"
            },
            "require-dev": {
                "phpunit/phpunit": "^11.3"
            },
            "type": "library",
            "extra": {
                "branch-alias": {
                    "dev-main": "6.3-dev"
                }
            },
            "autoload": {
                "classmap": [
                    "src/"
                ]
            },
            "notification-url": "https://packagist.org/downloads/",
            "license": [
                "BSD-3-Clause"
            ],
            "authors": [
                {
                    "name": "Sebastian Bergmann",
                    "email": "sebastian@phpunit.de"
                },
                {
                    "name": "Jeff Welch",
                    "email": "whatthejeff@gmail.com"
                },
                {
                    "name": "Volker Dusch",
                    "email": "github@wallbash.com"
                },
                {
                    "name": "Adam Harvey",
                    "email": "aharvey@php.net"
                },
                {
                    "name": "Bernhard Schussek",
                    "email": "bschussek@gmail.com"
                }
            ],
            "description": "Provides the functionality to export PHP variables for visualization",
            "homepage": "https://www.github.com/sebastianbergmann/exporter",
            "keywords": [
                "export",
                "exporter"
            ],
            "support": {
                "issues": "https://github.com/sebastianbergmann/exporter/issues",
                "security": "https://github.com/sebastianbergmann/exporter/security/policy",
                "source": "https://github.com/sebastianbergmann/exporter/tree/6.3.2"
            },
            "funding": [
                {
                    "url": "https://github.com/sebastianbergmann",
                    "type": "github"
                },
                {
                    "url": "https://liberapay.com/sebastianbergmann",
                    "type": "liberapay"
                },
                {
                    "url": "https://thanks.dev/u/gh/sebastianbergmann",
                    "type": "thanks_dev"
                },
                {
                    "url": "https://tidelift.com/funding/github/packagist/sebastian/exporter",
                    "type": "tidelift"
                }
            ],
            "time": "2025-09-24T06:12:51+00:00"
        },
        {
            "name": "sebastian/global-state",
            "version": "7.0.2",
            "source": {
                "type": "git",
                "url": "https://github.com/sebastianbergmann/global-state.git",
                "reference": "3be331570a721f9a4b5917f4209773de17f747d7"
            },
            "dist": {
                "type": "zip",
                "url": "https://api.github.com/repos/sebastianbergmann/global-state/zipball/3be331570a721f9a4b5917f4209773de17f747d7",
                "reference": "3be331570a721f9a4b5917f4209773de17f747d7",
                "shasum": ""
            },
            "require": {
                "php": ">=8.2",
                "sebastian/object-reflector": "^4.0",
                "sebastian/recursion-context": "^6.0"
            },
            "require-dev": {
                "ext-dom": "*",
                "phpunit/phpunit": "^11.0"
            },
            "type": "library",
            "extra": {
                "branch-alias": {
                    "dev-main": "7.0-dev"
                }
            },
            "autoload": {
                "classmap": [
                    "src/"
                ]
            },
            "notification-url": "https://packagist.org/downloads/",
            "license": [
                "BSD-3-Clause"
            ],
            "authors": [
                {
                    "name": "Sebastian Bergmann",
                    "email": "sebastian@phpunit.de"
                }
            ],
            "description": "Snapshotting of global state",
            "homepage": "https://www.github.com/sebastianbergmann/global-state",
            "keywords": [
                "global state"
            ],
            "support": {
                "issues": "https://github.com/sebastianbergmann/global-state/issues",
                "security": "https://github.com/sebastianbergmann/global-state/security/policy",
                "source": "https://github.com/sebastianbergmann/global-state/tree/7.0.2"
            },
            "funding": [
                {
                    "url": "https://github.com/sebastianbergmann",
                    "type": "github"
                }
            ],
            "time": "2024-07-03T04:57:36+00:00"
        },
        {
            "name": "sebastian/lines-of-code",
            "version": "3.0.1",
            "source": {
                "type": "git",
                "url": "https://github.com/sebastianbergmann/lines-of-code.git",
                "reference": "d36ad0d782e5756913e42ad87cb2890f4ffe467a"
            },
            "dist": {
                "type": "zip",
                "url": "https://api.github.com/repos/sebastianbergmann/lines-of-code/zipball/d36ad0d782e5756913e42ad87cb2890f4ffe467a",
                "reference": "d36ad0d782e5756913e42ad87cb2890f4ffe467a",
                "shasum": ""
            },
            "require": {
                "nikic/php-parser": "^5.0",
                "php": ">=8.2"
            },
            "require-dev": {
                "phpunit/phpunit": "^11.0"
            },
            "type": "library",
            "extra": {
                "branch-alias": {
                    "dev-main": "3.0-dev"
                }
            },
            "autoload": {
                "classmap": [
                    "src/"
                ]
            },
            "notification-url": "https://packagist.org/downloads/",
            "license": [
                "BSD-3-Clause"
            ],
            "authors": [
                {
                    "name": "Sebastian Bergmann",
                    "email": "sebastian@phpunit.de",
                    "role": "lead"
                }
            ],
            "description": "Library for counting the lines of code in PHP source code",
            "homepage": "https://github.com/sebastianbergmann/lines-of-code",
            "support": {
                "issues": "https://github.com/sebastianbergmann/lines-of-code/issues",
                "security": "https://github.com/sebastianbergmann/lines-of-code/security/policy",
                "source": "https://github.com/sebastianbergmann/lines-of-code/tree/3.0.1"
            },
            "funding": [
                {
                    "url": "https://github.com/sebastianbergmann",
                    "type": "github"
                }
            ],
            "time": "2024-07-03T04:58:38+00:00"
        },
        {
            "name": "sebastian/object-enumerator",
            "version": "6.0.1",
            "source": {
                "type": "git",
                "url": "https://github.com/sebastianbergmann/object-enumerator.git",
                "reference": "f5b498e631a74204185071eb41f33f38d64608aa"
            },
            "dist": {
                "type": "zip",
                "url": "https://api.github.com/repos/sebastianbergmann/object-enumerator/zipball/f5b498e631a74204185071eb41f33f38d64608aa",
                "reference": "f5b498e631a74204185071eb41f33f38d64608aa",
                "shasum": ""
            },
            "require": {
                "php": ">=8.2",
                "sebastian/object-reflector": "^4.0",
                "sebastian/recursion-context": "^6.0"
            },
            "require-dev": {
                "phpunit/phpunit": "^11.0"
            },
            "type": "library",
            "extra": {
                "branch-alias": {
                    "dev-main": "6.0-dev"
                }
            },
            "autoload": {
                "classmap": [
                    "src/"
                ]
            },
            "notification-url": "https://packagist.org/downloads/",
            "license": [
                "BSD-3-Clause"
            ],
            "authors": [
                {
                    "name": "Sebastian Bergmann",
                    "email": "sebastian@phpunit.de"
                }
            ],
            "description": "Traverses array structures and object graphs to enumerate all referenced objects",
            "homepage": "https://github.com/sebastianbergmann/object-enumerator/",
            "support": {
                "issues": "https://github.com/sebastianbergmann/object-enumerator/issues",
                "security": "https://github.com/sebastianbergmann/object-enumerator/security/policy",
                "source": "https://github.com/sebastianbergmann/object-enumerator/tree/6.0.1"
            },
            "funding": [
                {
                    "url": "https://github.com/sebastianbergmann",
                    "type": "github"
                }
            ],
            "time": "2024-07-03T05:00:13+00:00"
        },
        {
            "name": "sebastian/object-reflector",
            "version": "4.0.1",
            "source": {
                "type": "git",
                "url": "https://github.com/sebastianbergmann/object-reflector.git",
                "reference": "6e1a43b411b2ad34146dee7524cb13a068bb35f9"
            },
            "dist": {
                "type": "zip",
                "url": "https://api.github.com/repos/sebastianbergmann/object-reflector/zipball/6e1a43b411b2ad34146dee7524cb13a068bb35f9",
                "reference": "6e1a43b411b2ad34146dee7524cb13a068bb35f9",
                "shasum": ""
            },
            "require": {
                "php": ">=8.2"
            },
            "require-dev": {
                "phpunit/phpunit": "^11.0"
            },
            "type": "library",
            "extra": {
                "branch-alias": {
                    "dev-main": "4.0-dev"
                }
            },
            "autoload": {
                "classmap": [
                    "src/"
                ]
            },
            "notification-url": "https://packagist.org/downloads/",
            "license": [
                "BSD-3-Clause"
            ],
            "authors": [
                {
                    "name": "Sebastian Bergmann",
                    "email": "sebastian@phpunit.de"
                }
            ],
            "description": "Allows reflection of object attributes, including inherited and non-public ones",
            "homepage": "https://github.com/sebastianbergmann/object-reflector/",
            "support": {
                "issues": "https://github.com/sebastianbergmann/object-reflector/issues",
                "security": "https://github.com/sebastianbergmann/object-reflector/security/policy",
                "source": "https://github.com/sebastianbergmann/object-reflector/tree/4.0.1"
            },
            "funding": [
                {
                    "url": "https://github.com/sebastianbergmann",
                    "type": "github"
                }
            ],
            "time": "2024-07-03T05:01:32+00:00"
        },
        {
            "name": "sebastian/recursion-context",
            "version": "6.0.3",
            "source": {
                "type": "git",
                "url": "https://github.com/sebastianbergmann/recursion-context.git",
                "reference": "f6458abbf32a6c8174f8f26261475dc133b3d9dc"
            },
            "dist": {
                "type": "zip",
                "url": "https://api.github.com/repos/sebastianbergmann/recursion-context/zipball/f6458abbf32a6c8174f8f26261475dc133b3d9dc",
                "reference": "f6458abbf32a6c8174f8f26261475dc133b3d9dc",
                "shasum": ""
            },
            "require": {
                "php": ">=8.2"
            },
            "require-dev": {
                "phpunit/phpunit": "^11.3"
            },
            "type": "library",
            "extra": {
                "branch-alias": {
                    "dev-main": "6.0-dev"
                }
            },
            "autoload": {
                "classmap": [
                    "src/"
                ]
            },
            "notification-url": "https://packagist.org/downloads/",
            "license": [
                "BSD-3-Clause"
            ],
            "authors": [
                {
                    "name": "Sebastian Bergmann",
                    "email": "sebastian@phpunit.de"
                },
                {
                    "name": "Jeff Welch",
                    "email": "whatthejeff@gmail.com"
                },
                {
                    "name": "Adam Harvey",
                    "email": "aharvey@php.net"
                }
            ],
            "description": "Provides functionality to recursively process PHP variables",
            "homepage": "https://github.com/sebastianbergmann/recursion-context",
            "support": {
                "issues": "https://github.com/sebastianbergmann/recursion-context/issues",
                "security": "https://github.com/sebastianbergmann/recursion-context/security/policy",
                "source": "https://github.com/sebastianbergmann/recursion-context/tree/6.0.3"
            },
            "funding": [
                {
                    "url": "https://github.com/sebastianbergmann",
                    "type": "github"
                },
                {
                    "url": "https://liberapay.com/sebastianbergmann",
                    "type": "liberapay"
                },
                {
                    "url": "https://thanks.dev/u/gh/sebastianbergmann",
                    "type": "thanks_dev"
                },
                {
                    "url": "https://tidelift.com/funding/github/packagist/sebastian/recursion-context",
                    "type": "tidelift"
                }
            ],
            "time": "2025-08-13T04:42:22+00:00"
        },
        {
            "name": "sebastian/type",
            "version": "5.1.3",
            "source": {
                "type": "git",
                "url": "https://github.com/sebastianbergmann/type.git",
                "reference": "f77d2d4e78738c98d9a68d2596fe5e8fa380f449"
            },
            "dist": {
                "type": "zip",
                "url": "https://api.github.com/repos/sebastianbergmann/type/zipball/f77d2d4e78738c98d9a68d2596fe5e8fa380f449",
                "reference": "f77d2d4e78738c98d9a68d2596fe5e8fa380f449",
                "shasum": ""
            },
            "require": {
                "php": ">=8.2"
            },
            "require-dev": {
                "phpunit/phpunit": "^11.3"
            },
            "type": "library",
            "extra": {
                "branch-alias": {
                    "dev-main": "5.1-dev"
                }
            },
            "autoload": {
                "classmap": [
                    "src/"
                ]
            },
            "notification-url": "https://packagist.org/downloads/",
            "license": [
                "BSD-3-Clause"
            ],
            "authors": [
                {
                    "name": "Sebastian Bergmann",
                    "email": "sebastian@phpunit.de",
                    "role": "lead"
                }
            ],
            "description": "Collection of value objects that represent the types of the PHP type system",
            "homepage": "https://github.com/sebastianbergmann/type",
            "support": {
                "issues": "https://github.com/sebastianbergmann/type/issues",
                "security": "https://github.com/sebastianbergmann/type/security/policy",
                "source": "https://github.com/sebastianbergmann/type/tree/5.1.3"
            },
            "funding": [
                {
                    "url": "https://github.com/sebastianbergmann",
                    "type": "github"
                },
                {
                    "url": "https://liberapay.com/sebastianbergmann",
                    "type": "liberapay"
                },
                {
                    "url": "https://thanks.dev/u/gh/sebastianbergmann",
                    "type": "thanks_dev"
                },
                {
                    "url": "https://tidelift.com/funding/github/packagist/sebastian/type",
                    "type": "tidelift"
                }
            ],
            "time": "2025-08-09T06:55:48+00:00"
        },
        {
            "name": "sebastian/version",
            "version": "5.0.2",
            "source": {
                "type": "git",
                "url": "https://github.com/sebastianbergmann/version.git",
                "reference": "c687e3387b99f5b03b6caa64c74b63e2936ff874"
            },
            "dist": {
                "type": "zip",
                "url": "https://api.github.com/repos/sebastianbergmann/version/zipball/c687e3387b99f5b03b6caa64c74b63e2936ff874",
                "reference": "c687e3387b99f5b03b6caa64c74b63e2936ff874",
                "shasum": ""
            },
            "require": {
                "php": ">=8.2"
            },
            "type": "library",
            "extra": {
                "branch-alias": {
                    "dev-main": "5.0-dev"
                }
            },
            "autoload": {
                "classmap": [
                    "src/"
                ]
            },
            "notification-url": "https://packagist.org/downloads/",
            "license": [
                "BSD-3-Clause"
            ],
            "authors": [
                {
                    "name": "Sebastian Bergmann",
                    "email": "sebastian@phpunit.de",
                    "role": "lead"
                }
            ],
            "description": "Library that helps with managing the version number of Git-hosted PHP projects",
            "homepage": "https://github.com/sebastianbergmann/version",
            "support": {
                "issues": "https://github.com/sebastianbergmann/version/issues",
                "security": "https://github.com/sebastianbergmann/version/security/policy",
                "source": "https://github.com/sebastianbergmann/version/tree/5.0.2"
            },
            "funding": [
                {
                    "url": "https://github.com/sebastianbergmann",
                    "type": "github"
                }
            ],
            "time": "2024-10-09T05:16:32+00:00"
        },
        {
            "name": "staabm/side-effects-detector",
            "version": "1.0.5",
            "source": {
                "type": "git",
                "url": "https://github.com/staabm/side-effects-detector.git",
                "reference": "d8334211a140ce329c13726d4a715adbddd0a163"
            },
            "dist": {
                "type": "zip",
                "url": "https://api.github.com/repos/staabm/side-effects-detector/zipball/d8334211a140ce329c13726d4a715adbddd0a163",
                "reference": "d8334211a140ce329c13726d4a715adbddd0a163",
                "shasum": ""
            },
            "require": {
                "ext-tokenizer": "*",
                "php": "^7.4 || ^8.0"
            },
            "require-dev": {
                "phpstan/extension-installer": "^1.4.3",
                "phpstan/phpstan": "^1.12.6",
                "phpunit/phpunit": "^9.6.21",
                "symfony/var-dumper": "^5.4.43",
                "tomasvotruba/type-coverage": "1.0.0",
                "tomasvotruba/unused-public": "1.0.0"
            },
            "type": "library",
            "autoload": {
                "classmap": [
                    "lib/"
                ]
            },
            "notification-url": "https://packagist.org/downloads/",
            "license": [
                "MIT"
            ],
            "description": "A static analysis tool to detect side effects in PHP code",
            "keywords": [
                "static analysis"
            ],
            "support": {
                "issues": "https://github.com/staabm/side-effects-detector/issues",
                "source": "https://github.com/staabm/side-effects-detector/tree/1.0.5"
            },
            "funding": [
                {
                    "url": "https://github.com/staabm",
                    "type": "github"
                }
            ],
            "time": "2024-10-20T05:08:20+00:00"
        },
        {
            "name": "symfony/yaml",
            "version": "v7.3.3",
            "source": {
                "type": "git",
                "url": "https://github.com/symfony/yaml.git",
                "reference": "d4f4a66866fe2451f61296924767280ab5732d9d"
            },
            "dist": {
                "type": "zip",
                "url": "https://api.github.com/repos/symfony/yaml/zipball/d4f4a66866fe2451f61296924767280ab5732d9d",
                "reference": "d4f4a66866fe2451f61296924767280ab5732d9d",
                "shasum": ""
            },
            "require": {
                "php": ">=8.2",
                "symfony/deprecation-contracts": "^2.5|^3.0",
                "symfony/polyfill-ctype": "^1.8"
            },
            "conflict": {
                "symfony/console": "<6.4"
            },
            "require-dev": {
                "symfony/console": "^6.4|^7.0"
            },
            "bin": [
                "Resources/bin/yaml-lint"
            ],
            "type": "library",
            "autoload": {
                "psr-4": {
                    "Symfony\\Component\\Yaml\\": ""
                },
                "exclude-from-classmap": [
                    "/Tests/"
                ]
            },
            "notification-url": "https://packagist.org/downloads/",
            "license": [
                "MIT"
            ],
            "authors": [
                {
                    "name": "Fabien Potencier",
                    "email": "fabien@symfony.com"
                },
                {
                    "name": "Symfony Community",
                    "homepage": "https://symfony.com/contributors"
                }
            ],
            "description": "Loads and dumps YAML files",
            "homepage": "https://symfony.com",
            "support": {
                "source": "https://github.com/symfony/yaml/tree/v7.3.3"
            },
            "funding": [
                {
                    "url": "https://symfony.com/sponsor",
                    "type": "custom"
                },
                {
                    "url": "https://github.com/fabpot",
                    "type": "github"
                },
                {
                    "url": "https://github.com/nicolas-grekas",
                    "type": "github"
                },
                {
                    "url": "https://tidelift.com/funding/github/packagist/symfony/symfony",
                    "type": "tidelift"
                }
            ],
            "time": "2025-08-27T11:34:33+00:00"
        },
        {
            "name": "theseer/tokenizer",
            "version": "1.2.3",
            "source": {
                "type": "git",
                "url": "https://github.com/theseer/tokenizer.git",
                "reference": "737eda637ed5e28c3413cb1ebe8bb52cbf1ca7a2"
            },
            "dist": {
                "type": "zip",
                "url": "https://api.github.com/repos/theseer/tokenizer/zipball/737eda637ed5e28c3413cb1ebe8bb52cbf1ca7a2",
                "reference": "737eda637ed5e28c3413cb1ebe8bb52cbf1ca7a2",
                "shasum": ""
            },
            "require": {
                "ext-dom": "*",
                "ext-tokenizer": "*",
                "ext-xmlwriter": "*",
                "php": "^7.2 || ^8.0"
            },
            "type": "library",
            "autoload": {
                "classmap": [
                    "src/"
                ]
            },
            "notification-url": "https://packagist.org/downloads/",
            "license": [
                "BSD-3-Clause"
            ],
            "authors": [
                {
                    "name": "Arne Blankerts",
                    "email": "arne@blankerts.de",
                    "role": "Developer"
                }
            ],
            "description": "A small library for converting tokenized PHP source code into XML and potentially other formats",
            "support": {
                "issues": "https://github.com/theseer/tokenizer/issues",
                "source": "https://github.com/theseer/tokenizer/tree/1.2.3"
            },
            "funding": [
                {
                    "url": "https://github.com/theseer",
                    "type": "github"
                }
            ],
            "time": "2024-03-03T12:36:25+00:00"
        }
    ],
    "aliases": [],
    "minimum-stability": "stable",
    "stability-flags": {},
    "prefer-stable": true,
    "prefer-lowest": false,
    "platform": {
        "php": "^8.3"
    },
    "platform-dev": {},
    "plugin-api-version": "2.6.0"
}<|MERGE_RESOLUTION|>--- conflicted
+++ resolved
@@ -4,11 +4,7 @@
         "Read more about it at https://getcomposer.org/doc/01-basic-usage.md#installing-dependencies",
         "This file is @generated automatically"
     ],
-<<<<<<< HEAD
-    "content-hash": "2acddc5b3761bae61efc270ff6e91ac5",
-=======
     "content-hash": "e877c9425ed4828daeee7ca9595cd4b3",
->>>>>>> a57932f8
     "packages": [
         {
             "name": "anourvalar/eloquent-serialize",
@@ -410,8 +406,6 @@
             "time": "2024-02-09T16:56:22+00:00"
         },
         {
-<<<<<<< HEAD
-=======
             "name": "composer/pcre",
             "version": "3.3.2",
             "source": {
@@ -491,7 +485,6 @@
             "time": "2024-11-12T16:29:46+00:00"
         },
         {
->>>>>>> a57932f8
             "name": "composer/semver",
             "version": "3.4.4",
             "source": {
@@ -3977,8 +3970,6 @@
             "time": "2025-07-17T05:12:15+00:00"
         },
         {
-<<<<<<< HEAD
-=======
             "name": "maatwebsite/excel",
             "version": "3.1.67",
             "source": {
@@ -4060,7 +4051,6 @@
             "time": "2025-08-26T09:13:16+00:00"
         },
         {
->>>>>>> a57932f8
             "name": "maennchen/zipstream-php",
             "version": "3.2.0",
             "source": {
@@ -4139,8 +4129,6 @@
             "time": "2025-07-17T11:15:13+00:00"
         },
         {
-<<<<<<< HEAD
-=======
             "name": "markbaker/complex",
             "version": "3.0.2",
             "source": {
@@ -4248,7 +4236,6 @@
             "time": "2022-12-02T22:17:43+00:00"
         },
         {
->>>>>>> a57932f8
             "name": "masterminds/html5",
             "version": "2.10.0",
             "source": {
@@ -5137,117 +5124,6 @@
             "time": "2025-08-10T06:28:02+00:00"
         },
         {
-            "name": "phpdocumentor/reflection-common",
-            "version": "2.2.0",
-            "source": {
-                "type": "git",
-                "url": "https://github.com/phpDocumentor/ReflectionCommon.git",
-                "reference": "1d01c49d4ed62f25aa84a747ad35d5a16924662b"
-            },
-            "dist": {
-                "type": "zip",
-                "url": "https://api.github.com/repos/phpDocumentor/ReflectionCommon/zipball/1d01c49d4ed62f25aa84a747ad35d5a16924662b",
-                "reference": "1d01c49d4ed62f25aa84a747ad35d5a16924662b",
-                "shasum": ""
-            },
-            "require": {
-                "php": "^7.2 || ^8.0"
-            },
-            "type": "library",
-            "extra": {
-                "branch-alias": {
-                    "dev-2.x": "2.x-dev"
-                }
-            },
-            "autoload": {
-                "psr-4": {
-                    "phpDocumentor\\Reflection\\": "src/"
-                }
-            },
-            "notification-url": "https://packagist.org/downloads/",
-            "license": [
-                "MIT"
-            ],
-            "authors": [
-                {
-                    "name": "Jaap van Otterdijk",
-                    "email": "opensource@ijaap.nl"
-                }
-            ],
-            "description": "Common reflection classes used by phpdocumentor to reflect the code structure",
-            "homepage": "http://www.phpdoc.org",
-            "keywords": [
-                "FQSEN",
-                "phpDocumentor",
-                "phpdoc",
-                "reflection",
-                "static analysis"
-            ],
-            "support": {
-                "issues": "https://github.com/phpDocumentor/ReflectionCommon/issues",
-                "source": "https://github.com/phpDocumentor/ReflectionCommon/tree/2.x"
-            },
-            "time": "2020-06-27T09:03:43+00:00"
-        },
-        {
-            "name": "phpdocumentor/type-resolver",
-            "version": "1.10.0",
-            "source": {
-                "type": "git",
-                "url": "https://github.com/phpDocumentor/TypeResolver.git",
-                "reference": "679e3ce485b99e84c775d28e2e96fade9a7fb50a"
-            },
-            "dist": {
-                "type": "zip",
-                "url": "https://api.github.com/repos/phpDocumentor/TypeResolver/zipball/679e3ce485b99e84c775d28e2e96fade9a7fb50a",
-                "reference": "679e3ce485b99e84c775d28e2e96fade9a7fb50a",
-                "shasum": ""
-            },
-            "require": {
-                "doctrine/deprecations": "^1.0",
-                "php": "^7.3 || ^8.0",
-                "phpdocumentor/reflection-common": "^2.0",
-                "phpstan/phpdoc-parser": "^1.18|^2.0"
-            },
-            "require-dev": {
-                "ext-tokenizer": "*",
-                "phpbench/phpbench": "^1.2",
-                "phpstan/extension-installer": "^1.1",
-                "phpstan/phpstan": "^1.8",
-                "phpstan/phpstan-phpunit": "^1.1",
-                "phpunit/phpunit": "^9.5",
-                "rector/rector": "^0.13.9",
-                "vimeo/psalm": "^4.25"
-            },
-            "type": "library",
-            "extra": {
-                "branch-alias": {
-                    "dev-1.x": "1.x-dev"
-                }
-            },
-            "autoload": {
-                "psr-4": {
-                    "phpDocumentor\\Reflection\\": "src"
-                }
-            },
-            "notification-url": "https://packagist.org/downloads/",
-            "license": [
-                "MIT"
-            ],
-            "authors": [
-                {
-                    "name": "Mike van Riel",
-                    "email": "me@mikevanriel.com"
-                }
-            ],
-            "description": "A PSR-5 based resolver of Class names, Types and Structural Element Names",
-            "support": {
-                "issues": "https://github.com/phpDocumentor/TypeResolver/issues",
-                "source": "https://github.com/phpDocumentor/TypeResolver/tree/1.10.0"
-            },
-            "time": "2024-11-09T15:12:26+00:00"
-        },
-        {
             "name": "phpoption/phpoption",
             "version": "1.9.4",
             "source": {
@@ -6519,168 +6395,8 @@
             "time": "2025-08-25T11:46:57+00:00"
         },
         {
-<<<<<<< HEAD
             "name": "spatie/image",
             "version": "3.8.6",
-=======
-            "name": "spatie/laravel-translatable",
-            "version": "6.11.4",
-            "source": {
-                "type": "git",
-                "url": "https://github.com/spatie/laravel-translatable.git",
-                "reference": "032d85b28de315310dab2048b857016f1194f68b"
-            },
-            "dist": {
-                "type": "zip",
-                "url": "https://api.github.com/repos/spatie/laravel-translatable/zipball/032d85b28de315310dab2048b857016f1194f68b",
-                "reference": "032d85b28de315310dab2048b857016f1194f68b",
-                "shasum": ""
-            },
-            "require": {
-                "illuminate/database": "^10.0|^11.0|^12.0",
-                "illuminate/support": "^10.0|^11.0|^12.0",
-                "php": "^8.0",
-                "spatie/laravel-package-tools": "^1.11"
-            },
-            "require-dev": {
-                "friendsofphp/php-cs-fixer": "^3.64",
-                "mockery/mockery": "^1.4",
-                "orchestra/testbench": "^7.0|^8.0|^9.0|^10.0",
-                "pestphp/pest": "^1.20|^2.0|^3.0"
-            },
-            "type": "library",
-            "extra": {
-                "aliases": {
-                    "Translatable": "Spatie\\Translatable\\Facades\\Translatable"
-                },
-                "laravel": {
-                    "providers": [
-                        "Spatie\\Translatable\\TranslatableServiceProvider"
-                    ]
-                }
-            },
-            "autoload": {
-                "psr-4": {
-                    "Spatie\\Translatable\\": "src"
-                }
-            },
-            "notification-url": "https://packagist.org/downloads/",
-            "license": [
-                "MIT"
-            ],
-            "authors": [
-                {
-                    "name": "Freek Van der Herten",
-                    "email": "freek@spatie.be",
-                    "homepage": "https://spatie.be",
-                    "role": "Developer"
-                },
-                {
-                    "name": "Sebastian De Deyne",
-                    "email": "sebastian@spatie.be",
-                    "homepage": "https://spatie.be",
-                    "role": "Developer"
-                }
-            ],
-            "description": "A trait to make an Eloquent model hold translations",
-            "homepage": "https://github.com/spatie/laravel-translatable",
-            "keywords": [
-                "eloquent",
-                "i8n",
-                "laravel-translatable",
-                "model",
-                "multilingual",
-                "spatie",
-                "translate"
-            ],
-            "support": {
-                "issues": "https://github.com/spatie/laravel-translatable/issues",
-                "source": "https://github.com/spatie/laravel-translatable/tree/6.11.4"
-            },
-            "funding": [
-                {
-                    "url": "https://github.com/spatie",
-                    "type": "github"
-                }
-            ],
-            "time": "2025-02-20T15:51:22+00:00"
-        },
-        {
-            "name": "spatie/laravel-translation-loader",
-            "version": "2.8.2",
-            "source": {
-                "type": "git",
-                "url": "https://github.com/spatie/laravel-translation-loader.git",
-                "reference": "2a502e69aa681540bb7266397a846db466e48b66"
-            },
-            "dist": {
-                "type": "zip",
-                "url": "https://api.github.com/repos/spatie/laravel-translation-loader/zipball/2a502e69aa681540bb7266397a846db466e48b66",
-                "reference": "2a502e69aa681540bb7266397a846db466e48b66",
-                "shasum": ""
-            },
-            "require": {
-                "illuminate/translation": "^6.0|^7.0|^8.0|^9.0|^10.0|^11.0|^12.0",
-                "php": "^8.0",
-                "spatie/laravel-package-tools": "^1.12"
-            },
-            "require-dev": {
-                "friendsofphp/php-cs-fixer": "^3.59",
-                "orchestra/testbench": "^6.0|^7.0|^8.0|^9.0|^10.0",
-                "pestphp/pest": "^1.23|^2.0|^3.7"
-            },
-            "type": "library",
-            "extra": {
-                "laravel": {
-                    "providers": [
-                        "Spatie\\TranslationLoader\\TranslationServiceProvider"
-                    ]
-                }
-            },
-            "autoload": {
-                "psr-4": {
-                    "Spatie\\TranslationLoader\\": "src"
-                }
-            },
-            "notification-url": "https://packagist.org/downloads/",
-            "license": [
-                "MIT"
-            ],
-            "authors": [
-                {
-                    "name": "Freek Van der Herten",
-                    "email": "freek@spatie.be",
-                    "homepage": "https://spatie.be",
-                    "role": "Developer"
-                }
-            ],
-            "description": "Store your language lines in the database, yaml or other sources",
-            "homepage": "https://github.com/spatie/laravel-translation-loader",
-            "keywords": [
-                "database",
-                "db",
-                "i8n",
-                "language",
-                "laravel",
-                "laravel-translation-loader",
-                "spatie",
-                "translate"
-            ],
-            "support": {
-                "source": "https://github.com/spatie/laravel-translation-loader/tree/2.8.2"
-            },
-            "funding": [
-                {
-                    "url": "https://spatie.be/open-source/support-us",
-                    "type": "custom"
-                }
-            ],
-            "time": "2025-02-21T11:45:43+00:00"
-        },
-        {
-            "name": "symfony/clock",
-            "version": "v7.3.0",
->>>>>>> a57932f8
             "source": {
                 "type": "git",
                 "url": "https://github.com/spatie/image.git",
@@ -7118,6 +6834,78 @@
                 }
             ],
             "time": "2025-02-20T15:51:22+00:00"
+        },
+        {
+            "name": "spatie/laravel-translation-loader",
+            "version": "2.8.2",
+            "source": {
+                "type": "git",
+                "url": "https://github.com/spatie/laravel-translation-loader.git",
+                "reference": "2a502e69aa681540bb7266397a846db466e48b66"
+            },
+            "dist": {
+                "type": "zip",
+                "url": "https://api.github.com/repos/spatie/laravel-translation-loader/zipball/2a502e69aa681540bb7266397a846db466e48b66",
+                "reference": "2a502e69aa681540bb7266397a846db466e48b66",
+                "shasum": ""
+            },
+            "require": {
+                "illuminate/translation": "^6.0|^7.0|^8.0|^9.0|^10.0|^11.0|^12.0",
+                "php": "^8.0",
+                "spatie/laravel-package-tools": "^1.12"
+            },
+            "require-dev": {
+                "friendsofphp/php-cs-fixer": "^3.59",
+                "orchestra/testbench": "^6.0|^7.0|^8.0|^9.0|^10.0",
+                "pestphp/pest": "^1.23|^2.0|^3.7"
+            },
+            "type": "library",
+            "extra": {
+                "laravel": {
+                    "providers": [
+                        "Spatie\\TranslationLoader\\TranslationServiceProvider"
+                    ]
+                }
+            },
+            "autoload": {
+                "psr-4": {
+                    "Spatie\\TranslationLoader\\": "src"
+                }
+            },
+            "notification-url": "https://packagist.org/downloads/",
+            "license": [
+                "MIT"
+            ],
+            "authors": [
+                {
+                    "name": "Freek Van der Herten",
+                    "email": "freek@spatie.be",
+                    "homepage": "https://spatie.be",
+                    "role": "Developer"
+                }
+            ],
+            "description": "Store your language lines in the database, yaml or other sources",
+            "homepage": "https://github.com/spatie/laravel-translation-loader",
+            "keywords": [
+                "database",
+                "db",
+                "i8n",
+                "language",
+                "laravel",
+                "laravel-translation-loader",
+                "spatie",
+                "translate"
+            ],
+            "support": {
+                "source": "https://github.com/spatie/laravel-translation-loader/tree/2.8.2"
+            },
+            "funding": [
+                {
+                    "url": "https://spatie.be/open-source/support-us",
+                    "type": "custom"
+                }
+            ],
+            "time": "2025-02-21T11:45:43+00:00"
         },
         {
             "name": "symfony/clock",
@@ -9912,8 +9700,74 @@
             "time": "2023-02-12T12:00:38+00:00"
         },
         {
-            "name": "tomatophp/filament-seo",
+            "name": "tomatophp/filament-developer-gate",
             "version": "v1.0.4",
+            "source": {
+                "type": "git",
+                "url": "https://github.com/tomatophp/filament-developer-gate.git",
+                "reference": "4cec435f36cef2a06871cbe7d7cd7b8b11abc7ac"
+            },
+            "dist": {
+                "type": "zip",
+                "url": "https://api.github.com/repos/tomatophp/filament-developer-gate/zipball/4cec435f36cef2a06871cbe7d7cd7b8b11abc7ac",
+                "reference": "4cec435f36cef2a06871cbe7d7cd7b8b11abc7ac",
+                "shasum": ""
+            },
+            "require": {
+                "filament/filament": "^3.0.0",
+                "filament/notifications": "^3.0.0",
+                "php": "^8.1|^8.2",
+                "tomatophp/console-helpers": "^1.1"
+            },
+            "type": "library",
+            "extra": {
+                "laravel": {
+                    "providers": [
+                        "TomatoPHP\\FilamentDeveloperGate\\FilamentDeveloperGateServiceProvider"
+                    ]
+                }
+            },
+            "autoload": {
+                "psr-4": {
+                    "TomatoPHP\\FilamentDeveloperGate\\": "src/"
+                }
+            },
+            "notification-url": "https://packagist.org/downloads/",
+            "license": [
+                "MIT"
+            ],
+            "authors": [
+                {
+                    "name": "Fady Mondy",
+                    "email": "info@3x1.io"
+                }
+            ],
+            "description": "Secure your selected route by using a middleware with static password for developers only",
+            "keywords": [
+                "auth",
+                "developer",
+                "filament",
+                "gate",
+                "laravel",
+                "php",
+                "secure",
+                "tools"
+            ],
+            "support": {
+                "issues": "https://github.com/tomatophp/filament-developer-gate/issues",
+                "source": "https://github.com/tomatophp/filament-developer-gate/tree/v1.0.4"
+            },
+            "funding": [
+                {
+                    "url": "https://github.com/3x1io",
+                    "type": "github"
+                }
+            ],
+            "time": "2024-07-08T10:18:17+00:00"
+        },
+        {
+            "name": "tomatophp/filament-helpers",
+            "version": "v1.0.0",
             "source": {
                 "type": "git",
                 "url": "https://github.com/tomatophp/filament-seo.git",
@@ -10341,79 +10195,8 @@
             "time": "2024-12-22T23:04:08+00:00"
         },
         {
-<<<<<<< HEAD
             "name": "tomatophp/filament-translation-component",
             "version": "v1.0.4",
-=======
-            "name": "tomatophp/filament-developer-gate",
-            "version": "v1.0.4",
-            "source": {
-                "type": "git",
-                "url": "https://github.com/tomatophp/filament-developer-gate.git",
-                "reference": "4cec435f36cef2a06871cbe7d7cd7b8b11abc7ac"
-            },
-            "dist": {
-                "type": "zip",
-                "url": "https://api.github.com/repos/tomatophp/filament-developer-gate/zipball/4cec435f36cef2a06871cbe7d7cd7b8b11abc7ac",
-                "reference": "4cec435f36cef2a06871cbe7d7cd7b8b11abc7ac",
-                "shasum": ""
-            },
-            "require": {
-                "filament/filament": "^3.0.0",
-                "filament/notifications": "^3.0.0",
-                "php": "^8.1|^8.2",
-                "tomatophp/console-helpers": "^1.1"
-            },
-            "type": "library",
-            "extra": {
-                "laravel": {
-                    "providers": [
-                        "TomatoPHP\\FilamentDeveloperGate\\FilamentDeveloperGateServiceProvider"
-                    ]
-                }
-            },
-            "autoload": {
-                "psr-4": {
-                    "TomatoPHP\\FilamentDeveloperGate\\": "src/"
-                }
-            },
-            "notification-url": "https://packagist.org/downloads/",
-            "license": [
-                "MIT"
-            ],
-            "authors": [
-                {
-                    "name": "Fady Mondy",
-                    "email": "info@3x1.io"
-                }
-            ],
-            "description": "Secure your selected route by using a middleware with static password for developers only",
-            "keywords": [
-                "auth",
-                "developer",
-                "filament",
-                "gate",
-                "laravel",
-                "php",
-                "secure",
-                "tools"
-            ],
-            "support": {
-                "issues": "https://github.com/tomatophp/filament-developer-gate/issues",
-                "source": "https://github.com/tomatophp/filament-developer-gate/tree/v1.0.4"
-            },
-            "funding": [
-                {
-                    "url": "https://github.com/3x1io",
-                    "type": "github"
-                }
-            ],
-            "time": "2024-07-08T10:18:17+00:00"
-        },
-        {
-            "name": "tomatophp/filament-helpers",
-            "version": "v1.0.0",
->>>>>>> a57932f8
             "source": {
                 "type": "git",
                 "url": "https://github.com/tomatophp/filament-translation-component.git",
