--- conflicted
+++ resolved
@@ -1414,11 +1414,7 @@
                 "issues": "https://github.com/filamentphp/filament/issues",
                 "source": "https://github.com/filamentphp/filament"
             },
-<<<<<<< HEAD
-            "time": "2025-10-14T15:22:46+00:00"
-=======
             "time": "2025-06-12T15:11:14+00:00"
->>>>>>> 846453d9
         },
         {
             "name": "fruitcake/php-cors",
@@ -5005,195 +5001,6 @@
                 "shasum": ""
             },
             "require": {
-<<<<<<< HEAD
-                "ext-json": "*",
-                "php": ">=5.4"
-            },
-            "require-dev": {
-                "phpunit/phpunit": "^4.8|^5.7",
-                "sabberworm/php-css-parser": "^8.3",
-                "symfony/finder": "^2.8|^3.4|^5.4",
-                "symfony/var-dumper": "^2.8|^3.4|^5.4"
-            },
-            "suggest": {
-                "ext-mbstring": "Allows highlighting code with unicode characters and supports language with unicode keywords"
-            },
-            "type": "library",
-            "autoload": {
-                "files": [
-                    "HighlightUtilities/functions.php"
-                ],
-                "psr-0": {
-                    "Highlight\\": "",
-                    "HighlightUtilities\\": ""
-                }
-            },
-            "notification-url": "https://packagist.org/downloads/",
-            "license": [
-                "BSD-3-Clause"
-            ],
-            "authors": [
-                {
-                    "name": "Geert Bergman",
-                    "homepage": "http://www.scrivo.org/",
-                    "role": "Project Author"
-                },
-                {
-                    "name": "Vladimir Jimenez",
-                    "homepage": "https://allejo.io",
-                    "role": "Maintainer"
-                },
-                {
-                    "name": "Martin Folkers",
-                    "homepage": "https://twobrain.io",
-                    "role": "Contributor"
-                }
-            ],
-            "description": "Server side syntax highlighter that supports 185 languages. It's a PHP port of highlight.js",
-            "keywords": [
-                "code",
-                "highlight",
-                "highlight.js",
-                "highlight.php",
-                "syntax"
-            ],
-            "support": {
-                "issues": "https://github.com/scrivo/highlight.php/issues",
-                "source": "https://github.com/scrivo/highlight.php"
-            },
-            "funding": [
-                {
-                    "url": "https://github.com/allejo",
-                    "type": "github"
-                }
-            ],
-            "time": "2022-12-17T21:53:22+00:00"
-        },
-        {
-            "name": "spatie/invade",
-            "version": "2.1.0",
-            "source": {
-                "type": "git",
-                "url": "https://github.com/spatie/invade.git",
-                "reference": "b920f6411d21df4e8610a138e2e87ae4957d7f63"
-            },
-            "dist": {
-                "type": "zip",
-                "url": "https://api.github.com/repos/spatie/invade/zipball/b920f6411d21df4e8610a138e2e87ae4957d7f63",
-                "reference": "b920f6411d21df4e8610a138e2e87ae4957d7f63",
-                "shasum": ""
-            },
-            "require": {
-                "php": "^8.0"
-            },
-            "require-dev": {
-                "pestphp/pest": "^1.20",
-                "phpstan/phpstan": "^1.4",
-                "spatie/ray": "^1.28"
-            },
-            "type": "library",
-            "autoload": {
-                "files": [
-                    "src/functions.php"
-                ],
-                "psr-4": {
-                    "Spatie\\Invade\\": "src"
-                }
-            },
-            "notification-url": "https://packagist.org/downloads/",
-            "license": [
-                "MIT"
-            ],
-            "authors": [
-                {
-                    "name": "Freek Van der Herten",
-                    "email": "freek@spatie.be",
-                    "role": "Developer"
-                }
-            ],
-            "description": "A PHP function to work with private properties and methods",
-            "homepage": "https://github.com/spatie/invade",
-            "keywords": [
-                "invade",
-                "spatie"
-            ],
-            "support": {
-                "source": "https://github.com/spatie/invade/tree/2.1.0"
-            },
-            "funding": [
-                {
-                    "url": "https://github.com/spatie",
-                    "type": "github"
-                }
-            ],
-            "time": "2024-05-17T09:06:10+00:00"
-        },
-        {
-            "name": "spatie/laravel-medialibrary",
-            "version": "11.15.0",
-            "source": {
-                "type": "git",
-                "url": "https://github.com/spatie/laravel-medialibrary.git",
-                "reference": "9d1e9731d36817d1649bc584b2c40c0c9d4bcfac"
-            },
-            "dist": {
-                "type": "zip",
-                "url": "https://api.github.com/repos/spatie/laravel-medialibrary/zipball/9d1e9731d36817d1649bc584b2c40c0c9d4bcfac",
-                "reference": "9d1e9731d36817d1649bc584b2c40c0c9d4bcfac",
-                "shasum": ""
-            },
-            "require": {
-                "composer/semver": "^3.4",
-                "ext-exif": "*",
-                "ext-fileinfo": "*",
-                "ext-json": "*",
-                "illuminate/bus": "^10.2|^11.0|^12.0",
-                "illuminate/conditionable": "^10.2|^11.0|^12.0",
-                "illuminate/console": "^10.2|^11.0|^12.0",
-                "illuminate/database": "^10.2|^11.0|^12.0",
-                "illuminate/pipeline": "^10.2|^11.0|^12.0",
-                "illuminate/support": "^10.2|^11.0|^12.0",
-                "maennchen/zipstream-php": "^3.1",
-                "php": "^8.2",
-                "spatie/image": "^3.3.2",
-                "spatie/laravel-package-tools": "^1.16.1",
-                "spatie/temporary-directory": "^2.2",
-                "symfony/console": "^6.4.1|^7.0"
-            },
-            "conflict": {
-                "php-ffmpeg/php-ffmpeg": "<0.6.1"
-            },
-            "require-dev": {
-                "aws/aws-sdk-php": "^3.293.10",
-                "ext-imagick": "*",
-                "ext-pdo_sqlite": "*",
-                "ext-zip": "*",
-                "guzzlehttp/guzzle": "^7.8.1",
-                "larastan/larastan": "^2.7|^3.0",
-                "league/flysystem-aws-s3-v3": "^3.22",
-                "mockery/mockery": "^1.6.7",
-                "orchestra/testbench": "^7.0|^8.17|^9.0|^10.0",
-                "pestphp/pest": "^2.28|^3.5",
-                "phpstan/extension-installer": "^1.3.1",
-                "spatie/laravel-ray": "^1.33",
-                "spatie/pdf-to-image": "^2.2|^3.0",
-                "spatie/pest-expectations": "^1.13",
-                "spatie/pest-plugin-snapshots": "^2.1"
-            },
-            "suggest": {
-                "league/flysystem-aws-s3-v3": "Required to use AWS S3 file storage",
-                "php-ffmpeg/php-ffmpeg": "Required for generating video thumbnails",
-                "spatie/pdf-to-image": "Required for generating thumbnails of PDFs and SVGs"
-            },
-            "type": "library",
-            "extra": {
-                "laravel": {
-                    "providers": [
-                        "Spatie\\MediaLibrary\\MediaLibraryServiceProvider"
-                    ]
-                }
-            },
-=======
                 "php": "^7.3|^8.0"
             },
             "require-dev": {
@@ -5201,7 +5008,6 @@
                 "phpunit/phpunit": "^6.5||^9.0"
             },
             "type": "library",
->>>>>>> 846453d9
             "autoload": {
                 "psr-4": {
                     "Spatie\\Color\\": "src"
