--- conflicted
+++ resolved
@@ -4,11 +4,7 @@
         "Read more about it at https://getcomposer.org/doc/01-basic-usage.md#installing-dependencies",
         "This file is @generated automatically"
     ],
-<<<<<<< HEAD
-    "content-hash": "257f90fba5f5930eca94ba95689f6716",
-=======
     "content-hash": "6eaccd763923a8127c4a684cae0cf3a2",
->>>>>>> 573ed797
     "packages": [
         {
             "name": "anourvalar/eloquent-serialize",
@@ -410,88 +406,6 @@
             "time": "2024-02-09T16:56:22+00:00"
         },
         {
-<<<<<<< HEAD
-            "name": "composer/pcre",
-            "version": "3.3.2",
-            "source": {
-                "type": "git",
-                "url": "https://github.com/composer/pcre.git",
-                "reference": "b2bed4734f0cc156ee1fe9c0da2550420d99a21e"
-            },
-            "dist": {
-                "type": "zip",
-                "url": "https://api.github.com/repos/composer/pcre/zipball/b2bed4734f0cc156ee1fe9c0da2550420d99a21e",
-                "reference": "b2bed4734f0cc156ee1fe9c0da2550420d99a21e",
-                "shasum": ""
-            },
-            "require": {
-                "php": "^7.4 || ^8.0"
-            },
-            "conflict": {
-                "phpstan/phpstan": "<1.11.10"
-            },
-            "require-dev": {
-                "phpstan/phpstan": "^1.12 || ^2",
-                "phpstan/phpstan-strict-rules": "^1 || ^2",
-                "phpunit/phpunit": "^8 || ^9"
-            },
-            "type": "library",
-            "extra": {
-                "phpstan": {
-                    "includes": [
-                        "extension.neon"
-                    ]
-                },
-                "branch-alias": {
-                    "dev-main": "3.x-dev"
-                }
-            },
-            "autoload": {
-                "psr-4": {
-                    "Composer\\Pcre\\": "src"
-                }
-            },
-            "notification-url": "https://packagist.org/downloads/",
-            "license": [
-                "MIT"
-            ],
-            "authors": [
-                {
-                    "name": "Jordi Boggiano",
-                    "email": "j.boggiano@seld.be",
-                    "homepage": "http://seld.be"
-                }
-            ],
-            "description": "PCRE wrapping library that offers type-safe preg_* replacements.",
-            "keywords": [
-                "PCRE",
-                "preg",
-                "regex",
-                "regular expression"
-            ],
-            "support": {
-                "issues": "https://github.com/composer/pcre/issues",
-                "source": "https://github.com/composer/pcre/tree/3.3.2"
-            },
-            "funding": [
-                {
-                    "url": "https://packagist.com",
-                    "type": "custom"
-                },
-                {
-                    "url": "https://github.com/composer",
-                    "type": "github"
-                },
-                {
-                    "url": "https://tidelift.com/funding/github/packagist/composer/composer",
-                    "type": "tidelift"
-                }
-            ],
-            "time": "2024-11-12T16:29:46+00:00"
-        },
-        {
-=======
->>>>>>> 573ed797
             "name": "composer/semver",
             "version": "3.4.4",
             "source": {
@@ -1578,8 +1492,6 @@
             "time": "2025-07-08T20:42:14+00:00"
         },
         {
-<<<<<<< HEAD
-=======
             "name": "filament/spatie-laravel-settings-plugin",
             "version": "v3.3.43",
             "source": {
@@ -1627,7 +1539,6 @@
             "time": "2025-04-23T06:39:48+00:00"
         },
         {
->>>>>>> 573ed797
             "name": "filament/spatie-laravel-translatable-plugin",
             "version": "v3.3.43",
             "source": {
@@ -3615,90 +3526,6 @@
             "time": "2025-07-17T05:12:15+00:00"
         },
         {
-<<<<<<< HEAD
-            "name": "maatwebsite/excel",
-            "version": "3.1.67",
-            "source": {
-                "type": "git",
-                "url": "https://github.com/SpartnerNL/Laravel-Excel.git",
-                "reference": "e508e34a502a3acc3329b464dad257378a7edb4d"
-            },
-            "dist": {
-                "type": "zip",
-                "url": "https://api.github.com/repos/SpartnerNL/Laravel-Excel/zipball/e508e34a502a3acc3329b464dad257378a7edb4d",
-                "reference": "e508e34a502a3acc3329b464dad257378a7edb4d",
-                "shasum": ""
-            },
-            "require": {
-                "composer/semver": "^3.3",
-                "ext-json": "*",
-                "illuminate/support": "5.8.*||^6.0||^7.0||^8.0||^9.0||^10.0||^11.0||^12.0",
-                "php": "^7.0||^8.0",
-                "phpoffice/phpspreadsheet": "^1.30.0",
-                "psr/simple-cache": "^1.0||^2.0||^3.0"
-            },
-            "require-dev": {
-                "laravel/scout": "^7.0||^8.0||^9.0||^10.0",
-                "orchestra/testbench": "^6.0||^7.0||^8.0||^9.0||^10.0",
-                "predis/predis": "^1.1"
-            },
-            "type": "library",
-            "extra": {
-                "laravel": {
-                    "aliases": {
-                        "Excel": "Maatwebsite\\Excel\\Facades\\Excel"
-                    },
-                    "providers": [
-                        "Maatwebsite\\Excel\\ExcelServiceProvider"
-                    ]
-                }
-            },
-            "autoload": {
-                "psr-4": {
-                    "Maatwebsite\\Excel\\": "src/"
-                }
-            },
-            "notification-url": "https://packagist.org/downloads/",
-            "license": [
-                "MIT"
-            ],
-            "authors": [
-                {
-                    "name": "Patrick Brouwers",
-                    "email": "patrick@spartner.nl"
-                }
-            ],
-            "description": "Supercharged Excel exports and imports in Laravel",
-            "keywords": [
-                "PHPExcel",
-                "batch",
-                "csv",
-                "excel",
-                "export",
-                "import",
-                "laravel",
-                "php",
-                "phpspreadsheet"
-            ],
-            "support": {
-                "issues": "https://github.com/SpartnerNL/Laravel-Excel/issues",
-                "source": "https://github.com/SpartnerNL/Laravel-Excel/tree/3.1.67"
-            },
-            "funding": [
-                {
-                    "url": "https://laravel-excel.com/commercial-support",
-                    "type": "custom"
-                },
-                {
-                    "url": "https://github.com/patrickbrouwers",
-                    "type": "github"
-                }
-            ],
-            "time": "2025-08-26T09:13:16+00:00"
-        },
-        {
-=======
->>>>>>> 573ed797
             "name": "maennchen/zipstream-php",
             "version": "3.2.0",
             "source": {
@@ -3777,116 +3604,6 @@
             "time": "2025-07-17T11:15:13+00:00"
         },
         {
-<<<<<<< HEAD
-            "name": "markbaker/complex",
-            "version": "3.0.2",
-            "source": {
-                "type": "git",
-                "url": "https://github.com/MarkBaker/PHPComplex.git",
-                "reference": "95c56caa1cf5c766ad6d65b6344b807c1e8405b9"
-            },
-            "dist": {
-                "type": "zip",
-                "url": "https://api.github.com/repos/MarkBaker/PHPComplex/zipball/95c56caa1cf5c766ad6d65b6344b807c1e8405b9",
-                "reference": "95c56caa1cf5c766ad6d65b6344b807c1e8405b9",
-                "shasum": ""
-            },
-            "require": {
-                "php": "^7.2 || ^8.0"
-            },
-            "require-dev": {
-                "dealerdirect/phpcodesniffer-composer-installer": "dev-master",
-                "phpcompatibility/php-compatibility": "^9.3",
-                "phpunit/phpunit": "^7.0 || ^8.0 || ^9.0",
-                "squizlabs/php_codesniffer": "^3.7"
-            },
-            "type": "library",
-            "autoload": {
-                "psr-4": {
-                    "Complex\\": "classes/src/"
-                }
-            },
-            "notification-url": "https://packagist.org/downloads/",
-            "license": [
-                "MIT"
-            ],
-            "authors": [
-                {
-                    "name": "Mark Baker",
-                    "email": "mark@lange.demon.co.uk"
-                }
-            ],
-            "description": "PHP Class for working with complex numbers",
-            "homepage": "https://github.com/MarkBaker/PHPComplex",
-            "keywords": [
-                "complex",
-                "mathematics"
-            ],
-            "support": {
-                "issues": "https://github.com/MarkBaker/PHPComplex/issues",
-                "source": "https://github.com/MarkBaker/PHPComplex/tree/3.0.2"
-            },
-            "time": "2022-12-06T16:21:08+00:00"
-        },
-        {
-            "name": "markbaker/matrix",
-            "version": "3.0.1",
-            "source": {
-                "type": "git",
-                "url": "https://github.com/MarkBaker/PHPMatrix.git",
-                "reference": "728434227fe21be27ff6d86621a1b13107a2562c"
-            },
-            "dist": {
-                "type": "zip",
-                "url": "https://api.github.com/repos/MarkBaker/PHPMatrix/zipball/728434227fe21be27ff6d86621a1b13107a2562c",
-                "reference": "728434227fe21be27ff6d86621a1b13107a2562c",
-                "shasum": ""
-            },
-            "require": {
-                "php": "^7.1 || ^8.0"
-            },
-            "require-dev": {
-                "dealerdirect/phpcodesniffer-composer-installer": "dev-master",
-                "phpcompatibility/php-compatibility": "^9.3",
-                "phpdocumentor/phpdocumentor": "2.*",
-                "phploc/phploc": "^4.0",
-                "phpmd/phpmd": "2.*",
-                "phpunit/phpunit": "^7.0 || ^8.0 || ^9.0",
-                "sebastian/phpcpd": "^4.0",
-                "squizlabs/php_codesniffer": "^3.7"
-            },
-            "type": "library",
-            "autoload": {
-                "psr-4": {
-                    "Matrix\\": "classes/src/"
-                }
-            },
-            "notification-url": "https://packagist.org/downloads/",
-            "license": [
-                "MIT"
-            ],
-            "authors": [
-                {
-                    "name": "Mark Baker",
-                    "email": "mark@demon-angel.eu"
-                }
-            ],
-            "description": "PHP Class for working with matrices",
-            "homepage": "https://github.com/MarkBaker/PHPMatrix",
-            "keywords": [
-                "mathematics",
-                "matrix",
-                "vector"
-            ],
-            "support": {
-                "issues": "https://github.com/MarkBaker/PHPMatrix/issues",
-                "source": "https://github.com/MarkBaker/PHPMatrix/tree/3.0.1"
-            },
-            "time": "2022-12-02T22:17:43+00:00"
-        },
-        {
-=======
->>>>>>> 573ed797
             "name": "masterminds/html5",
             "version": "2.10.0",
             "source": {
@@ -4551,142 +4268,6 @@
             "time": "2025-09-03T16:03:54+00:00"
         },
         {
-<<<<<<< HEAD
-            "name": "phpoffice/phpspreadsheet",
-            "version": "1.30.0",
-            "source": {
-                "type": "git",
-                "url": "https://github.com/PHPOffice/PhpSpreadsheet.git",
-                "reference": "2f39286e0136673778b7a142b3f0d141e43d1714"
-            },
-            "dist": {
-                "type": "zip",
-                "url": "https://api.github.com/repos/PHPOffice/PhpSpreadsheet/zipball/2f39286e0136673778b7a142b3f0d141e43d1714",
-                "reference": "2f39286e0136673778b7a142b3f0d141e43d1714",
-                "shasum": ""
-            },
-            "require": {
-                "composer/pcre": "^1||^2||^3",
-                "ext-ctype": "*",
-                "ext-dom": "*",
-                "ext-fileinfo": "*",
-                "ext-gd": "*",
-                "ext-iconv": "*",
-                "ext-libxml": "*",
-                "ext-mbstring": "*",
-                "ext-simplexml": "*",
-                "ext-xml": "*",
-                "ext-xmlreader": "*",
-                "ext-xmlwriter": "*",
-                "ext-zip": "*",
-                "ext-zlib": "*",
-                "ezyang/htmlpurifier": "^4.15",
-                "maennchen/zipstream-php": "^2.1 || ^3.0",
-                "markbaker/complex": "^3.0",
-                "markbaker/matrix": "^3.0",
-                "php": "^7.4 || ^8.0",
-                "psr/http-client": "^1.0",
-                "psr/http-factory": "^1.0",
-                "psr/simple-cache": "^1.0 || ^2.0 || ^3.0"
-            },
-            "require-dev": {
-                "dealerdirect/phpcodesniffer-composer-installer": "dev-main",
-                "dompdf/dompdf": "^1.0 || ^2.0 || ^3.0",
-                "friendsofphp/php-cs-fixer": "^3.2",
-                "mitoteam/jpgraph": "^10.3",
-                "mpdf/mpdf": "^8.1.1",
-                "phpcompatibility/php-compatibility": "^9.3",
-                "phpstan/phpstan": "^1.1",
-                "phpstan/phpstan-phpunit": "^1.0",
-                "phpunit/phpunit": "^8.5 || ^9.0",
-                "squizlabs/php_codesniffer": "^3.7",
-                "tecnickcom/tcpdf": "^6.5"
-            },
-            "suggest": {
-                "dompdf/dompdf": "Option for rendering PDF with PDF Writer",
-                "ext-intl": "PHP Internationalization Functions",
-                "mitoteam/jpgraph": "Option for rendering charts, or including charts with PDF or HTML Writers",
-                "mpdf/mpdf": "Option for rendering PDF with PDF Writer",
-                "tecnickcom/tcpdf": "Option for rendering PDF with PDF Writer"
-            },
-            "type": "library",
-            "autoload": {
-                "psr-4": {
-                    "PhpOffice\\PhpSpreadsheet\\": "src/PhpSpreadsheet"
-                }
-            },
-            "notification-url": "https://packagist.org/downloads/",
-            "license": [
-                "MIT"
-            ],
-            "authors": [
-                {
-                    "name": "Maarten Balliauw",
-                    "homepage": "https://blog.maartenballiauw.be"
-                },
-                {
-                    "name": "Mark Baker",
-                    "homepage": "https://markbakeruk.net"
-                },
-                {
-                    "name": "Franck Lefevre",
-                    "homepage": "https://rootslabs.net"
-                },
-                {
-                    "name": "Erik Tilt"
-                },
-                {
-                    "name": "Adrien Crivelli"
-                }
-            ],
-            "description": "PHPSpreadsheet - Read, Create and Write Spreadsheet documents in PHP - Spreadsheet engine",
-            "homepage": "https://github.com/PHPOffice/PhpSpreadsheet",
-            "keywords": [
-                "OpenXML",
-                "excel",
-                "gnumeric",
-                "ods",
-                "php",
-                "spreadsheet",
-                "xls",
-                "xlsx"
-            ],
-            "support": {
-                "issues": "https://github.com/PHPOffice/PhpSpreadsheet/issues",
-                "source": "https://github.com/PHPOffice/PhpSpreadsheet/tree/1.30.0"
-            },
-            "time": "2025-08-10T06:28:02+00:00"
-        },
-        {
-            "name": "phpoption/phpoption",
-            "version": "1.9.4",
-            "source": {
-                "type": "git",
-                "url": "https://github.com/schmittjoh/php-option.git",
-                "reference": "638a154f8d4ee6a5cfa96d6a34dfbe0cffa9566d"
-            },
-            "dist": {
-                "type": "zip",
-                "url": "https://api.github.com/repos/schmittjoh/php-option/zipball/638a154f8d4ee6a5cfa96d6a34dfbe0cffa9566d",
-                "reference": "638a154f8d4ee6a5cfa96d6a34dfbe0cffa9566d",
-                "shasum": ""
-            },
-            "require": {
-                "php": "^7.2.5 || ^8.0"
-            },
-            "require-dev": {
-                "bamarni/composer-bin-plugin": "^1.8.2",
-                "phpunit/phpunit": "^8.5.44 || ^9.6.25 || ^10.5.53 || ^11.5.34"
-            },
-            "type": "library",
-            "extra": {
-                "bamarni-bin": {
-                    "bin-links": true,
-                    "forward-command": false
-                },
-                "branch-alias": {
-                    "dev-master": "1.9-dev"
-=======
             "name": "phpdocumentor/reflection-common",
             "version": "2.2.0",
             "source": {
@@ -4707,7 +4288,6 @@
             "extra": {
                 "branch-alias": {
                     "dev-2.x": "2.x-dev"
->>>>>>> 573ed797
                 }
             },
             "autoload": {
@@ -6301,141 +5881,8 @@
             "time": "2025-04-11T11:35:56+00:00"
         },
         {
-<<<<<<< HEAD
-            "name": "spatie/image",
-            "version": "3.8.6",
-            "source": {
-                "type": "git",
-                "url": "https://github.com/spatie/image.git",
-                "reference": "0872c5968a7f044fe1e960c26433e54ceaede696"
-            },
-            "dist": {
-                "type": "zip",
-                "url": "https://api.github.com/repos/spatie/image/zipball/0872c5968a7f044fe1e960c26433e54ceaede696",
-                "reference": "0872c5968a7f044fe1e960c26433e54ceaede696",
-                "shasum": ""
-            },
-            "require": {
-                "ext-exif": "*",
-                "ext-json": "*",
-                "ext-mbstring": "*",
-                "php": "^8.2",
-                "spatie/image-optimizer": "^1.7.5",
-                "spatie/temporary-directory": "^2.2",
-                "symfony/process": "^6.4|^7.0"
-            },
-            "require-dev": {
-                "ext-gd": "*",
-                "ext-imagick": "*",
-                "laravel/sail": "^1.34",
-                "pestphp/pest": "^2.28",
-                "phpstan/phpstan": "^1.10.50",
-                "spatie/pest-plugin-snapshots": "^2.1",
-                "spatie/pixelmatch-php": "^1.0",
-                "spatie/ray": "^1.40.1",
-                "symfony/var-dumper": "^6.4|7.0"
-            },
-            "type": "library",
-            "autoload": {
-                "psr-4": {
-                    "Spatie\\Image\\": "src"
-                }
-            },
-            "notification-url": "https://packagist.org/downloads/",
-            "license": [
-                "MIT"
-            ],
-            "authors": [
-                {
-                    "name": "Freek Van der Herten",
-                    "email": "freek@spatie.be",
-                    "homepage": "https://spatie.be",
-                    "role": "Developer"
-                }
-            ],
-            "description": "Manipulate images with an expressive API",
-            "homepage": "https://github.com/spatie/image",
-            "keywords": [
-                "image",
-                "spatie"
-            ],
-            "support": {
-                "source": "https://github.com/spatie/image/tree/3.8.6"
-            },
-            "funding": [
-                {
-                    "url": "https://spatie.be/open-source/support-us",
-                    "type": "custom"
-                },
-                {
-                    "url": "https://github.com/spatie",
-                    "type": "github"
-                }
-            ],
-            "time": "2025-09-25T12:06:17+00:00"
-        },
-        {
-            "name": "spatie/image-optimizer",
-            "version": "1.8.0",
-            "source": {
-                "type": "git",
-                "url": "https://github.com/spatie/image-optimizer.git",
-                "reference": "4fd22035e81d98fffced65a8c20d9ec4daa9671c"
-            },
-            "dist": {
-                "type": "zip",
-                "url": "https://api.github.com/repos/spatie/image-optimizer/zipball/4fd22035e81d98fffced65a8c20d9ec4daa9671c",
-                "reference": "4fd22035e81d98fffced65a8c20d9ec4daa9671c",
-                "shasum": ""
-            },
-            "require": {
-                "ext-fileinfo": "*",
-                "php": "^7.3|^8.0",
-                "psr/log": "^1.0 | ^2.0 | ^3.0",
-                "symfony/process": "^4.2|^5.0|^6.0|^7.0"
-            },
-            "require-dev": {
-                "pestphp/pest": "^1.21",
-                "phpunit/phpunit": "^8.5.21|^9.4.4",
-                "symfony/var-dumper": "^4.2|^5.0|^6.0|^7.0"
-            },
-            "type": "library",
-            "autoload": {
-                "psr-4": {
-                    "Spatie\\ImageOptimizer\\": "src"
-                }
-            },
-            "notification-url": "https://packagist.org/downloads/",
-            "license": [
-                "MIT"
-            ],
-            "authors": [
-                {
-                    "name": "Freek Van der Herten",
-                    "email": "freek@spatie.be",
-                    "homepage": "https://spatie.be",
-                    "role": "Developer"
-                }
-            ],
-            "description": "Easily optimize images using PHP",
-            "homepage": "https://github.com/spatie/image-optimizer",
-            "keywords": [
-                "image-optimizer",
-                "spatie"
-            ],
-            "support": {
-                "issues": "https://github.com/spatie/image-optimizer/issues",
-                "source": "https://github.com/spatie/image-optimizer/tree/1.8.0"
-            },
-            "time": "2024-11-04T08:24:54+00:00"
-        },
-        {
-            "name": "spatie/invade",
-            "version": "2.1.0",
-=======
             "name": "spatie/laravel-translatable",
             "version": "6.11.4",
->>>>>>> 573ed797
             "source": {
                 "type": "git",
                 "url": "https://github.com/spatie/laravel-translatable.git",
@@ -6471,253 +5918,6 @@
                 }
             },
             "autoload": {
-<<<<<<< HEAD
-                "files": [
-                    "src/functions.php"
-                ],
-                "psr-4": {
-                    "Spatie\\Invade\\": "src"
-                }
-            },
-            "notification-url": "https://packagist.org/downloads/",
-            "license": [
-                "MIT"
-            ],
-            "authors": [
-                {
-                    "name": "Freek Van der Herten",
-                    "email": "freek@spatie.be",
-                    "role": "Developer"
-                }
-            ],
-            "description": "A PHP function to work with private properties and methods",
-            "homepage": "https://github.com/spatie/invade",
-            "keywords": [
-                "invade",
-                "spatie"
-            ],
-            "support": {
-                "source": "https://github.com/spatie/invade/tree/2.1.0"
-            },
-            "funding": [
-                {
-                    "url": "https://github.com/spatie",
-                    "type": "github"
-                }
-            ],
-            "time": "2024-05-17T09:06:10+00:00"
-        },
-        {
-            "name": "spatie/laravel-medialibrary",
-            "version": "11.15.0",
-            "source": {
-                "type": "git",
-                "url": "https://github.com/spatie/laravel-medialibrary.git",
-                "reference": "9d1e9731d36817d1649bc584b2c40c0c9d4bcfac"
-            },
-            "dist": {
-                "type": "zip",
-                "url": "https://api.github.com/repos/spatie/laravel-medialibrary/zipball/9d1e9731d36817d1649bc584b2c40c0c9d4bcfac",
-                "reference": "9d1e9731d36817d1649bc584b2c40c0c9d4bcfac",
-                "shasum": ""
-            },
-            "require": {
-                "composer/semver": "^3.4",
-                "ext-exif": "*",
-                "ext-fileinfo": "*",
-                "ext-json": "*",
-                "illuminate/bus": "^10.2|^11.0|^12.0",
-                "illuminate/conditionable": "^10.2|^11.0|^12.0",
-                "illuminate/console": "^10.2|^11.0|^12.0",
-                "illuminate/database": "^10.2|^11.0|^12.0",
-                "illuminate/pipeline": "^10.2|^11.0|^12.0",
-                "illuminate/support": "^10.2|^11.0|^12.0",
-                "maennchen/zipstream-php": "^3.1",
-                "php": "^8.2",
-                "spatie/image": "^3.3.2",
-                "spatie/laravel-package-tools": "^1.16.1",
-                "spatie/temporary-directory": "^2.2",
-                "symfony/console": "^6.4.1|^7.0"
-            },
-            "conflict": {
-                "php-ffmpeg/php-ffmpeg": "<0.6.1"
-            },
-            "require-dev": {
-                "aws/aws-sdk-php": "^3.293.10",
-                "ext-imagick": "*",
-                "ext-pdo_sqlite": "*",
-                "ext-zip": "*",
-                "guzzlehttp/guzzle": "^7.8.1",
-                "larastan/larastan": "^2.7|^3.0",
-                "league/flysystem-aws-s3-v3": "^3.22",
-                "mockery/mockery": "^1.6.7",
-                "orchestra/testbench": "^7.0|^8.17|^9.0|^10.0",
-                "pestphp/pest": "^2.28|^3.5",
-                "phpstan/extension-installer": "^1.3.1",
-                "spatie/laravel-ray": "^1.33",
-                "spatie/pdf-to-image": "^2.2|^3.0",
-                "spatie/pest-expectations": "^1.13",
-                "spatie/pest-plugin-snapshots": "^2.1"
-            },
-            "suggest": {
-                "league/flysystem-aws-s3-v3": "Required to use AWS S3 file storage",
-                "php-ffmpeg/php-ffmpeg": "Required for generating video thumbnails",
-                "spatie/pdf-to-image": "Required for generating thumbnails of PDFs and SVGs"
-            },
-            "type": "library",
-            "extra": {
-                "laravel": {
-                    "providers": [
-                        "Spatie\\MediaLibrary\\MediaLibraryServiceProvider"
-                    ]
-                }
-            },
-            "autoload": {
-                "psr-4": {
-                    "Spatie\\MediaLibrary\\": "src"
-                }
-            },
-            "notification-url": "https://packagist.org/downloads/",
-            "license": [
-                "MIT"
-            ],
-            "authors": [
-                {
-                    "name": "Freek Van der Herten",
-                    "email": "freek@spatie.be",
-                    "homepage": "https://spatie.be",
-                    "role": "Developer"
-                }
-            ],
-            "description": "Associate files with Eloquent models",
-            "homepage": "https://github.com/spatie/laravel-medialibrary",
-            "keywords": [
-                "cms",
-                "conversion",
-                "downloads",
-                "images",
-                "laravel",
-                "laravel-medialibrary",
-                "media",
-                "spatie"
-            ],
-            "support": {
-                "issues": "https://github.com/spatie/laravel-medialibrary/issues",
-                "source": "https://github.com/spatie/laravel-medialibrary/tree/11.15.0"
-            },
-            "funding": [
-                {
-                    "url": "https://spatie.be/open-source/support-us",
-                    "type": "custom"
-                },
-                {
-                    "url": "https://github.com/spatie",
-                    "type": "github"
-                }
-            ],
-            "time": "2025-09-19T06:51:45+00:00"
-        },
-        {
-            "name": "spatie/laravel-package-tools",
-            "version": "1.92.7",
-            "source": {
-                "type": "git",
-                "url": "https://github.com/spatie/laravel-package-tools.git",
-                "reference": "f09a799850b1ed765103a4f0b4355006360c49a5"
-            },
-            "dist": {
-                "type": "zip",
-                "url": "https://api.github.com/repos/spatie/laravel-package-tools/zipball/f09a799850b1ed765103a4f0b4355006360c49a5",
-                "reference": "f09a799850b1ed765103a4f0b4355006360c49a5",
-                "shasum": ""
-            },
-            "require": {
-                "illuminate/contracts": "^9.28|^10.0|^11.0|^12.0",
-                "php": "^8.0"
-            },
-            "require-dev": {
-                "mockery/mockery": "^1.5",
-                "orchestra/testbench": "^7.7|^8.0|^9.0|^10.0",
-                "pestphp/pest": "^1.23|^2.1|^3.1",
-                "phpunit/php-code-coverage": "^9.0|^10.0|^11.0",
-                "phpunit/phpunit": "^9.5.24|^10.5|^11.5",
-                "spatie/pest-plugin-test-time": "^1.1|^2.2"
-            },
-            "type": "library",
-            "autoload": {
-                "psr-4": {
-                    "Spatie\\LaravelPackageTools\\": "src"
-                }
-            },
-            "notification-url": "https://packagist.org/downloads/",
-            "license": [
-                "MIT"
-            ],
-            "authors": [
-                {
-                    "name": "Freek Van der Herten",
-                    "email": "freek@spatie.be",
-                    "role": "Developer"
-                }
-            ],
-            "description": "Tools for creating Laravel packages",
-            "homepage": "https://github.com/spatie/laravel-package-tools",
-            "keywords": [
-                "laravel-package-tools",
-                "spatie"
-            ],
-            "support": {
-                "issues": "https://github.com/spatie/laravel-package-tools/issues",
-                "source": "https://github.com/spatie/laravel-package-tools/tree/1.92.7"
-            },
-            "funding": [
-                {
-                    "url": "https://github.com/spatie",
-                    "type": "github"
-                }
-            ],
-            "time": "2025-07-17T15:46:43+00:00"
-        },
-        {
-            "name": "spatie/laravel-translatable",
-            "version": "6.11.4",
-            "source": {
-                "type": "git",
-                "url": "https://github.com/spatie/laravel-translatable.git",
-                "reference": "032d85b28de315310dab2048b857016f1194f68b"
-            },
-            "dist": {
-                "type": "zip",
-                "url": "https://api.github.com/repos/spatie/laravel-translatable/zipball/032d85b28de315310dab2048b857016f1194f68b",
-                "reference": "032d85b28de315310dab2048b857016f1194f68b",
-                "shasum": ""
-            },
-            "require": {
-                "illuminate/database": "^10.0|^11.0|^12.0",
-                "illuminate/support": "^10.0|^11.0|^12.0",
-                "php": "^8.0",
-                "spatie/laravel-package-tools": "^1.11"
-            },
-            "require-dev": {
-                "friendsofphp/php-cs-fixer": "^3.64",
-                "mockery/mockery": "^1.4",
-                "orchestra/testbench": "^7.0|^8.0|^9.0|^10.0",
-                "pestphp/pest": "^1.20|^2.0|^3.0"
-            },
-            "type": "library",
-            "extra": {
-                "aliases": {
-                    "Translatable": "Spatie\\Translatable\\Facades\\Translatable"
-                },
-                "laravel": {
-                    "providers": [
-                        "Spatie\\Translatable\\TranslatableServiceProvider"
-                    ]
-                }
-            },
-            "autoload": {
-=======
->>>>>>> 573ed797
                 "psr-4": {
                     "Spatie\\Translatable\\": "src"
                 }
@@ -9546,26 +8746,6 @@
             "time": "2023-02-12T12:00:38+00:00"
         },
         {
-<<<<<<< HEAD
-            "name": "tomatophp/filament-bookmarks-menu",
-            "version": "v1.0.3",
-            "source": {
-                "type": "git",
-                "url": "https://github.com/tomatophp/filament-bookmarks-menu.git",
-                "reference": "9ad5eacebc0ee6b2540ecb011f457f728dcac20a"
-            },
-            "dist": {
-                "type": "zip",
-                "url": "https://api.github.com/repos/tomatophp/filament-bookmarks-menu/zipball/9ad5eacebc0ee6b2540ecb011f457f728dcac20a",
-                "reference": "9ad5eacebc0ee6b2540ecb011f457f728dcac20a",
-                "shasum": ""
-            },
-            "require": {
-                "filament/filament": "^3.0",
-                "php": "^8.1",
-                "tomatophp/console-helpers": "^1.1",
-                "tomatophp/filament-icons": "^1.0"
-=======
             "name": "tomatophp/filament-cms",
             "version": "v1.0.31",
             "source": {
@@ -9588,27 +8768,18 @@
                 "tomatophp/console-helpers": "^1.1",
                 "tomatophp/filament-icons": "^1.0",
                 "tomatophp/filament-translation-component": "^1.0"
->>>>>>> 573ed797
             },
             "type": "library",
             "extra": {
                 "laravel": {
                     "providers": [
-<<<<<<< HEAD
-                        "TomatoPHP\\FilamentBookmarksMenu\\FilamentBookmarksMenuServiceProvider"
-=======
                         "TomatoPHP\\FilamentCms\\FilamentCmsServiceProvider"
->>>>>>> 573ed797
                     ]
                 }
             },
             "autoload": {
                 "psr-4": {
-<<<<<<< HEAD
-                    "TomatoPHP\\FilamentBookmarksMenu\\": "src/"
-=======
                     "TomatoPHP\\FilamentCms\\": "src/"
->>>>>>> 573ed797
                 }
             },
             "notification-url": "https://packagist.org/downloads/",
@@ -9621,17 +8792,6 @@
                     "email": "info@3x1.io"
                 }
             ],
-<<<<<<< HEAD
-            "description": "Add bookmarks and tags to your resources records and access theme form your sidebar",
-            "keywords": [
-                "laravel",
-                "php",
-                "template"
-            ],
-            "support": {
-                "issues": "https://github.com/tomatophp/filament-bookmarks-menu/issues",
-                "source": "https://github.com/tomatophp/filament-bookmarks-menu/tree/v1.0.3"
-=======
             "description": "Full CMS System with easy to use page builder & theme manager for FilamentPHP",
             "keywords": [
                 "blog",
@@ -9647,7 +8807,6 @@
             "support": {
                 "issues": "https://github.com/tomatophp/filament-cms/issues",
                 "source": "https://github.com/tomatophp/filament-cms/tree/v1.0.31"
->>>>>>> 573ed797
             },
             "funding": [
                 {
@@ -9655,11 +8814,7 @@
                     "type": "github"
                 }
             ],
-<<<<<<< HEAD
-            "time": "2024-09-17T16:49:40+00:00"
-=======
             "time": "2025-04-16T04:48:17+00:00"
->>>>>>> 573ed797
         },
         {
             "name": "tomatophp/filament-icons",
@@ -9727,8 +8882,6 @@
             "time": "2025-04-16T04:44:30+00:00"
         },
         {
-<<<<<<< HEAD
-=======
             "name": "tomatophp/filament-translation-component",
             "version": "v1.0.4",
             "source": {
@@ -9790,7 +8943,6 @@
             "time": "2024-12-22T23:04:08+00:00"
         },
         {
->>>>>>> 573ed797
             "name": "vlucas/phpdotenv",
             "version": "v5.6.2",
             "source": {
