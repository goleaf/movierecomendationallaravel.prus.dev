--- conflicted
+++ resolved
@@ -2,16 +2,6 @@
 
 return [
     'A' => [
-<<<<<<< HEAD
-        'pop' => floatval(env('REC_A_POP', 0.7)),
-        'recent' => floatval(env('REC_A_RECENT', 0.2)),
-        'pref' => floatval(env('REC_A_PREF', 0.1)),
-    ],
-    'B' => [
-        'pop' => floatval(env('REC_B_POP', 0.3)),
-        'recent' => floatval(env('REC_B_RECENT', 0.6)),
-        'pref' => floatval(env('REC_B_PREF', 0.1)),
-=======
         'pop' => (float) env('REC_A_POP', 0.55),
         'recent' => (float) env('REC_A_RECENT', 0.20),
         'pref' => (float) env('REC_A_PREF', 0.25),
@@ -20,6 +10,5 @@
         'pop' => (float) env('REC_B_POP', 0.35),
         'recent' => (float) env('REC_B_RECENT', 0.15),
         'pref' => (float) env('REC_B_PREF', 0.50),
->>>>>>> 7b8a2418
     ],
 ];