# TODO – MovieRec Overlay

Maintain this backlog so the team can quickly align on what still needs to happen for the overlay to feel production ready. Use the checkboxes to track progress during work sessions and prune items once shipped.

## Platform setup
- [ ] Complete the Laravel Boost installation and documentation:
  - [ ] `composer require laravel/boost --dev`
  - [ ] `php artisan boost:install`
  - [ ] Verify installer output and the generated files that land in the repo
  - [ ] Document any non-default `.cursor/` entries and MCP server registration steps so editors can attach to the Boost server without guesswork
- [ ] Verify CI covers `vendor/bin/pint`, `php artisan test`, and `phpstan` to match the quality gates described in the README.
- [ ] Plan follow-up hardening once Boost is stable (Blade/routes audit, Tailwind migration, regression tests).

## Observability
- [ ] Deepen instrumentation inside `app/Http/Middleware/SsrMetricsMiddleware.php` to capture hydration latency, queue spillover, and Horizon tag correlation. (Owner: Priya — Observability)
- [ ] Backfill docs covering SSR metrics sampling knobs and alert routes so instrumentation owners can triage noise quickly. (Owner: Ben — Product Analytics)
- [ ] Add smoke tests for the TMDB/OMDb ingestion commands in `app/Console/Commands` to guarantee queue wiring survives future refactors. (Owner: Taylor — Backend Guild)

<<<<<<< HEAD
## Infrastructure
- [ ] Install Laravel Boost locally (`composer require laravel/boost --dev` + `php artisan boost:install`) and commit the generated scaffolding. (Owner: Platform)
- [ ] Audit the Boost installation output and document any non-default files inside `.cursor/` so editors can attach to the MCP server without guesswork. (Owner: Platform)
- [ ] Verify CI covers `vendor/bin/pint`, `php artisan test`, and `phpstan` to match the quality gates described in the README. (Owner: Platform)
- [ ] Create feature tests that exercise both recommendation strategies exposed in `routes/web.php` and assert the correct environment flags are honoured. (Owner: Taylor — Backend Guild)
- [ ] Expand `README.md` with a quickstart focused on Horizon/Redis since those steps are only hinted at today. (Owner: Docs — Nina)
- [ ] Publish a `.cursor/rules.json` primer describing preferred generators/prompts for controllers, Livewire components, and Filament resources. (Owner: Docs — Nina)
=======
## Data ingestion & storage
- [ ] Ship migrations for the `failed_jobs` and `job_batches` tables that match the expectations in `App\\Http\\Controllers\\AdminMetricsController`, ideally mirroring Laravel's standard queue/Horizon schema so the admin metrics view continues to function once wired up.

## Documentation & onboarding
- [ ] Expand `README.md` with a quickstart focused on Horizon/Redis since those steps are only hinted at today.
- [ ] Publish a `.cursor/rules.json` primer describing preferred generators/prompts for controllers, Livewire components, and Filament resources.
- [ ] Produce runbooks for the analytics widgets (CTR lines/bars, funnels, z-test) so on-call engineers know expected behaviour and alert thresholds.
>>>>>>> 740aa5b7
<|MERGE_RESOLUTION|>--- conflicted
+++ resolved
@@ -16,20 +16,10 @@
 - [ ] Backfill docs covering SSR metrics sampling knobs and alert routes so instrumentation owners can triage noise quickly. (Owner: Ben — Product Analytics)
 - [ ] Add smoke tests for the TMDB/OMDb ingestion commands in `app/Console/Commands` to guarantee queue wiring survives future refactors. (Owner: Taylor — Backend Guild)
 
-<<<<<<< HEAD
-## Infrastructure
-- [ ] Install Laravel Boost locally (`composer require laravel/boost --dev` + `php artisan boost:install`) and commit the generated scaffolding. (Owner: Platform)
-- [ ] Audit the Boost installation output and document any non-default files inside `.cursor/` so editors can attach to the MCP server without guesswork. (Owner: Platform)
-- [ ] Verify CI covers `vendor/bin/pint`, `php artisan test`, and `phpstan` to match the quality gates described in the README. (Owner: Platform)
-- [ ] Create feature tests that exercise both recommendation strategies exposed in `routes/web.php` and assert the correct environment flags are honoured. (Owner: Taylor — Backend Guild)
-- [ ] Expand `README.md` with a quickstart focused on Horizon/Redis since those steps are only hinted at today. (Owner: Docs — Nina)
-- [ ] Publish a `.cursor/rules.json` primer describing preferred generators/prompts for controllers, Livewire components, and Filament resources. (Owner: Docs — Nina)
-=======
 ## Data ingestion & storage
 - [ ] Ship migrations for the `failed_jobs` and `job_batches` tables that match the expectations in `App\\Http\\Controllers\\AdminMetricsController`, ideally mirroring Laravel's standard queue/Horizon schema so the admin metrics view continues to function once wired up.
 
 ## Documentation & onboarding
 - [ ] Expand `README.md` with a quickstart focused on Horizon/Redis since those steps are only hinted at today.
 - [ ] Publish a `.cursor/rules.json` primer describing preferred generators/prompts for controllers, Livewire components, and Filament resources.
-- [ ] Produce runbooks for the analytics widgets (CTR lines/bars, funnels, z-test) so on-call engineers know expected behaviour and alert thresholds.
->>>>>>> 740aa5b7
+- [ ] Produce runbooks for the analytics widgets (CTR lines/bars, funnels, z-test) so on-call engineers know expected behaviour and alert thresholds.