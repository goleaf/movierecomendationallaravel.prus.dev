--- conflicted
+++ resolved
@@ -2,12 +2,6 @@
 
 Maintain this backlog so the team can quickly align on what still needs to happen for the overlay to feel production ready. Use the checkboxes to track progress during work sessions and prune items once shipped.
 
-<<<<<<< HEAD
-## Analytics
-- [ ] Align the Filament analytics blades in `resources/views/filament/analytics/*` with the parity checklist so CTR, funnel, and z-test widgets share copy, accessible labelling, and data contracts. (Owner: Maya — Data Insights)
-- [ ] Extend Filament dashboards with uptime notifications for the SSR metrics API responses (currently only CTR trends are monitored). (Owner: Ben — Product Analytics)
-- [ ] Produce runbooks for the analytics widgets (CTR lines/bars, funnels, z-test) so on-call engineers know expected behaviour and alert thresholds. (Owner: Liam — Ops Enablement)
-=======
 ## Platform setup
 - [ ] Complete the Laravel Boost installation and documentation:
   - [ ] `composer require laravel/boost --dev`
@@ -16,7 +10,6 @@
   - [ ] Document any non-default `.cursor/` entries and MCP server registration steps so editors can attach to the Boost server without guesswork
 - [ ] Verify CI covers `vendor/bin/pint`, `php artisan test`, and `phpstan` to match the quality gates described in the README.
 - [ ] Plan follow-up hardening once Boost is stable (Blade/routes audit, Tailwind migration, regression tests).
->>>>>>> 6801064c
 
 ## Observability
 - [ ] Deepen instrumentation inside `app/Http/Middleware/SsrMetricsMiddleware.php` to capture hydration latency, queue spillover, and Horizon tag correlation. (Owner: Priya — Observability)
