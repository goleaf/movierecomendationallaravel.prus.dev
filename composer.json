{
    "$schema": "https://getcomposer.org/schema.json",
    "name": "laravel/laravel",
    "type": "project",
    "description": "The skeleton application for the Laravel framework.",
    "keywords": ["laravel", "framework"],
    "license": "MIT",
    "require": {
        "php": "^8.2",
<<<<<<< HEAD
        "filament/filament": "^4.0",
        "jacobtims/inline-date-time-picker": "^2.0",
=======
        "filament/filament": "^3.0",
        "kirschbaum-development/commentions": "^0.7.4",
>>>>>>> 0d323518
        "laravel/framework": "^12.0",
        "laravel/tinker": "^2.10.1",
        "inertiajs/inertia-laravel": "^2.0",
        "predis/predis": "^3.2",
        "symfony/uid": "^7.3"
    },
    "require-dev": {
        "fakerphp/faker": "^1.23",
        "laravel/boost": "^1.4",
        "laravel/pail": "^1.2.2",
        "laravel/pint": "^1.24",
        "laravel/sail": "^1.41",
        "mockery/mockery": "^1.6",
        "nunomaduro/collision": "^8.6",
        "phpstan/phpstan": "^1.11",
        "phpunit/phpunit": "^11.5.3"
    },
    "autoload": {
        "psr-4": {
            "App\\": "app/",
            "Database\\Factories\\": "database/factories/",
            "Database\\Seeders\\": "database/seeders/"
        },
        "files": [
            "app/Support/helpers.php"
        ]
    },
    "autoload-dev": {
        "psr-4": {
            "Tests\\": "tests/"
        }
    },
    "scripts": {
        "setup": [
            "composer install",
            "@php -r \"file_exists('.env') || copy('.env.example', '.env');\"",
            "@php artisan key:generate",
            "@php artisan migrate --force",
            "npm install",
            "npm run build"
        ],
        "dev": [
            "Composer\\Config::disableProcessTimeout",
            "npx concurrently -c \"#93c5fd,#c4b5fd,#fb7185,#fdba74\" \"php artisan serve\" \"php artisan queue:listen --tries=1\" \"php artisan pail --timeout=0\" \"npm run dev\" --names=server,queue,logs,vite --kill-others"
        ],
        "test": [
            "@php artisan config:clear --ansi",
            "@php artisan test"
        ],
        "post-autoload-dump": [
            "Illuminate\\Foundation\\ComposerScripts::postAutoloadDump",
            "@php artisan package:discover --ansi"
        ],
        "post-update-cmd": [
            "@php artisan vendor:publish --tag=laravel-assets --ansi --force"
        ],
        "post-root-package-install": [
            "@php -r \"file_exists('.env') || copy('.env.example', '.env');\""
        ],
        "post-create-project-cmd": [
            "@php artisan key:generate --ansi",
            "@php -r \"file_exists('database/database.sqlite') || touch('database/database.sqlite');\"",
            "@php artisan migrate --graceful --ansi"
        ],
        "pre-package-uninstall": [
            "Illuminate\\Foundation\\ComposerScripts::prePackageUninstall"
        ]
    },
    "extra": {
        "laravel": {
            "dont-discover": []
        }
    },
    "config": {
        "optimize-autoloader": true,
        "preferred-install": "dist",
        "sort-packages": true,
        "allow-plugins": {
            "pestphp/pest-plugin": true,
            "php-http/discovery": true
        }
    },
    "minimum-stability": "stable",
    "prefer-stable": true
}<|MERGE_RESOLUTION|>--- conflicted
+++ resolved
@@ -7,13 +7,8 @@
     "license": "MIT",
     "require": {
         "php": "^8.2",
-<<<<<<< HEAD
-        "filament/filament": "^4.0",
-        "jacobtims/inline-date-time-picker": "^2.0",
-=======
         "filament/filament": "^3.0",
         "kirschbaum-development/commentions": "^0.7.4",
->>>>>>> 0d323518
         "laravel/framework": "^12.0",
         "laravel/tinker": "^2.10.1",
         "inertiajs/inertia-laravel": "^2.0",
