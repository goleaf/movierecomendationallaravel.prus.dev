{
    "$schema": "https://getcomposer.org/schema.json",
    "name": "laravel/laravel",
    "type": "project",
    "description": "The skeleton application for the Laravel framework.",
    "keywords": ["laravel", "framework"],
    "license": "MIT",
    "require": {
        "php": "^8.3",
        "filament/filament": "^3.0",
<<<<<<< HEAD
        "filament/spatie-laravel-settings-plugin": "^3.1",
=======
        "jeffersongoncalves/filament-cep-field": "^1.1",
>>>>>>> c47d92ea
        "laravel/framework": "^12.0",
        "laravel/tinker": "^2.10.1",
        "inertiajs/inertia-laravel": "^2.0",
        "predis/predis": "^3.2",
        "spatie/laravel-settings": "^3.0",
        "symfony/uid": "^7.3",
        "tomatophp/filament-helpers": "*",
        "zpmlabs/filament-api-docs-builder": "^1.0"
    },
    "require-dev": {
        "fakerphp/faker": "^1.23",
        "laravel/boost": "^1.4",
        "laravel/pail": "^1.2.2",
        "laravel/pint": "^1.24",
        "laravel/sail": "^1.41",
        "mockery/mockery": "^1.6",
        "nunomaduro/collision": "^8.6",
        "phpstan/phpstan": "^1.11",
        "phpunit/phpunit": "^11.5.3"
    },
    "autoload": {
        "psr-4": {
            "App\\": "app/",
            "Database\\Factories\\": "database/factories/",
            "Database\\Seeders\\": "database/seeders/"
        },
        "files": [
            "app/Support/helpers.php"
        ]
    },
    "autoload-dev": {
        "psr-4": {
            "Tests\\": "tests/"
        }
    },
    "scripts": {
        "setup": [
            "composer install",
            "@php -r \"file_exists('.env') || copy('.env.example', '.env');\"",
            "@php artisan key:generate",
            "@php artisan migrate --force",
            "npm install",
            "npm run build"
        ],
        "dev": [
            "Composer\\Config::disableProcessTimeout",
            "npx concurrently -c \"#93c5fd,#c4b5fd,#fb7185,#fdba74\" \"php artisan serve\" \"php artisan queue:listen --tries=1\" \"php artisan pail --timeout=0\" \"npm run dev\" --names=server,queue,logs,vite --kill-others"
        ],
        "test": [
            "@php artisan config:clear --ansi",
            "@php artisan test"
        ],
        "post-autoload-dump": [
            "Illuminate\\Foundation\\ComposerScripts::postAutoloadDump",
            "@php artisan package:discover --ansi"
        ],
        "post-update-cmd": [
            "@php artisan vendor:publish --tag=laravel-assets --ansi --force"
        ],
        "post-root-package-install": [
            "@php -r \"file_exists('.env') || copy('.env.example', '.env');\""
        ],
        "post-create-project-cmd": [
            "@php artisan key:generate --ansi",
            "@php -r \"file_exists('database/database.sqlite') || touch('database/database.sqlite');\"",
            "@php artisan migrate --graceful --ansi"
        ],
        "pre-package-uninstall": [
            "Illuminate\\Foundation\\ComposerScripts::prePackageUninstall"
        ]
    },
    "extra": {
        "laravel": {
            "dont-discover": []
        }
    },
    "config": {
        "optimize-autoloader": true,
        "preferred-install": "dist",
        "sort-packages": true,
        "allow-plugins": {
            "pestphp/pest-plugin": true,
            "php-http/discovery": true
        }
    },
    "minimum-stability": "stable",
    "prefer-stable": true
}<|MERGE_RESOLUTION|>--- conflicted
+++ resolved
@@ -8,11 +8,7 @@
     "require": {
         "php": "^8.3",
         "filament/filament": "^3.0",
-<<<<<<< HEAD
-        "filament/spatie-laravel-settings-plugin": "^3.1",
-=======
         "jeffersongoncalves/filament-cep-field": "^1.1",
->>>>>>> c47d92ea
         "laravel/framework": "^12.0",
         "laravel/tinker": "^2.10.1",
         "inertiajs/inertia-laravel": "^2.0",
