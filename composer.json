{
    "$schema": "https://getcomposer.org/schema.json",
    "name": "laravel/laravel",
    "type": "project",
    "description": "The skeleton application for the Laravel framework.",
    "keywords": ["laravel", "framework"],
    "license": "MIT",
    "require": {
        "php": "^8.2",
        "filament/filament": "^3.0",
        "laravel/framework": "^12.0",
        "laravel/tinker": "^2.10.1",
        "predis/predis": "^3.2",
        "symfony/uid": "^7.3",
<<<<<<< HEAD
        "tomatophp/filament-bookmarks-menu": "^1.0"
=======
        "tomatophp/filament-cms": "^1.0"
>>>>>>> 573ed797
    },
    "require-dev": {
        "fakerphp/faker": "^1.23",
        "laravel/boost": "^1.4",
        "laravel/pail": "^1.2.2",
        "laravel/pint": "^1.24",
        "laravel/sail": "^1.41",
        "mockery/mockery": "^1.6",
        "nunomaduro/collision": "^8.6",
        "phpstan/phpstan": "^1.11",
        "phpunit/phpunit": "^11.5.3"
    },
    "autoload": {
        "psr-4": {
            "App\\": "app/",
            "Database\\Factories\\": "database/factories/",
            "Database\\Seeders\\": "database/seeders/"
        },
        "files": [
            "app/Support/helpers.php"
        ]
    },
    "autoload-dev": {
        "psr-4": {
            "Tests\\": "tests/"
        }
    },
    "scripts": {
        "setup": [
            "composer install",
            "@php -r \"file_exists('.env') || copy('.env.example', '.env');\"",
            "@php artisan key:generate",
            "@php artisan migrate --force",
            "npm install",
            "npm run build"
        ],
        "dev": [
            "Composer\\Config::disableProcessTimeout",
            "npx concurrently -c \"#93c5fd,#c4b5fd,#fb7185,#fdba74\" \"php artisan serve\" \"php artisan queue:listen --tries=1\" \"php artisan pail --timeout=0\" \"npm run dev\" --names=server,queue,logs,vite --kill-others"
        ],
        "test": [
            "@php artisan config:clear --ansi",
            "@php artisan test"
        ],
        "post-autoload-dump": [
            "Illuminate\\Foundation\\ComposerScripts::postAutoloadDump",
            "@php artisan package:discover --ansi"
        ],
        "post-update-cmd": [
            "@php artisan vendor:publish --tag=laravel-assets --ansi --force"
        ],
        "post-root-package-install": [
            "@php -r \"file_exists('.env') || copy('.env.example', '.env');\""
        ],
        "post-create-project-cmd": [
            "@php artisan key:generate --ansi",
            "@php -r \"file_exists('database/database.sqlite') || touch('database/database.sqlite');\"",
            "@php artisan migrate --graceful --ansi"
        ],
        "pre-package-uninstall": [
            "Illuminate\\Foundation\\ComposerScripts::prePackageUninstall"
        ]
    },
    "extra": {
        "laravel": {
            "dont-discover": []
        }
    },
    "config": {
        "optimize-autoloader": true,
        "preferred-install": "dist",
        "sort-packages": true,
        "allow-plugins": {
            "pestphp/pest-plugin": true,
            "php-http/discovery": true
        }
    },
    "minimum-stability": "stable",
    "prefer-stable": true
}<|MERGE_RESOLUTION|>--- conflicted
+++ resolved
@@ -12,11 +12,7 @@
         "laravel/tinker": "^2.10.1",
         "predis/predis": "^3.2",
         "symfony/uid": "^7.3",
-<<<<<<< HEAD
-        "tomatophp/filament-bookmarks-menu": "^1.0"
-=======
         "tomatophp/filament-cms": "^1.0"
->>>>>>> 573ed797
     },
     "require-dev": {
         "fakerphp/faker": "^1.23",
