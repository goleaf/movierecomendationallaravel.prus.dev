--- conflicted
+++ resolved
@@ -6,27 +6,14 @@
     "keywords": ["laravel", "framework"],
     "license": "MIT",
     "require": {
-<<<<<<< HEAD
-        "php": "^8.3",
-        "filament/filament": "^3.0",
-        "jeffersongoncalves/filament-cep-field": "^1.1",
-=======
         "php": "^8.2",
         "filament/filament": "^4.0",
         "jacobtims/inline-date-time-picker": "^2.0",
->>>>>>> 101adff0
         "laravel/framework": "^12.0",
         "laravel/tinker": "^2.10.1",
         "inertiajs/inertia-laravel": "^2.0",
         "predis/predis": "^3.2",
-<<<<<<< HEAD
-        "solution-forest/tab-layout-plugin": "^2.2",
-        "symfony/uid": "^7.3",
-        "tomatophp/filament-helpers": "*",
-        "tomatophp/filament-translations": "^2.0"
-=======
         "symfony/uid": "^7.3"
->>>>>>> 101adff0
     },
     "require-dev": {
         "fakerphp/faker": "^1.23",
