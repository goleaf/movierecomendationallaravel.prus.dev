--- conflicted
+++ resolved
@@ -8,11 +8,7 @@
     "require": {
         "php": "^8.2",
         "filament/filament": "^3.0",
-<<<<<<< HEAD
-        "kirschbaum-development/commentions": "^0.7.4",
-=======
         "jeffersongoncalves/filament-cep-field": "^1.1",
->>>>>>> 88192a70
         "laravel/framework": "^12.0",
         "laravel/tinker": "^2.10.1",
         "inertiajs/inertia-laravel": "^2.0",
