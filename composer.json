--- conflicted
+++ resolved
@@ -15,13 +15,8 @@
         "predis/predis": "^3.2",
         "spatie/laravel-settings": "^3.0",
         "symfony/uid": "^7.3",
-<<<<<<< HEAD
-        "tightenco/ziggy": "^2.5",
-        "tomatophp/filament-helpers": "*"
-=======
         "tomatophp/filament-helpers": "*",
         "zpmlabs/filament-api-docs-builder": "^1.0"
->>>>>>> d021e2b7
     },
     "require-dev": {
         "fakerphp/faker": "^1.23",
