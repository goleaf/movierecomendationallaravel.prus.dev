--- conflicted
+++ resolved
@@ -15,12 +15,8 @@
         "predis/predis": "^3.2",
         "spatie/laravel-settings": "^3.0",
         "symfony/uid": "^7.3",
-<<<<<<< HEAD
-        "tomatophp/filament-locations": "^2.0"
-=======
         "tightenco/ziggy": "^2.5",
         "tomatophp/filament-helpers": "*"
->>>>>>> 834992bb
     },
     "require-dev": {
         "fakerphp/faker": "^1.23",
