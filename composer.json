{
    "$schema": "https://getcomposer.org/schema.json",
    "name": "laravel/laravel",
    "type": "project",
    "description": "The skeleton application for the Laravel framework.",
    "keywords": ["laravel", "framework"],
    "license": "MIT",
    "require": {
        "php": "^8.2",
        "filament/filament": "^3.0",
        "laravel/framework": "^12.0",
        "laravel/tinker": "^2.10.1",
        "predis/predis": "^3.2",
        "symfony/uid": "^7.3",
<<<<<<< HEAD
        "tomatophp/filament-accounts": "^2.3"
=======
        "tomatophp/filament-helpers": "*",
        "zpmlabs/filament-api-docs-builder": "^1.0"
>>>>>>> 4262d15b
    },
    "require-dev": {
        "fakerphp/faker": "^1.23",
        "laravel/boost": "^1.4",
        "laravel/pail": "^1.2.2",
        "laravel/pint": "^1.24",
        "laravel/sail": "^1.41",
        "mockery/mockery": "^1.6",
        "nunomaduro/collision": "^8.6",
        "phpstan/phpstan": "^1.11",
        "phpunit/phpunit": "^11.5.3"
    },
    "autoload": {
        "psr-4": {
            "App\\": "app/",
            "Database\\Factories\\": "database/factories/",
            "Database\\Seeders\\": "database/seeders/"
        },
        "files": [
            "app/Support/helpers.php"
        ]
    },
    "autoload-dev": {
        "psr-4": {
            "Tests\\": "tests/"
        }
    },
    "scripts": {
        "setup": [
            "composer install",
            "@php -r \"file_exists('.env') || copy('.env.example', '.env');\"",
            "@php artisan key:generate",
            "@php artisan migrate --force",
            "npm install",
            "npm run build"
        ],
        "dev": [
            "Composer\\Config::disableProcessTimeout",
            "npx concurrently -c \"#93c5fd,#c4b5fd,#fb7185,#fdba74\" \"php artisan serve\" \"php artisan queue:listen --tries=1\" \"php artisan pail --timeout=0\" \"npm run dev\" --names=server,queue,logs,vite --kill-others"
        ],
        "test": [
            "@php artisan config:clear --ansi",
            "@php artisan test"
        ],
        "post-autoload-dump": [
            "Illuminate\\Foundation\\ComposerScripts::postAutoloadDump",
            "@php artisan package:discover --ansi"
        ],
        "post-update-cmd": [
            "@php artisan vendor:publish --tag=laravel-assets --ansi --force"
        ],
        "post-root-package-install": [
            "@php -r \"file_exists('.env') || copy('.env.example', '.env');\""
        ],
        "post-create-project-cmd": [
            "@php artisan key:generate --ansi",
            "@php -r \"file_exists('database/database.sqlite') || touch('database/database.sqlite');\"",
            "@php artisan migrate --graceful --ansi"
        ],
        "pre-package-uninstall": [
            "Illuminate\\Foundation\\ComposerScripts::prePackageUninstall"
        ]
    },
    "extra": {
        "laravel": {
            "dont-discover": []
        }
    },
    "config": {
        "optimize-autoloader": true,
        "preferred-install": "dist",
        "sort-packages": true,
        "allow-plugins": {
            "pestphp/pest-plugin": true,
            "php-http/discovery": true
        }
    },
    "minimum-stability": "stable",
    "prefer-stable": true
}<|MERGE_RESOLUTION|>--- conflicted
+++ resolved
@@ -12,12 +12,8 @@
         "laravel/tinker": "^2.10.1",
         "predis/predis": "^3.2",
         "symfony/uid": "^7.3",
-<<<<<<< HEAD
-        "tomatophp/filament-accounts": "^2.3"
-=======
         "tomatophp/filament-helpers": "*",
         "zpmlabs/filament-api-docs-builder": "^1.0"
->>>>>>> 4262d15b
     },
     "require-dev": {
         "fakerphp/faker": "^1.23",
